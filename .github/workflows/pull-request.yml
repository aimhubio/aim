--- conflicted
+++ resolved
@@ -45,11 +45,7 @@
       - name: setup python
         uses: actions/setup-python@v2
         with:
-<<<<<<< HEAD
-          python-version: '3.8'
-=======
           python-version: '3.7'
->>>>>>> 5bc5e031
           architecture: x64
 
       - name: install deps
