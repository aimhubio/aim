####################
# Bindings for fetching Aim Objects
####################

from pyodide.ffi import create_proxy
from js import search
import hashlib


board_id = None


def deep_copy(obj):
    if isinstance(obj, (list, tuple)):
        return type(obj)(deep_copy(x) for x in obj)
    elif isinstance(obj, dict):
        return type(obj)((deep_copy(k), deep_copy(v)) for k, v in obj.items())
    elif isinstance(obj, set):
        return type(obj)(deep_copy(x) for x in obj)
    elif hasattr(obj, '__dict__'):
        result = type(obj)()
        result.__dict__.update(deep_copy(obj.__dict__))
        return result
    elif isinstance(obj, memoryview):
        return memoryview(bytes(obj))
    else:
        return obj


memoize_cache = {}


def memoize(func):
    def wrapper(*args, **kwargs):
        if func.__name__ not in memoize_cache:
            memoize_cache[func.__name__] = {}

        key = generate_key(args + tuple(kwargs.items()))

        if key not in memoize_cache[func.__name__]:
            memoize_cache[func.__name__][key] = func(*args, **kwargs)

        return memoize_cache[func.__name__][key]

    return wrapper


query_result_cache = {}


def query_filter(type_, query=""):
    query_key = f'{type_}_{query}'

    if query_key in query_result_cache:
        return query_result_cache[query_key]

    try:
        data = search(board_id, type_, query)
        data = create_proxy(data.to_py())
        items = []
        i = 0
        for item in data:
            d = item
            d["type"] = type_
            d["key"] = i
            i = i + 1
            items.append(d)
        data.destroy()

        query_result_cache[query_key] = items

        return items
    except:  # noqa
        return []


class Metric():
    @classmethod
    def filter(self, query=""):
        return query_filter('Metric', query)


class Images():
    @classmethod
    def filter(self, query=""):
        return query_filter('Images', query)


class Audios():
    @classmethod
    def filter(self, query=""):
        return query_filter('Audios', query)


class Texts():
    @classmethod
    def filter(self, query=""):
        return query_filter('Texts', query)


class Figures():
    @classmethod
    def filter(self, query=""):
        return query_filter('Figures', query)


class Distributions():
    @classmethod
    def filter(self, query=""):
        return query_filter('Distributions', query)


####################
# Bindings for visualizing data with data viz elements
####################


def find(obj, element):
    keys = element.split(".")
    rv = obj
    for key in keys:
        try:
            rv = rv[key]
        except:  # noqa
            return None
    return rv


colors = [
    "#3E72E7",
    "#18AB6D",
    "#7A4CE0",
    "#E149A0",
    "#E43D3D",
    "#E8853D",
    "#0394B4",
    "#729B1B",
]

stroke_styles = [
    "none",
    "5 5",
    "10 5 5 5",
    "10 5 5 5 5 5",
    "10 5 5 5 5 5 5 5",
    "20 5 10 5",
    "20 5 10 5 10 5",
    "20 5 10 5 10 5 5 5",
    "20 5 10 5 5 5 5 5",
]


def generate_key(data):
    content = str(data)
    return hashlib.md5(content.encode()).hexdigest()


viz_map_keys = {}


def update_viz_map(viz_type, key=None):
    if key is not None:
        viz_map_keys[key] = key
        return key
    if viz_type in viz_map_keys:
        viz_map_keys[viz_type] = viz_map_keys[viz_type] + 1
    else:
        viz_map_keys[viz_type] = 0

    viz_key = viz_type + str(viz_map_keys[viz_type])

    return viz_key


def apply_group_value_pattern(value, list):
    if type(value) is int:
        return list[value % len(list)]
    return value


@memoize
def group(name, data, options, key=None):
    group_map = {}
    grouped_data = []
    items = deep_copy(data)
    for item in items:
        group_values = []
        if callable(options):
            val = options(item)
            if type(val) == bool:
                val = int(val)
            group_values.append(val)
        else:
            for opt in options:
                val = find(
                    item,
                    str(opt) if type(opt) is not str else opt.replace(
                        "metric.", ""),
                )
                group_values.append(val)

        group_key = generate_key(group_values)

        if group_key not in group_map:
            group_map[group_key] = {
                "options": options,
                "val": group_values,
                "order": None,
            }
        item[name] = group_key
        grouped_data.append(item)
    sorted_groups = group_map
    if callable(options):
        sorted_groups = {
            k: v
            for k, v in sorted(
                sorted_groups.items(), key=lambda x: str(x[1]["val"]), reverse=True
            )
        }
    else:
        for i, opt in enumerate(options):
            sorted_groups = {
                k: v
                for k, v in sorted(
                    sorted_groups.items(),
                    key=lambda x: (3, str(x[1]["val"][i]))
                    if type(x[1]["val"][i]) in [tuple, list, dict]
                    else (
                        (0, int(x[1]["val"][i]))
                        if str(x[1]["val"][i]).isdigit()
                        else (
                            (2, str(x[1]["val"][i]))
                            if x[1]["val"][i] is None
                            else (1, str(x[1]["val"][i]))
                        )
                    ),
                )
            }

    i = 0
    for group_key in sorted_groups:
        sorted_groups[group_key]["order"] = (
            sorted_groups[group_key]["val"][0] if callable(options) else i
        )
        i = i + 1
    return sorted_groups, grouped_data


current_layout = []


state = {}


def set_state(update, board_id):
    from js import setState

    if board_id not in state:
        state[board_id] = {}

    state[board_id].update(update)
    setState(state, board_id)


block_context = {
    "current": 0,
}


def render_to_layout(data):
    from js import updateLayout

    is_found = False
    for i, cell in enumerate(current_layout):
        if cell["key"] == data["key"]:
            current_layout[i] = data
            is_found = True

    if is_found == False:
        current_layout.append(data)

    updateLayout(current_layout, data["board_id"])


class Element:
    def __init__(self, block=None):
        self.parent_block = block
        self.board_id = board_id


class Block(Element):
    def __init__(self, type_, data=None, block=None):
        super().__init__(block)
        block_context["current"] += 1
        self.block_context = {
            "id": block_context["current"],
            "type": type_
        }
        self.key = generate_key(self.block_context)

        self.data = data

        self.render()

    def render(self):
        block_data = {
            "element": 'block',
            "block_context": self.block_context,
            "key": self.key,
            "parent_block": self.parent_block,
            "board_id": self.board_id,
            "data": self.data
        }

        render_to_layout(block_data)

    def __enter__(self):
        ui.set_block_context(self.block_context)

    def __exit__(self, type, value, traceback):
        ui.set_block_context(None)


class Component(Element):
    def __init__(self, key, type_, block):
        super().__init__(block)
        self.state = {}
        self.key = key
        self.type = type_
        self.data = None
        self.callbacks = {}
        self.options = {}
        self.state = state[board_id][key] if board_id in state and key in state[board_id] else {
        }
        self.no_facet = True

    def set_state(self, value):
        set_state({
            self.key: value
        }, self.board_id)

    def render(self):
        component_data = {
            "type": self.type,
            "key": self.key,
            "data": self.data,
            "callbacks": self.callbacks,
            "options": self.options,
            "parent_block": self.parent_block,
            "no_facet": self.no_facet,
            "board_id": self.board_id
        }

        component_data.update(self.state)

        render_to_layout(component_data)


class AimSequenceComponent(Component):
    def group(self, prop, value=[]):
        group_map, group_data = group(prop, self.data, value, self.key)

        items = []
        for i, item in enumerate(self.data):
            elem = dict(item)
            current = group_map[group_data[i][prop]]

            if prop == "color":
                color_val = apply_group_value_pattern(
                    current["order"], colors
                )
                elem["color"] = color_val
                elem["color_val"] = current["val"]
                elem["color_options"] = value
            elif prop == "stroke_style":
                stroke_val = apply_group_value_pattern(
                    current["order"], stroke_styles
                )
                elem["dasharray"] = stroke_val
                elem["dasharray_val"] = current["val"]
                elem["dasharray_options"] = value
            else:
                elem[prop] = current["order"]
                elem[f"{prop}_val"] = current["val"]
                elem[f"{prop}_options"] = value

            if prop == "row" or prop == "column":
                self.no_facet = False

            items.append(elem)

        self.data = items

        self.render()


# AimSequenceVizComponents


class LineChart(AimSequenceComponent):
    def __init__(self, data, x, y, color=[], stroke_style=[], options={}, key=None, block=None):
        component_type = "LineChart"
        component_key = update_viz_map(component_type, key)
        super().__init__(component_key, component_type, block)

        color_map, color_data = group("color", data, color, component_key)
        stroke_map, stroke_data = group(
            "stroke_style", data, stroke_style, component_key)
        lines = []
        for i, item in enumerate(data):
            color_val = apply_group_value_pattern(
                color_map[color_data[i]["color"]]["order"], colors
            )
            stroke_val = apply_group_value_pattern(
                stroke_map[stroke_data[i]["stroke_style"]
                           ]["order"], stroke_styles
            )

            line = dict(item)
            line["key"] = i
            line["data"] = {"xValues": find(item, x), "yValues": find(item, y)}
            line["color"] = color_val
            line["dasharray"] = stroke_val

            lines.append(line)

        self.data = lines
        self.options = options
        self.callbacks = {
            "on_active_point_change": self.on_active_point_change
        }

        self.render()

    @property
    def active_line(self):
        return self.state["active_line"] if "active_line" in self.state else None

    @property
    def focused_line(self):
        return self.state["focused_line"] if "focused_line" in self.state else None

    @property
    def active_point(self):
        return self.state["active_point"] if "active_point" in self.state else None

    @property
    def focused_point(self):
        return self.state["focused_point"] if "focused_point" in self.state else None

    async def on_active_point_change(self, val, is_active):
        if val is not None:
            data = create_proxy(val.to_py())
            item = self.data[data["key"]]

            if is_active:
                self.set_state({
                    "focused_line": item,
                    "focused_point": data,
                })
            else:
                self.set_state({
                    "active_line": item,
                    "active_point": data,
                })

            data.destroy()


class ImagesList(AimSequenceComponent):
    def __init__(self, data, key=None, block=None):
        component_type = "Images"
        component_key = update_viz_map(component_type, key)
        super().__init__(component_key, component_type, block)

        images = []

        for i, item in enumerate(data):
            image = item
            image["key"] = i

            images.append(image)

        self.data = images

        self.render()


class AudiosList(AimSequenceComponent):
    def __init__(self, data, key=None, block=None):
        component_type = "Audios"
        component_key = update_viz_map(component_type, key)
        super().__init__(component_key, component_type, block)

        audios = []

        for i, item in enumerate(data):
            audio = item
            audio["key"] = i

            audios.append(audio)

        self.data = audios

        self.render()


class TextsList(AimSequenceComponent):
    def __init__(self, data, color=[], key=None, block=None):
        component_type = "Texts"
        component_key = update_viz_map(component_type, key)
        super().__init__(component_key, component_type, block)

        color_map, color_data = group("color", data, color, component_key)

        texts = []

        for i, item in enumerate(data):
            color_val = apply_group_value_pattern(
                color_map[color_data[i]["color"]]["order"], colors
            )
            text = item
            text["key"] = i
            text["color"] = color_val

            texts.append(text)

        self.data = texts

        self.render()


class FiguresList(AimSequenceComponent):
    def __init__(self, data, key=None, block=None):
        component_type = "Figures"
        component_key = update_viz_map(component_type, key)
        super().__init__(component_key, component_type, block)

        figures = []

        for i, item in enumerate(data):
            figure = {
                "key": i,
                "data": item.to_json(),
            }

            figures.append(figure)

        self.data = figures

        self.render()


class Union(Component):
    def __init__(self, components, key=None, block=None):
        component_type = "Union"
        component_key = update_viz_map(component_type, key)
        super().__init__(component_key, component_type, block)

        for i, elem in reversed(list(enumerate(current_layout))):
            for comp in components:
                if elem["key"] == comp.key:
                    del current_layout[i]

        self.data = []
        for comp in components:
            self.data = self.data + comp.data
            self.callbacks.update(comp.callbacks)

        def get_viz_for_type(type):
            for comp in components:
                if comp.data and comp.data[0] and comp.data[0]["type"] == type:
                    return comp.type

        self.type = get_viz_for_type

        self.render()


# DataDisplayComponents


class Plotly(Component):
    def __init__(self, fig, key=None, block=None):
        component_type = "Plotly"
        component_key = update_viz_map(component_type, key)
        super().__init__(component_key, component_type, block)

        self.data = fig.to_json()

        self.render()


class JSON(Component):
    def __init__(self, data, key=None, block=None):
        component_type = "JSON"
        component_key = update_viz_map(component_type, key)
        super().__init__(component_key, component_type, block)

        self.data = data

        self.render()


class DataFrame(Component):
    def __init__(self, data, key=None, block=None):
        component_type = "DataFrame"
        component_key = update_viz_map(component_type, key)
        super().__init__(component_key, component_type, block)

        self.data = data.to_json(orient="records")

        self.render()


class HTML(Component):
    def __init__(self, data, key=None, block=None):
        component_type = "HTML"
        component_key = update_viz_map(component_type, key)
        super().__init__(component_key, component_type, block)

        self.data = data

        self.render()


class Text(Component):
    def __init__(self, data, key=None, block=None):
        component_type = "Text"
        component_key = update_viz_map(component_type, key)
        super().__init__(component_key, component_type, block)

        self.data = data

        self.render()


<<<<<<< HEAD
=======
class Link(Component):
    def __init__(self, text, to, new_tab=False, key=None, block=None):
        component_type = "Link"
        component_key = update_viz_map(component_type, key)
        super().__init__(component_key, component_type, block)

        self.data = to

        self.options = {
            "text": text,
            "to": to,
            "new_tab": new_tab
        }

        self.render()


>>>>>>> 9d5a3bb6
# AimHighLevelComponents


class RunMessages(Component):
    def __init__(self, run_hash, key=None, block=None):
        component_type = "RunMessages"
        component_key = update_viz_map(component_type, key)
        super().__init__(component_key, component_type, block)

        self.data = run_hash

        self.render()


class RunLogs(Component):
    def __init__(self, run_hash, key=None, block=None):
        component_type = "RunLogs"
        component_key = update_viz_map(component_type, key)
        super().__init__(component_key, component_type, block)

        self.data = run_hash

        self.render()


class RunNotes(Component):
    def __init__(self, run_hash, key=None, block=None):
        component_type = "RunNotes"
        component_key = update_viz_map(component_type, key)
        super().__init__(component_key, component_type, block)

        self.data = run_hash

        self.render()


# InputComponents


class Slider(Component):
    def __init__(self, min, max, value, key=None, block=None):
        component_type = "Slider"
        component_key = update_viz_map(component_type, key)
        super().__init__(component_key, component_type, block)

        self.data = value

        self.options = {
            "min": min,
            "max": max,
            "value": self.value
        }

        self.callbacks = {
            "on_change": self.on_change
        }

        self.render()

    @property
    def value(self):
        return self.state["value"][0] if "value" in self.state else self.data

    async def on_change(self, val):
        self.set_state({
            "value": val.to_py()
        })


class TextInput(Component):
    def __init__(self, value, key=None, block=None):
        component_type = "TextInput"
        component_key = update_viz_map(component_type, key)
        super().__init__(component_key, component_type, block)

        self.data = value

        self.options = {
            "value": self.value
        }

        self.callbacks = {
            "on_change": self.on_change
        }

        self.render()

    @property
    def value(self):
        return self.state["value"] if "value" in self.state else self.data

    async def on_change(self, val):
        self.set_state({
            "value": val
        })


class Select(Component):
    def __init__(self, value=None, values=None, options=[], key=None, block=None):
        component_type = "Select"
        component_key = update_viz_map(component_type, key)
        super().__init__(component_key, component_type, block)

        self.data = value or values

        self.options = {
            "value": self.value,
            "values": self.values,
            "options": options
        }

        self.callbacks = {
            "on_change": self.on_change
        }

        self.render()

    @property
    def value(self):
        return self.state["value"] if "value" in self.state else self.data

    @property
    def values(self):
        return self.state["values"] if "values" in self.state else self.data

    async def on_change(self, key):
        if type(self.values) is list:
            if key in self.values:
                values = list(filter(lambda item: item != key, self.values))
            else:
                values = self.values + [key]

            self.set_state({
                "values": values
            })
        else:
            self.set_state({
                "value": key
            })


class Button(Component):
    def __init__(self, label=None, size=None, variant=None, color=None, key=None, block=None):
        component_type = "Button"
        component_key = update_viz_map(component_type, key)
        super().__init__(component_key, component_type, block)

        self.data = ''

        self.options = {
            "size": size,
            "variant": variant,
            "color": color,
            "label": label or 'button',
        }

        self.callbacks = {
            "on_click": self.on_click
        }

        self.render()

    def on_click(self):
        ...


class Switch(Component):
    def __init__(self, checked=None, size=None, defaultChecked=None, disabled=None, key=None, block=None):
        component_type = "Switch"
        component_key = update_viz_map(component_type, key)
        super().__init__(component_key, component_type, block)

        self.data = checked

        self.options = {
            "size": size,
            "defaultChecked": defaultChecked,
            "disabled": disabled,
        }

        self.callbacks = {
            "on_change": self.on_change
        }

        self.render()

    @property
    def value(self):
        return self.state["value"] if "value" in self.state else self.data

    async def on_change(self, val):
        self.set_state({"value": val})


class TextArea(Component):
    def __init__(self, value=None, size=None, resize=None, disabled=None, caption=None, key=None, block=None):
        component_type = "TextArea"
        component_key = update_viz_map(component_type, key)
        super().__init__(component_key, component_type, block)

        self.data = value

        self.options = {
            "value": self.value,
            "size": size,
            "resize": resize,
            "disabled": disabled,
            "caption": caption
        }

        self.callbacks = {
            "on_change": self.on_change
        }

        self.render()

    @property
    def value(self):
        return self.state["value"] if "value" in self.state else self.data

    async def on_change(self, val):
        self.set_state({"value": val})


class Radio(Component):
    def __init__(self, label=None, options=(), index=0, disabled=None, key=None, block=None):
        component_type = "Radio"
        component_key = update_viz_map(component_type, key)
        super().__init__(component_key, component_type, block)

        self.options = {
            "label": label,
            "options": options,
            "disabled": disabled,
            "defaultValue": options[index]
        }

        self.callbacks = {
            "on_change": self.on_change
        }

        self.render()

    @property
    def value(self):
        return self.state["value"] if "value" in self.state else self.options["defaultValue"]

    async def on_change(self, val):
        self.set_state({"value": val})


class Checkbox(Component):
    def __init__(self, checked=False, disabled=None, key=None, block=None):
        component_type = "Checkbox"
        component_key = update_viz_map(component_type, key)
        super().__init__(component_key, component_type, block)

        self.data = checked

        self.options = {
            "disabled": disabled,
        }

        self.callbacks = {
            "on_change": self.on_change
        }

        self.render()

    @property
    def value(self):
        return self.state["value"] if "value" in self.state else self.data

    async def on_change(self, val):
        self.set_state({"value": val})


class UI:
    def __init__(self):
        self.block_context = None

    def set_block_context(self, block):
        self.block_context = block

    # layout elements
    def rows(self, count):
        rows = []
        for i in range(count):
            row = Row(block=self.block_context)
            rows.append(row)
        return rows

    def columns(self, count):
        cols = []
        for i in range(count):
            col = Column(block=self.block_context)
            cols.append(col)
        return cols

    def tabs(self, names):
        tabs = Tabs(names, block=self.block_context)
        return tabs.tabs

    # input elements
    def button(self, *args, **kwargs):
        button = Button(*args, **kwargs, block=self.block_context)
        return button

    def text_input(self, *args, **kwargs):
        input = TextInput(*args, **kwargs, block=self.block_context)
        return input.value

    def text_area(self, *args, **kwargs):
        textarea = TextArea(*args, **kwargs, block=self.block_context)
        return textarea.value

    def switch(self, *args, **kwargs):
        switch = Switch(*args, **kwargs, block=self.block_context)
        return switch.value

    def select(self, *args, **kwargs):
        select = Select(*args, **kwargs, block=self.block_context)
        return select.values if type(select.values) is list else select.value

    def slider(self, *args, **kwargs):
        slider = Slider(*args, **kwargs, block=self.block_context)
        return slider.value

    def radio(self, *args, **kwargs):
        radio = Radio(*args, **kwargs, block=self.block_context)
        return radio.value

    def checkbox(self, *args, **kwargs):
        checkbox = Checkbox(*args, **kwargs, block=self.block_context)
        return checkbox.value

    # data display elements
    def text(self, *args, **kwargs):
        text = Text(*args, **kwargs, block=self.block_context)
        return text

    def plotly(self, *args, **kwargs):
        plotly_chart = Plotly(*args, **kwargs, block=self.block_context)
        return plotly_chart

    def json(self, *args, **kwargs):
        json = JSON(*args, **kwargs, block=self.block_context)
        return json

    def dataframe(self, *args, **kwargs):
        dataframe = DataFrame(*args, **kwargs, block=self.block_context)
        return dataframe

    def html(self, *args, **kwargs):
        html = HTML(*args, **kwargs, block=self.block_context)
        return html

    def link(self, *args, **kwargs):
        link = Link(*args, **kwargs, block=self.block_context)
        return link

    # Aim sequence viz components
    def line_chart(self, *args, **kwargs):
        line_chart = LineChart(*args, **kwargs, block=self.block_context)
        return line_chart

    def images(self, *args, **kwargs):
        images = ImagesList(*args, **kwargs, block=self.block_context)
        return images

    def audios(self, *args, **kwargs):
        audios = AudiosList(*args, **kwargs, block=self.block_context)
        return audios

    def figures(self, *args, **kwargs):
        figures = FiguresList(*args, **kwargs, block=self.block_context)
        return figures

    def texts(self, *args, **kwargs):
        texts = TextsList(*args, **kwargs, block=self.block_context)
        return texts

    def union(self, *args, **kwargs):
        union = Union(*args, **kwargs, block=self.block_context)
        return union

    # Aim high level components
    def run_messages(self, *args, **kwargs):
        run_messages = RunMessages(*args, **kwargs, block=self.block_context)
        return run_messages

    def run_logs(self, *args, **kwargs):
        run_logs = RunLogs(*args, **kwargs, block=self.block_context)
        return run_logs

    def run_notes(self, *args, **kwargs):
        run_notes = RunNotes(*args, **kwargs, block=self.block_context)
        return run_notes


class Row(Block, UI):
    def __init__(self, block=None):
        super().__init__('row', block=block)


class Column(Block, UI):
    def __init__(self, block=None):
        super().__init__('column', block=block)


class Tab(Block, UI):
    def __init__(self, label, block=None):
        super().__init__('tab', data=label, block=block)

        self.data = label


class Tabs(Block, UI):
    def __init__(self, labels, block=None):
        super().__init__('tabs', block=block)

        self.tabs = []
        for label in labels:
            tab = Tab(label, block=self.block_context)
            self.tabs.append(tab)


ui = UI()<|MERGE_RESOLUTION|>--- conflicted
+++ resolved
@@ -635,8 +635,6 @@
         self.render()
 
 
-<<<<<<< HEAD
-=======
 class Link(Component):
     def __init__(self, text, to, new_tab=False, key=None, block=None):
         component_type = "Link"
@@ -654,7 +652,6 @@
         self.render()
 
 
->>>>>>> 9d5a3bb6
 # AimHighLevelComponents
 
 
