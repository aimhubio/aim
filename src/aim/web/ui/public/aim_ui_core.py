--- conflicted
+++ resolved
@@ -755,11 +755,7 @@
         self.render()
 
     def _get_step(self, initial_value, step):
-<<<<<<< HEAD
-        if step:
-=======
         if (step):
->>>>>>> aebdb9b1
             return step
         elif isinstance(initial_value, int):
             return 1
@@ -802,11 +798,7 @@
         self.render()
 
     def _get_step(self, initial_range, step):
-<<<<<<< HEAD
-        if step:
-=======
         if (step):
->>>>>>> aebdb9b1
             return step
         elif all(isinstance(n, int) for n in initial_range):
             return 1
@@ -878,11 +870,7 @@
         self.render()
 
     def _get_step(self, value, step):
-<<<<<<< HEAD
-        if step:
-=======
         if (step):
->>>>>>> aebdb9b1
             return step
         elif isinstance(value, int):
             return 1
