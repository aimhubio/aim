####################
# Bindings for fetching Aim Objects
####################

from pyodide.ffi import create_proxy
from js import search
import hashlib


board_id = None


def deep_copy(obj):
    if isinstance(obj, (list, tuple)):
        return type(obj)(deep_copy(x) for x in obj)
    elif isinstance(obj, dict):
        return type(obj)((deep_copy(k), deep_copy(v)) for k, v in obj.items())
    elif isinstance(obj, set):
        return type(obj)(deep_copy(x) for x in obj)
    elif hasattr(obj, '__dict__'):
        result = type(obj)()
        result.__dict__.update(deep_copy(obj.__dict__))
        return result
    elif isinstance(obj, memoryview):
        return memoryview(bytes(obj))
    else:
        return obj


memoize_cache = {}


def memoize(func):
    def wrapper(*args, **kwargs):
        if func.__name__ not in memoize_cache:
            memoize_cache[func.__name__] = {}

        key = generate_key(args + tuple(kwargs.items()))

        if key not in memoize_cache[func.__name__]:
            memoize_cache[func.__name__][key] = func(*args, **kwargs)

        return memoize_cache[func.__name__][key]

    return wrapper


query_result_cache = {}


def query_filter(type_, query=""):
    query_key = f'{type_}_{query}'

    if query_key in query_result_cache:
        return query_result_cache[query_key]

    try:
        data = search(board_id, type_, query)
        data = create_proxy(data.to_py())
        items = []
        i = 0
        for item in data:
            d = item
            d["type"] = type_
            d["key"] = i
            i = i + 1
            items.append(d)
        data.destroy()

        query_result_cache[query_key] = items

        return items
    except:  # noqa
        return []


class Metric():
    @classmethod
    def filter(self, query=""):
        return query_filter('Metric', query)


class Images():
    @classmethod
    def filter(self, query=""):
        return query_filter('Images', query)


class Audios():
    @classmethod
    def filter(self, query=""):
        return query_filter('Audios', query)


class Texts():
    @classmethod
    def filter(self, query=""):
        return query_filter('Texts', query)


class Figures():
    @classmethod
    def filter(self, query=""):
        return query_filter('Figures', query)


class Distributions():
    @classmethod
    def filter(self, query=""):
        return query_filter('Distributions', query)


####################
# Bindings for visualizing data with data viz elements
####################


def find(obj, element):
    keys = element.split(".")
    rv = obj
    for key in keys:
        try:
            rv = rv[key]
        except:  # noqa
            return None
    return rv


colors = [
    "#3E72E7",
    "#18AB6D",
    "#7A4CE0",
    "#E149A0",
    "#E43D3D",
    "#E8853D",
    "#0394B4",
    "#729B1B",
]

stroke_styles = [
    "none",
    "5 5",
    "10 5 5 5",
    "10 5 5 5 5 5",
    "10 5 5 5 5 5 5 5",
    "20 5 10 5",
    "20 5 10 5 10 5",
    "20 5 10 5 10 5 5 5",
    "20 5 10 5 5 5 5 5",
]


def generate_key(data):
    content = str(data)
    return hashlib.md5(content.encode()).hexdigest()


viz_map_keys = {}


def update_viz_map(viz_type, key=None):
    if key is not None:
        viz_map_keys[key] = key
        return key
    if viz_type in viz_map_keys:
        viz_map_keys[viz_type] = viz_map_keys[viz_type] + 1
    else:
        viz_map_keys[viz_type] = 0

    viz_key = viz_type + str(viz_map_keys[viz_type])

    return viz_key


def apply_group_value_pattern(value, list):
    if type(value) is int:
        return list[value % len(list)]
    return value


@memoize
def group(name, data, options, key=None):
    group_map = {}
    grouped_data = []
    items = deep_copy(data)
    for item in items:
        group_values = []
        if callable(options):
            val = options(item)
            if type(val) == bool:
                val = int(val)
            group_values.append(val)
        else:
            for opt in options:
                val = find(
                    item,
                    str(opt) if type(opt) is not str else opt.replace(
                        "metric.", ""),
                )
                group_values.append(val)

        group_key = generate_key(group_values)

        if group_key not in group_map:
            group_map[group_key] = {
                "options": options,
                "val": group_values,
                "order": None,
            }
        item[name] = group_key
        grouped_data.append(item)
    sorted_groups = group_map
    if callable(options):
        sorted_groups = {
            k: v
            for k, v in sorted(
                sorted_groups.items(), key=lambda x: str(x[1]["val"]), reverse=True
            )
        }
    else:
        for i, opt in enumerate(options):
            sorted_groups = {
                k: v
                for k, v in sorted(
                    sorted_groups.items(),
                    key=lambda x: (3, str(x[1]["val"][i]))
                    if type(x[1]["val"][i]) in [tuple, list, dict]
                    else (
                        (0, int(x[1]["val"][i]))
                        if str(x[1]["val"][i]).isdigit()
                        else (
                            (2, str(x[1]["val"][i]))
                            if x[1]["val"][i] is None
                            else (1, str(x[1]["val"][i]))
                        )
                    ),
                )
            }

    i = 0
    for group_key in sorted_groups:
        sorted_groups[group_key]["order"] = (
            sorted_groups[group_key]["val"][0] if callable(options) else i
        )
        i = i + 1
    return sorted_groups, grouped_data


current_layout = []


state = {}


def set_state(update, board_id):
    from js import setState

    if board_id not in state:
        state[board_id] = {}

    state[board_id].update(update)
    setState(state, board_id)


block_context = {
    "current": 0,
}


def render_to_layout(data):
    from js import updateLayout

    is_found = False
    for i, cell in enumerate(current_layout):
        if cell["key"] == data["key"]:
            current_layout[i] = data
            is_found = True

    if is_found == False:
        current_layout.append(data)

    updateLayout(current_layout, data["board_id"])


class Element:
    def __init__(self, block=None):
        self.parent_block = block
        self.board_id = board_id


class Block(Element):
    def __init__(self, type_, data=None, block=None):
        super().__init__(block)
        block_context["current"] += 1
        self.block_context = {
            "id": block_context["current"],
            "type": type_
        }
        self.key = generate_key(self.block_context)

        self.data = data

        self.render()

    def render(self):
        block_data = {
            "element": 'block',
            "block_context": self.block_context,
            "key": self.key,
            "parent_block": self.parent_block,
            "board_id": self.board_id,
            "data": self.data
        }

        render_to_layout(block_data)

    def __enter__(self):
        ui.set_block_context(self.block_context)

    def __exit__(self, type, value, traceback):
        ui.set_block_context(None)


class Component(Element):
    def __init__(self, key, type_, block):
        super().__init__(block)
        self.state = {}
        self.key = key
        self.type = type_
        self.data = None
        self.callbacks = {}
        self.options = {}
        self.state = state[board_id][key] if board_id in state and key in state[board_id] else {
        }
        self.no_facet = True

    def set_state(self, value):
        set_state({
            self.key: value
        }, self.board_id)

    def render(self):
        component_data = {
            "type": self.type,
            "key": self.key,
            "data": self.data,
            "callbacks": self.callbacks,
            "options": self.options,
            "parent_block": self.parent_block,
            "no_facet": self.no_facet,
            "board_id": self.board_id
        }

        component_data.update(self.state)

        render_to_layout(component_data)


class AimSequenceComponent(Component):
    def group(self, prop, value=[]):
        group_map, group_data = group(prop, self.data, value, self.key)

        items = []
        for i, item in enumerate(self.data):
            elem = dict(item)
            current = group_map[group_data[i][prop]]

            if prop == "color":
                color_val = apply_group_value_pattern(
                    current["order"], colors
                )
                elem["color"] = color_val
                elem["color_val"] = current["val"]
                elem["color_options"] = value
            elif prop == "stroke_style":
                stroke_val = apply_group_value_pattern(
                    current["order"], stroke_styles
                )
                elem["dasharray"] = stroke_val
                elem["dasharray_val"] = current["val"]
                elem["dasharray_options"] = value
            else:
                elem[prop] = current["order"]
                elem[f"{prop}_val"] = current["val"]
                elem[f"{prop}_options"] = value

            if prop == "row" or prop == "column":
                self.no_facet = False

            items.append(elem)

        self.data = items

        self.render()


# AimSequenceVizComponents


class LineChart(AimSequenceComponent):
    def __init__(self, data, x, y, color=[], stroke_style=[], options={}, key=None, block=None):
        component_type = "LineChart"
        component_key = update_viz_map(component_type, key)
        super().__init__(component_key, component_type, block)

        color_map, color_data = group("color", data, color, component_key)
        stroke_map, stroke_data = group(
            "stroke_style", data, stroke_style, component_key)
        lines = []
        for i, item in enumerate(data):
            color_val = apply_group_value_pattern(
                color_map[color_data[i]["color"]]["order"], colors
            )
            stroke_val = apply_group_value_pattern(
                stroke_map[stroke_data[i]["stroke_style"]
                           ]["order"], stroke_styles
            )

            line = dict(item)
            line["key"] = i
            line["data"] = {"xValues": find(item, x), "yValues": find(item, y)}
            line["color"] = color_val
            line["dasharray"] = stroke_val

            lines.append(line)

        self.data = lines
        self.options = options
        self.callbacks = {
            "on_active_point_change": self.on_active_point_change
        }

        self.render()

    @property
    def active_line(self):
        return self.state["active_line"] if "active_line" in self.state else None

    @property
    def focused_line(self):
        return self.state["focused_line"] if "focused_line" in self.state else None

    @property
    def active_point(self):
        return self.state["active_point"] if "active_point" in self.state else None

    @property
    def focused_point(self):
        return self.state["focused_point"] if "focused_point" in self.state else None

    async def on_active_point_change(self, val, is_active):
        if val is not None:
            data = create_proxy(val.to_py())
            item = self.data[data["key"]]

            if is_active:
                self.set_state({
                    "focused_line": item,
                    "focused_point": data,
                })
            else:
                self.set_state({
                    "active_line": item,
                    "active_point": data,
                })

            data.destroy()


class ImagesList(AimSequenceComponent):
    def __init__(self, data, key=None, block=None):
        component_type = "Images"
        component_key = update_viz_map(component_type, key)
        super().__init__(component_key, component_type, block)

        images = []

        for i, item in enumerate(data):
            image = item
            image["key"] = i

            images.append(image)

        self.data = images

        self.render()


class AudiosList(AimSequenceComponent):
    def __init__(self, data, key=None, block=None):
        component_type = "Audios"
        component_key = update_viz_map(component_type, key)
        super().__init__(component_key, component_type, block)

        audios = []

        for i, item in enumerate(data):
            audio = item
            audio["key"] = i

            audios.append(audio)

        self.data = audios

        self.render()


class TextsList(AimSequenceComponent):
    def __init__(self, data, color=[], key=None, block=None):
        component_type = "Texts"
        component_key = update_viz_map(component_type, key)
        super().__init__(component_key, component_type, block)

        color_map, color_data = group("color", data, color, component_key)

        texts = []

        for i, item in enumerate(data):
            color_val = apply_group_value_pattern(
                color_map[color_data[i]["color"]]["order"], colors
            )
            text = item
            text["key"] = i
            text["color"] = color_val

            texts.append(text)

        self.data = texts

        self.render()


class FiguresList(AimSequenceComponent):
    def __init__(self, data, key=None, block=None):
        component_type = "Figures"
        component_key = update_viz_map(component_type, key)
        super().__init__(component_key, component_type, block)

        figures = []

        for i, item in enumerate(data):
            figure = {
                "key": i,
                "data": item.to_json(),
            }

            figures.append(figure)

        self.data = figures

        self.render()


class Union(Component):
    def __init__(self, components, key=None, block=None):
        component_type = "Union"
        component_key = update_viz_map(component_type, key)
        super().__init__(component_key, component_type, block)

        for i, elem in reversed(list(enumerate(current_layout))):
            for comp in components:
                if elem["key"] == comp.key:
                    del current_layout[i]

        self.data = []
        for comp in components:
            self.data = self.data + comp.data
            self.callbacks.update(comp.callbacks)

        def get_viz_for_type(type):
            for comp in components:
                if comp.data and comp.data[0] and comp.data[0]["type"] == type:
                    return comp.type

        self.type = get_viz_for_type

        self.render()


# DataDisplayComponents


class Plotly(Component):
    def __init__(self, fig, key=None, block=None):
        component_type = "Plotly"
        component_key = update_viz_map(component_type, key)
        super().__init__(component_key, component_type, block)

        self.data = fig.to_json()

        self.render()


class JSON(Component):
    def __init__(self, data, key=None, block=None):
        component_type = "JSON"
        component_key = update_viz_map(component_type, key)
        super().__init__(component_key, component_type, block)

        self.data = data

        self.render()


class DataFrame(Component):
    def __init__(self, data, key=None, block=None):
        component_type = "DataFrame"
        component_key = update_viz_map(component_type, key)
        super().__init__(component_key, component_type, block)

        self.data = data.to_json(orient="records")

        self.render()


class HTML(Component):
    def __init__(self, data, key=None, block=None):
        component_type = "HTML"
        component_key = update_viz_map(component_type, key)
        super().__init__(component_key, component_type, block)

        self.data = data

        self.render()


<<<<<<< HEAD
class Text(Component):
    def __init__(self, data, component=None, size=None, weight=None, color=None, mono=None, key=None, block=None):
        component_type = "Text"
        component_key = update_viz_map(component_type, key)
        super().__init__(component_key, component_type, block)

        self.data = data

        self.options = {
            "component": component,
            "size": size,
            "weight": weight,
            "color": color,
            "mono": mono
        }

        self.render()


=======
>>>>>>> e0c2a492
class Link(Component):
    def __init__(self, text, to, new_tab=False, key=None, block=None):
        component_type = "Link"
        component_key = update_viz_map(component_type, key)
        super().__init__(component_key, component_type, block)

        self.data = to

        self.options = {
            "text": text,
            "to": to,
            "new_tab": new_tab
        }

        self.render()


# AimHighLevelComponents


class RunMessages(Component):
    def __init__(self, run_hash, key=None, block=None):
        component_type = "RunMessages"
        component_key = update_viz_map(component_type, key)
        super().__init__(component_key, component_type, block)

        self.data = run_hash

        self.render()


class RunLogs(Component):
    def __init__(self, run_hash, key=None, block=None):
        component_type = "RunLogs"
        component_key = update_viz_map(component_type, key)
        super().__init__(component_key, component_type, block)

        self.data = run_hash

        self.render()


class RunNotes(Component):
    def __init__(self, run_hash, key=None, block=None):
        component_type = "RunNotes"
        component_key = update_viz_map(component_type, key)
        super().__init__(component_key, component_type, block)

        self.data = run_hash

        self.render()


# InputComponents


class Slider(Component):
    def __init__(self, label, min, max, value, step=None, disabled=None, key=None, block=None):
        component_type = "Slider"
        component_key = update_viz_map(component_type, key)
        super().__init__(component_key, component_type, block)

        self.data = value

        self.options = {
            "value": self.value,
            "label": label,
            "min": min,
            "max": max,
            "step": self._get_step(self.data, step),
            "disabled": disabled,
        }

        self.callbacks = {
            "on_change": self.on_change
        }

        self.render()

    def _get_step(self, initial_value, step):
        if(step):
            return step
        elif isinstance(initial_value, int):
            return 1
        elif isinstance(initial_value, float):
            return 0.01
        else:
            return None

    @property
    def value(self):
        return self.state["value"][0] if "value" in self.state else self.data

    async def on_change(self, val):
        self.set_state({ "value": val.to_py() })

class RangeSlider(Component):
    def __init__(self, label, min, max, value, step=None, disabled=None, key=None, block=None):
        component_type = "RangeSlider"
        component_key = update_viz_map(component_type, key)
        super().__init__(component_key, component_type, block)

        self.data = sorted(value, key=int)

        self.options = {
            "value": self.value,
            "label": label,
            "min": min,
            "max": max,
            "disabled": disabled,
            "step": self._get_step(self.data, step),
        }

        self.callbacks = {
            "on_change": self.on_change
        }

        self.render()

    def _get_step(self, initial_range, step):
        if(step):
            return step
        elif all(isinstance(n, int) for n in initial_range):
            return 1
        elif any(isinstance(n, float) for n in initial_range):
            return 0.01
        else:
            return None

    @property
    def value(self):
        value_state = self.state["value"] if "value" in self.state else self.data
        return tuple(value_state)

    async def on_change(self, val):
        self.set_state({ "value": tuple(val.to_py()) })

class TextInput(Component):
    def __init__(self, value, key=None, block=None):
        component_type = "TextInput"
        component_key = update_viz_map(component_type, key)
        super().__init__(component_key, component_type, block)

        self.data = value

        self.options = {
            "value": self.value
        }

        self.callbacks = {
            "on_change": self.on_change
        }

        self.render()

    @property
    def value(self):
        return self.state["value"] if "value" in self.state else self.data

    async def on_change(self, val):
        self.set_state({"value": val})


class NumberInput(Component):
    def __init__(self, label, value, min=None, max=None, step=None, disabled=None, key=None, block=None):
        component_type = "NumberInput"
        component_key = update_viz_map(component_type, key)
        super().__init__(component_key, component_type, block)

        self.data = value

        self.options = {
            "value": self.value,
            "label": label,
            "min": min,
            "max": max,
            "step": self._get_step(self.value, step),
            "disabled": disabled
        }

        self.callbacks = {
            "on_change": self.on_change
        }

        self.render()

    def _get_step(self, value, step):
        if(step):
            return step
        elif isinstance(value, int):
            return 1
        elif isinstance(value, float):
            return 0.01
        else:
            return None

    @property
    def value(self):
        return self.state["value"] if "value" in self.state else self.data

    async def on_change(self, val):
        self.set_state({"value": val})


class Select(Component):
    def __init__(self, value=None, values=None, options=[], key=None, block=None):
        component_type = "Select"
        component_key = update_viz_map(component_type, key)
        super().__init__(component_key, component_type, block)

        self.data = value or values

        self.options = {
            "value": self.value,
            "values": self.values,
            "options": options
        }

        self.callbacks = {
            "on_change": self.on_change
        }

        self.render()

    @property
    def value(self):
        return self.state["value"] if "value" in self.state else self.data

    @property
    def values(self):
        return self.state["values"] if "values" in self.state else self.data

    async def on_change(self, key):
        if type(self.values) is list:
            if key in self.values:
                values = list(filter(lambda item: item != key, self.values))
            else:
                values = self.values + [key]

            self.set_state({
                "values": values
            })
        else:
            self.set_state({
                "value": key
            })


class Button(Component):
    def __init__(self, label=None, size=None, variant=None, color=None, key=None, block=None):
        component_type = "Button"
        component_key = update_viz_map(component_type, key)
        super().__init__(component_key, component_type, block)

        self.data = ''

        self.options = {
            "size": size,
            "variant": variant,
            "color": color,
            "label": label or 'button',
        }

        self.callbacks = {
            "on_click": self.on_click
        }

        self.render()

    def on_click(self):
        ...


class Switch(Component):
    def __init__(self, checked=None, size=None, defaultChecked=None, disabled=None, key=None, block=None):
        component_type = "Switch"
        component_key = update_viz_map(component_type, key)
        super().__init__(component_key, component_type, block)

        self.data = checked

        self.options = {
            "size": size,
            "defaultChecked": defaultChecked,
            "disabled": disabled,
        }

        self.callbacks = {
            "on_change": self.on_change
        }

        self.render()

    @property
    def value(self):
        return self.state["value"] if "value" in self.state else self.data

    async def on_change(self, val):
        self.set_state({"value": val})


class TextArea(Component):
    def __init__(self, value=None, size=None, resize=None, disabled=None, caption=None, key=None, block=None):
        component_type = "TextArea"
        component_key = update_viz_map(component_type, key)
        super().__init__(component_key, component_type, block)

        self.data = value

        self.options = {
            "value": self.value,
            "size": size,
            "resize": resize,
            "disabled": disabled,
            "caption": caption
        }

        self.callbacks = {
            "on_change": self.on_change
        }

        self.render()

    @property
    def value(self):
        return self.state["value"] if "value" in self.state else self.data

    async def on_change(self, val):
        self.set_state({"value": val})


class Radio(Component):
    def __init__(self, label=None, options=(), index=0, disabled=None, key=None, block=None):
        component_type = "Radio"
        component_key = update_viz_map(component_type, key)
        super().__init__(component_key, component_type, block)

        self.options = {
            "label": label,
            "options": options,
            "disabled": disabled,
            "defaultValue": options[index]
        }

        self.callbacks = {
            "on_change": self.on_change
        }

        self.render()

    @property
    def value(self):
        return self.state["value"] if "value" in self.state else self.options["defaultValue"]

    async def on_change(self, val):
        self.set_state({"value": val})


class Checkbox(Component):
    def __init__(self, checked=False, disabled=None, key=None, block=None):
        component_type = "Checkbox"
        component_key = update_viz_map(component_type, key)
        super().__init__(component_key, component_type, block)

        self.data = checked

        self.options = {
            "disabled": disabled,
        }

        self.callbacks = {
            "on_change": self.on_change
        }

        self.render()

    @property
    def value(self):
        return self.state["value"] if "value" in self.state else self.data

    async def on_change(self, val):
        self.set_state({"value": val})


class ToggleButton(Component):
    def __init__(self, left_value="On", right_value="Off", index=0, disabled=None, size=None, block=None, key=None):
        component_type = "ToggleButton"
        component_key = update_viz_map(component_type, key)
        super().__init__(component_key, component_type, block)

        self.options = {
            "rightLabel": right_value,
            "leftLabel": left_value,
            "rightValue": right_value,
            "leftValue": left_value,
            "disabled": disabled,
            "size": size,
            "defaultValue": left_value if index == 0 else right_value,
        }

        self.callbacks = {
            "on_change": self.on_change
        }

        self.render()

    @property
    def value(self):
        return self.state["value"] if "value" in self.state else self.options["defaultValue"]

    async def on_change(self, val):
        self.set_state({"value": val})


class TypographyComponent(Component):
    def __init__(self, text, component_type, key=None, block=None):
        component_key = update_viz_map(component_type, key)
        super().__init__(component_key, component_type, block)

        self.data = text

        self.render()


class Text(TypographyComponent):
    def __init__(self, text, key=None, block=None):
        super().__init__(text, "Text", key, block)


class Header(TypographyComponent):
    def __init__(self, text, key=None, block=None):
        super().__init__(text, "Header", key, block)


class UI:
    def __init__(self):
        self.block_context = None

    def set_block_context(self, block):
        self.block_context = block

    # layout elements
    def rows(self, count):
        rows = []
        for i in range(count):
            row = Row(block=self.block_context)
            rows.append(row)
        return rows

    def columns(self, count):
        cols = []
        for i in range(count):
            col = Column(block=self.block_context)
            cols.append(col)
        return cols

    def tabs(self, names):
        tabs = Tabs(names, block=self.block_context)
        return tabs.tabs

    # input elements
    def button(self, *args, **kwargs):
        button = Button(*args, **kwargs, block=self.block_context)
        return button

    def text_input(self, *args, **kwargs):
        input = TextInput(*args, **kwargs, block=self.block_context)
        return input.value

    def number_input(self, *args, **kwargs):
        input = NumberInput(*args, **kwargs, block=self.block_context)
        return input.value

    def text_area(self, *args, **kwargs):
        textarea = TextArea(*args, **kwargs, block=self.block_context)
        return textarea.value

    def switch(self, *args, **kwargs):
        switch = Switch(*args, **kwargs, block=self.block_context)
        return switch.value

    def select(self, *args, **kwargs):
        select = Select(*args, **kwargs, block=self.block_context)
        return select.values if type(select.values) is list else select.value

    def slider(self, *args, **kwargs):
        slider = Slider(*args, **kwargs, block=self.block_context)
        return slider.value

    def range_slider(self, *args, **kwargs):
        range_slider = RangeSlider(*args, **kwargs, block=self.block_context)
        return range_slider.value

    def radio(self, *args, **kwargs):
        radio = Radio(*args, **kwargs, block=self.block_context)
        return radio.value

    def checkbox(self, *args, **kwargs):
        checkbox = Checkbox(*args, **kwargs, block=self.block_context)
        return checkbox.value

    def toggle_button(self, *args, **kwargs):
        toggle = ToggleButton(*args, **kwargs, block=self.block_context)
        return toggle.value

    # data display elements
    def text(self, *args, **kwargs):
        text = Text(*args, **kwargs, block=self.block_context)
        return text

    def plotly(self, *args, **kwargs):
        plotly_chart = Plotly(*args, **kwargs, block=self.block_context)
        return plotly_chart

    def json(self, *args, **kwargs):
        json = JSON(*args, **kwargs, block=self.block_context)
        return json

    def dataframe(self, *args, **kwargs):
        dataframe = DataFrame(*args, **kwargs, block=self.block_context)
        return dataframe

    def html(self, *args, **kwargs):
        html = HTML(*args, **kwargs, block=self.block_context)
        return html

    def link(self, *args, **kwargs):
        link = Link(*args, **kwargs, block=self.block_context)
        return link

    def header(self, *args, **kwargs):
        header = Header(*args, **kwargs, block=self.block_context)
        return header

    # Aim sequence viz components
    def line_chart(self, *args, **kwargs):
        line_chart = LineChart(*args, **kwargs, block=self.block_context)
        return line_chart

    def images(self, *args, **kwargs):
        images = ImagesList(*args, **kwargs, block=self.block_context)
        return images

    def audios(self, *args, **kwargs):
        audios = AudiosList(*args, **kwargs, block=self.block_context)
        return audios

    def figures(self, *args, **kwargs):
        figures = FiguresList(*args, **kwargs, block=self.block_context)
        return figures

    def texts(self, *args, **kwargs):
        texts = TextsList(*args, **kwargs, block=self.block_context)
        return texts

    def union(self, *args, **kwargs):
        union = Union(*args, **kwargs, block=self.block_context)
        return union

    # Aim high level components
    def run_messages(self, *args, **kwargs):
        run_messages = RunMessages(*args, **kwargs, block=self.block_context)
        return run_messages

    def run_logs(self, *args, **kwargs):
        run_logs = RunLogs(*args, **kwargs, block=self.block_context)
        return run_logs

    def run_notes(self, *args, **kwargs):
        run_notes = RunNotes(*args, **kwargs, block=self.block_context)
        return run_notes


class Row(Block, UI):
    def __init__(self, block=None):
        super().__init__('row', block=block)


class Column(Block, UI):
    def __init__(self, block=None):
        super().__init__('column', block=block)


class Tab(Block, UI):
    def __init__(self, label, block=None):
        super().__init__('tab', data=label, block=block)

        self.data = label


class Tabs(Block, UI):
    def __init__(self, labels, block=None):
        super().__init__('tabs', block=block)

        self.tabs = []
        for label in labels:
            tab = Tab(label, block=self.block_context)
            self.tabs.append(tab)


ui = UI()<|MERGE_RESOLUTION|>--- conflicted
+++ resolved
@@ -624,7 +624,6 @@
         self.render()
 
 
-<<<<<<< HEAD
 class Text(Component):
     def __init__(self, data, component=None, size=None, weight=None, color=None, mono=None, key=None, block=None):
         component_type = "Text"
@@ -644,8 +643,6 @@
         self.render()
 
 
-=======
->>>>>>> e0c2a492
 class Link(Component):
     def __init__(self, text, to, new_tab=False, key=None, block=None):
         component_type = "Link"
@@ -740,7 +737,8 @@
         return self.state["value"][0] if "value" in self.state else self.data
 
     async def on_change(self, val):
-        self.set_state({ "value": val.to_py() })
+        self.set_state({"value": val.to_py()})
+
 
 class RangeSlider(Component):
     def __init__(self, label, min, max, value, step=None, disabled=None, key=None, block=None):
@@ -781,7 +779,8 @@
         return tuple(value_state)
 
     async def on_change(self, val):
-        self.set_state({ "value": tuple(val.to_py()) })
+        self.set_state({"value": tuple(val.to_py())})
+
 
 class TextInput(Component):
     def __init__(self, value, key=None, block=None):
@@ -1070,11 +1069,6 @@
         self.render()
 
 
-class Text(TypographyComponent):
-    def __init__(self, text, key=None, block=None):
-        super().__init__(text, "Text", key, block)
-
-
 class Header(TypographyComponent):
     def __init__(self, text, key=None, block=None):
         super().__init__(text, "Header", key, block)
