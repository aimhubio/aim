--- conflicted
+++ resolved
@@ -184,12 +184,9 @@
   | 'Radio'
   | 'Checkbox'
   | 'ToggleButton'
-<<<<<<< HEAD
+  | 'Header'
+  | 'SubHeader'
   | 'Board';
-=======
-  | 'Header'
-  | 'SubHeader';
->>>>>>> 36f957ad
 
 const VizElementsMap: Record<VizElementKey, React.FunctionComponent<any>> = {
   // input elements
