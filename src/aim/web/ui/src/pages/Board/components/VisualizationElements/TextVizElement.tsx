import { Text } from 'components/kit_v2';

<<<<<<< HEAD
function TextVizElement(props: any) {
  return <Text {...props.options}>{props.data}</Text>;
=======
function TextVizElement({ data }: { data: string }) {
  return <Text as='p'>{data}</Text>;
>>>>>>> e0c2a492
}

export default TextVizElement;<|MERGE_RESOLUTION|>--- conflicted
+++ resolved
@@ -1,12 +1,11 @@
 import { Text } from 'components/kit_v2';
 
-<<<<<<< HEAD
 function TextVizElement(props: any) {
-  return <Text {...props.options}>{props.data}</Text>;
-=======
-function TextVizElement({ data }: { data: string }) {
-  return <Text as='p'>{data}</Text>;
->>>>>>> e0c2a492
+  return (
+    <Text {...props.options} as={props.options.component || 'p'}>
+      {props.data}
+    </Text>
+  );
 }
 
 export default TextVizElement;