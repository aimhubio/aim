from typing import Optional, Tuple

from fastapi import Depends, HTTPException, Query
from aimcore.web.api.utils import get_project_repo, \
    APIRouter  # wrapper for fastapi.APIRouter

from aimcore.web.api.projects.project import Project
from aimcore.web.api.projects.pydantic_models import (
    ProjectApiOut,
    ProjectPackagesApiOut
)
from aimcore.web.utils import load_active_packages
from aim._ext.tracking import analytics

projects_router = APIRouter()


@projects_router.get('/', response_model=ProjectApiOut)
async def project_api():
    project = Project()

    if not project.exists():
        raise HTTPException(status_code=404)

    return {
        'name': project.name,
        'path': project.path,
        'description': project.description,
        'telemetry_enabled': analytics.telemetry_enabled,
    }


@projects_router.get('/info/')
async def project_info_api(sequence: Optional[Tuple[str, ...]] = Query(default=()),
                           params: Optional[bool] = False):
    repo = get_project_repo()
    if sequence == ():
        sequence = repo.tracked_sequence_types()
    response = {}
    if params:
        response['params'] = repo.tracked_params()
    response['sequences'] = {seq_type: repo.tracked_sequence_infos(seq_type)
                             for seq_type in sequence}
    return response


@projects_router.get('/packages/', response_model=ProjectPackagesApiOut)
async def project_packages_api(names_only: Optional[bool] = False,
                               packages=Depends(load_active_packages)):
    from aim._sdk.package_utils import Package
    if not names_only:
        return {
            pkg.name: {
                'containers': pkg.containers,
                'sequences': pkg.sequences,
<<<<<<< HEAD
                'functions': pkg.functions,
                'boards': [board.as_posix() for board in pkg.boards]
=======
                'actions': pkg.actions,
>>>>>>> 81557b6d
            } for pkg in Package.pool.values()}
    else:
        return list(Package.pool.keys())


@projects_router.get('/sequence-types/')
async def project_sequence_types_api(only_tracked: Optional[bool] = False,
                                     packages=Depends(load_active_packages)):
    project = Project()

    if not project.exists():
        raise HTTPException(status_code=404)

    if only_tracked:
        return project.repo.tracked_sequence_types()
    else:
        return project.repo.registered_sequence_types()


@projects_router.get('/container-types/')
async def project_container_types_api(only_tracked: Optional[bool] = False,
                                      packages=Depends(load_active_packages)):
    project = Project()

    if not project.exists():
        raise HTTPException(status_code=404)

    if only_tracked:
        return project.repo.tracked_container_types()
    else:
        return project.repo.registered_container_types()


<<<<<<< HEAD
@projects_router.get('/functions/')
async def project_functions_api(packages=Depends(load_active_packages)):
=======
@projects_router.get('/actions/')
async def project_actions_api():
>>>>>>> 81557b6d
    project = Project()

    if not project.exists():
        raise HTTPException(status_code=404)

    return project.repo.registered_actions()


@projects_router.get('/status/')
async def project_status_api():
    project = Project()

    if not project.exists():
        raise HTTPException(status_code=404)

    return 'OK'<|MERGE_RESOLUTION|>--- conflicted
+++ resolved
@@ -53,12 +53,8 @@
             pkg.name: {
                 'containers': pkg.containers,
                 'sequences': pkg.sequences,
-<<<<<<< HEAD
-                'functions': pkg.functions,
+                'actions': pkg.actions,
                 'boards': [board.as_posix() for board in pkg.boards]
-=======
-                'actions': pkg.actions,
->>>>>>> 81557b6d
             } for pkg in Package.pool.values()}
     else:
         return list(Package.pool.keys())
@@ -92,13 +88,8 @@
         return project.repo.registered_container_types()
 
 
-<<<<<<< HEAD
-@projects_router.get('/functions/')
-async def project_functions_api(packages=Depends(load_active_packages)):
-=======
 @projects_router.get('/actions/')
-async def project_actions_api():
->>>>>>> 81557b6d
+async def project_actions_api(packages=Depends(load_active_packages)):
     project = Project()
 
     if not project.exists():
