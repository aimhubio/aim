from fastapi import Depends, HTTPException
from fastapi.responses import JSONResponse
from aimcore.web.utils import get_root_package
from aimcore.web.api.utils import APIRouter  # wrapper for fastapi.APIRouter

<<<<<<< HEAD
=======
from aimcore.web.api.boards.pydantic_models import BoardOut, BoardListOut
>>>>>>> 40e515ef
from typing import TYPE_CHECKING
if TYPE_CHECKING:
    import pathlib

boards_router = APIRouter()


<<<<<<< HEAD
# def _update_board_templates_from_packages(session):
#     db_board_templates = {(t.package, t.name): t for t in session.query(BoardTemplate)}
#
#     from aim._sdk.package_utils import Package
#
#     for package_name, package in Package.pool.items():
#         for board_name, board_info in package.board_templates.items():
#             if (package_name, board_name) not in db_board_templates:
#                 new_board_template = BoardTemplate(package_name, board_name)
#                 new_board_template.code = board_info[0]
#                 session.add(new_board_template)
#             else:
#                 board_template = db_board_templates[package_name, board_name]
#                 if board_template.checksum != board_info[1]:
#                     print(board_template.checksum)
#                     print(board_info[0])
#                     board_template.code = board_info[0]
#                     session.add(board_template)
#     session.commit()
#
#
# @boards_router.get('/templates', response_model=BoardTemplateListOut)
# async def board_template_list_api(package_name: Optional[str] = None, session: Session = Depends(get_session)):
#     _update_board_templates_from_packages(session)
#     if package_name is not None:
#         templates = session.query(BoardTemplate).filter(BoardTemplate.package == package_name)
#     else:
#         templates = session.query(BoardTemplate)
#     result = []
#     for board_template in templates:
#         result.append({
#             'template_id': board_template.id,
#             'package': board_template.package,
#             'version': board_template.package_version,
#             'name': board_template.name,
#             'description': board_template.description
#         })
#     return JSONResponse(result)
#
#
# @boards_router.get('/templates/{template_id}', response_model=BoardTemplateOut)
# async def board_template_get_api(template_id: str, session: Session = Depends(get_session)):
#     board_template = session.query(BoardTemplate).filter(BoardTemplate.id == template_id).first()
#     if not board_template:
#         raise HTTPException(status_code=404)
#
#     result = {
#         'template_id': board_template.id,
#         'name': board_template.name,
#         'description': board_template.description,
#         'code': board_template.code,
#         'package': board_template.package,
#         'version': board_template.package_version
#     }
#
#     return JSONResponse(result)

@boards_router.get('/')
=======
@boards_router.get('/', response_model=BoardOut)
>>>>>>> 40e515ef
async def board_list_api(package=Depends(get_root_package)):
    result = [board.as_posix() for board in package.boards]
    return JSONResponse(result)


<<<<<<< HEAD
@boards_router.get('/{board_path:path}')
=======
@boards_router.get('/{board_path:path}', response_model=BoardListOut)
>>>>>>> 40e515ef
async def board_get_api(board_path: str, package=Depends(get_root_package)):
    board: pathlib.Path = package.boards_directory / board_path
    if not board.exists():
        raise HTTPException(status_code=404)
    if not board.is_file():
<<<<<<< HEAD
        raise HTTPException(
            status_code=400, detail=f'\'{board_path}\' is not valid board.')
=======
        raise HTTPException(status_code=400, detail=f'\'{board_path}\' is not valid board.')
>>>>>>> 40e515ef

    result = {
        'path': board_path
    }
    with board.open(mode='r') as fh:
        result['code'] = fh.read()
<<<<<<< HEAD
    return JSONResponse(result)


# @boards_router.post('/', status_code=201, response_model=BoardOut)
# async def board_create_api(board_in: CreateBoardIn, session: Session = Depends(get_session)):
#     new_board = Board(name=board_in.name)
#     new_board.description = board_in.description
#     if board_in.from_template is not None:
#         template = session.query(BoardTemplate).filter(BoardTemplate.id == board_in.from_template).first()
#         if not template:
#             raise HTTPException(404, detail=f'Missing board template {board_in.from_template}.')
#         new_board.template_id = board_in.from_template
#         new_board.code = template.code
#     else:
#         assert board_in.code
#         new_board.code = board_in.code
#
#     session.add(new_board)
#     session.commit()
#
#     result = {
#         'board_id': new_board.id,
#         'name': new_board.name,
#         'description': new_board.description,
#         'code': new_board.code,
#         'template_id': new_board.template_id,
#         'is_from_template': new_board.is_from_template,
#         'is_archived': new_board.is_archived,
#     }
#
#     return JSONResponse(result)
#
#
# @boards_router.put('/{board_id}/', response_model=BoardOut)
# async def board_update_api(board_id: str, board_in: UpdateBoardIn, session: Session = Depends(get_session)):
#     board = session.query(Board).filter(Board.id == board_id).first()
#     if not board:
#         raise HTTPException(status_code=404)
#
#     if board_in.code is not None:
#         board.code = board_in.code
#     if board_in.name is not None:
#         board.name = board_in.name
#     if board_in.description is not None:
#         board.description = board_in.description
#
#     session.commit()
#
#     result = {
#         'board_id': board.id,
#         'name': board.name,
#         'description': board.description,
#         'code': board.code,
#         'template_id': board.template_id,
#         'is_from_template': board.is_from_template,
#         'is_archived': board.is_archived,
#     }
#     return JSONResponse(result)
#
#
# @boards_router.post('/reset/{board_id}', response_model=BoardOut)
# async def board_reset_api(board_id: str, session: Session = Depends(get_session)):
#     board = session.query(Board).filter(Board.id == board_id).first()
#     if not board:
#         raise HTTPException(status_code=404, detail='Board not found.')
#
#     if not board.template:
#         raise HTTPException(status_code=404, detail=f'Cannot reset board. '
#                                                     f'Board {board_id} is not associated with any board template.')
#     board.code = board.template.code
#
#     session.commit()
#
#     result = {
#         'board_id': board.id,
#         'name': board.name,
#         'description': board.description,
#         'code': board.code,
#         'template_id': board.template_id,
#         'is_from_template': board.is_from_template,
#         'is_archived': board.is_archived,
#     }
#     return JSONResponse(result)
#
#
# @boards_router.delete('/{board_id}/')
# async def board_delete_api(board_id: str, session: Session = Depends(get_session)):
#     board = session.query(Board).filter(Board.id == board_id).first()
#     if not board:
#         raise HTTPException(status_code=404)
#
#     board.is_archived = True
#     session.commit()
=======
    return JSONResponse(result)
>>>>>>> 40e515ef
<|MERGE_RESOLUTION|>--- conflicted
+++ resolved
@@ -3,10 +3,7 @@
 from aimcore.web.utils import get_root_package
 from aimcore.web.api.utils import APIRouter  # wrapper for fastapi.APIRouter
 
-<<<<<<< HEAD
-=======
 from aimcore.web.api.boards.pydantic_models import BoardOut, BoardListOut
->>>>>>> 40e515ef
 from typing import TYPE_CHECKING
 if TYPE_CHECKING:
     import pathlib
@@ -14,189 +11,23 @@
 boards_router = APIRouter()
 
 
-<<<<<<< HEAD
-# def _update_board_templates_from_packages(session):
-#     db_board_templates = {(t.package, t.name): t for t in session.query(BoardTemplate)}
-#
-#     from aim._sdk.package_utils import Package
-#
-#     for package_name, package in Package.pool.items():
-#         for board_name, board_info in package.board_templates.items():
-#             if (package_name, board_name) not in db_board_templates:
-#                 new_board_template = BoardTemplate(package_name, board_name)
-#                 new_board_template.code = board_info[0]
-#                 session.add(new_board_template)
-#             else:
-#                 board_template = db_board_templates[package_name, board_name]
-#                 if board_template.checksum != board_info[1]:
-#                     print(board_template.checksum)
-#                     print(board_info[0])
-#                     board_template.code = board_info[0]
-#                     session.add(board_template)
-#     session.commit()
-#
-#
-# @boards_router.get('/templates', response_model=BoardTemplateListOut)
-# async def board_template_list_api(package_name: Optional[str] = None, session: Session = Depends(get_session)):
-#     _update_board_templates_from_packages(session)
-#     if package_name is not None:
-#         templates = session.query(BoardTemplate).filter(BoardTemplate.package == package_name)
-#     else:
-#         templates = session.query(BoardTemplate)
-#     result = []
-#     for board_template in templates:
-#         result.append({
-#             'template_id': board_template.id,
-#             'package': board_template.package,
-#             'version': board_template.package_version,
-#             'name': board_template.name,
-#             'description': board_template.description
-#         })
-#     return JSONResponse(result)
-#
-#
-# @boards_router.get('/templates/{template_id}', response_model=BoardTemplateOut)
-# async def board_template_get_api(template_id: str, session: Session = Depends(get_session)):
-#     board_template = session.query(BoardTemplate).filter(BoardTemplate.id == template_id).first()
-#     if not board_template:
-#         raise HTTPException(status_code=404)
-#
-#     result = {
-#         'template_id': board_template.id,
-#         'name': board_template.name,
-#         'description': board_template.description,
-#         'code': board_template.code,
-#         'package': board_template.package,
-#         'version': board_template.package_version
-#     }
-#
-#     return JSONResponse(result)
-
-@boards_router.get('/')
-=======
 @boards_router.get('/', response_model=BoardOut)
->>>>>>> 40e515ef
 async def board_list_api(package=Depends(get_root_package)):
     result = [board.as_posix() for board in package.boards]
     return JSONResponse(result)
 
 
-<<<<<<< HEAD
-@boards_router.get('/{board_path:path}')
-=======
 @boards_router.get('/{board_path:path}', response_model=BoardListOut)
->>>>>>> 40e515ef
 async def board_get_api(board_path: str, package=Depends(get_root_package)):
     board: pathlib.Path = package.boards_directory / board_path
     if not board.exists():
         raise HTTPException(status_code=404)
     if not board.is_file():
-<<<<<<< HEAD
-        raise HTTPException(
-            status_code=400, detail=f'\'{board_path}\' is not valid board.')
-=======
         raise HTTPException(status_code=400, detail=f'\'{board_path}\' is not valid board.')
->>>>>>> 40e515ef
 
     result = {
         'path': board_path
     }
     with board.open(mode='r') as fh:
         result['code'] = fh.read()
-<<<<<<< HEAD
-    return JSONResponse(result)
-
-
-# @boards_router.post('/', status_code=201, response_model=BoardOut)
-# async def board_create_api(board_in: CreateBoardIn, session: Session = Depends(get_session)):
-#     new_board = Board(name=board_in.name)
-#     new_board.description = board_in.description
-#     if board_in.from_template is not None:
-#         template = session.query(BoardTemplate).filter(BoardTemplate.id == board_in.from_template).first()
-#         if not template:
-#             raise HTTPException(404, detail=f'Missing board template {board_in.from_template}.')
-#         new_board.template_id = board_in.from_template
-#         new_board.code = template.code
-#     else:
-#         assert board_in.code
-#         new_board.code = board_in.code
-#
-#     session.add(new_board)
-#     session.commit()
-#
-#     result = {
-#         'board_id': new_board.id,
-#         'name': new_board.name,
-#         'description': new_board.description,
-#         'code': new_board.code,
-#         'template_id': new_board.template_id,
-#         'is_from_template': new_board.is_from_template,
-#         'is_archived': new_board.is_archived,
-#     }
-#
-#     return JSONResponse(result)
-#
-#
-# @boards_router.put('/{board_id}/', response_model=BoardOut)
-# async def board_update_api(board_id: str, board_in: UpdateBoardIn, session: Session = Depends(get_session)):
-#     board = session.query(Board).filter(Board.id == board_id).first()
-#     if not board:
-#         raise HTTPException(status_code=404)
-#
-#     if board_in.code is not None:
-#         board.code = board_in.code
-#     if board_in.name is not None:
-#         board.name = board_in.name
-#     if board_in.description is not None:
-#         board.description = board_in.description
-#
-#     session.commit()
-#
-#     result = {
-#         'board_id': board.id,
-#         'name': board.name,
-#         'description': board.description,
-#         'code': board.code,
-#         'template_id': board.template_id,
-#         'is_from_template': board.is_from_template,
-#         'is_archived': board.is_archived,
-#     }
-#     return JSONResponse(result)
-#
-#
-# @boards_router.post('/reset/{board_id}', response_model=BoardOut)
-# async def board_reset_api(board_id: str, session: Session = Depends(get_session)):
-#     board = session.query(Board).filter(Board.id == board_id).first()
-#     if not board:
-#         raise HTTPException(status_code=404, detail='Board not found.')
-#
-#     if not board.template:
-#         raise HTTPException(status_code=404, detail=f'Cannot reset board. '
-#                                                     f'Board {board_id} is not associated with any board template.')
-#     board.code = board.template.code
-#
-#     session.commit()
-#
-#     result = {
-#         'board_id': board.id,
-#         'name': board.name,
-#         'description': board.description,
-#         'code': board.code,
-#         'template_id': board.template_id,
-#         'is_from_template': board.is_from_template,
-#         'is_archived': board.is_archived,
-#     }
-#     return JSONResponse(result)
-#
-#
-# @boards_router.delete('/{board_id}/')
-# async def board_delete_api(board_id: str, session: Session = Depends(get_session)):
-#     board = session.query(Board).filter(Board.id == board_id).first()
-#     if not board:
-#         raise HTTPException(status_code=404)
-#
-#     board.is_archived = True
-#     session.commit()
-=======
-    return JSONResponse(result)
->>>>>>> 40e515ef
+    return JSONResponse(result)