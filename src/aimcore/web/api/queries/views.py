--- conflicted
+++ resolved
@@ -193,11 +193,7 @@
 
 
 @query_router.post('/run/')
-<<<<<<< HEAD
-async def run_function(func_name: str, request_data: Dict, packages=Depends(load_active_packages)):
-=======
-async def run_action(action_name: str, request_data: Dict, package=Depends(get_root_package)):
->>>>>>> 81557b6d
+async def run_action(action_name: str, request_data: Dict, packages=Depends(load_active_packages)):
     repo = get_project_repo()  # noqa
 
     from aim._sdk.action import Action
