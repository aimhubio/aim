from fastapi.responses import StreamingResponse
from fastapi import Depends, HTTPException

from typing import Optional, Iterable, Dict, List, Iterator, TYPE_CHECKING
from aim._sdk.uri_service import URIService
from aim.utils import sequence_data, container_data

from aimcore.web.utils import get_root_package
from aimcore.web.api.runs.pydantic_models import QuerySyntaxErrorOut
from aimcore.web.api.utils import (
    checked_query,
    collect_streamable_data,
    get_project_repo,
    APIRouter  # wrapper for fastapi.APIRouter
)

from aim import Container, Sequence

from aim._core.storage.treeutils import encode_tree

query_router = APIRouter()

if TYPE_CHECKING:
    from aim._sdk.repo import Repo


async def sequence_search_result_streamer(repo: 'Repo',
                                          query_collection,
                                          p: Optional[int],
                                          start: Optional[int],
                                          stop: Optional[int],
                                          sample_seed: str):
    for sequence in query_collection:
        seq_data = {hash(sequence): sequence_data(
            repo, sequence, p, start, stop, sample_seed)}
        encoded_tree = encode_tree(seq_data)
        yield collect_streamable_data(encoded_tree)


async def container_search_result_streamer(query_collection: Iterable[Container]):
    for container in query_collection:
        cont_data = {container.hash: container_data(container)}
        encoded_tree = encode_tree(cont_data)
        yield collect_streamable_data(encoded_tree)


def sequence_query_grouped_response(repo: 'Repo',
                                    query_collection,
                                    p: Optional[int],
                                    start: Optional[int],
                                    stop: Optional[int],
                                    sample_seed: str):
    #  TODO: V4 use repo query methods and grouping instead
    containers_data = {}
    for sequence in query_collection:
        seq_data = sequence_data(repo, sequence, p, start, stop, sample_seed)

        cont_hash = sequence._container_hash
        if cont_hash not in containers_data:
            container = repo.get_container(cont_hash)
            cont_data = container_data(container)
            cont_data['sequences'] = []
            containers_data[cont_hash] = cont_data
        containers_data[cont_hash]['sequences'].append(seq_data)

    async def dict_result_streamer(data):
        for k, v in data.items():
            encoded_tree = encode_tree({k: v})
            yield collect_streamable_data(encoded_tree)

    streamer = dict_result_streamer(containers_data)
    return StreamingResponse(streamer)


@query_router.get('/fetch/', responses={400: {'model': QuerySyntaxErrorOut}})
async def data_fetch_api(type_: str,
                         q: Optional[str] = '',
                         p: Optional[int] = 500,
                         start: Optional[int] = None,
                         stop: Optional[int] = None,
                         package=Depends(get_root_package)):
    repo = get_project_repo()
    query = checked_query(q)
    if type_ in Container.registry:
        qresult = repo.containers(query, type_)
        streamer = container_search_result_streamer(qresult)
    elif type_ in Sequence.registry:
        qresult = repo.sequences(query, type_)
        sample_seed = f'{query}_{p}_{start}_{stop}'
        streamer = sequence_search_result_streamer(
            repo, qresult, p, start, stop, sample_seed)
    else:
        raise HTTPException(
            status_code=400, detail=f'Unknown type \'{type_}\'.')
    return StreamingResponse(streamer)


@query_router.get('/grouped-sequences/')
async def grouped_data_fetch_api(seq_type: Optional[str] = 'Sequence',
                                 cont_type: Optional[str] = 'Container',
                                 q: Optional[str] = '',
                                 p: Optional[int] = 500,
                                 start: Optional[int] = None,
                                 stop: Optional[int] = None,
                                 package=Depends(get_root_package)):
    repo = get_project_repo()
    query = checked_query(q)
    if seq_type not in Sequence.registry:
        raise HTTPException(
            status_code=400, detail=f'\'{seq_type}\' is not a valid Sequence type.')
    if cont_type not in Container.registry:
        raise HTTPException(
            status_code=400, detail=f'\'{cont_type}\' is not a valid Container type.')
    if query:
        query = f'(container.type.startswith("{Container.registry[cont_type][0].get_full_typename()}")) and {query}'
    else:
        query = f'container.type.startswith("{Container.registry[cont_type][0].get_full_typename()}")'
    qresult = repo.sequences(query, seq_type)
    sample_seed = f'{query}_{p}_{start}_{stop}'
    return sequence_query_grouped_response(repo, qresult, p, start, stop, sample_seed)


URIBatchIn = List[str]


def fetch_blobs_batch(repo: 'Repo', uri_batch: List[str]) -> Iterator[bytes]:
    uri_service = URIService(repo=repo)
    batch_iterator = uri_service.request_batch(uri_batch=uri_batch)
    for it in batch_iterator:
        yield collect_streamable_data(encode_tree(it))


@query_router.post('/fetch-blobs/')
async def fetch_blobs_api(uri_batch: URIBatchIn):
    repo = get_project_repo()
    return StreamingResponse(fetch_blobs_batch(repo, uri_batch))


@query_router.post('/run/')
<<<<<<< HEAD
async def run_function(func_name: str, request_data: Dict, package=Depends(get_root_package)):
=======
async def run_function(func_name: str, request_data: Dict):
    repo = get_project_repo()  # noqa

>>>>>>> 374e220a
    from aim._sdk.function import Function
    function = Function.registry[func_name]
    is_generator = function.is_generator
    res = function.execute(**request_data)
    if is_generator:
        def result_streamer():
            for i, it in enumerate(res):
                yield collect_streamable_data(encode_tree({i: it}))
    else:
        def result_streamer():
            yield collect_streamable_data(encode_tree({0: res}))

    return StreamingResponse(result_streamer(), headers={
        'Access-Control-Expose-Headers': 'is-generator', 'Is-Generator': str(is_generator)})<|MERGE_RESOLUTION|>--- conflicted
+++ resolved
@@ -137,13 +137,9 @@
 
 
 @query_router.post('/run/')
-<<<<<<< HEAD
 async def run_function(func_name: str, request_data: Dict, package=Depends(get_root_package)):
-=======
-async def run_function(func_name: str, request_data: Dict):
     repo = get_project_repo()  # noqa
 
->>>>>>> 374e220a
     from aim._sdk.function import Function
     function = Function.registry[func_name]
     is_generator = function.is_generator
