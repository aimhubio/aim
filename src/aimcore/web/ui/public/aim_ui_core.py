####################
# Bindings for fetching Aim Objects
####################

<<<<<<< HEAD
from js import search, runFunction, encodeURIComponent
=======
from js import search, runFunction, findItem
>>>>>>> 1eddf0b5
import json
import hashlib


board_path = None


def deep_copy(obj):
    if isinstance(obj, (list, tuple)):
        return type(obj)(deep_copy(x) for x in obj)
    elif isinstance(obj, dict):
        return type(obj)((deep_copy(k), deep_copy(v)) for k, v in obj.items())
    elif isinstance(obj, set):
        return type(obj)(deep_copy(x) for x in obj)
    elif hasattr(obj, "__dict__"):
        result = type(obj)()
        result.__dict__.update(deep_copy(obj.__dict__))
        return result
    elif isinstance(obj, memoryview):
        return memoryview(bytes(obj))
    else:
        return obj


memoize_cache = {}


def memoize(func):
    def wrapper(*args, **kwargs):
        if func.__name__ not in memoize_cache:
            memoize_cache[func.__name__] = {}

        key = generate_key(args + tuple(kwargs.items()))

        if key not in memoize_cache[func.__name__]:
            memoize_cache[func.__name__][key] = func(*args, **kwargs)

        return memoize_cache[func.__name__][key]

    return wrapper


query_results_cache = {}


class WaitForQueryError(Exception):
    pass


def query_filter(type_, query="", count=None, start=None, stop=None, is_sequence=False):
    query_key = f"{type_}_{query}_{count}_{start}_{stop}"

    if query_key in query_results_cache:
        return query_results_cache[query_key]

    try:
        data = search(board_path, type_, query, count, start, stop, is_sequence)

        if data is None:
            raise WaitForQueryError()
        
        data = json.loads(data)

        query_results_cache[query_key] = data
        return data
    except Exception as e:
        if "WAIT_FOR_QUERY_RESULT" in str(e):
            raise WaitForQueryError()
        else:
            raise e


def run_function(func_name, params):
    run_function_key = f"{func_name}_{json.dumps(params)}"

    if run_function_key in query_results_cache:
        return query_results_cache[run_function_key]

    try:
        res = runFunction(board_path, func_name, params)
        data = json.loads(res)["value"]

        query_results_cache[run_function_key] = data
        return data
    except Exception as e:
        if "WAIT_FOR_QUERY_RESULT" in str(e):
            raise WaitForQueryError()
        else:
            raise e


def find_item(type_, is_sequence=False, hash_=None, name=None, ctx=None):
    if ctx is not None:
        ctx = json.dumps(ctx)
    
    query_key = f"{type_}_{hash_}_{name}_{ctx}"

    if query_key in query_results_cache:
        return query_results_cache[query_key]

    try:
        data = findItem(board_path, type_, is_sequence, hash_, name, ctx)
        data = json.loads(data)

        query_results_cache[query_key] = data
        return data
    except Exception as e:
        if "WAIT_FOR_QUERY_RESULT" in str(e):
            raise WaitForQueryError()
        else:
            raise e

class Sequence:
    @classmethod
    def filter(self, query="", count=None, start=None, stop=None):
        return query_filter("Sequence", query, count, start, stop, is_sequence=True)
    
    @classmethod
    def find(self, hash_, name, context):
        return find_item("Sequence", is_sequence=True, hash_=hash_, name=name, ctx=context)


class Container:
    @classmethod
    def filter(self, query=""):
        return query_filter("Container", query, None, None, None, is_sequence=False)
    
    @classmethod
    def find(self, hash_):
        return find_item("Container", is_sequence=False, hash_=hash_)


####################
# Bindings for visualizing data with data viz elements
####################


def find(obj, element):
    keys = element.split(".")
    rv = obj
    for key in keys:
        try:
            rv = rv[key]
        except:  # noqa
            return None
    return rv


colors = [
    "#3E72E7",
    "#18AB6D",
    "#7A4CE0",
    "#E149A0",
    "#E43D3D",
    "#E8853D",
    "#0394B4",
    "#729B1B",
]

stroke_styles = [
    "none",
    "5 5",
    "10 5 5 5",
    "10 5 5 5 5 5",
    "10 5 5 5 5 5 5 5",
    "20 5 10 5",
    "20 5 10 5 10 5",
    "20 5 10 5 10 5 5 5",
    "20 5 10 5 5 5 5 5",
]


def generate_key(data):
    content = str(data)
    return hashlib.md5(content.encode()).hexdigest()


viz_map_keys = {}


def update_viz_map(viz_type, key=None):
    if key is not None:
        viz_map_keys[key] = key
        return key
    if viz_type in viz_map_keys:
        viz_map_keys[viz_type] = viz_map_keys[viz_type] + 1
    else:
        viz_map_keys[viz_type] = 0

    viz_key = viz_type + str(viz_map_keys[viz_type])

    return viz_key


def apply_group_value_pattern(value, list):
    if type(value) is int:
        return list[value % len(list)]
    return value


@memoize
def group(name, data, options, key=None):
    group_map = {}
    grouped_data = []
    items = deep_copy(data)
    for item in items:
        group_values = []
        if callable(options):
            val = options(item)
            if type(val) == bool:
                val = int(val)
            group_values.append(val)
        else:
            for opt in options:
                val = find(
                    item,
                    str(opt) if type(opt) is not str else opt.replace("metric.", ""),
                )
                group_values.append(val)

        group_key = generate_key(group_values)

        if group_key not in group_map:
            group_map[group_key] = {
                "options": options,
                "val": group_values,
                "order": None,
            }
        item[name] = group_key
        grouped_data.append(item)
    sorted_groups = group_map
    if callable(options):
        sorted_groups = {
            k: v
            for k, v in sorted(
                sorted_groups.items(), key=lambda x: str(x[1]["val"]), reverse=True
            )
        }
    else:
        for i, opt in enumerate(options):
            sorted_groups = {
                k: v
                for k, v in sorted(
                    sorted_groups.items(),
                    key=lambda x: (3, str(x[1]["val"][i]))
                    if type(x[1]["val"][i]) in [tuple, list, dict]
                    else (
                        (0, int(x[1]["val"][i]))
                        if str(x[1]["val"][i]).isdigit()
                        else (
                            (2, str(x[1]["val"][i]))
                            if x[1]["val"][i] is None
                            else (1, str(x[1]["val"][i]))
                        )
                    ),
                )
            }

    i = 0
    for group_key in sorted_groups:
        sorted_groups[group_key]["order"] = (
            sorted_groups[group_key]["val"][0] if callable(options) else i
        )
        i = i + 1
    return sorted_groups, grouped_data


current_layout = []

state = {}


def set_state(update, board_path, persist=True):
    from js import setState

    if board_path not in state:
        state[board_path] = {}

    state[board_path].update(update)

    for key in state[board_path]:
        if state[board_path][key] is None:
            del state[board_path][key]

    setState(state, board_path, persist)


block_context = {
    "current": 0,
}


def render_to_layout(data):
    from js import updateLayout

    is_found = False
    for i, cell in enumerate(current_layout):
        if cell["key"] == data["key"]:
            current_layout[i] = data
            is_found = True

    if is_found == False:
        current_layout.append(data)

    updateLayout(current_layout, data["board_path"])


class Element:
    def __init__(self, block=None):
        self.parent_block = block
        self.board_path = board_path


class Block(Element):
    def __init__(self, type_, data=None, block=None):
        super().__init__(block)
        block_context["current"] += 1
        self.block_context = {"id": block_context["current"], "type": type_}
        self.key = generate_key(self.block_context)

        self.data = data
        self.callbacks = {}
        self.options = {}

        self.render()

    def render(self):
        block_data = {
            "element": "block",
            "block_context": self.block_context,
            "key": self.key,
            "parent_block": self.parent_block,
            "board_path": self.board_path,
            "data": self.data,
            "options": self.options,
            "callbacks": self.callbacks,
        }

        render_to_layout(block_data)

    def __enter__(self):
        ui.set_block_context(self.block_context)

    def __exit__(self, type, value, traceback):
        ui.set_block_context(None)


class Component(Element):
    def __init__(self, key, type_, block):
        super().__init__(block)
        self.state = {}
        self.key = key
        self.type = type_
        self.data = None
        self.callbacks = {}
        self.options = {}
        self.state = (
            state[board_path][key]
            if board_path in state and key in state[board_path]
            else {}
        )
        self.no_facet = True

    def set_state(self, value):
        should_batch = (
            self.parent_block is not None and self.parent_block["type"] == "form"
        )

        if should_batch:
            state_slice = (
                state[self.board_path][self.parent_block["id"]]
                if (
                    self.board_path in state
                    and self.parent_block["id"] in state[self.board_path]
                )
                else {}
            )

            component_state_slice = (
                deep_copy(state_slice[self.key]) if self.key in state_slice else {}
            )

            component_state_slice.update(value)

            state_slice.update({self.key: component_state_slice})

            set_state({self.parent_block["id"]: state_slice}, self.board_path)
        else:
            state_slice = (
                state[self.board_path][self.key]
                if (self.board_path in state and self.key in state[self.board_path])
                else {}
            )

            state_slice.update(value)

            set_state({self.key: state_slice}, self.board_path)

    def render(self):
        component_data = {
            "type": self.type,
            "key": self.key,
            "component_key": self.key,
            "data": self.data,
            "callbacks": self.callbacks,
            "options": self.options,
            "parent_block": self.parent_block,
            "no_facet": self.no_facet,
            "board_path": self.board_path,
        }

        component_data.update(self.state)

        render_to_layout(component_data)


class AimSequenceComponent(Component):
    def group(self, prop, value=[]):
        group_map, group_data = group(prop, self.data, value, self.key)

        items = []
        for i, item in enumerate(self.data):
            elem = dict(item)
            current = group_map[group_data[i][prop]]

            if prop == "color":
                color_val = apply_group_value_pattern(current["order"], colors)
                elem["color"] = color_val
                elem["color_val"] = current["val"]
                elem["color_options"] = value
            elif prop == "stroke_style":
                stroke_val = apply_group_value_pattern(current["order"], stroke_styles)
                elem["dasharray"] = stroke_val
                elem["dasharray_val"] = current["val"]
                elem["dasharray_options"] = value
            else:
                elem[prop] = current["order"]
                elem[f"{prop}_val"] = current["val"]
                elem[f"{prop}_options"] = value

            if prop == "row" or prop == "column":
                self.no_facet = False

            items.append(elem)

        self.data = items

        self.render()


# AimSequenceVizComponents


class LineChart(AimSequenceComponent):
    def __init__(
        self, data, x, y, color=[], stroke_style=[], options={}, key=None, block=None
    ):
        component_type = "LineChart"
        component_key = update_viz_map(component_type, key)
        super().__init__(component_key, component_type, block)

        color_map, color_data = group("color", data, color, component_key)
        stroke_map, stroke_data = group(
            "stroke_style", data, stroke_style, component_key
        )
        lines = []
        for i, item in enumerate(data):
            color_val = apply_group_value_pattern(
                color_map[color_data[i]["color"]]["order"], colors
            )
            stroke_val = apply_group_value_pattern(
                stroke_map[stroke_data[i]["stroke_style"]]["order"], stroke_styles
            )

            line = dict(item)
            line["key"] = i
            line["data"] = {"xValues": find(item, x), "yValues": find(item, y)}
            line["color"] = color_val
            line["dasharray"] = stroke_val

            lines.append(line)

        self.data = lines
        self.options = options
        self.callbacks = {"on_active_point_change": self.on_active_point_change}

        self.render()

    @property
    def focused_line(self):
        return self.state["focused_line"] if "focused_line" in self.state else None

    @property
    def focused_point(self):
        return self.state["focused_point"] if "focused_point" in self.state else None

    async def on_active_point_change(self, point, is_active):
        if point is not None:
            item = self.data[point.key]

            if is_active:
                self.set_state(
                    {
                        "focused_line": item,
                        "focused_point": point,
                    }
                )


class NivoLineChart(AimSequenceComponent):
    def __init__(
        self, data, x, y, color=[], stroke_style=[], options={}, key=None, block=None
    ):
        component_type = "NivoLineChart"
        component_key = update_viz_map(component_type, key)
        super().__init__(component_key, component_type, block)

        color_map, color_data = group("color", data, color, component_key)
        stroke_map, stroke_data = group(
            "stroke_style", data, stroke_style, component_key
        )
        lines = []
        for i, item in enumerate(data):
            color_val = apply_group_value_pattern(
                color_map[color_data[i]["color"]]["order"], colors
            )
            stroke_val = apply_group_value_pattern(
                stroke_map[stroke_data[i]["stroke_style"]]["order"], stroke_styles
            )

            line = dict(item)
            line["key"] = i
            line["data"] = {"xValues": find(item, x), "yValues": find(item, y)}
            line["color"] = color_val
            line["dasharray"] = stroke_val

            lines.append(line)

        self.data = lines
        self.options = options

        self.render()


class BarChart(AimSequenceComponent):
    def __init__(self, data, x, y, color=[], options={}, key=None, block=None):
        component_type = "BarChart"
        component_key = update_viz_map(component_type, key)
        super().__init__(component_key, component_type, block)

        color_map, color_data = group("color", data, color, component_key)
        bars = []
        for i, item in enumerate(data):
            color_val = apply_group_value_pattern(
                color_map[color_data[i]["color"]]["order"], colors
            )

            bar = dict(item)
            bar["key"] = i

            x_value = find(item, x)
            if type(x_value) is list:
                x_value = x_value[-1]

            y_value = find(item, y)
            if type(y_value) is list:
                y_value = y_value[-1]

            bar["data"] = {"x": x_value, "y": y_value}
            bar["color"] = color_val

            bars.append(bar)

        self.data = bars
        self.options = options

        self.options.update({"x": x, "y": y})

        self.render()


class ScatterPlot(AimSequenceComponent):
    def __init__(
        self, data, x, y, color=[], stroke_style=[], options={}, key=None, block=None
    ):
        component_type = "ScatterPlot"
        component_key = update_viz_map(component_type, key)
        super().__init__(component_key, component_type, block)

        color_map, color_data = group("color", data, color, component_key)
        stroke_map, stroke_data = group(
            "stroke_style", data, stroke_style, component_key
        )
        lines = []
        for i, item in enumerate(data):
            color_val = apply_group_value_pattern(
                color_map[color_data[i]["color"]]["order"], colors
            )
            stroke_val = apply_group_value_pattern(
                stroke_map[stroke_data[i]["stroke_style"]]["order"], stroke_styles
            )

            line = dict(item)
            line["key"] = i
            line["data"] = {"xValues": find(item, x), "yValues": find(item, y)}
            line["color"] = color_val
            line["dasharray"] = stroke_val

            lines.append(line)

        self.data = lines
        self.options = options

        self.render()


class ParallelPlot(AimSequenceComponent):
    def __init__(
        self,
        data,
        dimensions="dimensions",
        values="values",
        color=[],
        stroke_style=[],
        options={},
        key=None,
        block=None,
    ):
        component_type = "ParallelPlot"
        component_key = update_viz_map(component_type, key)
        super().__init__(component_key, component_type, block)

        color_map, color_data = group("color", data, color, component_key)
        stroke_map, stroke_data = group(
            "stroke_style", data, stroke_style, component_key
        )
        lines = []
        for i, item in enumerate(data):
            color_val = apply_group_value_pattern(
                color_map[color_data[i]["color"]]["order"], colors
            )
            stroke_val = apply_group_value_pattern(
                stroke_map[stroke_data[i]["stroke_style"]]["order"], stroke_styles
            )

            line = dict(item)
            line["key"] = i
            line["data"] = {
                "dimensions": find(item, dimensions),
                "values": find(item, values),
            }
            line["color"] = color_val
            line["dasharray"] = stroke_val

            lines.append(line)

        self.data = lines
        self.options = options

        self.render()


class ImagesList(AimSequenceComponent):
    def __init__(self, data, key=None, block=None):
        component_type = "Images"
        component_key = update_viz_map(component_type, key)
        super().__init__(component_key, component_type, block)

        images = []

        for i, item in enumerate(data):
            image = item
            image["key"] = i

            images.append(image)

        self.data = images

        self.render()


class AudiosList(AimSequenceComponent):
    def __init__(self, data, key=None, block=None):
        component_type = "Audios"
        component_key = update_viz_map(component_type, key)
        super().__init__(component_key, component_type, block)

        audios = []

        for i, item in enumerate(data):
            audio = item
            audio["key"] = i

            audios.append(audio)

        self.data = audios

        self.render()


class TextsList(AimSequenceComponent):
    def __init__(self, data, color=[], key=None, block=None):
        component_type = "Texts"
        component_key = update_viz_map(component_type, key)
        super().__init__(component_key, component_type, block)

        color_map, color_data = group("color", data, color, component_key)

        texts = []

        for i, item in enumerate(data):
            color_val = apply_group_value_pattern(
                color_map[color_data[i]["color"]]["order"], colors
            )
            text = item
            text["key"] = i
            text["color"] = color_val

            texts.append(text)

        self.data = texts

        self.render()


class FiguresList(AimSequenceComponent):
    def __init__(self, data, key=None, block=None):
        component_type = "Figures"
        component_key = update_viz_map(component_type, key)
        super().__init__(component_key, component_type, block)

        figures = []

        for i, item in enumerate(data):
            figure = item
            figure["key"] = i

            figures.append(figure)

        self.data = figures

        self.render()


class Union(Component):
    def __init__(self, components, key=None, block=None):
        component_type = "Union"
        component_key = update_viz_map(component_type, key)
        super().__init__(component_key, component_type, block)

        for i, elem in reversed(list(enumerate(current_layout))):
            for comp in components:
                if elem["key"] == comp.key:
                    del current_layout[i]

        self.data = []
        for comp in components:
            self.data = self.data + comp.data
            self.callbacks.update(comp.callbacks)

        def get_viz_for_type(type):
            for comp in components:
                if comp.data and comp.data[0] and comp.data[0]["type"] == type:
                    return comp.type

        self.type = get_viz_for_type

        self.render()


# DataDisplayComponents


class Plotly(Component):
    def __init__(self, fig, key=None, block=None):
        component_type = "Plotly"
        component_key = update_viz_map(component_type, key)
        super().__init__(component_key, component_type, block)

        # TODO: validate plotly figure
        # fig = validate(fig, dict, "fig")

        self.data = fig.to_json()

        self.render()


class JSON(Component):
    def __init__(self, data, key=None, block=None):
        component_type = "JSON"
        component_key = update_viz_map(component_type, key)
        super().__init__(component_key, component_type, block)

        # validate all arguments passed in
        # TODO validate data is a JSON

        self.data = data

        self.render()


class DataFrame(Component):
    def __init__(self, data, key=None, block=None):
        component_type = "DataFrame"
        component_key = update_viz_map(component_type, key)
        super().__init__(component_key, component_type, block)

        # validate all arguments passed in
        # TODO: validate data is a dataframe

        self.data = data.to_json(orient="records")

        self.render()


class Table(Component):
    def __init__(self, data, renderer={}, selectable_rows=False, key=None, block=None):
        component_type = "Table"
        component_key = update_viz_map(component_type, key)
        super().__init__(component_key, component_type, block)

        # validate all arguments passed in
        data = validate(data, dict, "data")
        renderer = validate(renderer, dict, "renderer")

        self.data = data

        self.callbacks = {
            "on_row_select": self.on_row_select,
            "on_row_focus": self.on_row_focus,
        }
        self.options = {
            "data": data,
            "with_renderer": renderer is not None,
            "selectable_rows": selectable_rows,
        }

        if renderer:
            for col in renderer:
                cell_renderer = renderer[col]
                if col in data:
                    for i, cell_content in enumerate(data[col]):
                        cell = Block("table_cell", block=block)

                        cell.options = {"table": component_key, "column": col, "row": i}

                        cell.render()

                        with cell:
                            cell_renderer(cell_content)

        self.render()

    @property
    def selected_rows(self):
        return self.state["selected_rows"] if "selected_rows" in self.state else None

    @property
    def focused_row(self):
        return self.state["focused_row"] if "focused_row" in self.state else None

    async def on_row_select(self, val):
        selected_indices = val.to_py()

        if selected_indices is None:
            self.set_state({"selected_rows": None})
            return
        
        rows = []

        for i in selected_indices:
            row = {}

            for col in self.data:
                row[col] = self.data[col][i]

            rows.append(row)

        self.set_state({"selected_rows": rows})

    async def on_row_focus(self, val):
        if val is None:
            self.set_state({"focused_row": None})
            return
        
        row = {}

        for col in self.data:
            row[col] = self.data[col][val]

        self.set_state({"focused_row": row})


class Text(Component):
    def __init__(
        self,
        text,
        component="span",
        size="$3",
        weight="$2",
        color="$textPrimary",
        mono=False,
        key=None,
        block=None,
    ):
        component_type = "Text"
        component_key = update_viz_map(component_type, key)
        super().__init__(component_key, component_type, block)

        # validate all arguments passed in
        text = validate(text, str, "text")
        component = validate(component, str, "component")
        size = validate(size, str, "size")
        weight = validate(weight, str, "weight")
        color = validate(color, str, "color")
        mono = validate(mono, bool, "mono")

        self.data = text

        self.options = {
            "component": component,
            "size": size,
            "weight": weight,
            "color": color,
            "mono": mono,
        }

        self.render()


class Link(Component):
    def __init__(self, text, to, new_tab=False, key=None, block=None):
        component_type = "Link"
        component_key = update_viz_map(component_type, key)
        super().__init__(component_key, component_type, block)

        # validate all arguments passed in
        text = validate(text, str, "text")
        to = validate(to, str, "to")
        new_tab = validate(new_tab, bool, "new_tab")

        self.data = to

        self.options = {"text": text, "to": to, "new_tab": new_tab}

        self.render()


class TypographyComponent(Component):
    def __init__(self, text, component_type, options=None, key=None, block=None):
        component_key = update_viz_map(component_type, key)
        super().__init__(component_key, component_type, block)

        self.data = text
        self.options = options

        self.render()


class Header(TypographyComponent):
    def __init__(self, text, key=None, block=None):
        # validate all arguments passed in
        text = validate(text, str, "text")

        # set the properties/options for this component
        options = {"component": "h2", "size": "$9"}
        super().__init__(text, "Header", options, key, block)


class SubHeader(TypographyComponent):
    def __init__(self, text, key=None, block=None):
        # validate all arguments passed in
        text = validate(text, str, "text")

        # set the properties/options for this component
        options = {"component": "h3", "size": "$6"}
        super().__init__(text, "SubHeader", options, key, block)


class Code(Component):
    def __init__(self, text, language="python", key=None, block=None):
        component_type = "Code"
        component_key = update_viz_map(component_type, key)
        super().__init__(component_key, component_type, block)

        # validate all arguments passed in
        text = validate(text, str, "text")
        language = validate(language, str, "language")

        self.data = text
        self.options = {"language": language}

        self.render()


class HTML(Component):
    def __init__(self, text, key=None, block=None):
        component_type = "HTML"
        component_key = update_viz_map(component_type, key)
        super().__init__(component_key, component_type, block)

        # validate all arguments passed in
        data = validate(text, str, "data")

        self.data = data

        self.render()


class Markdown(Component):
    def __init__(self, text, key=None, block=None):
        component_type = "Markdown"
        component_key = update_viz_map(component_type, key)
        super().__init__(component_key, component_type, block)

        # validate all arguments passed in
        data = validate(text, str, "data")

        self.data = data

        self.render()


# AimHighLevelComponents


class Explorer(Component):
    def __init__(self, name, query="", key=None, block=None):
        component_type = "Explorer"
        component_key = update_viz_map(component_type, key)
        super().__init__(component_key, component_type, block)

        self.data = name

        self.options = {"query": query}

        self.render()


# InputComponents


def get_component_batch_state(key, parent_block=None):
    if parent_block is None:
        return None

    if board_path in state and parent_block["id"] in state[board_path]:
        if key in state[board_path][parent_block["id"]]:
            return state[board_path][parent_block["id"]][key]

    return None


# validate value type, otherwise raise an exception


def validate(value, type_, prop_name):
    if not isinstance(type_, tuple):
        type_ = (type_,)
    for t in type_:
        if isinstance(value, t):
            return value
    raise Exception(f"Type of {prop_name} must be a {type_.__name__}")


# check if all elements in list are numbers, otherwise raise an exception


def validate_num_list(value):
    if all([isinstance(item, (int, float)) for item in value]):
        return value
    else:
        raise Exception("Value must be a list of numbers")


# check if all elements in tuple are numbers, otherwise raise an exception


def validate_num_tuple(value):
    if all([isinstance(item, (int, float)) for item in value]):
        return value
    else:
        raise Exception("Value must be a tuple of numbers")


class Slider(Component):
    def __init__(
        self,
        label="",
        value=10,
        min=0,
        max=100,
        step=None,
        disabled=False,
        key=None,
        block=None,
    ):
        component_type = "Slider"
        component_key = update_viz_map(component_type, key)
        super().__init__(component_key, component_type, block)

        batch_state = get_component_batch_state(component_key, block)

        # validate all arguments passed in
        label = validate(label, str, "label")
        value = validate(value, (int, float), "value")
        min = validate(min, (int, float), "min")
        max = validate(max, (int, float), "max")
        step = None if step is None else validate(step, (int, float), "step")
        disabled = validate(disabled, bool, "disabled")

        # set the initial data for this component
        self.data = value

        # set the properties/options for this component
        self.options = {
            "label": label,
            "min": min,
            "max": max,
            "disabled": disabled,
            "step": self._get_step(self.data, step),
            "value": self.value if batch_state is None else batch_state["value"][0],
        }

        self.callbacks = {"on_change": self.on_change}

        self.render()

    def _get_step(self, value, step):
        if step:
            return step
        elif isinstance(value, float):
            return 0.01
        else:
            return 1

    @property
    def value(self):
        return self.state["value"][0] if "value" in self.state else self.data

    async def on_change(self, val):
        self.set_state({"value": val.to_py()})


class RangeSlider(Component):
    def __init__(
        self,
        label="",
        value=(0, 10),
        min=0,
        max=100,
        step=None,
        disabled=False,
        key=None,
        block=None,
    ):
        component_type = "RangeSlider"
        component_key = update_viz_map(component_type, key)
        super().__init__(component_key, component_type, block)

        batch_state = get_component_batch_state(component_key, block)

        # validate all arguments passed in
        label = validate(label, str, "label")
        value = validate_num_tuple(value)
        min = validate(min, (int, float), "min")
        max = validate(max, (int, float), "max")
        step = None if step is None else validate(step, (int, float), "step")
        disabled = validate(disabled, bool, "disabled")

        # set the initial data for this component
        self.data = sorted(value, key=int)

        # set the properties/options for this component
        self.options = {
            "label": label,
            "min": min,
            "max": max,
            "disabled": disabled,
            "step": self._get_step(self.data, step),
            "value": self.value if batch_state is None else batch_state["value"],
        }

        self.callbacks = {"on_change": self.on_change}

        self.render()

    def _get_step(self, value, step):
        if step is not None:
            return step
        elif any(isinstance(n, float) for n in value):
            return 0.01
        else:
            return 1

    @property
    def value(self):
        return tuple(self.state["value"] if "value" in self.state else self.data)

    async def on_change(self, val):
        self.set_state({"value": tuple(val.to_py())})


class TextInput(Component):
    def __init__(self, label="", value="", disabled=False, key=None, block=None):
        component_type = "TextInput"
        component_key = update_viz_map(component_type, key)
        super().__init__(component_key, component_type, block)

        batch_state = get_component_batch_state(component_key, block)

        # validate all arguments passed in
        label = validate(label, str, "label")
        value = validate(value, str, "value")
        disabled = validate(disabled, bool, "disabled")

        # set the initial data for this component
        self.data = value

        # set the properties/options for this component
        self.options = {
            "label": label,
            "disabled": disabled,
            "value": self.value if batch_state is None else batch_state["value"],
        }

        self.callbacks = {"on_change": self.on_change}

        self.render()

    @property
    def value(self):
        return self.state["value"] if "value" in self.state else self.data

    async def on_change(self, val):
        self.set_state({"value": val})


class NumberInput(Component):
    def __init__(
        self,
        label="",
        value=0,
        min=None,
        max=None,
        step=None,
        disabled=False,
        key=None,
        block=None,
    ):
        component_type = "NumberInput"
        component_key = update_viz_map(component_type, key)
        super().__init__(component_key, component_type, block)

        batch_state = get_component_batch_state(component_key, block)

        # validate all arguments passed in
        label = validate(label, str, "label")
        value = validate(value, (int, float), "value")
        min = None if min is None else validate(min, (int, float), "min")
        max = None if max is None else validate(max, (int, float), "max")
        step = None if step is None else validate(step, (int, float), "step")
        disabled = validate(disabled, bool, "disabled")

        # set the initial data for this component
        self.data = value

        # set the properties/options for this component
        self.options = {
            "label": label,
            "min": min,
            "max": max,
            "disabled": disabled,
            "step": self._get_step(self.value, step),
            "value": self.value if batch_state is None else batch_state["value"],
        }

        self.callbacks = {"on_change": self.on_change}

        self.render()

    def _get_step(self, value, step):
        if step is not None:
            return step
        elif isinstance(value, float):
            return 0.01
        else:
            return 1

    @property
    def value(self):
        return self.state["value"] if "value" in self.state else self.data

    async def on_change(self, val):
        self.set_state({"value": val})


class Select(Component):
    def __init__(
        self,
        label="",
        options=("option 1", "option 2"),
        index=0,
        searchable=None,
        disabled=False,
        key=None,
        block=None,
    ):
        component_type = "Select"
        component_key = update_viz_map(component_type, key)
        super().__init__(component_key, component_type, block)

        batch_state = get_component_batch_state(component_key, block)

        # validate all arguments passed in
        label = validate(label, str, "label")
        options = validate(options, (list, tuple), "options")
        index = validate(index, int, "index")
        disabled = validate(disabled, bool, "disabled")
        if searchable is not None:
            searchable = validate(searchable, bool, "searchable")
        else:
            searchable = len(options) > 10

        # set the initial data for this component
        self.data = options[index]

        # set the properties/options for this component
        self.options = {
            "label": label,
            "options": options,
            "disabled": disabled,
            "searchable": searchable,
            "isMulti": False,
            "value": self.value if batch_state is None else batch_state["value"],
        }

        self.callbacks = {"on_change": self.on_change}

        self.render()

    @property
    def value(self):
        return self.state["value"] if "value" in self.state else self.data

    async def on_change(self, val):
        self.set_state({"value": val})


class MultiSelect(Component):
    def __init__(
        self,
        label="",
        options=("option 1", "option 2"),
        index=[0],
        searchable=None,
        disabled=False,
        key=None,
        block=None,
    ):
        component_type = "Select"
        component_key = update_viz_map(component_type, key)
        super().__init__(component_key, component_type, block)

        batch_state = get_component_batch_state(component_key, block)

        # validate all arguments passed in
        label = validate(label, str, "label")
        options = validate(options, tuple, "options")
        index = validate(index, list, "index")
        disabled = validate(disabled, bool, "disabled")
        if searchable is not None:
            searchable = validate(searchable, bool, "searchable")
        else:
            searchable = len(options) > 10

        # set the initial data for this component
        self.data = [options[i] for i in index]

        # set the properties/options for this component
        self.options = {
            "label": label,
            "options": options,
            "disabled": disabled,
            "searchable": searchable,
            "isMulti": True,
            "value": self.value if batch_state is None else batch_state["value"],
        }

        self.callbacks = {"on_change": self.on_change}

        self.render()

    @property
    def value(self):
        return self.state["value"] if "value" in self.state else self.data

    async def on_change(self, val):
        if isinstance(self.value, list):
            if val in self.value:
                value = list(filter(lambda item: item != val, self.value))
            else:
                value = self.value + [val]

            self.set_state({"value": value})


class Switch(Component):
    def __init__(
        self, label="", checked=False, size="md", disabled=False, key=None, block=None
    ):
        component_type = "Switch"
        component_key = update_viz_map(component_type, key)
        super().__init__(component_key, component_type, block)

        batch_state = get_component_batch_state(component_key, block)

        # validate all arguments passed in
        label = validate(label, str, "label")
        checked = validate(checked, bool, "checked")
        size = validate(size, str, "size")
        disabled = validate(disabled, bool, "disabled")

        # set the initial data for this component
        self.data = checked

        # set the properties/options for this component
        self.options = {
            "label": label,
            "size": size,
            "disabled": disabled,
            "value": self.value if batch_state is None else batch_state["value"],
        }

        self.callbacks = {"on_change": self.on_change}

        self.render()

    @property
    def value(self):
        return self.state["value"] if "value" in self.state else self.data

    async def on_change(self, val):
        self.set_state({"value": val})


class TextArea(Component):
    def __init__(
        self,
        label="",
        value="",
        size="md",
        resize="none",
        caption="",
        disabled=False,
        key=None,
        block=None,
    ):
        component_type = "TextArea"
        component_key = update_viz_map(component_type, key)
        super().__init__(component_key, component_type, block)

        batch_state = get_component_batch_state(component_key, block)

        # validate all arguments passed in
        label = validate(label, str, "label")
        value = validate(value, str, "value")
        size = validate(size, str, "size")
        resize = validate(resize, str, "resize")
        disabled = validate(disabled, bool, "disabled")
        caption = validate(caption, str, "caption")

        # set the initial data for this component
        self.data = value

        # set the properties/options for this component
        self.options = {
            "label": label,
            "size": size,
            "resize": resize,
            "disabled": disabled,
            "caption": caption,
            "value": self.value if batch_state is None else batch_state["value"],
        }

        self.callbacks = {"on_change": self.on_change}

        self.render()

    @property
    def value(self):
        return self.state["value"] if "value" in self.state else self.data

    async def on_change(self, val):
        self.set_state({"value": val})


class Radio(Component):
    def __init__(
        self,
        label="",
        options=("option 1", "option 2"),
        index=0,
        orientation="vertical",
        disabled=False,
        key=None,
        block=None,
    ):
        component_type = "Radio"
        component_key = update_viz_map(component_type, key)
        super().__init__(component_key, component_type, block)

        batch_state = get_component_batch_state(component_key, block)

        # validate all arguments passed in
        label = validate(label, str, "label")
        options = validate(options, tuple, "options")
        orientation = validate(orientation, str, "orientation")
        disabled = validate(disabled, bool, "disabled")
        index = validate(index, int, "index")

        # set the initial data for this component
        self.data = options[index]

        # set the properties/options for this component
        self.options = {
            "label": label,
            "options": options,
            "orientation": orientation,
            "disabled": disabled,
            "value": self.value if batch_state is None else batch_state["value"],
        }

        self.callbacks = {"on_change": self.on_change}

        self.render()

    @property
    def value(self):
        return self.state["value"] if "value" in self.state else self.data

    async def on_change(self, val):
        self.set_state({"value": val})


class Checkbox(Component):
    def __init__(self, label="", checked=False, disabled=False, key=None, block=None):
        component_type = "Checkbox"
        component_key = update_viz_map(component_type, key)
        super().__init__(component_key, component_type, block)

        batch_state = get_component_batch_state(component_key, block)

        # validate all arguments passed in
        checked = validate(checked, bool, "checked")
        label = validate(label, str, "label")
        disabled = validate(disabled, bool, "disabled")

        # set the initial data for this component
        self.data = checked

        # set the properties/options for this component
        self.options = {
            "label": label,
            "disabled": disabled,
            "value": self.value if batch_state is None else batch_state["value"],
        }

        self.callbacks = {"on_change": self.on_change}

        self.render()

    @property
    def value(self):
        return self.state["value"] if "value" in self.state else self.data

    async def on_change(self, val):
        self.set_state({"value": val})


class ToggleButton(Component):
    def __init__(
        self,
        label="",
        left_value="On",
        right_value="Off",
        index=0,
        disabled=False,
        block=None,
        key=None,
    ):
        component_type = "ToggleButton"
        component_key = update_viz_map(component_type, key)
        super().__init__(component_key, component_type, block)

        batch_state = get_component_batch_state(component_key, block)

        # validate all arguments passed in
        label = validate(label, str, "label")
        rightValue = validate(right_value, str, "right_value")
        leftValue = validate(left_value, str, "left_value")
        index = validate(index, int, "index")
        disabled = validate(disabled, bool, "disabled")

        # set the initial data for this component
        self.data = right_value if index == 1 else left_value

        # set the properties/options for this component
        self.options = {
            "label": label,
            "disabled": disabled,
            "leftValue": leftValue,
            "rightValue": rightValue,
            "value": self.value if batch_state is None else batch_state["value"],
        }

        self.callbacks = {"on_change": self.on_change}

        self.render()

    @property
    def value(self):
        return self.state["value"] if "value" in self.state else self.data

    async def on_change(self, val):
        self.set_state({"value": val})


# Board components


class Board(Component):
    def __init__(self, path, state={}, block=None, key=None):
        component_type = "Board"
        component_key = update_viz_map(component_type, key)
        super().__init__(component_key, component_type, block)

        # validate all arguments passed in
        path = validate(path, str, "path")
        state = validate(state, dict, "state")

        self.data = path

        self.state_str = json.dumps(state)

        self.options = {"state_str": self.state_str}

        self.render()

    def get_state(self):
        return state[self.data] if self.data in state else None


class BoardLink(Component):
    def __init__(
        self, path, text="Go To Board", new_tab=False, state={}, block=None, key=None
    ):
        component_type = "BoardLink"
        component_key = update_viz_map(component_type, key)
        super().__init__(component_key, component_type, block)

        # validate all arguments passed in
        path = validate(path, str, "path")
        text = validate(text, str, "text")
        new_tab = validate(new_tab, bool, "new_tab")
        state = validate(state, dict, "state")

        self.data = path

        if state:
            self.data += "?state=" + encodeURIComponent(json.dumps(state))

        self.board_state = state

        self.options = {"text": text, "new_tab": new_tab}

        self.render()



class UI:
    def __init__(self):
        self.block_context = None

    def set_block_context(self, block):
        self.block_context = block

    # layout elements
    def rows(self, count):
        rows = []
        for i in range(count):
            row = Row(block=self.block_context)
            rows.append(row)
        return rows

    def columns(self, count):
        cols = []
        for i in range(count):
            col = Column(block=self.block_context)
            cols.append(col)
        return cols

    def tabs(self, names):
        tabs = Tabs(names, block=self.block_context)
        return tabs.tabs

    def form(self, *args, **kwargs):
        form = Form(*args, **kwargs, block=self.block_context)
        return form

    # input elements
    def text_input(self, *args, **kwargs):
        input = TextInput(*args, **kwargs, block=self.block_context)
        return input.value

    def number_input(self, *args, **kwargs):
        input = NumberInput(*args, **kwargs, block=self.block_context)
        return input.value

    def text_area(self, *args, **kwargs):
        textarea = TextArea(*args, **kwargs, block=self.block_context)
        return textarea.value

    def switch(self, *args, **kwargs):
        switch = Switch(*args, **kwargs, block=self.block_context)
        return switch.value

    def select(self, *args, **kwargs):
        select = Select(*args, **kwargs, block=self.block_context)
        return select.value

    def multi_select(self, *args, **kwargs):
        multi_select = MultiSelect(*args, **kwargs, block=self.block_context)
        return multi_select.value

    def slider(self, *args, **kwargs):
        slider = Slider(*args, **kwargs, block=self.block_context)
        return slider.value

    def range_slider(self, *args, **kwargs):
        range_slider = RangeSlider(*args, **kwargs, block=self.block_context)
        return range_slider.value

    def radio(self, *args, **kwargs):
        radio = Radio(*args, **kwargs, block=self.block_context)
        return radio.value

    def checkbox(self, *args, **kwargs):
        checkbox = Checkbox(*args, **kwargs, block=self.block_context)
        return checkbox.value

    def toggle_button(self, *args, **kwargs):
        toggle = ToggleButton(*args, **kwargs, block=self.block_context)
        return toggle.value

    # data display elements
    def text(self, *args, **kwargs):
        text = Text(*args, **kwargs, block=self.block_context)
        return text

    def plotly(self, *args, **kwargs):
        plotly_chart = Plotly(*args, **kwargs, block=self.block_context)
        return plotly_chart

    def json(self, *args, **kwargs):
        if (len(args) > 0 and (args[0] is None)) or ("data" in kwargs and (kwargs["data"] is None)):
            text = Text('None', mono=True, block=self.block_context)
            return text
        
        json = JSON(*args, **kwargs, block=self.block_context)
        return json

    def dataframe(self, *args, **kwargs):
        dataframe = DataFrame(*args, **kwargs, block=self.block_context)
        return dataframe

    def table(self, *args, **kwargs):
        table = Table(*args, **kwargs, block=self.block_context)
        return table

    def link(self, *args, **kwargs):
        link = Link(*args, **kwargs, block=self.block_context)
        return link

    def header(self, *args, **kwargs):
        header = Header(*args, **kwargs, block=self.block_context)
        return header

    def subheader(self, *args, **kwargs):
        subheader = SubHeader(*args, **kwargs, block=self.block_context)
        return subheader

    def code(self, *args, **kwargs):
        code = Code(*args, **kwargs, block=self.block_context)
        return code

    def html(self, *args, **kwargs):
        html = HTML(*args, **kwargs, block=self.block_context)
        return html

    def markdown(self, *args, **kwargs):
        markdown = Markdown(*args, **kwargs, block=self.block_context)
        return markdown

    # Aim sequence viz components
    def line_chart(self, *args, **kwargs):
        line_chart = LineChart(*args, **kwargs, block=self.block_context)
        return line_chart

    def nivo_line_chart(self, *args, **kwargs):
        nivo_line_chart = NivoLineChart(*args, **kwargs, block=self.block_context)
        return nivo_line_chart

    def bar_chart(self, *args, **kwargs):
        bar_chart = BarChart(*args, **kwargs, block=self.block_context)
        return bar_chart

    def scatter_plot(self, *args, **kwargs):
        scatter_plot = ScatterPlot(*args, **kwargs, block=self.block_context)
        return scatter_plot

    def parallel_plot(self, *args, **kwargs):
        parallel_plot = ParallelPlot(*args, **kwargs, block=self.block_context)
        return parallel_plot

    def images(self, *args, **kwargs):
        images = ImagesList(*args, **kwargs, block=self.block_context)
        return images

    def audios(self, *args, **kwargs):
        audios = AudiosList(*args, **kwargs, block=self.block_context)
        return audios

    def figures(self, *args, **kwargs):
        figures = FiguresList(*args, **kwargs, block=self.block_context)
        return figures

    def texts(self, *args, **kwargs):
        texts = TextsList(*args, **kwargs, block=self.block_context)
        return texts

    def union(self, *args, **kwargs):
        union = Union(*args, **kwargs, block=self.block_context)
        return union

    # Board components
    def board(self, *args, **kwargs):
        board = Board(*args, **kwargs, block=self.block_context)
        return board

    def board_link(self, *args, **kwargs):
        board = BoardLink(*args, **kwargs, block=self.block_context)
        return board


class Row(Block, UI):
    def __init__(self, block=None):
        super().__init__("row", block=block)


class Column(Block, UI):
    def __init__(self, block=None):
        super().__init__("column", block=block)


class Tab(Block, UI):
    def __init__(self, label, block=None):
        super().__init__("tab", data=label, block=block)

        self.data = label


class Tabs(Block, UI):
    def __init__(self, labels, block=None):
        super().__init__("tabs", block=block)

        self.tabs = []
        for label in labels:
            tab = Tab(label, block=self.block_context)
            self.tabs.append(tab)


class Form(Block, UI):
    def __init__(self, submit_button_label="Submit", block=None):
        super().__init__("form", block=block)

        self.options = {"submit_button_label": submit_button_label}
        self.callbacks = {"on_submit": self.submit}

        self.render()

    def submit(self):
        batch_id = self.block_context["id"]
        state_update = state[board_path][batch_id]
        set_state(state_update, board_path=self.board_path)


ui = UI()<|MERGE_RESOLUTION|>--- conflicted
+++ resolved
@@ -2,11 +2,7 @@
 # Bindings for fetching Aim Objects
 ####################
 
-<<<<<<< HEAD
-from js import search, runFunction, encodeURIComponent
-=======
-from js import search, runFunction, findItem
->>>>>>> 1eddf0b5
+from js import search, runFunction, findItem, encodeURIComponent
 import json
 import hashlib
 
