####################
# Bindings for fetching Aim Objects
####################

from pyodide.ffi import create_proxy
from js import search, localStorage
import json
import hashlib


board_path = None


def deep_copy(obj):
    if isinstance(obj, (list, tuple)):
        return type(obj)(deep_copy(x) for x in obj)
    elif isinstance(obj, dict):
        return type(obj)((deep_copy(k), deep_copy(v)) for k, v in obj.items())
    elif isinstance(obj, set):
        return type(obj)(deep_copy(x) for x in obj)
    elif hasattr(obj, '__dict__'):
        result = type(obj)()
        result.__dict__.update(deep_copy(obj.__dict__))
        return result
    elif isinstance(obj, memoryview):
        return memoryview(bytes(obj))
    else:
        return obj


memoize_cache = {}


def memoize(func):
    def wrapper(*args, **kwargs):
        if func.__name__ not in memoize_cache:
            memoize_cache[func.__name__] = {}

        key = generate_key(args + tuple(kwargs.items()))

        if key not in memoize_cache[func.__name__]:
            memoize_cache[func.__name__][key] = func(*args, **kwargs)

        return memoize_cache[func.__name__][key]

    return wrapper


query_results_cache = {}


class WaitForQueryError(Exception):
    pass


def query_filter(type_, query="", count=None, start=None, stop=None, isSequence=False):
    query_key = f'{type_}_{query}_{count}_{start}_{stop}'

    if query_key in query_results_cache:
        return query_results_cache[query_key]

    try:
        data = search(board_path, type_, query, count, start, stop, isSequence)
        data = create_proxy(data.to_py())
        items = []
        i = 0
        for item in data:
            d = item
            d["type"] = type_
            i = i + 1
            items.append(d)
        data.destroy()

        query_results_cache[query_key] = items
        return items
    except Exception as e:
        if 'WAIT_FOR_QUERY_RESULT' in str(e):
            raise WaitForQueryError()
        else:
            raise e


class Sequence():
    @classmethod
    def filter(self, query="", count=None, start=None, stop=None):
        return query_filter('Sequence', query, count, start, stop, isSequence=True)


class Container():
    @classmethod
    def filter(self, query=""):
        return query_filter('Container', query, None, None, None, isSequence=False)


####################
# Bindings for visualizing data with data viz elements
####################


def find(obj, element):
    keys = element.split(".")
    rv = obj
    for key in keys:
        try:
            rv = rv[key]
        except:  # noqa
            return None
    return rv


colors = [
    "#3E72E7",
    "#18AB6D",
    "#7A4CE0",
    "#E149A0",
    "#E43D3D",
    "#E8853D",
    "#0394B4",
    "#729B1B",
]

stroke_styles = [
    "none",
    "5 5",
    "10 5 5 5",
    "10 5 5 5 5 5",
    "10 5 5 5 5 5 5 5",
    "20 5 10 5",
    "20 5 10 5 10 5",
    "20 5 10 5 10 5 5 5",
    "20 5 10 5 5 5 5 5",
]


def generate_key(data):
    content = str(data)
    return hashlib.md5(content.encode()).hexdigest()


viz_map_keys = {}


def update_viz_map(viz_type, key=None):
    if key is not None:
        viz_map_keys[key] = key
        return key
    if viz_type in viz_map_keys:
        viz_map_keys[viz_type] = viz_map_keys[viz_type] + 1
    else:
        viz_map_keys[viz_type] = 0

    viz_key = viz_type + str(viz_map_keys[viz_type])

    return viz_key


def apply_group_value_pattern(value, list):
    if type(value) is int:
        return list[value % len(list)]
    return value


@memoize
def group(name, data, options, key=None):
    group_map = {}
    grouped_data = []
    items = deep_copy(data)
    for item in items:
        group_values = []
        if callable(options):
            val = options(item)
            if type(val) == bool:
                val = int(val)
            group_values.append(val)
        else:
            for opt in options:
                val = find(
                    item,
                    str(opt) if type(opt) is not str else opt.replace(
                        "metric.", ""),
                )
                group_values.append(val)

        group_key = generate_key(group_values)

        if group_key not in group_map:
            group_map[group_key] = {
                "options": options,
                "val": group_values,
                "order": None,
            }
        item[name] = group_key
        grouped_data.append(item)
    sorted_groups = group_map
    if callable(options):
        sorted_groups = {
            k: v
            for k, v in sorted(
                sorted_groups.items(), key=lambda x: str(x[1]["val"]), reverse=True
            )
        }
    else:
        for i, opt in enumerate(options):
            sorted_groups = {
                k: v
                for k, v in sorted(
                    sorted_groups.items(),
                    key=lambda x: (3, str(x[1]["val"][i]))
                    if type(x[1]["val"][i]) in [tuple, list, dict]
                    else (
                        (0, int(x[1]["val"][i]))
                        if str(x[1]["val"][i]).isdigit()
                        else (
                            (2, str(x[1]["val"][i]))
                            if x[1]["val"][i] is None
                            else (1, str(x[1]["val"][i]))
                        )
                    ),
                )
            }

    i = 0
    for group_key in sorted_groups:
        sorted_groups[group_key]["order"] = (
            sorted_groups[group_key]["val"][0] if callable(options) else i
        )
        i = i + 1
    return sorted_groups, grouped_data


current_layout = []


saved_state_str = localStorage.getItem("app_state")

state = {}

if saved_state_str:
    state = json.loads(saved_state_str)


def set_state(update, board_path, persist=False):
    from js import setState

    if board_path not in state:
        state[board_path] = {}

    state[board_path].update(update)

    setState(state, board_path, persist)


block_context = {
    "current": 0,
}


def render_to_layout(data):
    from js import updateLayout

    is_found = False
    for i, cell in enumerate(current_layout):
        if cell["key"] == data["key"]:
            current_layout[i] = data
            is_found = True

    if is_found == False:
        current_layout.append(data)

    updateLayout(current_layout, data["board_path"])


class Element:
    def __init__(self, block=None):
        self.parent_block = block
        self.board_path = board_path


class Block(Element):
    def __init__(self, type_, data=None, block=None):
        super().__init__(block)
        block_context["current"] += 1
        self.block_context = {
            "id": block_context["current"],
            "type": type_
        }
        self.key = generate_key(self.block_context)

        self.data = data
        self.callbacks = {}
        self.options = {}

        self.render()

    def render(self):
        block_data = {
            "element": 'block',
            "block_context": self.block_context,
            "key": self.key,
            "parent_block": self.parent_block,
            "board_path": self.board_path,
            "data": self.data,
            "options": self.options,
            "callbacks": self.callbacks,
        }

        render_to_layout(block_data)

    def __enter__(self):
        ui.set_block_context(self.block_context)

    def __exit__(self, type, value, traceback):
        ui.set_block_context(None)


class Component(Element):
    def __init__(self, key, type_, block):
        super().__init__(block)
        self.state = {}
        self.key = key
        self.type = type_
        self.data = None
        self.callbacks = {}
        self.options = {}
        self.state = state[board_path][key] if board_path in state and key in state[board_path] else {
        }
        self.no_facet = True

    def set_state(self, value):
        should_batch = self.parent_block is not None and self.parent_block["type"] == "form"

        if should_batch:
            state_slice = state[self.board_path][
                self.parent_block["id"]
            ] if (self.board_path in state and self.parent_block["id"] in state[self.board_path]) else {}

            component_state_slice = state_slice[self.key] if self.key in state_slice else {
            }

            component_state_slice.update(value)

            state_slice.update({
                self.key: component_state_slice
            })

            set_state({
                self.parent_block["id"]: state_slice
            }, self.board_path)
        else:
            state_slice = state[self.board_path][
                self.key
            ] if (self.board_path in state and self.key in state[self.board_path]) else {}

            state_slice.update(value)

            set_state({
                self.key: state_slice
            }, self.board_path)

    def render(self):
        component_data = {
            "type": self.type,
            "key": self.key,
            "component_key": self.key,
            "data": self.data,
            "callbacks": self.callbacks,
            "options": self.options,
            "parent_block": self.parent_block,
            "no_facet": self.no_facet,
            "board_path": self.board_path
        }

        component_data.update(self.state)

        render_to_layout(component_data)


class AimSequenceComponent(Component):
    def group(self, prop, value=[]):
        group_map, group_data = group(prop, self.data, value, self.key)

        items = []
        for i, item in enumerate(self.data):
            elem = dict(item)
            current = group_map[group_data[i][prop]]

            if prop == "color":
                color_val = apply_group_value_pattern(
                    current["order"], colors
                )
                elem["color"] = color_val
                elem["color_val"] = current["val"]
                elem["color_options"] = value
            elif prop == "stroke_style":
                stroke_val = apply_group_value_pattern(
                    current["order"], stroke_styles
                )
                elem["dasharray"] = stroke_val
                elem["dasharray_val"] = current["val"]
                elem["dasharray_options"] = value
            else:
                elem[prop] = current["order"]
                elem[f"{prop}_val"] = current["val"]
                elem[f"{prop}_options"] = value

            if prop == "row" or prop == "column":
                self.no_facet = False

            items.append(elem)

        self.data = items

        self.render()


# AimSequenceVizComponents


class LineChart(AimSequenceComponent):
    def __init__(self, data, x, y, color=[], stroke_style=[], options={}, key=None, block=None):
        component_type = "LineChart"
        component_key = update_viz_map(component_type, key)
        super().__init__(component_key, component_type, block)

        color_map, color_data = group("color", data, color, component_key)
        stroke_map, stroke_data = group(
            "stroke_style", data, stroke_style, component_key)
        lines = []
        for i, item in enumerate(data):
            color_val = apply_group_value_pattern(
                color_map[color_data[i]["color"]]["order"], colors
            )
            stroke_val = apply_group_value_pattern(
                stroke_map[stroke_data[i]["stroke_style"]
                           ]["order"], stroke_styles
            )

            line = dict(item)
            line["key"] = i
            line["data"] = {"xValues": find(item, x), "yValues": find(item, y)}
            line["color"] = color_val
            line["dasharray"] = stroke_val

            lines.append(line)

        self.data = lines
        self.options = options
        self.callbacks = {
            "on_active_point_change": self.on_active_point_change
        }

        self.render()

    @property
    def active_line(self):
        return self.state["active_line"] if "active_line" in self.state else None

    @property
    def focused_line(self):
        return self.state["focused_line"] if "focused_line" in self.state else None

    @property
    def active_point(self):
        return self.state["active_point"] if "active_point" in self.state else None

    @property
    def focused_point(self):
        return self.state["focused_point"] if "focused_point" in self.state else None

    async def on_active_point_change(self, point, is_active):
        if point is not None:
            item = self.data[point.key]

            if is_active:
                self.set_state({
                    "focused_line": item,
                    "focused_point": point,
                })
            else:
                self.set_state({
                    "active_line": item,
                    "active_point": point,
                })


class NivoLineChart(AimSequenceComponent):
    def __init__(self, data, x, y, color=[], stroke_style=[], options={}, key=None, block=None):
        component_type = "NivoLineChart"
        component_key = update_viz_map(component_type, key)
        super().__init__(component_key, component_type, block)

        color_map, color_data = group("color", data, color, component_key)
        stroke_map, stroke_data = group(
            "stroke_style", data, stroke_style, component_key)
        lines = []
        for i, item in enumerate(data):
            color_val = apply_group_value_pattern(
                color_map[color_data[i]["color"]]["order"], colors
            )
            stroke_val = apply_group_value_pattern(
                stroke_map[stroke_data[i]["stroke_style"]
                           ]["order"], stroke_styles
            )

            line = dict(item)
            line["key"] = i
            line["data"] = {"xValues": find(item, x), "yValues": find(item, y)}
            line["color"] = color_val
            line["dasharray"] = stroke_val

            lines.append(line)

        self.data = lines
        self.options = options

        self.render()


class BarChart(AimSequenceComponent):
    def __init__(self, data, x, y, color=[], options={}, key=None, block=None):
        component_type = "BarChart"
        component_key = update_viz_map(component_type, key)
        super().__init__(component_key, component_type, block)

        color_map, color_data = group("color", data, color, component_key)
        bars = []
        for i, item in enumerate(data):
            color_val = apply_group_value_pattern(
                color_map[color_data[i]["color"]]["order"], colors
            )

            bar = dict(item)
            bar["key"] = i

            x_value = find(item, x)
            if type(x_value) is list:
                x_value = x_value[-1]

            y_value = find(item, y)
            if type(y_value) is list:
                y_value = y_value[-1]

            bar["data"] = {"x": x_value, "y": y_value}
            bar["color"] = color_val

            bars.append(bar)

        self.data = bars
        self.options = options

        self.options.update({
            'x': x,
            'y': y
        })

        self.render()


class ScatterPlot(AimSequenceComponent):
    def __init__(self, data, x, y, color=[], stroke_style=[], options={}, key=None, block=None):
        component_type = "ScatterPlot"
        component_key = update_viz_map(component_type, key)
        super().__init__(component_key, component_type, block)

        color_map, color_data = group("color", data, color, component_key)
        stroke_map, stroke_data = group(
            "stroke_style", data, stroke_style, component_key)
        lines = []
        for i, item in enumerate(data):
            color_val = apply_group_value_pattern(
                color_map[color_data[i]["color"]]["order"], colors
            )
            stroke_val = apply_group_value_pattern(
                stroke_map[stroke_data[i]["stroke_style"]
                           ]["order"], stroke_styles
            )

            line = dict(item)
            line["key"] = i
            line["data"] = {"xValues": find(item, x), "yValues": find(item, y)}
            line["color"] = color_val
            line["dasharray"] = stroke_val

            lines.append(line)

        self.data = lines
        self.options = options

        self.render()


class ParallelPlot(AimSequenceComponent):
    def __init__(self, data, dimensions='dimensions', values='values', color=[], stroke_style=[], options={}, key=None, block=None):
        component_type = "ParallelPlot"
        component_key = update_viz_map(component_type, key)
        super().__init__(component_key, component_type, block)

        color_map, color_data = group("color", data, color, component_key)
        stroke_map, stroke_data = group(
            "stroke_style", data, stroke_style, component_key)
        lines = []
        for i, item in enumerate(data):
            color_val = apply_group_value_pattern(
                color_map[color_data[i]["color"]]["order"], colors)
            stroke_val = apply_group_value_pattern(
                stroke_map[stroke_data[i]["stroke_style"]]["order"], stroke_styles)

            line = dict(item)
            line["key"] = i
            line["data"] = {
                "dimensions": find(item, dimensions),
                "values": find(item, values)
            }
            line["color"] = color_val
            line["dasharray"] = stroke_val

            lines.append(line)

        self.data = lines
        self.options = options

        self.render()


class ImagesList(AimSequenceComponent):
    def __init__(self, data, key=None, block=None):
        component_type = "Images"
        component_key = update_viz_map(component_type, key)
        super().__init__(component_key, component_type, block)

        images = []

        for i, item in enumerate(data):
            image = item
            image["key"] = i

            images.append(image)

        self.data = images

        self.render()


class AudiosList(AimSequenceComponent):
    def __init__(self, data, key=None, block=None):
        component_type = "Audios"
        component_key = update_viz_map(component_type, key)
        super().__init__(component_key, component_type, block)

        audios = []

        for i, item in enumerate(data):
            audio = item
            audio["key"] = i

            audios.append(audio)

        self.data = audios

        self.render()


class TextsList(AimSequenceComponent):
    def __init__(self, data, color=[], key=None, block=None):
        component_type = "Texts"
        component_key = update_viz_map(component_type, key)
        super().__init__(component_key, component_type, block)

        color_map, color_data = group("color", data, color, component_key)

        texts = []

        for i, item in enumerate(data):
            color_val = apply_group_value_pattern(
                color_map[color_data[i]["color"]]["order"], colors
            )
            text = item
            text["key"] = i
            text["color"] = color_val

            texts.append(text)

        self.data = texts

        self.render()


class FiguresList(AimSequenceComponent):
    def __init__(self, data, key=None, block=None):
        component_type = "Figures"
        component_key = update_viz_map(component_type, key)
        super().__init__(component_key, component_type, block)

        figures = []

        for i, item in enumerate(data):
            figure = item
            figure["key"] = i

            figures.append(figure)

        self.data = figures

        self.render()


class Union(Component):
    def __init__(self, components, key=None, block=None):
        component_type = "Union"
        component_key = update_viz_map(component_type, key)
        super().__init__(component_key, component_type, block)

        for i, elem in reversed(list(enumerate(current_layout))):
            for comp in components:
                if elem["key"] == comp.key:
                    del current_layout[i]

        self.data = []
        for comp in components:
            self.data = self.data + comp.data
            self.callbacks.update(comp.callbacks)

        def get_viz_for_type(type):
            for comp in components:
                if comp.data and comp.data[0] and comp.data[0]["type"] == type:
                    return comp.type

        self.type = get_viz_for_type

        self.render()


# DataDisplayComponents


class Plotly(Component):
    def __init__(self, fig, key=None, block=None):
        component_type = "Plotly"
        component_key = update_viz_map(component_type, key)
        super().__init__(component_key, component_type, block)

        self.data = fig.to_json()

        self.render()


class JSON(Component):
    def __init__(self, data, key=None, block=None):
        component_type = "JSON"
        component_key = update_viz_map(component_type, key)
        super().__init__(component_key, component_type, block)

        # validate all arguments passed in
        data = validate(data, dict, "data")

        self.data = data

        self.render()


class DataFrame(Component):
    def __init__(self, data, key=None, block=None):
        component_type = "DataFrame"
        component_key = update_viz_map(component_type, key)
        super().__init__(component_key, component_type, block)

        # validate all arguments passed in
        data = validate(data, dict, "data")

        self.data = data.to_json(orient="records")

        self.render()


class Table(Component):
    def __init__(self, data, renderer={}, key=None, block=None):
        component_type = "Table"
        component_key = update_viz_map(component_type, key)
        super().__init__(component_key, component_type, block)

        # validate all arguments passed in
        data = validate(data, dict, "data")
        renderer = validate(renderer, dict, "renderer")

        self.data = data

        self.callbacks = {
            "on_row_select": self.on_row_select,
            'on_row_focus': self.on_row_focus
        }
        self.options = {
            "data": data,
            "with_renderer": renderer is not None
        }

        if renderer:
            for col in renderer:
                cell_renderer = renderer[col]
                for i, cell_content in enumerate(data[col]):
                    cell = Block('table_cell', block=block)

                    cell.options = {
                        "table": component_key,
                        "column": col,
                        "row": i
                    }

                    cell.render()

                    with cell:
                        cell_renderer(cell_content)

        self.render()

    @property
    def selected_rows(self):
        return self.state["selected_rows"] if "selected_rows" in self.state else None

    @property
    def focused_row(self):
        return self.state["focused_row"] if "focused_row" in self.state else None

    async def on_row_select(self, val):
        self.set_state({"selected_rows": val.to_py()})

    async def on_row_focus(self, val):
        self.set_state({"focused_row": val.to_py()})


class HTML(Component):
    def __init__(self, data, key=None, block=None):
        component_type = "HTML"
        component_key = update_viz_map(component_type, key)
        super().__init__(component_key, component_type, block)

        # validate all arguments passed in
        data = validate(data, str, "data")

        self.data = data

        self.render()


class Text(Component):
    def __init__(self, text, component='span', size='$3', weight='$2', color='$textPrimary', mono=False, key=None, block=None):
        component_type = "Text"
        component_key = update_viz_map(component_type, key)
        super().__init__(component_key, component_type, block)

        # validate all arguments passed in
        text = validate(text, str, "text")
        component = validate(component, str, "component")
        size = validate(size, str, "size")
        weight = validate(weight, str, "weight")
        color = validate(color, str, "color")
        mono = validate(mono, bool, "mono")

        self.data = text

        self.options = {
            "component": component,
            "size": size,
            "weight": weight,
            "color": color,
            "mono": mono
        }

        self.render()


class Link(Component):
    def __init__(self, text, to, new_tab=False, key=None, block=None):
        component_type = "Link"
        component_key = update_viz_map(component_type, key)
        super().__init__(component_key, component_type, block)

        # validate all arguments passed in
        text = validate(text, str, "text")
        to = validate(to, str, "to")
        new_tab = validate(new_tab, bool, "new_tab")

        self.data = to

        self.options = {
            "text": text,
            "to": to,
            "new_tab": new_tab
        }

        self.render()


class TypographyComponent(Component):
    def __init__(self, text, component_type, options=None, key=None, block=None):
        component_key = update_viz_map(component_type, key)
        super().__init__(component_key, component_type, block)

        self.data = text
        self.options = options

        self.render()


class Header(TypographyComponent):
    def __init__(self, text='', key=None, block=None):
        # validate all arguments passed in
        text = validate(text, str, "text")

        # set the properties/options for this component
        options = {
            "component": "h2",
            "size": "$9"
        }
        super().__init__(text, "Header", options, key, block)


class SubHeader(TypographyComponent):
    def __init__(self, text='', key=None, block=None):
        # validate all arguments passed in
        text = validate(text, str, "text")

        # set the properties/options for this component
        options = {
            "component": "h3",
            "size": "$6"
        }
        super().__init__(text, "SubHeader", options, key, block)


class Code(Component):
    def __init__(self, text='', language='python', key=None, block=None):
        component_type = "Code"
        component_key = update_viz_map(component_type, key)
        super().__init__(component_key, component_type, block)

        # validate all arguments passed in
        text = validate(text, str, "text")
        language = validate(language, str, "language")

        self.data = text
        self.options = {
            "language": language
        }

        self.render()


# AimHighLevelComponents

class RunMessages(Component):
    def __init__(self, run_hash, key=None, block=None):
        component_type = "RunMessages"
        component_key = update_viz_map(component_type, key)
        super().__init__(component_key, component_type, block)

        self.data = run_hash

        self.render()


class RunLogs(Component):
    def __init__(self, run_hash, key=None, block=None):
        component_type = "RunLogs"
        component_key = update_viz_map(component_type, key)
        super().__init__(component_key, component_type, block)

        self.data = run_hash

        self.render()


class RunNotes(Component):
    def __init__(self, run_hash, key=None, block=None):
        component_type = "RunNotes"
        component_key = update_viz_map(component_type, key)
        super().__init__(component_key, component_type, block)

        self.data = run_hash

        self.render()


class Explorer(Component):
    def __init__(self, name, query='', key=None, block=None):
        component_type = "Explorer"
        component_key = update_viz_map(component_type, key)
        super().__init__(component_key, component_type, block)

        self.data = name

        self.options = {
            "query": query
        }

        self.render()


# InputComponents

def get_component_batch_state(key, parent_block=None):
    if parent_block is None:
        return None

    if board_path in state and parent_block["id"] in state[board_path]:
        if key in state[board_path][parent_block["id"]]:
            return state[board_path][parent_block["id"]][key]

    return None


# validate value type, otherwise raise an exception

def validate(value, type_, prop_name):
    if isinstance(value, type_):
        return value
    else:
        raise Exception(f"Type of {prop_name} must be a {type_.__name__}")


# check if all elements in list are numbers, otherwise raise an exception

def validate_num_list(value):
    if (all([isinstance(item, (int, float)) for item in value])):
        return value
    else:
        raise Exception("Value must be a list of numbers")


# check if all elements in tuple are numbers, otherwise raise an exception

def validate_num_tuple(value):
    if (all([isinstance(item, (int, float)) for item in value])):
        return value
    else:
        raise Exception("Value must be a tuple of numbers")


class Slider(Component):
    def __init__(self, label='', value=10, min=0, max=100, step=None, disabled=False, key=None, block=None):
        component_type = "Slider"
        component_key = update_viz_map(component_type, key)
        super().__init__(component_key, component_type, block)

        batch_state = get_component_batch_state(component_key, block)

        # validate all arguments passed in
        label = validate(label, str, "label")
        value = validate(value, (int, float), "value")
        min = validate(min, (int, float), "min")
        max = validate(max, (int, float), "max")
        step = None if step == None else validate(step, (int, float), "step")
        disabled = validate(disabled, bool, "disabled")

        # set the initial data for this component
        self.data = value

        # set the properties/options for this component
        self.options = {
            "label": label,
            "min": min,
            "max": max,
            "disabled": disabled,
            "step": self._get_step(self.data, step),
            "value": self.value if batch_state is None else batch_state["value"][0],
        }

        self.callbacks = {
            "on_change": self.on_change
        }

        self.render()

    def _get_step(self, value, step):
        if step:
            return step
        elif isinstance(value, float):
            return 0.01
        else:
            return 1

    @property
    def value(self):
        return self.state["value"][0] if "value" in self.state else self.data

    async def on_change(self, val):
        self.set_state({"value": val.to_py()})


class RangeSlider(Component):
    def __init__(self, label='', value=(0, 10), min=0, max=100, step=None, disabled=False, key=None, block=None):
        component_type = "RangeSlider"
        component_key = update_viz_map(component_type, key)
        super().__init__(component_key, component_type, block)

        batch_state = get_component_batch_state(component_key, block)

        # validate all arguments passed in
        label = validate(label, str, "label")
        value = validate_num_tuple(value)
        min = validate(min, (int, float), "min")
        max = validate(max, (int, float), "max")
        step = None if step == None else validate(step, (int, float), "step")
        disabled = validate(disabled, bool, "disabled")

        # set the initial data for this component
        self.data = sorted(value, key=int)

        # set the properties/options for this component
        self.options = {
            "label": label,
            "min": min,
            "max": max,
            "disabled": disabled,
            "step": self._get_step(self.data, step),
            "value": self.value if batch_state is None else batch_state["value"],
        }

        self.callbacks = {
            "on_change": self.on_change
        }

        self.render()

    def _get_step(self, value, step):
        if step != None:
            return step
        elif any(isinstance(n, float) for n in value):
            return 0.01
        else:
            return 1

    @property
    def value(self):
        return tuple(self.state["value"] if "value" in self.state else self.data)

    async def on_change(self, val):
        self.set_state({"value": tuple(val.to_py())})


class TextInput(Component):
    def __init__(self, label='', value='', disabled=False, key=None, block=None):
        component_type = "TextInput"
        component_key = update_viz_map(component_type, key)
        super().__init__(component_key, component_type, block)

        batch_state = get_component_batch_state(component_key, block)

        # validate all arguments passed in
        label = validate(label, str, "label")
        value = validate(value, str, "value")
        disabled = validate(disabled, bool, "disabled")

        # set the initial data for this component
        self.data = value

        # set the properties/options for this component
        self.options = {
            "label": label,
            "disabled": disabled,
            "value": self.value if batch_state is None else batch_state["value"],
        }

        self.callbacks = {
            "on_change": self.on_change
        }

        self.render()

    @property
    def value(self):
        return self.state["value"] if "value" in self.state else self.data

    async def on_change(self, val):
        self.set_state({"value": val})


class NumberInput(Component):
    def __init__(self, label='', value=0, min=None, max=None, step=None, disabled=False, key=None, block=None):
        component_type = "NumberInput"
        component_key = update_viz_map(component_type, key)
        super().__init__(component_key, component_type, block)

        batch_state = get_component_batch_state(component_key, block)

        # validate all arguments passed in
        label = validate(label, str, "label")
        value = validate(value, (int, float), "value")
        min = None if min == None else validate(min, (int, float), "min")
        max = None if max == None else validate(max, (int, float), "max")
        step = None if step == None else validate(step, (int, float), "step")
        disabled = validate(disabled, bool, "disabled")

        # set the initial data for this component
        self.data = value

        # set the properties/options for this component
        self.options = {
            "label": label,
            "min": min,
            "max": max,
            "disabled": disabled,
            "step": self._get_step(self.value, step),
            "value": self.value if batch_state is None else batch_state["value"],
        }

        self.callbacks = {
            "on_change": self.on_change
        }

        self.render()

    def _get_step(self, value, step):
        if step != None:
            return step
        elif isinstance(value, float):
            return 0.01
        else:
            return 1

    @property
    def value(self):
        return self.state["value"] if "value" in self.state else self.data

    async def on_change(self, val):
        self.set_state({"value": val})


class Select(Component):
    def __init__(self, label='', options=('option 1', 'option 2'), index=0, disabled=False, key=None, block=None):
        component_type = "Select"
        component_key = update_viz_map(component_type, key)
        super().__init__(component_key, component_type, block)

        batch_state = get_component_batch_state(component_key, block)

        # validate all arguments passed in
        label = validate(label, str, "label")
        options = validate(options, tuple, "options")
        index = validate(index, int, "index")
        disabled = validate(disabled, bool, "disabled")

        # set the initial data for this component
        self.data = options[index]

        # set the properties/options for this component
        self.options = {
            "label": label,
            "options": options,
            "disabled": disabled,
            "isMulti": False,
            "value": self.value if batch_state is None else batch_state["value"],
        }

        self.callbacks = {
            "on_change": self.on_change
        }

        self.render()

    @property
    def value(self):
        return self.state["value"] if "value" in self.state else self.data

    async def on_change(self, val):
        self.set_state({"value": val})


class MultiSelect(Component):
    def __init__(self, label='', options=('option 1', 'option 2'), index=[0], disabled=False,  key=None, block=None):
        component_type = "Select"
        component_key = update_viz_map(component_type, key)
        super().__init__(component_key, component_type, block)

        batch_state = get_component_batch_state(component_key, block)

        # validate all arguments passed in
        label = validate(label, str, "label")
        options = validate(options, tuple, "options")
        index = validate(index, list, "index")
        disabled = validate(disabled, bool, "disabled")

        # set the initial data for this component
        self.data = [options[i] for i in index]

        # set the properties/options for this component
        self.options = {
            "label": label,
            "options": options,
            "disabled": disabled,
            "isMulti": True,
            "value": self.value if batch_state is None else batch_state["value"],
        }

        self.callbacks = {
            "on_change": self.on_change
        }

        self.render()

    @property
    def value(self):
        return self.state["value"] if "value" in self.state else self.data

    async def on_change(self, val):
        if isinstance(self.value, list):
            if val in self.value:
                value = list(filter(lambda item: item != val, self.value))
            else:
                value = self.value + [val]

            self.set_state({"value": value})


class Switch(Component):
    def __init__(self, label='', checked=False, size='md', disabled=False, key=None, block=None):
        component_type = "Switch"
        component_key = update_viz_map(component_type, key)
        super().__init__(component_key, component_type, block)

        batch_state = get_component_batch_state(component_key, block)

        # validate all arguments passed in
        label = validate(label, str, "label")
        checked = validate(checked, bool, "checked")
        size = validate(size, str, "size")
        disabled = validate(disabled, bool, "disabled")

        # set the initial data for this component
        self.data = checked

        # set the properties/options for this component
        self.options = {
            "label": label,
            "size": size,
            "disabled": disabled,
            "value": self.value if batch_state is None else batch_state["value"],
        }

        self.callbacks = {
            "on_change": self.on_change
        }

        self.render()

    @property
    def value(self):
        return self.state["value"] if "value" in self.state else self.data

    async def on_change(self, val):
        self.set_state({"value": val})


class TextArea(Component):
    def __init__(self, label='', value='', size='md', resize='none', caption='', disabled=False, key=None, block=None):
        component_type = "TextArea"
        component_key = update_viz_map(component_type, key)
        super().__init__(component_key, component_type, block)

        batch_state = get_component_batch_state(component_key, block)

        # validate all arguments passed in
        label = validate(label, str, "label")
        value = validate(value, str, "value")
        size = validate(size, str, "size")
        resize = validate(resize, str, "resize")
        disabled = validate(disabled, bool, "disabled")
        caption = validate(caption, str, "caption")

        # set the initial data for this component
        self.data = value

        # set the properties/options for this component
        self.options = {
            "label": label,
            "size": size,
            "resize": resize,
            "disabled": disabled,
            "caption": caption,
            "value": self.value if batch_state is None else batch_state["value"],
        }

        self.callbacks = {
            "on_change": self.on_change
        }

        self.render()

    @property
    def value(self):
        return self.state["value"] if "value" in self.state else self.data

    async def on_change(self, val):
        self.set_state({"value": val})


class Radio(Component):
    def __init__(self, label='', options=('option 1', 'option 2'), index=0, orientation='vertical', disabled=False, key=None, block=None):
        component_type = "Radio"
        component_key = update_viz_map(component_type, key)
        super().__init__(component_key, component_type, block)

        batch_state = get_component_batch_state(component_key, block)

        # validate all arguments passed in
        label = validate(label, str, "label")
        options = validate(options, tuple, "options")
        orientation = validate(orientation, str, "orientation")
        disabled = validate(disabled, bool, "disabled")
        index = validate(index, int, "index")

        # set the initial data for this component
        self.data = options[index]

        # set the properties/options for this component
        self.options = {
            "label": label,
            "options": options,
            "orientation": orientation,
            "disabled": disabled,
            "value": self.value if batch_state is None else batch_state["value"],
        }

        self.callbacks = {
            "on_change": self.on_change
        }

        self.render()

    @property
    def value(self):
        return self.state["value"] if "value" in self.state else self.data

    async def on_change(self, val):
        self.set_state({"value": val})


class Checkbox(Component):
    def __init__(self, label='', checked=False, disabled=False, key=None, block=None):
        component_type = "Checkbox"
        component_key = update_viz_map(component_type, key)
        super().__init__(component_key, component_type, block)

        batch_state = get_component_batch_state(component_key, block)

        # validate all arguments passed in
        checked = validate(checked, bool, "checked")
        label = validate(label, str, "label")
        disabled = validate(disabled, bool, "disabled")

        # set the initial data for this component
        self.data = checked

        # set the properties/options for this component
        self.options = {
            "label": label,
            "disabled": disabled,
            "value": self.value if batch_state is None else batch_state["value"],
        }

        self.callbacks = {
            "on_change": self.on_change
        }

        self.render()

    @property
    def value(self):
        return self.state["value"] if "value" in self.state else self.data

    async def on_change(self, val):
        self.set_state({"value": val})


class ToggleButton(Component):
    def __init__(self, label='', left_value="On", right_value="Off", index=0, disabled=False, block=None, key=None):
        component_type = "ToggleButton"
        component_key = update_viz_map(component_type, key)
        super().__init__(component_key, component_type, block)

        batch_state = get_component_batch_state(component_key, block)

        # validate all arguments passed in
        label = validate(label, str, "label")
        rightValue = validate(right_value, str, "right_value")
        leftValue = validate(left_value, str, "left_value")
        index = validate(index, int, "index")
        disabled = validate(disabled, bool, "disabled")

        # set the initial data for this component
        self.data = right_value if index == 1 else left_value

        # set the properties/options for this component
        self.options = {
            "label": label,
            "disabled": disabled,
            "leftValue": leftValue,
            "rightValue": rightValue,
            "value": self.value if batch_state is None else batch_state["value"],
        }

        self.callbacks = {
            "on_change": self.on_change
        }

        self.render()

    @property
    def value(self):
        return self.state["value"] if "value" in self.state else self.data

    async def on_change(self, val):
        self.set_state({"value": val})

<<<<<<< HEAD

class TypographyComponent(Component):
    def __init__(self, text, component_type, options=None, key=None, block=None):
        component_key = update_viz_map(component_type, key)
        super().__init__(component_key, component_type, block)

        self.data = text
        self.options = options

        self.render()


class Header(TypographyComponent):
    def __init__(self, text, key=None, block=None):
        options = {
            "component": "h2",
            "size": "$9"
        }
        super().__init__(text, "Header", options, key, block)


class SubHeader(TypographyComponent):
    def __init__(self, text, key=None, block=None):
        options = {
            "component": "h3",
            "size": "$6"
        }
        super().__init__(text, "SubHeader", options, key, block)


class Code(Component):
    def __init__(self, text, language='python',  key=None, block=None):
        component_type = "Code"
        component_key = update_viz_map(component_type, key)
        super().__init__(component_key, component_type, block)

        self.data = text
        self.options = {
            "language": language
        }

        self.render()


=======
>>>>>>> 9d25d814
# Super components


class Board(Component):
    def __init__(self, path='', state=None, block=None, key=None):
        component_type = "Board"
        component_key = update_viz_map(component_type, key)
        super().__init__(component_key, component_type, block)

        # validate all arguments passed in
        path = validate(path, str, "path")

        self.data = path

        set_state(state or {}, path)

        self.render()

    def get_state(self):
        return state[self.data] if self.data in state else None


class BoardLink(Component):
    def __init__(self, path='', text='Go To Board', new_tab=False, state=None, block=None, key=None):
        component_type = "BoardLink"
        component_key = update_viz_map(component_type, key)
        super().__init__(component_key, component_type, block)

        # validate all arguments passed in
        path = validate(path, str, "path")
        text = validate(text, str, "text")
        new_tab = validate(new_tab, bool, "new_tab")

        self.data = path

        self.board_state = state

        self.options = {
            "text": text,
            "new_tab": new_tab
        }

        self.callbacks = {
            "on_navigation": self.on_navigation
        }

        self.render()

    def on_navigation(self):
        if self.board_state != None:
            set_state(self.board_state, self.data)


class UI:
    def __init__(self):
        self.block_context = None

    def set_block_context(self, block):
        self.block_context = block

    # layout elements
    def rows(self, count):
        rows = []
        for i in range(count):
            row = Row(block=self.block_context)
            rows.append(row)
        return rows

    def columns(self, count):
        cols = []
        for i in range(count):
            col = Column(block=self.block_context)
            cols.append(col)
        return cols

    def tabs(self, names):
        tabs = Tabs(names, block=self.block_context)
        return tabs.tabs

    def form(self, *args, **kwargs):
        form = Form(*args, **kwargs, block=self.block_context)
        return form

    # input elements
    def text_input(self, *args, **kwargs):
        input = TextInput(*args, **kwargs, block=self.block_context)
        return input.value

    def number_input(self, *args, **kwargs):
        input = NumberInput(*args, **kwargs, block=self.block_context)
        return input.value

    def text_area(self, *args, **kwargs):
        textarea = TextArea(*args, **kwargs, block=self.block_context)
        return textarea.value

    def switch(self, *args, **kwargs):
        switch = Switch(*args, **kwargs, block=self.block_context)
        return switch.value

    def select(self, *args, **kwargs):
        select = Select(*args, **kwargs, block=self.block_context)
        return select.value

    def multi_select(self, *args, **kwargs):
        multi_select = MultiSelect(*args, **kwargs, block=self.block_context)
        return multi_select.value

    def slider(self, *args, **kwargs):
        slider = Slider(*args, **kwargs, block=self.block_context)
        return slider.value

    def range_slider(self, *args, **kwargs):
        range_slider = RangeSlider(*args, **kwargs, block=self.block_context)
        return range_slider.value

    def radio(self, *args, **kwargs):
        radio = Radio(*args, **kwargs, block=self.block_context)
        return radio.value

    def checkbox(self, *args, **kwargs):
        checkbox = Checkbox(*args, **kwargs, block=self.block_context)
        return checkbox.value

    def toggle_button(self, *args, **kwargs):
        toggle = ToggleButton(*args, **kwargs, block=self.block_context)
        return toggle.value

    # data display elements
    def text(self, *args, **kwargs):
        text = Text(*args, **kwargs, block=self.block_context)
        return text

    def plotly(self, *args, **kwargs):
        plotly_chart = Plotly(*args, **kwargs, block=self.block_context)
        return plotly_chart

    def json(self, *args, **kwargs):
        json = JSON(*args, **kwargs, block=self.block_context)
        return json

    def dataframe(self, *args, **kwargs):
        dataframe = DataFrame(*args, **kwargs, block=self.block_context)
        return dataframe

    def table(self, *args, **kwargs):
        table = Table(*args, **kwargs, block=self.block_context)
        return table

    def html(self, *args, **kwargs):
        html = HTML(*args, **kwargs, block=self.block_context)
        return html

    def link(self, *args, **kwargs):
        link = Link(*args, **kwargs, block=self.block_context)
        return link

    def header(self, *args, **kwargs):
        header = Header(*args, **kwargs, block=self.block_context)
        return header

    def sub_header(self, *args, **kwargs):
        sub_header = SubHeader(*args, **kwargs, block=self.block_context)
        return sub_header

    def code(self, *args, **kwargs):
        code = Code(*args, **kwargs, block=self.block_context)
        return code

    # Aim sequence viz components
    def line_chart(self, *args, **kwargs):
        line_chart = LineChart(*args, **kwargs, block=self.block_context)
        return line_chart

    def nivo_line_chart(self, *args, **kwargs):
        nivo_line_chart = NivoLineChart(
            *args, **kwargs, block=self.block_context)
        return nivo_line_chart

    def bar_chart(self, *args, **kwargs):
        bar_chart = BarChart(*args, **kwargs, block=self.block_context)
        return bar_chart

    def scatter_plot(self, *args, **kwargs):
        scatter_plot = ScatterPlot(*args, **kwargs, block=self.block_context)
        return scatter_plot

    def parallel_plot(self, *args, **kwargs):
        parallel_plot = ParallelPlot(*args, **kwargs, block=self.block_context)
        return parallel_plot

    def images(self, *args, **kwargs):
        images = ImagesList(*args, **kwargs, block=self.block_context)
        return images

    def audios(self, *args, **kwargs):
        audios = AudiosList(*args, **kwargs, block=self.block_context)
        return audios

    def figures(self, *args, **kwargs):
        figures = FiguresList(*args, **kwargs, block=self.block_context)
        return figures

    def texts(self, *args, **kwargs):
        texts = TextsList(*args, **kwargs, block=self.block_context)
        return texts

    def union(self, *args, **kwargs):
        union = Union(*args, **kwargs, block=self.block_context)
        return union

    # Aim high level components
    def run_messages(self, *args, **kwargs):
        run_messages = RunMessages(*args, **kwargs, block=self.block_context)
        return run_messages

    def run_logs(self, *args, **kwargs):
        run_logs = RunLogs(*args, **kwargs, block=self.block_context)
        return run_logs

    def run_notes(self, *args, **kwargs):
        run_notes = RunNotes(*args, **kwargs, block=self.block_context)
        return run_notes

    def explorer(self, *args, **kwargs):
        explorer = Explorer(*args, **kwargs, block=self.block_context)
        return explorer

    # Super components
    def board(self, *args, **kwargs):
        board = Board(*args, **kwargs, block=self.block_context)
        return board

    def board_link(self, *args, **kwargs):
        board = BoardLink(*args, **kwargs, block=self.block_context)
        return board


class Row(Block, UI):
    def __init__(self, block=None):
        super().__init__('row', block=block)


class Column(Block, UI):
    def __init__(self, block=None):
        super().__init__('column', block=block)


class Tab(Block, UI):
    def __init__(self, label, block=None):
        super().__init__('tab', data=label, block=block)

        self.data = label


class Tabs(Block, UI):
    def __init__(self, labels, block=None):
        super().__init__('tabs', block=block)

        self.tabs = []
        for label in labels:
            tab = Tab(label, block=self.block_context)
            self.tabs.append(tab)


class Form(Block, UI):
    def __init__(self, submit_button_label='Submit', block=None):
        super().__init__('form', block=block)

        self.options = {
            'submit_button_label': submit_button_label
        }
        self.callbacks = {
            'on_submit': self.submit
        }

        self.render()

    def submit(self):
        batch_id = self.block_context["id"]
        state_update = state[board_path][batch_id]
        set_state(state_update, board_path=self.board_path)


ui = UI()<|MERGE_RESOLUTION|>--- conflicted
+++ resolved
@@ -1511,53 +1511,6 @@
     async def on_change(self, val):
         self.set_state({"value": val})
 
-<<<<<<< HEAD
-
-class TypographyComponent(Component):
-    def __init__(self, text, component_type, options=None, key=None, block=None):
-        component_key = update_viz_map(component_type, key)
-        super().__init__(component_key, component_type, block)
-
-        self.data = text
-        self.options = options
-
-        self.render()
-
-
-class Header(TypographyComponent):
-    def __init__(self, text, key=None, block=None):
-        options = {
-            "component": "h2",
-            "size": "$9"
-        }
-        super().__init__(text, "Header", options, key, block)
-
-
-class SubHeader(TypographyComponent):
-    def __init__(self, text, key=None, block=None):
-        options = {
-            "component": "h3",
-            "size": "$6"
-        }
-        super().__init__(text, "SubHeader", options, key, block)
-
-
-class Code(Component):
-    def __init__(self, text, language='python',  key=None, block=None):
-        component_type = "Code"
-        component_key = update_viz_map(component_type, key)
-        super().__init__(component_key, component_type, block)
-
-        self.data = text
-        self.options = {
-            "language": language
-        }
-
-        self.render()
-
-
-=======
->>>>>>> 9d25d814
 # Super components
 
 
