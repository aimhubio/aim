--- conflicted
+++ resolved
@@ -388,13 +388,9 @@
         }
 
         let val = pyodide.runPython(
-<<<<<<< HEAD
-          `run_action('${action_name}', ${JSON.stringify(funcArgs)})`,
-=======
-          `run_function('${func_name}', ${JSON.stringify(
+          `run_action('${action_name}', ${JSON.stringify(
             _.omit(funcArgs, ['signal']),
           )}, ${funcArgs['signal']})`,
->>>>>>> 1737b2d3
           { globals: namespace },
         );
         return val;
