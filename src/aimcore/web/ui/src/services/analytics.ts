--- conflicted
+++ resolved
@@ -1,11 +1,7 @@
 const isDev = process.env.NODE_ENV === 'development';
 
-<<<<<<< HEAD
-const enabled = () => !isDev && window.gtag !== undefined;
-=======
 const enabled = () =>
   !isDev && window.telemetry_enabled === 1 && window.gtag !== undefined;
->>>>>>> 31ddd5fd
 
 const pageView = (pageName: string) => {
   if (enabled()) {
@@ -17,7 +13,16 @@
   }
 };
 
-const trackEvent = (eventName: string, properties = {}) => {
+const trackEvent = (
+  eventName: string,
+  properties:
+    | {
+        event_category: string;
+        event_label: string;
+        [key: string]: string;
+      }
+    | {} = {},
+) => {
   if (enabled()) {
     window.gtag('event', eventName, properties);
   }
