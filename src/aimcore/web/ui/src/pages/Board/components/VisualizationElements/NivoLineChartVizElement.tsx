--- conflicted
+++ resolved
@@ -39,43 +39,6 @@
         sliceTooltip={({ slice }) => {
           return (
             <Box
-              css={{
-                background: 'white',
-                padding: '$6 $8',
-                border: '1px solid #ccc',
-              }}
-            >
-              <Text weight='$4' as='strong'>
-                x: {slice.id}
-              </Text>
-              {slice.points.map((point) => (
-                <Box
-                  key={point.id}
-                  css={{
-                    color: point.serieColor,
-                    padding: '3px 0',
-                  }}
-                >
-                  <Text>{point.serieId}</Text>
-                  <Text color={point.color}>[{point.data.yFormatted}]</Text>
-                </Box>
-              ))}
-            </Box>
-          );
-        }}
-        xScale={{
-          type: 'linear',
-          reverse: false,
-        }}
-        yScale={{
-          type: 'linear',
-          reverse: false,
-        }}
-        enableSlices='x'
-<<<<<<< HEAD
-        sliceTooltip={({ slice }) => {
-          return (
-            <Box
               key={slice.x}
               css={{
                 background: 'white',
@@ -103,11 +66,16 @@
             </Box>
           );
         }}
+        xScale={{
+          type: 'linear',
+          reverse: false,
+        }}
+        yScale={{
+          type: 'linear',
+          reverse: false,
+        }}
+        enableSlices='x'
         enableCrosshair={true}
-=======
-        enableCrosshair={true}
-        yFormat=' >-.2f'
->>>>>>> 36e1e0c4
         axisTop={null}
         axisRight={null}
         axisBottom={{
