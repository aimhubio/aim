import React from 'react';
import { createPortal } from 'react-dom';
import _ from 'lodash-es';

import Editor from '@monaco-editor/react';

import { Spinner } from 'components/kit';
import BusyLoaderWrapper from 'components/BusyLoaderWrapper/BusyLoaderWrapper';
import ErrorBoundary from 'components/ErrorBoundary/ErrorBoundary';
import NotificationContainer from 'components/NotificationContainer/NotificationContainer';
import ResizingFallback from 'components/ResizingFallback';
import { Box, Button, Link, Tabs } from 'components/kit_v2';

import { PathEnum } from 'config/enums/routesEnum';

import { search } from 'pages/Board/serverAPI/search';

import usePyodide from 'services/pyodide/usePyodide';
import pyodideEngine from 'services/pyodide/store';
import {
  getQueryResultsCacheMap,
  clearQueryResultsCache,
} from 'services/pyodide/pyodide';

// import SaveBoard from './components/SaveBoard';
import GridCell from './components/GridCell';
// import BoardLeavingGuard from './components/BoardLeavingGuard';
import {
  BoardBlockTab,
  BoardComponentsViz,
  BoardSpinner,
  BoardVisualizerComponentsPane,
  BoardVisualizerContainer,
  BoardVisualizerEditorPane,
  BoardVisualizerPane,
} from './Board.style';
import BoardConsole from './components/BoardConsole';
import FormVizElement from './components/VisualizationElements/FormVizElement';
import useBoardStore from './BoardStore';

const liveUpdateEnabled = false;
const liveUpdateInterval = 5000;

function Board({
  data,
  isLoading = false,
  editMode,
  newMode,
  notifyData,
  onNotificationDelete,
}: // saveBoard,
any): React.FunctionComponentElement<React.ReactNode> {
  const [mounted, setMounted] = React.useState(false);
  const {
    isLoading: pyodideIsLoading,
    pyodide,
    namespace,
    registeredPackages,
  } = usePyodide();

  const editorRef = React.useRef<any>(null);
  const vizContainer = React.useRef<HTMLDivElement>(
    document.createElement('div'),
  );
  const boxContainer = React.useRef<HTMLDivElement>(
    document.createElement('div'),
  );
  const tobBarRef = React.useRef<HTMLDivElement>(
    document.querySelector('#app-top-bar'),
  );
  const setEditorValue = useBoardStore((state) => state.setEditorValue);

  const boardPath = data.path;

  const timerId = React.useRef(0);

  let liveUpdateTimersRef = React.useRef<Record<string, number>>({});
  let queryKeysForCacheCleaningRef = React.useRef<Record<string, boolean>>({});

  function clearDataCache() {
    clearQueryResultsCache();
    for (let queryKey in liveUpdateTimersRef.current) {
      window.clearTimeout(liveUpdateTimersRef.current[queryKey]);
    }
  }

  const [state, setState] = React.useState<any>({
    layoutTree: null,
    isProcessing: null,
    error: null,
    execCode: '',
    stateUpdateCount: 0, // @TODO[optimize perf]: remove, use fired event instead
    executionCount: 0, // @TODO[optimize perf]: remove, use fired event instead
  });

  const execute = React.useCallback(async () => {
    if (pyodide !== null && pyodideIsLoading === false) {
      try {
        window.clearTimeout(timerId.current);
        clearDataCache();
        setState((s: any) => ({
          ...s,
          isProcessing: true,
        }));
        const code = editorRef.current?.getValue() || data.code || '';

        const packagesListProxy = pyodide?.pyodide_py.code.find_imports(code);
        const packagesList = packagesListProxy.toJs();
        packagesListProxy.destroy();

        for await (const lib of packagesList) {
          if (!registeredPackages.concat(['js']).includes(lib)) {
            await pyodide?.loadPackage('micropip');
            try {
              const micropip = pyodide?.pyimport('micropip');
              await micropip.install(lib);
            } catch (ex) {
              // eslint-disable-next-line no-console
              console.warn(ex);
            }
          }
        }

        await pyodide?.loadPackagesFromImports(code);

        setState((s: any) => ({
          ...s,
          layoutTree: null,
          execCode: code,
          executionCount: s.executionCount + 1,
        }));
      } catch (ex) {
        // eslint-disable-next-line no-console
        console.warn(ex);
      }
    }
  }, [pyodide, pyodideIsLoading, data.code, namespace, registeredPackages]);

  const runParsedCode = React.useCallback(async () => {
    if (pyodide !== null && pyodideIsLoading === false) {
      try {
        let resetCode = `viz_map_keys = {}
block_context = {
  "current": 0,
}
current_layout = []
board_path = ${boardPath === undefined ? 'None' : `"${boardPath}"`}
session_state = state[board_path] if board_path in state else {}
def set_session_state(state_slice):
  set_state(state_slice, board_path)
`;
        for (let queryKey in queryKeysForCacheCleaningRef.current) {
          if (queryKeysForCacheCleaningRef.current[queryKey]) {
<<<<<<< HEAD
            resetCode += `query_results_cache.pop(str(${queryKey}), None)
=======
            resetCode += `query_results_cache.pop(${JSON.stringify(
              queryKey,
            )}, None)
>>>>>>> 2d7d9949
`;
            queryKeysForCacheCleaningRef.current[queryKey] = false;
          }
        }

        pyodide?.runPython(resetCode, { globals: namespace });
        await pyodide?.runPythonAsync(state.execCode, { globals: namespace });

        setState((s: any) => ({
          ...s,
          error: null,
          isProcessing: false,
        }));
      } catch (ex: any) {
        if (ex.type === 'WaitForQueryError') {
          return;
        }
        if (ex.message.includes('WAIT_FOR_QUERY_RESULT')) {
          return;
        }
        // eslint-disable-next-line no-console
        console.warn(ex);
        setState((s: any) => ({
          ...s,
          error: ex.message,
          isProcessing: false,
        }));
      }
    }
  }, [pyodide, pyodideIsLoading, boardPath, state.execCode, namespace]);

  React.useEffect(() => {
    if (pyodide !== null && pyodideIsLoading === false) {
      execute();
    }
  }, [pyodide, pyodideIsLoading, execute]);

  React.useEffect(() => {
    if (state.stateUpdateCount > 0) {
      runParsedCode();
    }
  }, [state.stateUpdateCount]);

  React.useEffect(() => {
    if (state.executionCount > 0) {
      runParsedCode();
    }
  }, [state.executionCount]);

  React.useEffect(() => {
    if (pyodideIsLoading) {
      setState((s: any) => ({
        ...s,
        isProcessing: true,
      }));
    }
  }, [pyodideIsLoading]);

  React.useEffect(() => {
    setEditorValue(data.code);
    const unsubscribe = pyodideEngine.events.on(
      boardPath,
      ({ layoutTree, state, queryKey, runFunctionKey }) => {
        if (layoutTree) {
          setState((s: any) => ({
            ...s,
            layoutTree,
          }));
        }
        if (state || queryKey || runFunctionKey) {
          setState((s: any) => ({
            ...s,
            stateUpdateCount: s.stateUpdateCount + 1,
          }));
        }

        if (liveUpdateEnabled && queryKey) {
          if (liveUpdateTimersRef.current.hasOwnProperty(queryKey)) {
            window.clearTimeout(liveUpdateTimersRef.current[queryKey]);
          }

          liveUpdateTimersRef.current[queryKey] = window.setTimeout(() => {
            if (!getQueryResultsCacheMap().has(queryKey)) {
              return;
            }
            const {
              boardPath: queryBoardPath,
              type_,
              query,
              count,
              start,
              stop,
              isSequence,
            } = getQueryResultsCacheMap().get(queryKey).params;

            try {
              getQueryResultsCacheMap().delete(queryKey);
              search(
                queryBoardPath,
                type_,
                query,
                count,
                start,
                stop,
                isSequence,
                () => {
                  queryKeysForCacheCleaningRef.current[queryKey] = true;
                },
              );
            } catch (ex) {
              if (ex === 'WAIT_FOR_QUERY_RESULT') {
                return;
              }
              // eslint-disable-next-line no-console
              console.warn(ex);
            }
          }, liveUpdateInterval);
        }
      },
    );
    return () => {
      window.clearTimeout(timerId.current);
      clearDataCache();
      if (editorRef.current) {
        editorRef.current = null;
      }
      unsubscribe();
    };
  }, [boardPath]);

  React.useEffect(() => {
    if (!mounted) {
      setMounted(true);
    }
  }, [mounted]);

  function handleEditorMount(editor: any) {
    editorRef.current = editor;
    if (editorRef.current) {
      editorRef.current?.onKeyDown(updateEditorValue);
    }
  }

  const updateEditorValue = _.debounce(() => {
    setEditorValue(editorRef.current?.getValue());
  }, 1000);

  return (
    <ErrorBoundary>
      <Box as='section' height='100vh' className='Board'>
        {(editMode || newMode) &&
          tobBarRef.current &&
          createPortal(
            <Box
              className='Board__appBar__controls'
              display='flex'
              ai='center'
              gap='$5'
            >
              <Button
                color='primary'
                variant='contained'
                size='xs'
                onClick={execute}
              >
                Run
              </Button>
              {/* <SaveBoard
                saveBoard={saveBoard}
                getEditorValue={() => editorRef.current?.getValue() ?? ''}
                initialState={data}
              /> */}
              <Link
                css={{ display: 'flex' }}
                to={`${PathEnum.App}/${boardPath}`}
                underline={false}
              >
                <Button variant='outlined' size='xs'>
                  Cancel
                </Button>
              </Link>
            </Box>,
            tobBarRef.current,
          )}
        <BusyLoaderWrapper
          isLoading={pyodideIsLoading || isLoading || !mounted}
          height='100%'
        >
          <BoardVisualizerContainer className='BoardVisualizer'>
            <BoardVisualizerPane
              id='BoardVisualizer'
              useLocalStorage={true}
              sizes={(editMode || newMode) && mounted ? [40, 60] : [0, 100]}
            >
              {(editMode || newMode) && mounted ? (
                <BoardVisualizerEditorPane className='BoardVisualizer__main__editor'>
                  <Editor
                    language='python'
                    height='100%'
                    value={editorRef.current?.getValue() ?? (data.code || '')}
                    onMount={handleEditorMount}
                    loading={<span />}
                    options={{
                      tabSize: 4,
                      useTabStops: true,
                    }}
                  />
                </BoardVisualizerEditorPane>
              ) : null}
              <BoardVisualizerComponentsPane
                className='BoardVisualizer__main__components'
                resizingFallback={<ResizingFallback />}
                loading={state.isProcessing === null}
                processing={state.isProcessing}
                fullWidth={!editMode && !newMode}
              >
                {state.isProcessing !== false && (
                  <BoardSpinner className='BoardVisualizer__main__components__spinner'>
                    <Spinner />
                  </BoardSpinner>
                )}
                <Box height='100%' css={{ overflow: 'auto' }}>
                  <BoardComponentsViz
                    ref={vizContainer}
                    className='BoardVisualizer__main__components__viz'
                    key={`${state.isProcessing}`}
                  >
                    {state.error ? (
                      <Box
                        as='pre'
                        css={{ fontMono: 14 }}
                        color='$danger100'
                        p='$5'
                      >
                        {state.error}
                      </Box>
                    ) : (
                      state.layoutTree &&
                      renderTree(
                        state.layoutTree,
                        state.layoutTree.get('root').elements,
                      )
                    )}
                  </BoardComponentsViz>
                </Box>
                {(newMode || editMode) && state.isProcessing !== null && (
                  <div ref={boxContainer}>
                    <BoardConsole
                      key={'board-console'}
                      boxContainer={boxContainer}
                      vizContainer={vizContainer}
                    />
                  </div>
                )}

                {/* <BoardLeavingGuard data={data.code} /> */}
              </BoardVisualizerComponentsPane>
            </BoardVisualizerPane>
          </BoardVisualizerContainer>
        </BusyLoaderWrapper>
      </Box>
      {notifyData?.length > 0 && (
        <NotificationContainer
          handleClose={onNotificationDelete}
          data={notifyData}
        />
      )}
    </ErrorBoundary>
  );
}

export default Board;

function renderTree(tree: any, elements: any) {
  if (elements.size === 0) {
    return null;
  }
  return [...elements].map(([key, element]) => {
    if (element.type === 'row' || element.type === 'column') {
      return (
        <div key={element.type + key} className={`block--${element.type}`}>
          {renderTree(tree, tree.get(element.id).elements)}
        </div>
      );
    }

    if (element.type === 'tabs') {
      const tabs = [];
      for (const tabIndex of tree.get(element.id).elements.keys()) {
        const tab = tree.get(element.id).elements.get(tabIndex);
        tabs.push({
          label: tab.data,
          value: tab.data,
          content: (
            <BoardBlockTab key={element.type + key} className={'block--tab'}>
              {renderTree(tree, tree.get(tab.id).elements)}
            </BoardBlockTab>
          ),
        });
      }
      return (
        <Box key={element.type + key} className='block--tabs'>
          <Tabs tabs={tabs} />
        </Box>
      );
    }

    if (element.type === 'tab') {
      return null;
    }

    if (element.type === 'form') {
      return (
        <FormVizElement key={element.type + key} {...element}>
          {renderTree(tree, tree.get(element.id).elements)}
        </FormVizElement>
      );
    }

    if (element.type === 'table_cell') {
      return null;
    }

    if (element.type === 'Table' && element.options.with_renderer) {
      const vizData: Record<string, any[]> = {};
      for (let col in element.data) {
        vizData[col] = [];
        for (let i = 0; i < element.data[col].length; i++) {
          if (element.data[col][i]?.type) {
            vizData[col][i] = <GridCell key={i} viz={element.data[col][i]} />;
          } else {
            vizData[col][i] = element.data[col][i];
          }
        }
      }

      return (
        <GridCell
          key={key}
          viz={{
            ...element,
            data: vizData,
          }}
        />
      );
    }

    return <GridCell key={key} viz={element} />;
  });
}<|MERGE_RESOLUTION|>--- conflicted
+++ resolved
@@ -151,13 +151,9 @@
 `;
         for (let queryKey in queryKeysForCacheCleaningRef.current) {
           if (queryKeysForCacheCleaningRef.current[queryKey]) {
-<<<<<<< HEAD
-            resetCode += `query_results_cache.pop(str(${queryKey}), None)
-=======
             resetCode += `query_results_cache.pop(${JSON.stringify(
               queryKey,
             )}, None)
->>>>>>> 2d7d9949
 `;
             queryKeysForCacheCleaningRef.current[queryKey] = false;
           }
