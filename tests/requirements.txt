-r ../requirements.txt
torch
tensorflow
<<<<<<< HEAD
hub
deeplake
=======
# hub
>>>>>>> e5f615d1
fastapi>=0.87.0
httpx
pandas
pytest
flake8
parameterized==0.8.1
pytest-cov==2.12.1<|MERGE_RESOLUTION|>--- conflicted
+++ resolved
@@ -1,12 +1,8 @@
 -r ../requirements.txt
 torch
 tensorflow
-<<<<<<< HEAD
-hub
 deeplake
-=======
 # hub
->>>>>>> e5f615d1
 fastapi>=0.87.0
 httpx
 pandas
