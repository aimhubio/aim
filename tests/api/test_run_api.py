--- conflicted
+++ resolved
@@ -164,11 +164,7 @@
         run_traces_overview = data['traces']['metric']
         self.assertEqual(4, len(run_traces_overview))
         for trc_overview in run_traces_overview:
-<<<<<<< HEAD
-            self.assertIn(trc_overview['metric_name'], ['loss', 'accuracy'])
-=======
             self.assertIn(trc_overview['name'], ['loss', 'accuracy'])
->>>>>>> 8297f053
 
         run_props = data['props']
 
