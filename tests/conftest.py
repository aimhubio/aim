--- conflicted
+++ resolved
@@ -1,12 +1,8 @@
 import os
 import shutil
 
-<<<<<<< HEAD
-from aim.sdk.repo import Repo
-=======
 from aim.sdk.repo import Repo, _get_tracking_queue
 from aim.web.api.projects.project import Project
->>>>>>> 69b55545
 from aim.web.utils import exec_cmd
 from aim.cli.up.utils import build_db_upgrade_command
 from aim.web.configs import AIM_ENV_MODE_KEY
