import unittest
from fastapi.testclient import TestClient

<<<<<<< HEAD
from tests.utils import truncate_structured_db
from aim.sdk.repo import Repo
from aim.web.run import app
=======
from tests.utils import truncate_structured_db, truncate_api_db
from aim.storage.sdk.repo import Repo
from aim.storage.sdk.run import Run
>>>>>>> 8581e316

from aim.web.run import app


class TestBase(unittest.TestCase):
    @classmethod
    def setUpClass(cls) -> None:
        cls.repo = Repo.default_repo()
        with cls.repo.structured_db:
            for run in cls.repo.iter_runs():
                run.props.name = run['name']

    @classmethod
    def tearDownClass(cls) -> None:
        truncate_structured_db(cls.repo.structured_db)

    def tearDown(self) -> None:
        Run.set_props_cache_hint(None)


class ApiTestBase(TestBase):
    @classmethod
    def setUpClass(cls) -> None:
        super().setUpClass()
        cls.client = TestClient(app)

    @classmethod
    def tearDownClass(cls) -> None:
        truncate_api_db()
        super().tearDownClass()<|MERGE_RESOLUTION|>--- conflicted
+++ resolved
@@ -1,15 +1,9 @@
 import unittest
 from fastapi.testclient import TestClient
 
-<<<<<<< HEAD
-from tests.utils import truncate_structured_db
+from tests.utils import truncate_structured_db, truncate_api_db
 from aim.sdk.repo import Repo
-from aim.web.run import app
-=======
-from tests.utils import truncate_structured_db, truncate_api_db
-from aim.storage.sdk.repo import Repo
-from aim.storage.sdk.run import Run
->>>>>>> 8581e316
+from aim.sdk.run import Run
 
 from aim.web.run import app
 
