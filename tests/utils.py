--- conflicted
+++ resolved
@@ -22,23 +22,6 @@
     # TODO: handle case when chunk ends at the middle of key/value
     # TODO: if remaining part of chunk cannot be unpacked, prepend to next one and try with new chunk
     prev_chunk_tail = b''
-<<<<<<< HEAD
-    for chunk in stream:
-        data = prev_chunk_tail + chunk
-        prev_chunk_tail = b''
-        print("processing chunk: ", len(chunk))
-        while data:
-            try:
-                (key_size,), data_tail = struct.unpack('I', data[:4]), data[4:]
-                key, data_tail = data_tail[:key_size], data_tail[key_size:]
-
-                (value_size,), data_tail = struct.unpack('I', data_tail[:4]), data_tail[4:]
-                value, data_tail = data_tail[:value_size], data_tail[value_size:]
-                data = data_tail
-            except Exception:
-                prev_chunk_tail = data
-                break
-=======
     if concat_chunks:
         data = b''
         for chunk in stream:
@@ -46,7 +29,6 @@
         while data:
             (key_size,), data_tail = struct.unpack('I', data[:4]), data[4:]
             key, data_tail = data_tail[:key_size], data_tail[key_size:]
->>>>>>> 3d413f65
 
             (value_size,), data_tail = struct.unpack('I', data_tail[:4]), data_tail[4:]
             value, data_tail = data_tail[:value_size], data_tail[value_size:]
@@ -78,15 +60,6 @@
     return [AimImage(
         pil_image.fromarray((numpy.random.rand(img_size[0], img_size[1], 3) * 255).astype('uint8')),
         f'{caption_prefix} {idx}'
-    ) for idx in range(img_count)]
-
-    assert prev_chunk_tail == b''
-
-
-def generate_image_set(img_count, caption_prefix='Image', img_size=(16, 16)):
-    return [AimImage(
-        f'{caption_prefix} {idx}',
-        pil_image.fromarray((numpy.random.rand(img_size[0], img_size[1], 3) * 255).astype('uint8'))
     ) for idx in range(img_count)]
 
 
