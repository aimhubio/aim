# Changelog

## Unreleased

### Enhancements:

<<<<<<< HEAD
- Add cloud storage backups to AWS S3 for aim repo runs(karan2801)
=======
- Add LightGBM integration example (gorarakelyan)
>>>>>>> ce31d7bc
- Add descriptive document titles for pages (KaroMourad)
- Implement unit-tests for aim SDK utils (yeghiakoronian)
- Display std.dev/err aggregated values in the table (VkoHov)
- Add `active` state indicator property for `aim.Run` (mihran113)

### Fixes:

- Change zooming default option to multiple (VkoHov)
- Changed grouped rows' min and max values names to `Group Min` and `Group Max` (VkoHov)
- Preserve the search input value of the grouping dropdown (VkoHov)
- Fix params duplication in dropdowns (VkoHov)
- Resolve typing latency issue in the query search input (arsengit)

## 3.10.1 May 18, 2022

- Resolve issue with rendering run params in the overview tab of SRP (arsengit)
- Fix issue with search query state update (arsengit)

## 3.10.0 May 17, 2022

### Enhancements:

- Add ability to adjust the density of the visible content in tables (roubkar)
- Set `metric.name` as default option for grouping (roubkar)
- Show user-selected params before group config in chart popover (roubkar) 
- Optimize stream decoding performance on UI (mahnerak)
- Add support for animated image formats to Aim Image object (devfox-se)
- Add `AimLogger` for Catboost (devfox-se)
- Add `AimCallback` for LightGBM (devfox-se)
- Keep the extents of `HighPlot` axes brush in the state and the URL (VkoHov)
- Integrate `aim` with `cimport`-able `aimrocks` (mahnerak)
- Add `__slots__` to some classes to improve performance (mahnerak)
- Define base abstractions for `Iterator` and `DB` by borrowing from `aimrocks` (mahnerak)
- Use `KeysIterator` and `ValuesIterator` wrappers instead of reimplementing (mahnerak)
- Rename `PrefixView.container` to `PrefixView.parent` (mahnerak)
- Reimplement `absolute_path` (mahnerak)
- Cython bindings for `PrefixView`, `TreeView`, `Container`, `ArrayView` (mahnerak)
- Add ability to track and visualize stdout/stderr (mihran113, VkoHov)
- Fix `AimLogger` deprecation issues related to release of PyTorch Lightning v1.5 (arnauddhaene)
- Enable better autocomplete experience with monaco editor (arsengit)
- Pre-loading and caching necessary resources, add pre-loader animation to Aim UI (arsengit) 

### Fixes:

- Remove hard-coded installation of pre-requirements (mahnerak)
- Remove duplicate code from `TreeView` and `Container` methods (mahnerak)
- Fix issue with filtering metrics values in single run page (KaroMourad)

## 3.9.4 May 12, 2022

- Fix run remote tracking queue cleanup (mihran113)
- Fix HF callback before training access (mihran113)
- Fix compatibility with Jinja 3.1 (devfox-se)

## 3.9.3 May 10, 2022

- Fix affecting stroke types after changing color persistence (KaroMourad)

## 3.9.2 Apr 29, 2022

- Move aim_ui package data to separate directory (devfox-se)

## 3.9.1 Apr 29, 2022

- Move aim_ui package data to separate directory (devfox-se)

## 3.9.0 Apr 29, 2022

### Enhancements:

- Add `Notes Tab` to single run page (arsengit)
- Add the run name to the batch delete and the batch archive modals (VkoHov)
- Increase the scalability of rendering lines in charts (KaroMourad)
- Increase live update requests delay to prevent performance issues (rubenaprikyan)
- Change font-family to monospace in the Table component (arsengit)
- Add info massage for single value sliders (VkoHov)
- Add `--log-level` argument for aim up/server commands (mihran113)
- Add notes backend api interface (devfox-se)
- Fix type hints in `Repo` class (uduse)

### Fixes:

- Fix LineChart y-dimension margin calculation (KaroMourad)
- Fix HighPlot lines partially rendering issue (KaroMourad)
- Fix HighPlot axis ticks overlapping issue (KaroMourad)
- Fix sorting Params/Scatters explorer axis ticks (KaroMourad)
- Fix compatibility with pytorch-lightning v1.6.0 (mihran113)
- Fix the image's original size cropping (VkoHov)
- Fix `PATH` related issues for `alembic` and `uvicorn` (mihran113)
- Fix queries for custom object APIs (mihran113)
- Fix chart height updating when resize mode changed (VkoHov)
- Fix HuggingFace callback context capturing (mihran113)
- Fix Params/Scatters explorers' row hiding functionality (VkoHov)
- Fix Profiler logs are saved outside repo directory (devfox-se)

## 3.8.1 Apr 6, 2022

- Encode run hash before including in CSS selectors (Hamik25)
- Fix displaying incorrect metric values for large range scale in LineChart (KaroMourad)
- Fix issue with rendering lines for large range scale in LineChart (KaroMourad)
- Fix issue with URL state sync for bookmarks (roubkar)
- Fix issue with displaying negative param values on Aim UI (roubkar)
- Fix row hiding functionality (roubkar)
- Tune RunOverviewTab container styles (arsengit)
- Update documentations links on UI (rubenaprikyan)
- Fix `RepoIndexManager` run's reference cleanup (mihran113)
- Fix remote run finalization (mihran113)
- Fix issue with fetch on load more (infinite scroll) functionality in Runs Explorer (rubenaprikyan)

## 3.8.0 Mar 26, 2022

### Enhancements:

- Hugging Face adapter refactoring (mihran113)
- Add run description columns to all run specific tables (VkoHov, mihran113)
- Change images rendering optimization default value to smoother (VkoHov)
- Set default steps ordering to desc in single run tabs (VkoHov, devfox-se)
- Add run name to grouping, ordering and run navigation popovers (VkoHov)
- Add ability to apply color scale on columns with numeric values (VkoHov)
- Refactored XGBoost AimCallback (devfox-se)
- Reopenable callbacks for integrations (mihran113)
- Add DVC integration (devfox-se)
- Add API profiler and unified API error response (devfox-se)
- Add API to retrieve N'th step of sequence (devfox-se)

### Fixes:

- Fix issue with calculation of active point on mouse hover in the LineChart (KaroMourad)
- Fix issue with wrong URL caching for Explorer pages (roubkar)
- Fix issue with focusing on the chart active point while moving the cursor (KaroMourad)
- Fix the image full view toggle icon visibility if the image has a white background (VkoHov)
- Fix scroll to the end of the audio tab (VkoHov)
- Add scrollbar to image full view mode content (VkoHov)
- Fix issues with run name/description not being set (mihran113)
- Fix issue with run single page tabs result caching (mihran113)
- Fix git system param tracking (devfox-se)
- Fix runs manual closing (mihran113)
- Fix Docker image creation step in packaging workflow (alberttorosyan)
- Fix Jinja2 template rendering with starlette==0.14.2 (alberttorosyan)

## 3.7.5 Mar 18, 2022

- Add request aborting functionality in single run page tabs (arsengit)
- Render plotly figures properly in single run page (arsengit)

## 3.7.4 Mar 15, 2022

- Fix density min and max validation calculation (VkoHov)

## 3.7.3 Mar 14, 2022

- Add missing names for dynamically imported files in single run page (arsengit)

## 3.7.2 Mar 10, 2022

- Fix issue with rendering UI re keeping long URL (KaroMourad)
- Split code in the single run page to optimize chunk size (arsengit)

## 3.7.1 Mar 10, 2022

- Fix metric queries with epoch=None (alberttorosyan)

## 3.7.0 Mar 9, 2022

### Enhancements:

- Add Run overview tab in run single page (arsengit, VkoHov, KaroMourad, rubenaprikyan)
- Custom max message size for Aim Remote tracking (alberttorosyan)
- Docker images for aim up/server (alberttorosyan)
- TF/Keras adapters refactoring (mihran113)
- Remote tracking client-side retry logic (aramaim)
- Add record_density to initial get-batch request for figures (VkoHov)

### Fixes:

- Fix rendering new lines in texts visualizer (arsengit)

## 3.6.3 Mar 4, 2022

- Fix UI rendering issue on colab (rubenaprikyan)

## 3.6.2 Mar 2, 2022

- Fix chart interactions issue in the Single Run Page Metrics tab (roubkar)
- Fix `resolve_objects` in remote tracking client subtree (alberttorosyan)
- Reject `0` as step/record count (alberttorosyan, VkoHov)
- Fix error on mlflow conversion by experiment id (devfox-se)

## 3.6.1 Feb 25, 2022

- Fix issue with aligning x-axis by custom metric (KaroMourad)
- Add `__AIM_PROXY_URL__` env variable to see full proxy url when running `aim up` command(rubenaprikyan)
- Add `--proxy-url` argument to notebook extension's `%aim up` to render UI correctly if there is a proxy server (rubenaprikyan)
- Add SageMaker integration, `jupyter-server-proxy` s bug-fix script (rubenaprikyan, mahnerak)
- Fix animation support in Plotly visualization and figure loading performance (Hamik25, mihran113)
- Display `None` values in group config column (VkoHov, Hamik25)
- Fix rendering issue on `Select` form search suggestions list (arsengit)
- Fix PL.AimLogger save_dir AttributeError (GeeeekExplorer)
- Remove `__example_type__` substring from param name (VkoHov)

## 3.6.0 Feb 22 2022

### Enhancements:

- Sort params columns in alphabetical order (arsengit)
- Add illustrations for indicating explorer search states (arsengit)
- Ability to export chart as image (KaroMourad)
- Ability to group by metric.context (VkoHov)
- Tune manage columns items highlighting styles (VkoHov)
- Set active style on table actions popover buttons with applied changes (arsengit)
- Unification of Run Custom Object APIs (alberttorosyan, VkoHov)
- Aim repo runs data automatic indexing (alberttorosyan)
- Pytorch Lightning adapter refactoring (mihran113)
- Add Pytorch Ignite integration (mihran113)
- Add wildcard support for `aim runs` subcommands (mihran113)
- Add MLflow logs conversion command (devfox-se)
- Add CustomObject implementation for `hub.dataset` (alberttorosyan)

### Fixes:

- Fix live updated data loss after triggering endless scroll (VkoHov)
- Fix system metric columns pinning functionality and grouping column order (arsengit)
- Fix system metrics search in manage columns popover (VkoHov)
- Fix queries on remote repos (mihran113)
- Fix incorrect boolean value formatting (VkoHov)

## 3.5.4 Feb 15 2022

- Fix batch archive functionality (VkoHov)
- Add repo lock/release feature (devfox-se)

## 3.5.3 Feb 11 2022

- Fix rendering issue in runs explorer page (arsengit)

## 3.5.2 Feb 10 2022

- Fix issue with displaying current day activity cell on week's first day (rubenaprikyan)
- Fix issue with filtering options while typing in input of autocomplete in Tooltip and Grouping popovers (rubenaprikyan)

## 3.5.1 Feb 4 2022

- Fix folder creation when tracking with remote tracker (aramaim)

## 3.5.0 Feb 3 2022

### Enhancements:

- Ability to hide system metrics from table (arsengit)
- Add input validations to range selectors (Hamik25)
- Improve media panel rendering performance on hovering over images (KaroMourad)
- Add ability to parse and import TensorFlow events into aim (devfox-se)
- Add system parameter logging: CLI, Env, Executable, Git, Installed packages (devfox-se)
- Convert nested non-native objects (e.g. OmegaConf config instance) upon storing (devfox-se)
- Add cli subcommands cp and mv for aim runs command (mihran113)
- Add handler for matplotlib figures in Image and Figure custom objects (devfox-se)
- Improve highlighting of table focused/hovered/selected row (VkoHov)

### Fixes:

- Fix stalled runs deletion (mihran113)
- Fix background transparency in colab when using dark mode of system (rubenaprikyan)
- Fix Grouping and Tooltip popovers states' resetting issue when live-update is on (rubenaprikyan)
- Fix table column's sort functionality issue in Params and Scatters Explorers (rubenaprikyan)

## 3.4.1 Jan 23 2022

- Fix issue with displaying experiment name in Images Explorer table (VkoHov)

## 3.4.0 Jan 22 2022

- Add ability to apply group stacking on media elements list (KaroMourad)
- Add ability to apply sorting by run creation_time on table rows (roubkar)
- Add ability to filter texts table with keyword matching (roubkar, rubenaprikyan)
- Add ability to delete run from settings tab (Hamik25)
- Enhance controls states of explorer pages (arsengit)
- Add --repo, --host arguments support for notebook extension (VkoHov, rubenaprikyan)
- Add trendline options to ScatterPlot (roubkar)
- Add ability to display images in original size and align by width (arsengit)
- Add version, docs and slack links to sidebar (arsengit)
- Enhance AudioPlayer component (arsengit)
- Recover active tab in run details page after reload (roubkar)
- Add ability to archive or delete runs with batches (VkoHov)
- Remote tracking server [experimental] (alberttorosyan, mihran113, aramaim)
- Add ability to change media elements order (VkoHov)
- Add ability to hard delete runs (alberttorosyan)
- Lossy format support for aim.Image (devfox-se)
- Timezone issues fix for creation and end times (mihran113)

## 3.3.5 Jan 14 2022

- Add non-strict write mode to replace not-yet-supported types with their
  string representations. (mahnerak)
- Log pytorch_lightning hyperparameters in non-strict mode. (mahnerak)

## 3.3.4 Jan 10 2022

- Fix issue with WAL files flushing (alberttorosyan)
- Support for omegaconf configs in pytorch_lightning adapter (devfox-se)

## 3.3.3 Dec 24 2021

- Fix issue with showing range panel in Images Explorer (roubkar)

## 3.3.2 Dec 20 2021

- Fix issue with not providing point density value to live-update query (rubenaprikyan)

## 3.3.1 Dec 18 2021

- Fix getValue function to show correct chart title data (KaroMourad)

## 3.3.0 Dec 17 2021

- Add ability to track and explore audios in run detail page (arsengit, VkoHov, devfox-se)
- Add ability to track and visualize texts (mihran113, roubkar)
- Fix boolean values encoding (mahnerak)
- Add Scatter Explorer to visualize correlations between metric last value and hyperparameter (KaroMourad)
- Add ability to track and visualize plotly objects (devfox-se, Hamik25, rubenaprikyan)
- Add ability to query distributions by step range and density (VkoHov, rubenaprikyan)
- Add colab notebook support (mihran113, rubenaprikyan)
- Implement images visualization tab in run detail page (VkoHov, KaroMourad)
- Add custom URL prefix support (mihran113, Hamik25, roubkar)
- Enhance metric selection dropdowns to see lists in alphabetical order (rubenaprikyan)

## 3.2.2 Dec 10 2021

- Fix Run finalization index timeout issue (alberttorosyan)

## 3.2.1 Dec 8 2021

- Add ability to provide custom base path for API (mihran113, roubkar)
- Fix table groups column default order (arsengit)
- Fix table panel height issue in runs explorer page (arsengit)

## 3.2.0 Dec 3 2021

- Add ability to cancel pending request (roubkar, arsengit)
- Add support for secure protocol for API calls (mihran113, roubkar)
- Implement image full size view (VkoHov)
- Add ability to manipulate with image size and rendering type (arsengit)
- Enhance Table column for selected grouping config options (arsengit)
- Implement suggestions list for AimQL search (arsengit, rubenaprikyan)
- Add ability to track and visualize distributions (mihran113, rubenaprikyan)
- Add notebook extension, magic functions (rubenaprikyan)

## 3.1.1 Nov 25 2021

- Apply default ordering on images set (VkoHov)
- Ability to show image data in a tooltip on hover (KaroMourad)
- Support of Image input additional data sources (alberttorosyan)
- Ability to export run props as pandas dataframe (gorarakelyan)
- Slice image sequence by index for the given steps range (alberttorosyan)
- Improve Images Explorer rendering performance through better images list virtualization (roubkar)

## 3.1.0 Nov 20 2021

- Add ability to explore tracked images (VkoHov)
- Improve rendering performance by virtualizing table columns (roubkar)
- Add ability to apply grouping by higher level param key (roubkar)
- Add ability to specify repository path during `aim init` via `--repo` argument (rubenaprikyan)

## 3.0.7 Nov 17 2021

- Fix for missing metrics when numpy.float64 values tracked (alberttorosyan)

## 3.0.6 Nov 9 2021

- Fix for blocking container optimization for in progress runs (alberttorosyan)

## 3.0.5 Nov 9 2021

- Add tqdm package in setup.py required section (mihran113)

## 3.0.4 Nov 8 2021

- Switch to aimrocks 0.0.10 - exposes data flushing interface (mihran113)
- Optimize stored data when runs finalized (mihran113)
- Update `aim reindex` command to run storage optimizations (alberttorosyan)
- Storage partial optimizations on metric/run queries (alberttorosyan)

## 3.0.3 Nov 4 2021

- Bump sqlalchemy version to 1.4.1 (alberttorosyan)

## 3.0.2 Oct 27 2021

- Switch to aimrocks 0.0.9 - built on rocksdb 6.25.3 (alberttorosyan)
- Remove grouping select options from Params app config (VkoHov)
- Sort metrics data in ascending order for X-axis (KaroMourad)

## 3.0.1 Oct 22 2021

- Check telemetry_enabled option on segment initialization (VkoHov)
- Draw LineChart Y-axis (horizontal) tick lines on zooming (KaroMourad)
- Sort select options/params based on input value (roubkar)
- Fix query construction issue for multiple context items (roubkar)
- Fix issue with making API call from Web Worker (VkoHov)

## 3.0.0 Oct 21 2021

- Completely revamped UI:

  - Runs, metrics and params explorers
  - Bookmarks, Tags, Homepage
  - New UI works smooth with ~500 metrics displayed at the same time with full Aim table interactions

- Completely revamped storage:
  - 10x faster embedded storage based on Rocksdb
  - Average run query execution time on ~2000 runs: 0.784s
  - Average metrics query execution time on ~2000 runs with 6000 metrics: 1.552s

## 2.7.1 Jun 30 2021

- Fix bookmark navigation issue (roubkar)
- Empty metric select on X-axis alignment property change (roubkar)

## 2.7.0 Jun 23 2021

- Add ability to export table data as CSV (KaroMourad)
- Add ability to bookmark explore screen state (roubkar)
- Add dashboards and apps API (mihran113)

## 2.6.0 Jun 12 2021

- Resolve namedtuple python 3.5 incompatibility (gorarakelyan)
- Add ability to align X-axis by a metric (mihran113, roubkar)
- Add tooltip popover for the chart hover state (roubkar)

## 2.5.0 May 27 2021

- Set gunicorn timeouts (mihran113)
- Remove redundant deserialize method (gorarakelyan)
- Move the Flask server to main repo to support 'docker'less UI (mihran113)

## 2.4.0 May 13 2021

- Bump up Aim UI to v1.6.0 (gorarakelyan)
- Add xgboost integration (khazhak)
- Update keras adapter interface (khazhak)
- Convert tensors to python numbers (gorarakelyan)

## 2.3.0 Apr 10 2021

- Bump up Aim UI to v1.5.0 (gorarakelyan)
- Set default interval of sys tracking to 10 seconds (gorarakelyan)
- Add ability to track system metrics (gorarakelyan)

## 2.2.1 Mar 31 2021

- Bump up Aim UI to v1.4.1 (gorarakelyan)

## 2.2.0 Mar 24 2021

- Bump up Aim UI to v1.4.0 (gorarakelyan)
- Add Hugging Face integration (Khazhak)
- Reorganize documentation (Tatevv)

## 2.1.6 Feb 26 2021

- Add ability to opt out telemetry (gorarakelyan)
- Remove experiment name from config file when calling repo.remove_branch method (gorarakelyan)

## 2.1.5 Jan 7 2021

- Handle NaN or infinite floats passed to artifacts (gorarakelyan)

## 2.1.4 Dec 2 2020

- Add ability to specify session run hash (gorarakelyan)
- Initialize repo if it was empty when opening session (gorarakelyan)
- Add validation of map artifact parameters (gorarakelyan)

## 2.1.3 Nov 24 2020

- Support comparison of list type contexts (gorarakelyan)

## 2.1.2 Nov 24 2020

- Fix empty contexts comparison issue (gorarakelyan)

## 2.1.1 Nov 22 2020

- Return only selected params in SelectResult (gorarakelyan)

## 2.1.0 Nov 19 2020

- Add AimRepo select method (gorarakelyan)
- Implement SelectResult class (gorarakelyan)

## 2.0.27 Nov 13 2020

- Fix issue with artifact step initializer (gorarakelyan)

## 2.0.26 Nov 10 2020

- Add `block_termination` argument to aim.Session (gorarakelyan)
- Convert infinity parameter to string in artifacts (gorarakelyan)

## 2.0.25 Nov 9 2020

- Reconstruct run metadata file when running close command (gorarakelyan)

## 2.0.24 Nov 8 2020

- Add SIGTERM signal handler (gorarakelyan)
- Run `track` function in a parallel thread (gorarakelyan)
- Add SDK session flush method (gorarakelyan)
- Flush aggregated metrics at a given frequency (gorarakelyan)
- Update run metadata file only on artifacts update (gorarakelyan)

## 2.0.23 Nov 5 2020

- Make experiment name argument required in SDK close command (gorarakelyan)

## 2.0.22 Nov 5 2020

- Add SDK `close` method to close dangling experiments (gorarakelyan)

## 2.0.21 Nov 1 2020

- Resolve compatibility issues with python 3.5.0 (gorarakelyan)

## 2.0.20 Oct 26 2020

- Enable pypi aim package name (gorarakelyan)

## 2.0.19 Oct 25 2020

- Add PyTorch Lightning logger (gorarakelyan)
- Add TensorFlow v1 and v2 keras callbacks support (gorarakelyan)

## 2.0.18 Oct 7 2020

- Add ability to run Aim UI in detached mode (gorarakelyan)
- Add ability to specify repo path when running Aim UI (gorarakelyan)

## 2.0.17 Oct 5 2020

- Rename `AimDE` to `Aim UI` (gorarakelyan)

## 2.0.16 Oct 2 2020

- Add ability to specify host when running AimDE (gorarakelyan)
- Disable `AimContainerCommandManager` (gorarakelyan)
- Remove `aimde` command entry point (gorarakelyan)
- Remove `de` prefix from development environment management commands (gorarakelyan)

## 2.0.15 Sep 21 2020

- Set Map artifact default namespace (gorarakelyan)

## 2.0.14 Sep 21 2020

- Set Metric hashable context to None if no kwarg is passed (gorarakelyan)

## 2.0.13 Sep 21 2020

- Add ability to query runs by metric value (gorarakelyan)
- Add ability to query runs via SDK (gorarakelyan)

## 2.0.12 Sep 12 2020

- Update Session to handle exceptions gracefully (gorarakelyan)

## 2.0.11 Sep 11 2020

- Add alias to keras adapter (gorarakelyan)

## 2.0.10 Sep 10 2020

- Show progress bar when pulling AimDE image (gorarakelyan)

## 2.0.9 Sep 10 2020

- Add ability to start multiple sessions (gorarakelyan)
- Add Aim adapter for keras (gorarakelyan)

## 2.0.8 Aug 26 2020

- Set SDK to select only unarchived runs by default (gorarakelyan)
- Add ability to archive/unarchive runs (gorarakelyan)
- Enable search by run attributes (gorarakelyan)
- Add `is not` keyword to AimQL (gorarakelyan)

## 2.0.7 Aug 21 2020

- Validate Artifact values before storing (gorarakelyan)
- Add sessions to SDK (gorarakelyan)

## 2.0.6 Aug 13 2020

- Add ability to retrieve metrics and traces from repo (gorarakelyan)
- Add SDK `select` method to select runs and artifacts (gorarakelyan)
- Implement search query language (gorarakelyan)

## 2.0.5 Jul 18 2020

- Fix issue with PyPI reStructuredText format compatibility (gorarakelyan)

## 2.0.4 Jul 18 2020

- Add ability to attach tf.summary logs to AimDE (gorarakelyan)

## 2.0.3 Jul 8 2020

- Pass project path to development environment container (gorarakelyan)

## 2.0.2 Jul 7 2020

- Make `epoch` argument optional for `Metric` artifact (gorarakelyan)
- Add ability to automatically commit runs after exit (gorarakelyan)
- Add `aim up` shortcut for running development environment (gorarakelyan)
- Remove first required argument(artifact name) from sdk track function (gorarakelyan)
- Add general dictionary artifact for tracking `key: value` parameters (gorarakelyan)

## 2.0.1 Jun 24 2020

- Fix inconsistent DE naming (gorarakelyan)

## 2.0.0 Jun 18 2020

- Tidy up aim and remove some artifacts (gorarakelyan)
- Update AimContainerCMD to open connection on custom port (gorarakelyan)
- Save passed process uuid to commit configs (gorarakelyan)
- Ability to query processes (gorarakelyan)
- Execute process and store logs into a commit of specific experiment (gorarakelyan)
- Kill running process and its children recursively (gorarakelyan)
- Keep executed processes for monitoring and management (gorarakelyan)
- Add container command handler to exec commands on the host (gorarakelyan)
- Refactor Text artifact to store sentences using protobuf and aimrecords (jamesj-jiao)
- Add ability to pass aim board port as an argument (gorarakelyan)

## 1.2.17 May 8 2020

- Add config command (gorarakelyan)
- Tune artifacts: images, metric_groups, params (gorarakelyan)

## 1.2.16 Apr 29 2020

- Add ability to pass numpy array as a segmentation mask (gorarakelyan)

## 1.2.15 Apr 29 2020

- Add basic image list tracking (gorarakelyan)

## 1.2.14 Apr 27 2020

- Optimize segmentation tracking insight to load faster (gorarakelyan)

## 1.2.13 Apr 25 2020

- Remove GitHub security alert (gorarakelyan)
- Add image semantic segmentation tracking (gorarakelyan)

## 1.2.12 Apr 20 2020

- Add missing init file for aim.artifacts.proto (@mike1808)

## 1.2.11 Apr 16 2020

- Make epoch property optional for Metric (gorarakelyan)

## 1.2.10 Apr 16 2020

- Serialize and store `Metric` records using protobuf and aimrecords (gorarakelyan)
- Create RecordWriter factory which handles artifact records saving (gorarakelyan)
- Extract artifact serialization to ArtifactWriter (mike1808)

## 1.2.9 Mar 16 2020

- Alert prerequisites installation message for running board (gorarakelyan)

## 1.2.8 Mar 15 2020

- Update profiler interface for keras (gorarakelyan)

## 1.2.7 Mar 14 2020

- Add board pull command (gorarakelyan)
- Change board ports to 43800,1,2 (gorarakelyan)
- Add ability to profile graph output nodes (gorarakelyan)
- Remove issue with autograd inside while loop (gorarakelyan)
- Add aim board development mode (gorarakelyan)
- Update board name hash algorithm to md5 (gorarakelyan)
- Add board CLI commands: up, down and upgrade (gorarakelyan)
- Add ability to tag version as a release candidate (gorarakelyan)

## 1.2.6 Feb 28 2020

- Add learning rate update tracking (gorarakelyan)

## 1.2.5 Feb 25 2020

- Add autocommit feature to push command: `aim push -c [-m <msg>]` (gorarakelyan)
- Add cli status command to list branch uncommitted artifacts (gorarakelyan)
- Add an ability to aggregate duplicated nodes within a loop (gorarakelyan)
- Remove gradient break issue when profiling output nodes (gorarakelyan)

## 1.2.4 Feb 20 2020

- Enable profiler to track nodes inside loops (gorarakelyan)
- Ability to disable profiler for evaluation or inference (gorarakelyan)

## 1.2.3 Feb 13 2020

- Set minimum required python version to 3.5.2 (gorarakelyan)

## 1.2.2 Feb 13 2020

- Downgrade required python version (gorarakelyan)

## 1.2.1 Feb 13 2020

- Edit README.md to pass reStructuredText validation on pypi (gorarakelyan)

## 1.2.0 Feb 13 2020

- Make aim CLI directly accessible from main.py (gorarakelyan)
- Add disk space usage tracking (gorarakelyan)
- Add profiler support for Keras (gorarakelyan)
- Add TensorFlow graph nodes profiler (gorarakelyan)
- Add command to run aim live container mounted on aim repo (gorarakelyan)
- Update profiler to track GPU usage (gorarakelyan)
- Add machine resource usage profiler (gorarakelyan)

## 1.1.1 Jan 14 2020

- Remove aim dependencies such as keras, pytorch and etc (gorarakelyan)

## 1.1.0 Jan 12 2020

- Update code diff tracking to be optional (gorarakelyan)
- Add default False value to aim init function (gorarakelyan)
- Update aim repo to correctly identify cwd (gorarakelyan)
- Update push command to commit if msg argument is specified (gorarakelyan)
- Add ability to initialize repo from within the sdk (gorarakelyan)

## 1.0.2 Jan 7 2020

- Remove objects dir from empty .aim branch index (gorarakelyan)

## 1.0.1 Dec 26 2019

- Add cil command to print aim current version (gorarakelyan)

## 1.0.0 Dec 25 2019

- Add aim version number in commit config file (gorarakelyan)
- Update push command to send username and check storage availability (gorarakelyan)
- Add hyper parameters tracking (gorarakelyan)
- Update push command to print shorter file names when pushing to remote (gorarakelyan)
- Update tracking artifacts to be saved in log format (gorarakelyan)
- Add pytorch cuda support to existing sdk artefacts (gorarakelyan)
- Add cli reset command (gorarakelyan)
- Add nested module tracking support to aim sdk (gorarakelyan)
- Add code difference tracking to aim sdk (gorarakelyan)
- Update aim push command to send commits (gorarakelyan)
- Add commit structure implementation (gorarakelyan)
- Add aim commit command synchronized with git commits (gorarakelyan)
- Add version control system factory (gorarakelyan)
- Update all insights example (gorarakelyan)
- Add model gradients tracking (gorarakelyan)
- Add model weights distribution tracking (gorarakelyan)
- Add aim correlation tracking (gorarakelyan)

## 0.2.9 Nov 30 2019

- Update push tolerance when remote origin is invalid (gorarakelyan)

## 0.2.8 Nov 30 2019

- Update aim auth public key search algorithm (gorarakelyan)

## 0.2.7 Nov 14 2019

- Update dependencies torch and torchvision versions (sgevorg)

## 0.2.6 Nov 5 2019

- Update aim track logger (gorarakelyan)

## 0.2.5 Nov 4 2019

- Add branch name validation (gorarakelyan)
- Add single branch push to aim push command (gorarakelyan)

## 0.2.4 Nov 3 2019

- Update aim auth print format (gorarakelyan)
- Update setup.py requirements (gorarakelyan)

## 0.2.3 Nov 3 2019

- Update package requirements (gorarakelyan)

## 0.2.2 Nov 1 2019

- Update package requirements (sgevorg)

## 0.2.1 Nov 1 2019

- Add paramiko to required in setup.py (sgevorg)

## 0.2.0 Nov 1 2019

- Update the repo to prep for open source pypi push (sgevorg)
- Add error and activity logging (sgevorg)
- Add push command robustness (gorarakelyan)
- Add cli auth command (gorarakelyan)
- Add public key authentication (gorarakelyan)
- Update push to send only branches (gorarakelyan)
- Add branching command line interface (gorarakelyan)
- Update skd interface (gorarakelyan)
- Add pytorch examples inside examples directory (gorarakelyan)
- Add model load sdk method (gorarakelyan)
- Add model checkpoint save tests (gorarakelyan)
- Update file sending protocol (gorarakelyan)
- Add model tracking (gorarakelyan)

## 0.1.0 - Sep 23 2019

- Update setup py to build cython extensions (gorarakelyan)
- Update tcp client to send multiple files through one connection (gorarakelyan)
- Update tcp client to send images (gorarakelyan)
- Update sdk track functionality to support multiple metrics (gorarakelyan)
- Update push command for sending repo to a given remote (gorarakelyan)
- Add cli remote commands (gorarakelyan)
- Update cli architecture from single group of commands to multiple groups (gorarakelyan)
- Add testing env first skeleton and versions (sgevorg)
- Add dummy exporting files from .aim-test (sgevorg)
- Add description for Testing Environment (sgevorg)
- Update metadata structure and handling (sgevorg)
- Add support for seq2seq models (sgevorg)
- Update the output of doker image build to be more informative and intuitive (sgevorg)
- Update README.MD with changed Aim messaging (sgevorg)
- Remove setup.cfg file (maybe temporarily) (sgevorg)
- Update the location for docker build template files, move to data/ (sgevorg)
- Update the `docs/cli.md` for aim-deploy docs (sgevorg)
- Add docker deploy `.aim/deploy_temp/<model>` cleanup at the end of the build (sgevorg)
- Add Docker Deploy via `aim-deploy` command (sgevorg)
- Add Docker image generate skeleton (sgevorg)
- Add AimModel.load_mode static function to parse `.aim` files (sgevorg)
- Update exporter to decouple from specifics of exporting and framework (sgevorg)
- Add model export with `.aim` extension (sgevorg)
- Remove pack/unpack of the metadata (sgevorg)
- Add pack/unpack to add metadata to model for engine processing (sgevorg)
- Add aim-deploy command configuration in cli (sgevorg)
- Add basic cli (sgevorg)
- Update setup.py for cli first version (sgevorg)
- Add initial cli specs (sgevorg)
- Add directories: the initial skeleton of the repo (sgevorg)
- Add gitignore, license file and other basics for repo (sgevorg)<|MERGE_RESOLUTION|>--- conflicted
+++ resolved
@@ -4,11 +4,8 @@
 
 ### Enhancements:
 
-<<<<<<< HEAD
 - Add cloud storage backups to AWS S3 for aim repo runs(karan2801)
-=======
 - Add LightGBM integration example (gorarakelyan)
->>>>>>> ce31d7bc
 - Add descriptive document titles for pages (KaroMourad)
 - Implement unit-tests for aim SDK utils (yeghiakoronian)
 - Display std.dev/err aggregated values in the table (VkoHov)
