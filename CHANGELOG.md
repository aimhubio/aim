# Changelog

## Unreleased

### Enhancements:

- Add the ability to attach/remove tags on the Run Page (roubkar)
- Support dictionary as an argument of `Run.track` (alberttorosyan)
- Display the tags of the run in the tables of the explorers (VkoHov)
<<<<<<< HEAD
- Adjust the grouping section layout of the Figures explorer (VkoHov)
- Add fast.ai integration (tmynn)
=======
- Revamp Figures explorer controls and grouping sections for better onboarding and usability (VkoHov, KaroMourad)
>>>>>>> ddf1527b

### Fixes:

- Adjust the visibility of the run color in tables (VkoHov)

## 3.13.2 Sep 10, 2022

- Fix content overlapping issue of x-axis alignment dropdown (KaroMourad)
- Fix the regression line rendering issue on Scatter plot exported image (KaroMourad)

## 3.13.1 Sep 1, 2022

- Add support for querying metrics by last value (mihran113)
- Fix aim reindex command failure (alberttorosyan)
- Fix issue with remote runs re-open (mihran113)
- Deprecate custom set Run.hash values (alberttorosyan)
- Tune mlflow converter run properties (tmynn)
- Fix `AimLogger` deprecation issues related to release of PyTorch Lightning v1.7 (djwessel)

## 3.13.0 Aug 21, 2022

### Enhancements:

- Add Figures Explorer to visualize and compare plotly figures (rubenaprikyan, KaroMourad, arsengit, VkoHov, roubkar)
- Add Base Explorer as core of all explorers (rubenaprikyan, KaroMourad, arsengit, VkoHov, roubkar)
- Add logging for remote resource cleanup and network stability (mihran113)
- Restrict Run.hash to auto-generated values only (alberttorosyan)
- Add ability to compare selected runs from the table (arsengit)
- Notify users about failed/stalled runs (mahnerak, alberttorosyan)
- Add ability to pin metrics in Run Page (mihran113, roubkar)
- Add step for unit tests for nightly releases workflow (mihran113)
- Add Keras-Tuner integration (tmynn)
- Add Weights & Biases to Aim log converter (tmynn)

### Fixes:

- Fix chart exporting issue (KaroMourad)
- Fix aim ui rendering issue on notebooks (rubenaprikyan)
- Fix live update retry to show live data after solving connection problems with the server (rubenaprikyan)
- Fix tensorboard convert while converting tensor (sharathmk99)
- Fix incorrect column keys of metrics in the table grid of the runs dashboard (VkoHov)
- Fix git info collection (mihran113)
- Fix code block content and query copying functionality (arsengit)
- Provide compatibility between plotly and matplotlib (tmynn)
- Warn to use aim.Image if aim.Figure fails (tmynn)

## 3.12.2 Aug 5, 2022

- Fix formatting of empty metric contexts (VkoHov)
- Apply lazy loading on metrics in Run Page (roubkar)

## 3.12.1 Aug 2, 2022

- Loosen version requirements for grpcio (alberttorosyan)
- Fix remote heartbeat-watcher resource cleanup (mihran113)
- Break long metric names into multiple lines in Run Page (roubkar)
- Enable run filtering by metric values (mihran113)
- Fix Cython version to eliminate build errors (mihran113)

## 3.12.0 Jul 22, 2022

### Enhancements:

- Add ability to set axes range manually for line charts on UI (KaroMourad)
- Add more user-friendly querying for dates (mihran113, arsengit)
- Filter redundant tooltip data from URL config state (KaroMourad)
- Improve rendering performance by enhancing table columns virtualization mechanism (roubkar)
- Increase visibility and usability of the Show table diff button (arsengit)
- Add support for tensorboard audios conversion (mihran113)
- Format params keys/paths properly (VkoHov)
- Mention explicitly run params everywhere params is mentioned (VkoHov)
- Add ability to hide a batch of items in explorers (VkoHov)
- Add ability to sort by the last value of the metric in table (VkoHov)
- Preserve active line even if it is dropped out of the filtered area (VkoHov)
- Add run duration property for SDK and queries (mihran113)
- Add client vs server version check for remote tracking server (mihran113)
- Add Remote tracking client heartbeat (mihran113)

### Fixes:

- Tune table sorting icon box overlapping with column box in compact mode (KaroMourad)
- Fix tensorboard log conversion for images (mihran113)
- Check if gradient is None when tracking gradient distributions (kage08)
- Fix displaying non-syntax errors across Aim UI (arsengit)
- Fix queries on remote repos (mihran113)
- Fix interval progress reports for query apis (mihran113)
- Fix query request cancellation errors (mihran113)
- Auto-detect and address inconsistencies in meta and series trees (mahnerak)

## 3.11.2 Jul 8, 2022

### Enhancements:

- Display the error position when getting syntax errors after searching (arsengit)

### Fixes:

- Avoid saving crashed or terminated search requests as the last state on explorers (arsengit)
- Remove the progress bar blinking when searching runs in Runs Explorer (KaroMourad)
- Fix the "matched runs" sentence color style in progress bars (KaroMourad)
- Fix `SyntaxError` handling for python3.10+ (mihran113)
- Fix generic Exceptions handling and adjust HTTPException handling (alberttorosyan)

## 3.11.1 Jun 27, 2022

- Replace base58 encoder with base64 (KaroMourad, VkoHov)
- Fix Notes tab loading issue (arsengit)
- Fix the loading logic of the `monaco editor` across the Aim Ui (arsengit)
- Fix `Table` export functionality in Params and Scatters explorers (arsengit)
- Allow mixing numeric types on a single Sequence (alberttorosyan)

## 3.11.0 Jun 21, 2022

### Enhancements:

- Add `--uds` option for `aim up` command (mihran113)
- Add progress reporting for search APIs and tqdm progress for SDK queries (mihran113)
- Add all the attributes of runs in the grouping popovers (KaroMourad)
- Display progress bar on Explorer pages when searching metadata (KaroMourad)
- Improve the processing speed for tb to aim converter (osoblanco)
- Adjust charts hover attributes position calculation and styles (KaroMourad)
- Improve formatting of numbers by setting maximum precision (KaroMourad)
- Add cloud storage backups to AWS S3 for aim repo runs (karan2801)
- Add LightGBM integration example (gorarakelyan)
- Add descriptive document titles for pages (KaroMourad)
- Implement unit-tests for aim SDK utils (yeghiakoronian)
- Display std.dev/err aggregated values in the table (VkoHov)
- Add `active` state indicator property for `aim.Run` (mihran113)
- Add `active` state indicators on the chart (VkoHov)
- Add ability to edit run name and description of run (VkoHov)
- Show the description in the sidebar of the run overview tab (VkoHov)
- Add all the attributes of run in the tooltip (VkoHov)
- Optimize the initial render time of Aim UI by using more lightweight font-family (arsengit)
- Use monaco editor as the syntax highlighter across the Aim UI (arsengit)
- Add loader to the top of the logs box in the run page (VkoHov)
- Add the date and the duration of run in the header of the single run page (VkoHov)
- Add the name, status and duration of run in the runs table of the tags page (VkoHov)
- Fit long name values in manage columns popover (arsengit)
- Add caching mechanism for sequence queries to optimize query performance (mihran113)
- Use step random hash as a key for metric sequences (alberttorosyan)

### Fixes:

- Fix issue with tensorboard to aim conversion (osoblanco)
- Fix reset zoom history on alignment type change (KaroMourad)
- Fix issue with rendering incorrect data when x-axis aligned by `relative time/epoch` (KaroMourad)
- Fix LineCart axis ticks overlapping issue on log scale (KaroMourad)
- Change zooming default option to multiple (VkoHov)
- Change grouped rows' min and max values names to `Group Min` and `Group Max` (VkoHov)
- Preserve the search input value of the grouping dropdown (VkoHov)
- Change the titles and placeholders in popovers (VkoHov)
- Resolve typing latency issue in the query search input (arsengit)
- Reorder and add non-hideable table columns (arsengit)
- Change the font of the runs navigation popover (VkoHov)
- Keep color persistence state after page reload (VkoHov)
- Resolve content blinking issue after search in the run page (arsengit)
- Fix scroll to bottom on live-update in logs tab (VkoHov)
- Fix timezone issues for activity map (mihran113)
- Fix `aim up` command output when `--port 0` is passed (mihran113)

## 3.10.3 May 31, 2022

- Adjust the content overflowing of the Delete and the Archive modals (VkoHov)
- Resolve issue with redirect in run page (arsengit)

## 3.10.2 May 26, 2022

- Adjust SRP Logs row height calculation (VkoHov)
- Fix issue with live update requests scheduler (rubenaprikyan)
- Fix log capturing crash during run garbage collection (mihran113)
- Fix Pytorch Lightning adapter `finalize` method (mihran113)
- Fix params duplication in dropdowns (VkoHov)
- Skip system params in Explorer pages (alberttorosyan)

## 3.10.1 May 18, 2022

- Resolve issue with rendering run params in the overview tab of SRP (arsengit)
- Fix issue with search query state update (arsengit)

## 3.10.0 May 17, 2022

### Enhancements:

- Add ability to adjust the density of the visible content in tables (roubkar)
- Set `metric.name` as default option for grouping (roubkar)
- Show user-selected params before group config in chart popover (roubkar)
- Optimize stream decoding performance on UI (mahnerak)
- Add support for animated image formats to Aim Image object (devfox-se)
- Add `AimLogger` for Catboost (devfox-se)
- Add `AimCallback` for LightGBM (devfox-se)
- Keep the extents of `HighPlot` axes brush in the state and the URL (VkoHov)
- Integrate `aim` with `cimport`-able `aimrocks` (mahnerak)
- Add `__slots__` to some classes to improve performance (mahnerak)
- Define base abstractions for `Iterator` and `DB` by borrowing from `aimrocks` (mahnerak)
- Use `KeysIterator` and `ValuesIterator` wrappers instead of reimplementing (mahnerak)
- Rename `PrefixView.container` to `PrefixView.parent` (mahnerak)
- Reimplement `absolute_path` (mahnerak)
- Cython bindings for `PrefixView`, `TreeView`, `Container`, `ArrayView` (mahnerak)
- Add ability to track and visualize stdout/stderr (mihran113, VkoHov)
- Fix `AimLogger` deprecation issues related to release of PyTorch Lightning v1.5 (arnauddhaene)
- Enable better autocomplete experience with monaco editor (arsengit)
- Pre-loading and caching necessary resources, add pre-loader animation to Aim UI (arsengit)

### Fixes:

- Remove hard-coded installation of pre-requirements (mahnerak)
- Remove duplicate code from `TreeView` and `Container` methods (mahnerak)
- Fix issue with filtering metrics values in single run page (KaroMourad)

## 3.9.4 May 12, 2022

- Fix run remote tracking queue cleanup (mihran113)
- Fix HF callback before training access (mihran113)
- Fix compatibility with Jinja 3.1 (devfox-se)

## 3.9.3 May 10, 2022

- Fix affecting stroke types after changing color persistence (KaroMourad)

## 3.9.2 Apr 29, 2022

- Move aim_ui package data to separate directory (devfox-se)

## 3.9.1 Apr 29, 2022

- Move aim_ui package data to separate directory (devfox-se)

## 3.9.0 Apr 29, 2022

### Enhancements:

- Add `Notes Tab` to single run page (arsengit)
- Add the run name to the batch delete and the batch archive modals (VkoHov)
- Increase the scalability of rendering lines in charts (KaroMourad)
- Increase live update requests delay to prevent performance issues (rubenaprikyan)
- Change font-family to monospace in the Table component (arsengit)
- Add info massage for single value sliders (VkoHov)
- Add `--log-level` argument for aim up/server commands (mihran113)
- Add notes backend api interface (devfox-se)
- Fix type hints in `Repo` class (uduse)

### Fixes:

- Fix LineChart y-dimension margin calculation (KaroMourad)
- Fix HighPlot lines partially rendering issue (KaroMourad)
- Fix HighPlot axis ticks overlapping issue (KaroMourad)
- Fix sorting Params/Scatters explorer axis ticks (KaroMourad)
- Fix compatibility with pytorch-lightning v1.6.0 (mihran113)
- Fix the image's original size cropping (VkoHov)
- Fix `PATH` related issues for `alembic` and `uvicorn` (mihran113)
- Fix queries for custom object APIs (mihran113)
- Fix chart height updating when resize mode changed (VkoHov)
- Fix HuggingFace callback context capturing (mihran113)
- Fix Params/Scatters explorers' row hiding functionality (VkoHov)
- Fix Profiler logs are saved outside repo directory (devfox-se)

## 3.8.1 Apr 6, 2022

- Encode run hash before including in CSS selectors (Hamik25)
- Fix displaying incorrect metric values for large range scale in LineChart (KaroMourad)
- Fix issue with rendering lines for large range scale in LineChart (KaroMourad)
- Fix issue with URL state sync for bookmarks (roubkar)
- Fix issue with displaying negative param values on Aim UI (roubkar)
- Fix row hiding functionality (roubkar)
- Tune RunOverviewTab container styles (arsengit)
- Update documentations links on UI (rubenaprikyan)
- Fix `RepoIndexManager` run's reference cleanup (mihran113)
- Fix remote run finalization (mihran113)
- Fix issue with fetch on load more (infinite scroll) functionality in Runs Explorer (rubenaprikyan)

## 3.8.0 Mar 26, 2022

### Enhancements:

- Hugging Face adapter refactoring (mihran113)
- Add run description columns to all run specific tables (VkoHov, mihran113)
- Change images rendering optimization default value to smoother (VkoHov)
- Set default steps ordering to desc in single run tabs (VkoHov, devfox-se)
- Add run name to grouping, ordering and run navigation popovers (VkoHov)
- Add ability to apply color scale on columns with numeric values (VkoHov)
- Refactored XGBoost AimCallback (devfox-se)
- Reopenable callbacks for integrations (mihran113)
- Add DVC integration (devfox-se)
- Add API profiler and unified API error response (devfox-se)
- Add API to retrieve N'th step of sequence (devfox-se)

### Fixes:

- Fix issue with calculation of active point on mouse hover in the LineChart (KaroMourad)
- Fix issue with wrong URL caching for Explorer pages (roubkar)
- Fix issue with focusing on the chart active point while moving the cursor (KaroMourad)
- Fix the image full view toggle icon visibility if the image has a white background (VkoHov)
- Fix scroll to the end of the audio tab (VkoHov)
- Add scrollbar to image full view mode content (VkoHov)
- Fix issues with run name/description not being set (mihran113)
- Fix issue with run single page tabs result caching (mihran113)
- Fix git system param tracking (devfox-se)
- Fix runs manual closing (mihran113)
- Fix Docker image creation step in packaging workflow (alberttorosyan)
- Fix Jinja2 template rendering with starlette==0.14.2 (alberttorosyan)

## 3.7.5 Mar 18, 2022

- Add request aborting functionality in single run page tabs (arsengit)
- Render plotly figures properly in single run page (arsengit)

## 3.7.4 Mar 15, 2022

- Fix density min and max validation calculation (VkoHov)

## 3.7.3 Mar 14, 2022

- Add missing names for dynamically imported files in single run page (arsengit)

## 3.7.2 Mar 10, 2022

- Fix issue with rendering UI re keeping long URL (KaroMourad)
- Split code in the single run page to optimize chunk size (arsengit)

## 3.7.1 Mar 10, 2022

- Fix metric queries with epoch=None (alberttorosyan)

## 3.7.0 Mar 9, 2022

### Enhancements:

- Add Run overview tab in run single page (arsengit, VkoHov, KaroMourad, rubenaprikyan)
- Custom max message size for Aim Remote tracking (alberttorosyan)
- Docker images for aim up/server (alberttorosyan)
- TF/Keras adapters refactoring (mihran113)
- Remote tracking client-side retry logic (aramaim)
- Add record_density to initial get-batch request for figures (VkoHov)

### Fixes:

- Fix rendering new lines in texts visualizer (arsengit)

## 3.6.3 Mar 4, 2022

- Fix UI rendering issue on colab (rubenaprikyan)

## 3.6.2 Mar 2, 2022

- Fix chart interactions issue in the Single Run Page Metrics tab (roubkar)
- Fix `resolve_objects` in remote tracking client subtree (alberttorosyan)
- Reject `0` as step/record count (alberttorosyan, VkoHov)
- Fix error on mlflow conversion by experiment id (devfox-se)

## 3.6.1 Feb 25, 2022

- Fix issue with aligning x-axis by custom metric (KaroMourad)
- Add `__AIM_PROXY_URL__` env variable to see full proxy url when running `aim up` command(rubenaprikyan)
- Add `--proxy-url` argument to notebook extension's `%aim up` to render UI correctly if there is a proxy server (rubenaprikyan)
- Add SageMaker integration, `jupyter-server-proxy` s bug-fix script (rubenaprikyan, mahnerak)
- Fix animation support in Plotly visualization and figure loading performance (Hamik25, mihran113)
- Display `None` values in group config column (VkoHov, Hamik25)
- Fix rendering issue on `Select` form search suggestions list (arsengit)
- Fix PL.AimLogger save_dir AttributeError (GeeeekExplorer)
- Remove `__example_type__` substring from param name (VkoHov)

## 3.6.0 Feb 22 2022

### Enhancements:

- Sort params columns in alphabetical order (arsengit)
- Add illustrations for indicating explorer search states (arsengit)
- Ability to export chart as image (KaroMourad)
- Ability to group by metric.context (VkoHov)
- Tune manage columns items highlighting styles (VkoHov)
- Set active style on table actions popover buttons with applied changes (arsengit)
- Unification of Run Custom Object APIs (alberttorosyan, VkoHov)
- Aim repo runs data automatic indexing (alberttorosyan)
- Pytorch Lightning adapter refactoring (mihran113)
- Add Pytorch Ignite integration (mihran113)
- Add wildcard support for `aim runs` subcommands (mihran113)
- Add MLflow logs conversion command (devfox-se)
- Add CustomObject implementation for `hub.dataset` (alberttorosyan)

### Fixes:

- Fix live updated data loss after triggering endless scroll (VkoHov)
- Fix system metric columns pinning functionality and grouping column order (arsengit)
- Fix system metrics search in manage columns popover (VkoHov)
- Fix queries on remote repos (mihran113)
- Fix incorrect boolean value formatting (VkoHov)

## 3.5.4 Feb 15 2022

- Fix batch archive functionality (VkoHov)
- Add repo lock/release feature (devfox-se)

## 3.5.3 Feb 11 2022

- Fix rendering issue in runs explorer page (arsengit)

## 3.5.2 Feb 10 2022

- Fix issue with displaying current day activity cell on week's first day (rubenaprikyan)
- Fix issue with filtering options while typing in input of autocomplete in Tooltip and Grouping popovers (rubenaprikyan)

## 3.5.1 Feb 4 2022

- Fix folder creation when tracking with remote tracker (aramaim)

## 3.5.0 Feb 3 2022

### Enhancements:

- Ability to hide system metrics from table (arsengit)
- Add input validations to range selectors (Hamik25)
- Improve media panel rendering performance on hovering over images (KaroMourad)
- Add ability to parse and import TensorFlow events into aim (devfox-se)
- Add system parameter logging: CLI, Env, Executable, Git, Installed packages (devfox-se)
- Convert nested non-native objects (e.g. OmegaConf config instance) upon storing (devfox-se)
- Add cli subcommands cp and mv for aim runs command (mihran113)
- Add handler for matplotlib figures in Image and Figure custom objects (devfox-se)
- Improve highlighting of table focused/hovered/selected row (VkoHov)

### Fixes:

- Fix stalled runs deletion (mihran113)
- Fix background transparency in colab when using dark mode of system (rubenaprikyan)
- Fix Grouping and Tooltip popovers states' resetting issue when live-update is on (rubenaprikyan)
- Fix table column's sort functionality issue in Params and Scatters Explorers (rubenaprikyan)

## 3.4.1 Jan 23 2022

- Fix issue with displaying experiment name in Images Explorer table (VkoHov)

## 3.4.0 Jan 22 2022

- Add ability to apply group stacking on media elements list (KaroMourad)
- Add ability to apply sorting by run creation_time on table rows (roubkar)
- Add ability to filter texts table with keyword matching (roubkar, rubenaprikyan)
- Add ability to delete run from settings tab (Hamik25)
- Enhance controls states of explorer pages (arsengit)
- Add --repo, --host arguments support for notebook extension (VkoHov, rubenaprikyan)
- Add trendline options to ScatterPlot (roubkar)
- Add ability to display images in original size and align by width (arsengit)
- Add version, docs and slack links to sidebar (arsengit)
- Enhance AudioPlayer component (arsengit)
- Recover active tab in run details page after reload (roubkar)
- Add ability to archive or delete runs with batches (VkoHov)
- Remote tracking server [experimental] (alberttorosyan, mihran113, aramaim)
- Add ability to change media elements order (VkoHov)
- Add ability to hard delete runs (alberttorosyan)
- Lossy format support for aim.Image (devfox-se)
- Timezone issues fix for creation and end times (mihran113)

## 3.3.5 Jan 14 2022

- Add non-strict write mode to replace not-yet-supported types with their
  string representations. (mahnerak)
- Log pytorch_lightning hyperparameters in non-strict mode. (mahnerak)

## 3.3.4 Jan 10 2022

- Fix issue with WAL files flushing (alberttorosyan)
- Support for omegaconf configs in pytorch_lightning adapter (devfox-se)

## 3.3.3 Dec 24 2021

- Fix issue with showing range panel in Images Explorer (roubkar)

## 3.3.2 Dec 20 2021

- Fix issue with not providing point density value to live-update query (rubenaprikyan)

## 3.3.1 Dec 18 2021

- Fix getValue function to show correct chart title data (KaroMourad)

## 3.3.0 Dec 17 2021

- Add ability to track and explore audios in run detail page (arsengit, VkoHov, devfox-se)
- Add ability to track and visualize texts (mihran113, roubkar)
- Fix boolean values encoding (mahnerak)
- Add Scatter Explorer to visualize correlations between metric last value and hyperparameter (KaroMourad)
- Add ability to track and visualize plotly objects (devfox-se, Hamik25, rubenaprikyan)
- Add ability to query distributions by step range and density (VkoHov, rubenaprikyan)
- Add colab notebook support (mihran113, rubenaprikyan)
- Implement images visualization tab in run detail page (VkoHov, KaroMourad)
- Add custom URL prefix support (mihran113, Hamik25, roubkar)
- Enhance metric selection dropdowns to see lists in alphabetical order (rubenaprikyan)

## 3.2.2 Dec 10 2021

- Fix Run finalization index timeout issue (alberttorosyan)

## 3.2.1 Dec 8 2021

- Add ability to provide custom base path for API (mihran113, roubkar)
- Fix table groups column default order (arsengit)
- Fix table panel height issue in runs explorer page (arsengit)

## 3.2.0 Dec 3 2021

- Add ability to cancel pending request (roubkar, arsengit)
- Add support for secure protocol for API calls (mihran113, roubkar)
- Implement image full size view (VkoHov)
- Add ability to manipulate with image size and rendering type (arsengit)
- Enhance Table column for selected grouping config options (arsengit)
- Implement suggestions list for AimQL search (arsengit, rubenaprikyan)
- Add ability to track and visualize distributions (mihran113, rubenaprikyan)
- Add notebook extension, magic functions (rubenaprikyan)

## 3.1.1 Nov 25 2021

- Apply default ordering on images set (VkoHov)
- Ability to show image data in a tooltip on hover (KaroMourad)
- Support of Image input additional data sources (alberttorosyan)
- Ability to export run props as pandas dataframe (gorarakelyan)
- Slice image sequence by index for the given steps range (alberttorosyan)
- Improve Images Explorer rendering performance through better images list virtualization (roubkar)

## 3.1.0 Nov 20 2021

- Add ability to explore tracked images (VkoHov)
- Improve rendering performance by virtualizing table columns (roubkar)
- Add ability to apply grouping by higher level param key (roubkar)
- Add ability to specify repository path during `aim init` via `--repo` argument (rubenaprikyan)

## 3.0.7 Nov 17 2021

- Fix for missing metrics when numpy.float64 values tracked (alberttorosyan)

## 3.0.6 Nov 9 2021

- Fix for blocking container optimization for in progress runs (alberttorosyan)

## 3.0.5 Nov 9 2021

- Add tqdm package in setup.py required section (mihran113)

## 3.0.4 Nov 8 2021

- Switch to aimrocks 0.0.10 - exposes data flushing interface (mihran113)
- Optimize stored data when runs finalized (mihran113)
- Update `aim reindex` command to run storage optimizations (alberttorosyan)
- Storage partial optimizations on metric/run queries (alberttorosyan)

## 3.0.3 Nov 4 2021

- Bump sqlalchemy version to 1.4.1 (alberttorosyan)

## 3.0.2 Oct 27 2021

- Switch to aimrocks 0.0.9 - built on rocksdb 6.25.3 (alberttorosyan)
- Remove grouping select options from Params app config (VkoHov)
- Sort metrics data in ascending order for X-axis (KaroMourad)

## 3.0.1 Oct 22 2021

- Check telemetry_enabled option on segment initialization (VkoHov)
- Draw LineChart Y-axis (horizontal) tick lines on zooming (KaroMourad)
- Sort select options/params based on input value (roubkar)
- Fix query construction issue for multiple context items (roubkar)
- Fix issue with making API call from Web Worker (VkoHov)

## 3.0.0 Oct 21 2021

- Completely revamped UI:

  - Runs, metrics and params explorers
  - Bookmarks, Tags, Homepage
  - New UI works smooth with ~500 metrics displayed at the same time with full Aim table interactions

- Completely revamped storage:
  - 10x faster embedded storage based on Rocksdb
  - Average run query execution time on ~2000 runs: 0.784s
  - Average metrics query execution time on ~2000 runs with 6000 metrics: 1.552s

## 2.7.1 Jun 30 2021

- Fix bookmark navigation issue (roubkar)
- Empty metric select on X-axis alignment property change (roubkar)

## 2.7.0 Jun 23 2021

- Add ability to export table data as CSV (KaroMourad)
- Add ability to bookmark explore screen state (roubkar)
- Add dashboards and apps API (mihran113)

## 2.6.0 Jun 12 2021

- Resolve namedtuple python 3.5 incompatibility (gorarakelyan)
- Add ability to align X-axis by a metric (mihran113, roubkar)
- Add tooltip popover for the chart hover state (roubkar)

## 2.5.0 May 27 2021

- Set gunicorn timeouts (mihran113)
- Remove redundant deserialize method (gorarakelyan)
- Move the Flask server to main repo to support 'docker'less UI (mihran113)

## 2.4.0 May 13 2021

- Bump up Aim UI to v1.6.0 (gorarakelyan)
- Add xgboost integration (khazhak)
- Update keras adapter interface (khazhak)
- Convert tensors to python numbers (gorarakelyan)

## 2.3.0 Apr 10 2021

- Bump up Aim UI to v1.5.0 (gorarakelyan)
- Set default interval of sys tracking to 10 seconds (gorarakelyan)
- Add ability to track system metrics (gorarakelyan)

## 2.2.1 Mar 31 2021

- Bump up Aim UI to v1.4.1 (gorarakelyan)

## 2.2.0 Mar 24 2021

- Bump up Aim UI to v1.4.0 (gorarakelyan)
- Add Hugging Face integration (Khazhak)
- Reorganize documentation (Tatevv)

## 2.1.6 Feb 26 2021

- Add ability to opt out telemetry (gorarakelyan)
- Remove experiment name from config file when calling repo.remove_branch method (gorarakelyan)

## 2.1.5 Jan 7 2021

- Handle NaN or infinite floats passed to artifacts (gorarakelyan)

## 2.1.4 Dec 2 2020

- Add ability to specify session run hash (gorarakelyan)
- Initialize repo if it was empty when opening session (gorarakelyan)
- Add validation of map artifact parameters (gorarakelyan)

## 2.1.3 Nov 24 2020

- Support comparison of list type contexts (gorarakelyan)

## 2.1.2 Nov 24 2020

- Fix empty contexts comparison issue (gorarakelyan)

## 2.1.1 Nov 22 2020

- Return only selected params in SelectResult (gorarakelyan)

## 2.1.0 Nov 19 2020

- Add AimRepo select method (gorarakelyan)
- Implement SelectResult class (gorarakelyan)

## 2.0.27 Nov 13 2020

- Fix issue with artifact step initializer (gorarakelyan)

## 2.0.26 Nov 10 2020

- Add `block_termination` argument to aim.Session (gorarakelyan)
- Convert infinity parameter to string in artifacts (gorarakelyan)

## 2.0.25 Nov 9 2020

- Reconstruct run metadata file when running close command (gorarakelyan)

## 2.0.24 Nov 8 2020

- Add SIGTERM signal handler (gorarakelyan)
- Run `track` function in a parallel thread (gorarakelyan)
- Add SDK session flush method (gorarakelyan)
- Flush aggregated metrics at a given frequency (gorarakelyan)
- Update run metadata file only on artifacts update (gorarakelyan)

## 2.0.23 Nov 5 2020

- Make experiment name argument required in SDK close command (gorarakelyan)

## 2.0.22 Nov 5 2020

- Add SDK `close` method to close dangling experiments (gorarakelyan)

## 2.0.21 Nov 1 2020

- Resolve compatibility issues with python 3.5.0 (gorarakelyan)

## 2.0.20 Oct 26 2020

- Enable pypi aim package name (gorarakelyan)

## 2.0.19 Oct 25 2020

- Add PyTorch Lightning logger (gorarakelyan)
- Add TensorFlow v1 and v2 keras callbacks support (gorarakelyan)

## 2.0.18 Oct 7 2020

- Add ability to run Aim UI in detached mode (gorarakelyan)
- Add ability to specify repo path when running Aim UI (gorarakelyan)

## 2.0.17 Oct 5 2020

- Rename `AimDE` to `Aim UI` (gorarakelyan)

## 2.0.16 Oct 2 2020

- Add ability to specify host when running AimDE (gorarakelyan)
- Disable `AimContainerCommandManager` (gorarakelyan)
- Remove `aimde` command entry point (gorarakelyan)
- Remove `de` prefix from development environment management commands (gorarakelyan)

## 2.0.15 Sep 21 2020

- Set Map artifact default namespace (gorarakelyan)

## 2.0.14 Sep 21 2020

- Set Metric hashable context to None if no kwarg is passed (gorarakelyan)

## 2.0.13 Sep 21 2020

- Add ability to query runs by metric value (gorarakelyan)
- Add ability to query runs via SDK (gorarakelyan)

## 2.0.12 Sep 12 2020

- Update Session to handle exceptions gracefully (gorarakelyan)

## 2.0.11 Sep 11 2020

- Add alias to keras adapter (gorarakelyan)

## 2.0.10 Sep 10 2020

- Show progress bar when pulling AimDE image (gorarakelyan)

## 2.0.9 Sep 10 2020

- Add ability to start multiple sessions (gorarakelyan)
- Add Aim adapter for keras (gorarakelyan)

## 2.0.8 Aug 26 2020

- Set SDK to select only unarchived runs by default (gorarakelyan)
- Add ability to archive/unarchive runs (gorarakelyan)
- Enable search by run attributes (gorarakelyan)
- Add `is not` keyword to AimQL (gorarakelyan)

## 2.0.7 Aug 21 2020

- Validate Artifact values before storing (gorarakelyan)
- Add sessions to SDK (gorarakelyan)

## 2.0.6 Aug 13 2020

- Add ability to retrieve metrics and traces from repo (gorarakelyan)
- Add SDK `select` method to select runs and artifacts (gorarakelyan)
- Implement search query language (gorarakelyan)

## 2.0.5 Jul 18 2020

- Fix issue with PyPI reStructuredText format compatibility (gorarakelyan)

## 2.0.4 Jul 18 2020

- Add ability to attach tf.summary logs to AimDE (gorarakelyan)

## 2.0.3 Jul 8 2020

- Pass project path to development environment container (gorarakelyan)

## 2.0.2 Jul 7 2020

- Make `epoch` argument optional for `Metric` artifact (gorarakelyan)
- Add ability to automatically commit runs after exit (gorarakelyan)
- Add `aim up` shortcut for running development environment (gorarakelyan)
- Remove first required argument(artifact name) from sdk track function (gorarakelyan)
- Add general dictionary artifact for tracking `key: value` parameters (gorarakelyan)

## 2.0.1 Jun 24 2020

- Fix inconsistent DE naming (gorarakelyan)

## 2.0.0 Jun 18 2020

- Tidy up aim and remove some artifacts (gorarakelyan)
- Update AimContainerCMD to open connection on custom port (gorarakelyan)
- Save passed process uuid to commit configs (gorarakelyan)
- Ability to query processes (gorarakelyan)
- Execute process and store logs into a commit of specific experiment (gorarakelyan)
- Kill running process and its children recursively (gorarakelyan)
- Keep executed processes for monitoring and management (gorarakelyan)
- Add container command handler to exec commands on the host (gorarakelyan)
- Refactor Text artifact to store sentences using protobuf and aimrecords (jamesj-jiao)
- Add ability to pass aim board port as an argument (gorarakelyan)

## 1.2.17 May 8 2020

- Add config command (gorarakelyan)
- Tune artifacts: images, metric_groups, params (gorarakelyan)

## 1.2.16 Apr 29 2020

- Add ability to pass numpy array as a segmentation mask (gorarakelyan)

## 1.2.15 Apr 29 2020

- Add basic image list tracking (gorarakelyan)

## 1.2.14 Apr 27 2020

- Optimize segmentation tracking insight to load faster (gorarakelyan)

## 1.2.13 Apr 25 2020

- Remove GitHub security alert (gorarakelyan)
- Add image semantic segmentation tracking (gorarakelyan)

## 1.2.12 Apr 20 2020

- Add missing init file for aim.artifacts.proto (@mike1808)

## 1.2.11 Apr 16 2020

- Make epoch property optional for Metric (gorarakelyan)

## 1.2.10 Apr 16 2020

- Serialize and store `Metric` records using protobuf and aimrecords (gorarakelyan)
- Create RecordWriter factory which handles artifact records saving (gorarakelyan)
- Extract artifact serialization to ArtifactWriter (mike1808)

## 1.2.9 Mar 16 2020

- Alert prerequisites installation message for running board (gorarakelyan)

## 1.2.8 Mar 15 2020

- Update profiler interface for keras (gorarakelyan)

## 1.2.7 Mar 14 2020

- Add board pull command (gorarakelyan)
- Change board ports to 43800,1,2 (gorarakelyan)
- Add ability to profile graph output nodes (gorarakelyan)
- Remove issue with autograd inside while loop (gorarakelyan)
- Add aim board development mode (gorarakelyan)
- Update board name hash algorithm to md5 (gorarakelyan)
- Add board CLI commands: up, down and upgrade (gorarakelyan)
- Add ability to tag version as a release candidate (gorarakelyan)

## 1.2.6 Feb 28 2020

- Add learning rate update tracking (gorarakelyan)

## 1.2.5 Feb 25 2020

- Add autocommit feature to push command: `aim push -c [-m <msg>]` (gorarakelyan)
- Add cli status command to list branch uncommitted artifacts (gorarakelyan)
- Add an ability to aggregate duplicated nodes within a loop (gorarakelyan)
- Remove gradient break issue when profiling output nodes (gorarakelyan)

## 1.2.4 Feb 20 2020

- Enable profiler to track nodes inside loops (gorarakelyan)
- Ability to disable profiler for evaluation or inference (gorarakelyan)

## 1.2.3 Feb 13 2020

- Set minimum required python version to 3.5.2 (gorarakelyan)

## 1.2.2 Feb 13 2020

- Downgrade required python version (gorarakelyan)

## 1.2.1 Feb 13 2020

- Edit README.md to pass reStructuredText validation on pypi (gorarakelyan)

## 1.2.0 Feb 13 2020

- Make aim CLI directly accessible from main.py (gorarakelyan)
- Add disk space usage tracking (gorarakelyan)
- Add profiler support for Keras (gorarakelyan)
- Add TensorFlow graph nodes profiler (gorarakelyan)
- Add command to run aim live container mounted on aim repo (gorarakelyan)
- Update profiler to track GPU usage (gorarakelyan)
- Add machine resource usage profiler (gorarakelyan)

## 1.1.1 Jan 14 2020

- Remove aim dependencies such as keras, pytorch and etc (gorarakelyan)

## 1.1.0 Jan 12 2020

- Update code diff tracking to be optional (gorarakelyan)
- Add default False value to aim init function (gorarakelyan)
- Update aim repo to correctly identify cwd (gorarakelyan)
- Update push command to commit if msg argument is specified (gorarakelyan)
- Add ability to initialize repo from within the sdk (gorarakelyan)

## 1.0.2 Jan 7 2020

- Remove objects dir from empty .aim branch index (gorarakelyan)

## 1.0.1 Dec 26 2019

- Add cil command to print aim current version (gorarakelyan)

## 1.0.0 Dec 25 2019

- Add aim version number in commit config file (gorarakelyan)
- Update push command to send username and check storage availability (gorarakelyan)
- Add hyper parameters tracking (gorarakelyan)
- Update push command to print shorter file names when pushing to remote (gorarakelyan)
- Update tracking artifacts to be saved in log format (gorarakelyan)
- Add pytorch cuda support to existing sdk artefacts (gorarakelyan)
- Add cli reset command (gorarakelyan)
- Add nested module tracking support to aim sdk (gorarakelyan)
- Add code difference tracking to aim sdk (gorarakelyan)
- Update aim push command to send commits (gorarakelyan)
- Add commit structure implementation (gorarakelyan)
- Add aim commit command synchronized with git commits (gorarakelyan)
- Add version control system factory (gorarakelyan)
- Update all insights example (gorarakelyan)
- Add model gradients tracking (gorarakelyan)
- Add model weights distribution tracking (gorarakelyan)
- Add aim correlation tracking (gorarakelyan)

## 0.2.9 Nov 30 2019

- Update push tolerance when remote origin is invalid (gorarakelyan)

## 0.2.8 Nov 30 2019

- Update aim auth public key search algorithm (gorarakelyan)

## 0.2.7 Nov 14 2019

- Update dependencies torch and torchvision versions (sgevorg)

## 0.2.6 Nov 5 2019

- Update aim track logger (gorarakelyan)

## 0.2.5 Nov 4 2019

- Add branch name validation (gorarakelyan)
- Add single branch push to aim push command (gorarakelyan)

## 0.2.4 Nov 3 2019

- Update aim auth print format (gorarakelyan)
- Update setup.py requirements (gorarakelyan)

## 0.2.3 Nov 3 2019

- Update package requirements (gorarakelyan)

## 0.2.2 Nov 1 2019

- Update package requirements (sgevorg)

## 0.2.1 Nov 1 2019

- Add paramiko to required in setup.py (sgevorg)

## 0.2.0 Nov 1 2019

- Update the repo to prep for open source pypi push (sgevorg)
- Add error and activity logging (sgevorg)
- Add push command robustness (gorarakelyan)
- Add cli auth command (gorarakelyan)
- Add public key authentication (gorarakelyan)
- Update push to send only branches (gorarakelyan)
- Add branching command line interface (gorarakelyan)
- Update skd interface (gorarakelyan)
- Add pytorch examples inside examples directory (gorarakelyan)
- Add model load sdk method (gorarakelyan)
- Add model checkpoint save tests (gorarakelyan)
- Update file sending protocol (gorarakelyan)
- Add model tracking (gorarakelyan)

## 0.1.0 - Sep 23 2019

- Update setup py to build cython extensions (gorarakelyan)
- Update tcp client to send multiple files through one connection (gorarakelyan)
- Update tcp client to send images (gorarakelyan)
- Update sdk track functionality to support multiple metrics (gorarakelyan)
- Update push command for sending repo to a given remote (gorarakelyan)
- Add cli remote commands (gorarakelyan)
- Update cli architecture from single group of commands to multiple groups (gorarakelyan)
- Add testing env first skeleton and versions (sgevorg)
- Add dummy exporting files from .aim-test (sgevorg)
- Add description for Testing Environment (sgevorg)
- Update metadata structure and handling (sgevorg)
- Add support for seq2seq models (sgevorg)
- Update the output of doker image build to be more informative and intuitive (sgevorg)
- Update README.MD with changed Aim messaging (sgevorg)
- Remove setup.cfg file (maybe temporarily) (sgevorg)
- Update the location for docker build template files, move to data/ (sgevorg)
- Update the `docs/cli.md` for aim-deploy docs (sgevorg)
- Add docker deploy `.aim/deploy_temp/<model>` cleanup at the end of the build (sgevorg)
- Add Docker Deploy via `aim-deploy` command (sgevorg)
- Add Docker image generate skeleton (sgevorg)
- Add AimModel.load_mode static function to parse `.aim` files (sgevorg)
- Update exporter to decouple from specifics of exporting and framework (sgevorg)
- Add model export with `.aim` extension (sgevorg)
- Remove pack/unpack of the metadata (sgevorg)
- Add pack/unpack to add metadata to model for engine processing (sgevorg)
- Add aim-deploy command configuration in cli (sgevorg)
- Add basic cli (sgevorg)
- Update setup.py for cli first version (sgevorg)
- Add initial cli specs (sgevorg)
- Add directories: the initial skeleton of the repo (sgevorg)
- Add gitignore, license file and other basics for repo (sgevorg)<|MERGE_RESOLUTION|>--- conflicted
+++ resolved
@@ -7,12 +7,9 @@
 - Add the ability to attach/remove tags on the Run Page (roubkar)
 - Support dictionary as an argument of `Run.track` (alberttorosyan)
 - Display the tags of the run in the tables of the explorers (VkoHov)
-<<<<<<< HEAD
+- Revamp Figures explorer controls and grouping sections for better onboarding and usability (VkoHov, KaroMourad)
 - Adjust the grouping section layout of the Figures explorer (VkoHov)
 - Add fast.ai integration (tmynn)
-=======
-- Revamp Figures explorer controls and grouping sections for better onboarding and usability (VkoHov, KaroMourad)
->>>>>>> ddf1527b
 
 ### Fixes:
 
