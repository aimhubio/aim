--- conflicted
+++ resolved
@@ -13,13 +13,8 @@
 - Add version, docs and slack links to sidebar (arsengit)
 - Enhance AudioPlayer component (arsengit)
 - Recover active tab in run details page after reload (roubkar)
-<<<<<<< HEAD
-- Add ability to archive runs by batch (VkoHov)
+- Add ability to archive or delete runs with batches (VkoHov)
 - Remote tracking server [experimental] (alberttorosyan, mihran113, aramaim)
-=======
-- Add ability to archive or delete runs with batches (VkoHov)
-- Remote tracking server alpha version (alberttorosyan, mihran113, aramaim)
->>>>>>> 156bff8f
 - Add ability to change media elements order (VkoHov)
 - Add ability to hard delete runs (alberttorosyan)
 - Lossy format support for aim.Image (devfox-se)
