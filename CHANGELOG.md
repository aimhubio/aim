# Changelog

## Unreleased

### Enhancements:

- Add chart legends to the Metrics Explorer (KaroMourad)
- Implement vertically scalable version of Remote Tracking (mihran113, alberttorosyan)
- Add the ability to search, filter, and compare audio through Audios Explorer (VkoHov)
- Add epoch tracking for PyTorch Lightning (tmynn)
- Add PaddlePaddle integration (tmynn)
- Add Optuna integration (tmynn)
- Use `packaging` to parse version strings (jangop)
- Implement the experiment page for the overall experiment info view (VkoHov)
<<<<<<< HEAD
- Implement robust locking and indexing mechanism for Aim Runs (alberttorosyan)
=======
- Implement dynamic flushing mechanism for `CheckIn`s based on the flag (mahnerak)
>>>>>>> 60a44263

### Fixes:

- Fix multiple progress bars handling for terminal logs capturing (mihran113)
- Handle resources when multiple `Ctrl-C`s are pressed (alberttorosyan)
- Remove non unicode symbols from `aim up` command logs (mihran113)
- Fix "Show Table Diff" for list type elements in runs, params and scatters explorers (kumarshreshtha)
- Support non-Latin chars for encoding in Aim UI (roubkar)
- Make new `CheckIn`s always override the expiry date, consistent to what is documented (mahnerak)

## 3.14.4 Nov 11, 2022

- Fix dropdowns' selected options losses in time of searching other options in Figures Explorer (rubenaprikyan)
- Fix the group property name visibility in the images and audio tabs (VkoHov)
- Change the color contrast of the icons in the manage columns popover (VkoHov)
- Add notifier config files to aim package (alberttorosyan)
- Fix audios to numpy conversion (mihran113)

## 3.14.3 Oct 29, 2022

- Fix search for empty queries in explorers (KaroMourad)

## 3.14.2 Oct 28, 2022

- Add support to sync explorer state through url on Base and Figures Explorers (rubenaprikyan)
- Add support to highlight syntax error in Figures Explorer (KaroMourad)
- Fix issue with applying solid stroke styles on stroke badge in table (KaroMourad)
- Fix active runs indicators overlapping issue in LineChart (KaroMourad)
- Add support for text style formatting in the logs tab (VkoHov)
- Fix "`TypeError: check()` keywords must be strings" for `Run.metrics()` method (alberttorosyan)
- Fix run info API call error when tag color/description is None (alberttorosyan)
- Fix remote heartbeat resource cleanup (mihran113)

## 3.14.1 Oct 7, 2022

- Fix the current release duplication highlighting issue on the Dashboard page (arsengit)

## 3.14.0 Oct 6, 2022

### Enhancements:

- Move `aim reindex` command under `aim storage` group (mihran113)
- Add the ability to attach/remove tags on the Run Page (roubkar)
- Support dictionary as an argument of `Run.track` (alberttorosyan)
- Display the tags of the run in the tables of the explorers (VkoHov)
- Revamp Figures explorer controls and grouping sections for better onboarding and usability (VkoHov, KaroMourad)
- Replace the spinner loader with a lighter one (VkoHov)
- Add fast.ai integration (tmynn)
- Add command for dangling params cleanup (mihran113)
- Add top and bottom appearance modes to the chart popover (VkoHov)
- Deprecate Python 3.6 (alberttorosyan)
- Add MXNet integration (tmynn)
- Create a Dashboard page to provide a better onboarding experience (arsengit, roubkar, KaroMourad, mihran113)
- Add support for tracking jax device arrays (mihran113)

### Fixes:

- Fix chart hovering issue occurring when "nan" values are tracked (KaroMourad)
- Use empty dict as default when getting Run params (alberttorosyan)
- Change unit-tests data isolation mechanism (alberttorosyan)
- Adjust the visibility of the run color in tables (VkoHov)
- Fix response headers for remote tracking server (mihran113)
- Fix `TypeError`s in single run page (mihran113)

## 3.13.4 Sep 25, 2022

- Add the ability to disable smoothing explicitly (KaroMourad)
- Virtualize the run params list in the Run page (roubkar)

## 3.13.3 Sep 16, 2022

- Fix request cancellation on `Logs` tab (mihran113)
- Fix the data live update handling in the Logs tab (VkoHov)

## 3.13.2 Sep 10, 2022

- Fix content overlapping issue of x-axis alignment dropdown (KaroMourad)
- Fix the regression line rendering issue on Scatter plot exported image (KaroMourad)

## 3.13.1 Sep 1, 2022

- Add support for querying metrics by last value (mihran113)
- Fix aim reindex command failure (alberttorosyan)
- Fix issue with remote runs re-open (mihran113)
- Deprecate custom set Run.hash values (alberttorosyan)
- Tune mlflow converter run properties (tmynn)
- Fix `AimLogger` deprecation issues related to release of PyTorch Lightning v1.7 (djwessel)

## 3.13.0 Aug 21, 2022

### Enhancements:

- Add Figures Explorer to visualize and compare plotly figures (rubenaprikyan, KaroMourad, arsengit, VkoHov, roubkar)
- Add Base Explorer as core of all explorers (rubenaprikyan, KaroMourad, arsengit, VkoHov, roubkar)
- Add logging for remote resource cleanup and network stability (mihran113)
- Restrict Run.hash to auto-generated values only (alberttorosyan)
- Add ability to compare selected runs from the table (arsengit)
- Notify users about failed/stalled runs (mahnerak, alberttorosyan)
- Add ability to pin metrics in Run Page (mihran113, roubkar)
- Add step for unit tests for nightly releases workflow (mihran113)
- Add Keras-Tuner integration (tmynn)
- Add Weights & Biases to Aim log converter (tmynn)

### Fixes:

- Fix chart exporting issue (KaroMourad)
- Fix aim ui rendering issue on notebooks (rubenaprikyan)
- Fix live update retry to show live data after solving connection problems with the server (rubenaprikyan)
- Fix tensorboard convert while converting tensor (sharathmk99)
- Fix incorrect column keys of metrics in the table grid of the runs dashboard (VkoHov)
- Fix git info collection (mihran113)
- Fix code block content and query copying functionality (arsengit)
- Provide compatibility between plotly and matplotlib (tmynn)
- Warn to use aim.Image if aim.Figure fails (tmynn)

## 3.12.2 Aug 5, 2022

- Fix formatting of empty metric contexts (VkoHov)
- Apply lazy loading on metrics in Run Page (roubkar)

## 3.12.1 Aug 2, 2022

- Loosen version requirements for grpcio (alberttorosyan)
- Fix remote heartbeat-watcher resource cleanup (mihran113)
- Break long metric names into multiple lines in Run Page (roubkar)
- Enable run filtering by metric values (mihran113)
- Fix Cython version to eliminate build errors (mihran113)

## 3.12.0 Jul 22, 2022

### Enhancements:

- Add ability to set axes range manually for line charts on UI (KaroMourad)
- Add more user-friendly querying for dates (mihran113, arsengit)
- Filter redundant tooltip data from URL config state (KaroMourad)
- Improve rendering performance by enhancing table columns virtualization mechanism (roubkar)
- Increase visibility and usability of the Show table diff button (arsengit)
- Add support for tensorboard audios conversion (mihran113)
- Format params keys/paths properly (VkoHov)
- Mention explicitly run params everywhere params is mentioned (VkoHov)
- Add ability to hide a batch of items in explorers (VkoHov)
- Add ability to sort by the last value of the metric in table (VkoHov)
- Preserve active line even if it is dropped out of the filtered area (VkoHov)
- Add run duration property for SDK and queries (mihran113)
- Add client vs server version check for remote tracking server (mihran113)
- Add Remote tracking client heartbeat (mihran113)

### Fixes:

- Tune table sorting icon box overlapping with column box in compact mode (KaroMourad)
- Fix tensorboard log conversion for images (mihran113)
- Check if gradient is None when tracking gradient distributions (kage08)
- Fix displaying non-syntax errors across Aim UI (arsengit)
- Fix queries on remote repos (mihran113)
- Fix interval progress reports for query apis (mihran113)
- Fix query request cancellation errors (mihran113)
- Auto-detect and address inconsistencies in meta and series trees (mahnerak)

## 3.11.2 Jul 8, 2022

### Enhancements:

- Display the error position when getting syntax errors after searching (arsengit)

### Fixes:

- Avoid saving crashed or terminated search requests as the last state on explorers (arsengit)
- Remove the progress bar blinking when searching runs in Runs Explorer (KaroMourad)
- Fix the "matched runs" sentence color style in progress bars (KaroMourad)
- Fix `SyntaxError` handling for python3.10+ (mihran113)
- Fix generic Exceptions handling and adjust HTTPException handling (alberttorosyan)

## 3.11.1 Jun 27, 2022

- Replace base58 encoder with base64 (KaroMourad, VkoHov)
- Fix Notes tab loading issue (arsengit)
- Fix the loading logic of the `monaco editor` across the Aim Ui (arsengit)
- Fix `Table` export functionality in Params and Scatters explorers (arsengit)
- Allow mixing numeric types on a single Sequence (alberttorosyan)

## 3.11.0 Jun 21, 2022

### Enhancements:

- Add `--uds` option for `aim up` command (mihran113)
- Add progress reporting for search APIs and tqdm progress for SDK queries (mihran113)
- Add all the attributes of runs in the grouping popovers (KaroMourad)
- Display progress bar on Explorer pages when searching metadata (KaroMourad)
- Improve the processing speed for tb to aim converter (osoblanco)
- Adjust charts hover attributes position calculation and styles (KaroMourad)
- Improve formatting of numbers by setting maximum precision (KaroMourad)
- Add cloud storage backups to AWS S3 for aim repo runs (karan2801)
- Add LightGBM integration example (gorarakelyan)
- Add descriptive document titles for pages (KaroMourad)
- Implement unit-tests for aim SDK utils (yeghiakoronian)
- Display std.dev/err aggregated values in the table (VkoHov)
- Add `active` state indicator property for `aim.Run` (mihran113)
- Add `active` state indicators on the chart (VkoHov)
- Add ability to edit run name and description of run (VkoHov)
- Show the description in the sidebar of the run overview tab (VkoHov)
- Add all the attributes of run in the tooltip (VkoHov)
- Optimize the initial render time of Aim UI by using more lightweight font-family (arsengit)
- Use monaco editor as the syntax highlighter across the Aim UI (arsengit)
- Add loader to the top of the logs box in the run page (VkoHov)
- Add the date and the duration of run in the header of the single run page (VkoHov)
- Add the name, status and duration of run in the runs table of the tags page (VkoHov)
- Fit long name values in manage columns popover (arsengit)
- Add caching mechanism for sequence queries to optimize query performance (mihran113)
- Use step random hash as a key for metric sequences (alberttorosyan)

### Fixes:

- Fix issue with tensorboard to aim conversion (osoblanco)
- Fix reset zoom history on alignment type change (KaroMourad)
- Fix issue with rendering incorrect data when x-axis aligned by `relative time/epoch` (KaroMourad)
- Fix LineCart axis ticks overlapping issue on log scale (KaroMourad)
- Change zooming default option to multiple (VkoHov)
- Change grouped rows' min and max values names to `Group Min` and `Group Max` (VkoHov)
- Preserve the search input value of the grouping dropdown (VkoHov)
- Change the titles and placeholders in popovers (VkoHov)
- Resolve typing latency issue in the query search input (arsengit)
- Reorder and add non-hideable table columns (arsengit)
- Change the font of the runs navigation popover (VkoHov)
- Keep color persistence state after page reload (VkoHov)
- Resolve content blinking issue after search in the run page (arsengit)
- Fix scroll to bottom on live-update in logs tab (VkoHov)
- Fix timezone issues for activity map (mihran113)
- Fix `aim up` command output when `--port 0` is passed (mihran113)

## 3.10.3 May 31, 2022

- Adjust the content overflowing of the Delete and the Archive modals (VkoHov)
- Resolve issue with redirect in run page (arsengit)

## 3.10.2 May 26, 2022

- Adjust SRP Logs row height calculation (VkoHov)
- Fix issue with live update requests scheduler (rubenaprikyan)
- Fix log capturing crash during run garbage collection (mihran113)
- Fix Pytorch Lightning adapter `finalize` method (mihran113)
- Fix params duplication in dropdowns (VkoHov)
- Skip system params in Explorer pages (alberttorosyan)

## 3.10.1 May 18, 2022

- Resolve issue with rendering run params in the overview tab of SRP (arsengit)
- Fix issue with search query state update (arsengit)

## 3.10.0 May 17, 2022

### Enhancements:

- Add ability to adjust the density of the visible content in tables (roubkar)
- Set `metric.name` as default option for grouping (roubkar)
- Show user-selected params before group config in chart popover (roubkar)
- Optimize stream decoding performance on UI (mahnerak)
- Add support for animated image formats to Aim Image object (devfox-se)
- Add `AimLogger` for Catboost (devfox-se)
- Add `AimCallback` for LightGBM (devfox-se)
- Keep the extents of `HighPlot` axes brush in the state and the URL (VkoHov)
- Integrate `aim` with `cimport`-able `aimrocks` (mahnerak)
- Add `__slots__` to some classes to improve performance (mahnerak)
- Define base abstractions for `Iterator` and `DB` by borrowing from `aimrocks` (mahnerak)
- Use `KeysIterator` and `ValuesIterator` wrappers instead of reimplementing (mahnerak)
- Rename `PrefixView.container` to `PrefixView.parent` (mahnerak)
- Reimplement `absolute_path` (mahnerak)
- Cython bindings for `PrefixView`, `TreeView`, `Container`, `ArrayView` (mahnerak)
- Add ability to track and visualize stdout/stderr (mihran113, VkoHov)
- Fix `AimLogger` deprecation issues related to release of PyTorch Lightning v1.5 (arnauddhaene)
- Enable better autocomplete experience with monaco editor (arsengit)
- Pre-loading and caching necessary resources, add pre-loader animation to Aim UI (arsengit)

### Fixes:

- Remove hard-coded installation of pre-requirements (mahnerak)
- Remove duplicate code from `TreeView` and `Container` methods (mahnerak)
- Fix issue with filtering metrics values in single run page (KaroMourad)

## 3.9.4 May 12, 2022

- Fix run remote tracking queue cleanup (mihran113)
- Fix HF callback before training access (mihran113)
- Fix compatibility with Jinja 3.1 (devfox-se)

## 3.9.3 May 10, 2022

- Fix affecting stroke types after changing color persistence (KaroMourad)

## 3.9.2 Apr 29, 2022

- Move aim_ui package data to separate directory (devfox-se)

## 3.9.1 Apr 29, 2022

- Move aim_ui package data to separate directory (devfox-se)

## 3.9.0 Apr 29, 2022

### Enhancements:

- Add `Notes Tab` to single run page (arsengit)
- Add the run name to the batch delete and the batch archive modals (VkoHov)
- Increase the scalability of rendering lines in charts (KaroMourad)
- Increase live update requests delay to prevent performance issues (rubenaprikyan)
- Change font-family to monospace in the Table component (arsengit)
- Add info massage for single value sliders (VkoHov)
- Add `--log-level` argument for aim up/server commands (mihran113)
- Add notes backend api interface (devfox-se)
- Fix type hints in `Repo` class (uduse)

### Fixes:

- Fix LineChart y-dimension margin calculation (KaroMourad)
- Fix HighPlot lines partially rendering issue (KaroMourad)
- Fix HighPlot axis ticks overlapping issue (KaroMourad)
- Fix sorting Params/Scatters explorer axis ticks (KaroMourad)
- Fix compatibility with pytorch-lightning v1.6.0 (mihran113)
- Fix the image's original size cropping (VkoHov)
- Fix `PATH` related issues for `alembic` and `uvicorn` (mihran113)
- Fix queries for custom object APIs (mihran113)
- Fix chart height updating when resize mode changed (VkoHov)
- Fix HuggingFace callback context capturing (mihran113)
- Fix Params/Scatters explorers' row hiding functionality (VkoHov)
- Fix Profiler logs are saved outside repo directory (devfox-se)

## 3.8.1 Apr 6, 2022

- Encode run hash before including in CSS selectors (Hamik25)
- Fix displaying incorrect metric values for large range scale in LineChart (KaroMourad)
- Fix issue with rendering lines for large range scale in LineChart (KaroMourad)
- Fix issue with URL state sync for bookmarks (roubkar)
- Fix issue with displaying negative param values on Aim UI (roubkar)
- Fix row hiding functionality (roubkar)
- Tune RunOverviewTab container styles (arsengit)
- Update documentations links on UI (rubenaprikyan)
- Fix `RepoIndexManager` run's reference cleanup (mihran113)
- Fix remote run finalization (mihran113)
- Fix issue with fetch on load more (infinite scroll) functionality in Runs Explorer (rubenaprikyan)

## 3.8.0 Mar 26, 2022

### Enhancements:

- Hugging Face adapter refactoring (mihran113)
- Add run description columns to all run specific tables (VkoHov, mihran113)
- Change images rendering optimization default value to smoother (VkoHov)
- Set default steps ordering to desc in single run tabs (VkoHov, devfox-se)
- Add run name to grouping, ordering and run navigation popovers (VkoHov)
- Add ability to apply color scale on columns with numeric values (VkoHov)
- Refactored XGBoost AimCallback (devfox-se)
- Reopenable callbacks for integrations (mihran113)
- Add DVC integration (devfox-se)
- Add API profiler and unified API error response (devfox-se)
- Add API to retrieve N'th step of sequence (devfox-se)

### Fixes:

- Fix issue with calculation of active point on mouse hover in the LineChart (KaroMourad)
- Fix issue with wrong URL caching for Explorer pages (roubkar)
- Fix issue with focusing on the chart active point while moving the cursor (KaroMourad)
- Fix the image full view toggle icon visibility if the image has a white background (VkoHov)
- Fix scroll to the end of the audio tab (VkoHov)
- Add scrollbar to image full view mode content (VkoHov)
- Fix issues with run name/description not being set (mihran113)
- Fix issue with run single page tabs result caching (mihran113)
- Fix git system param tracking (devfox-se)
- Fix runs manual closing (mihran113)
- Fix Docker image creation step in packaging workflow (alberttorosyan)
- Fix Jinja2 template rendering with starlette==0.14.2 (alberttorosyan)

## 3.7.5 Mar 18, 2022

- Add request aborting functionality in single run page tabs (arsengit)
- Render plotly figures properly in single run page (arsengit)

## 3.7.4 Mar 15, 2022

- Fix density min and max validation calculation (VkoHov)

## 3.7.3 Mar 14, 2022

- Add missing names for dynamically imported files in single run page (arsengit)

## 3.7.2 Mar 10, 2022

- Fix issue with rendering UI re keeping long URL (KaroMourad)
- Split code in the single run page to optimize chunk size (arsengit)

## 3.7.1 Mar 10, 2022

- Fix metric queries with epoch=None (alberttorosyan)

## 3.7.0 Mar 9, 2022

### Enhancements:

- Add Run overview tab in run single page (arsengit, VkoHov, KaroMourad, rubenaprikyan)
- Custom max message size for Aim Remote tracking (alberttorosyan)
- Docker images for aim up/server (alberttorosyan)
- TF/Keras adapters refactoring (mihran113)
- Remote tracking client-side retry logic (aramaim)
- Add record_density to initial get-batch request for figures (VkoHov)

### Fixes:

- Fix rendering new lines in texts visualizer (arsengit)

## 3.6.3 Mar 4, 2022

- Fix UI rendering issue on colab (rubenaprikyan)

## 3.6.2 Mar 2, 2022

- Fix chart interactions issue in the Single Run Page Metrics tab (roubkar)
- Fix `resolve_objects` in remote tracking client subtree (alberttorosyan)
- Reject `0` as step/record count (alberttorosyan, VkoHov)
- Fix error on mlflow conversion by experiment id (devfox-se)

## 3.6.1 Feb 25, 2022

- Fix issue with aligning x-axis by custom metric (KaroMourad)
- Add `__AIM_PROXY_URL__` env variable to see full proxy url when running `aim up` command(rubenaprikyan)
- Add `--proxy-url` argument to notebook extension's `%aim up` to render UI correctly if there is a proxy server (rubenaprikyan)
- Add SageMaker integration, `jupyter-server-proxy` s bug-fix script (rubenaprikyan, mahnerak)
- Fix animation support in Plotly visualization and figure loading performance (Hamik25, mihran113)
- Display `None` values in group config column (VkoHov, Hamik25)
- Fix rendering issue on `Select` form search suggestions list (arsengit)
- Fix PL.AimLogger save_dir AttributeError (GeeeekExplorer)
- Remove `__example_type__` substring from param name (VkoHov)

## 3.6.0 Feb 22 2022

### Enhancements:

- Sort params columns in alphabetical order (arsengit)
- Add illustrations for indicating explorer search states (arsengit)
- Ability to export chart as image (KaroMourad)
- Ability to group by metric.context (VkoHov)
- Tune manage columns items highlighting styles (VkoHov)
- Set active style on table actions popover buttons with applied changes (arsengit)
- Unification of Run Custom Object APIs (alberttorosyan, VkoHov)
- Aim repo runs data automatic indexing (alberttorosyan)
- Pytorch Lightning adapter refactoring (mihran113)
- Add Pytorch Ignite integration (mihran113)
- Add wildcard support for `aim runs` subcommands (mihran113)
- Add MLflow logs conversion command (devfox-se)
- Add CustomObject implementation for `hub.dataset` (alberttorosyan)

### Fixes:

- Fix live updated data loss after triggering endless scroll (VkoHov)
- Fix system metric columns pinning functionality and grouping column order (arsengit)
- Fix system metrics search in manage columns popover (VkoHov)
- Fix queries on remote repos (mihran113)
- Fix incorrect boolean value formatting (VkoHov)

## 3.5.4 Feb 15 2022

- Fix batch archive functionality (VkoHov)
- Add repo lock/release feature (devfox-se)

## 3.5.3 Feb 11 2022

- Fix rendering issue in runs explorer page (arsengit)

## 3.5.2 Feb 10 2022

- Fix issue with displaying current day activity cell on week's first day (rubenaprikyan)
- Fix issue with filtering options while typing in input of autocomplete in Tooltip and Grouping popovers (rubenaprikyan)

## 3.5.1 Feb 4 2022

- Fix folder creation when tracking with remote tracker (aramaim)

## 3.5.0 Feb 3 2022

### Enhancements:

- Ability to hide system metrics from table (arsengit)
- Add input validations to range selectors (Hamik25)
- Improve media panel rendering performance on hovering over images (KaroMourad)
- Add ability to parse and import TensorFlow events into aim (devfox-se)
- Add system parameter logging: CLI, Env, Executable, Git, Installed packages (devfox-se)
- Convert nested non-native objects (e.g. OmegaConf config instance) upon storing (devfox-se)
- Add cli subcommands cp and mv for aim runs command (mihran113)
- Add handler for matplotlib figures in Image and Figure custom objects (devfox-se)
- Improve highlighting of table focused/hovered/selected row (VkoHov)

### Fixes:

- Fix stalled runs deletion (mihran113)
- Fix background transparency in colab when using dark mode of system (rubenaprikyan)
- Fix Grouping and Tooltip popovers states' resetting issue when live-update is on (rubenaprikyan)
- Fix table column's sort functionality issue in Params and Scatters Explorers (rubenaprikyan)

## 3.4.1 Jan 23 2022

- Fix issue with displaying experiment name in Images Explorer table (VkoHov)

## 3.4.0 Jan 22 2022

- Add ability to apply group stacking on media elements list (KaroMourad)
- Add ability to apply sorting by run creation_time on table rows (roubkar)
- Add ability to filter texts table with keyword matching (roubkar, rubenaprikyan)
- Add ability to delete run from settings tab (Hamik25)
- Enhance controls states of explorer pages (arsengit)
- Add --repo, --host arguments support for notebook extension (VkoHov, rubenaprikyan)
- Add trendline options to ScatterPlot (roubkar)
- Add ability to display images in original size and align by width (arsengit)
- Add version, docs and slack links to sidebar (arsengit)
- Enhance AudioPlayer component (arsengit)
- Recover active tab in run details page after reload (roubkar)
- Add ability to archive or delete runs with batches (VkoHov)
- Remote tracking server [experimental] (alberttorosyan, mihran113, aramaim)
- Add ability to change media elements order (VkoHov)
- Add ability to hard delete runs (alberttorosyan)
- Lossy format support for aim.Image (devfox-se)
- Timezone issues fix for creation and end times (mihran113)

## 3.3.5 Jan 14 2022

- Add non-strict write mode to replace not-yet-supported types with their
  string representations. (mahnerak)
- Log pytorch_lightning hyperparameters in non-strict mode. (mahnerak)

## 3.3.4 Jan 10 2022

- Fix issue with WAL files flushing (alberttorosyan)
- Support for omegaconf configs in pytorch_lightning adapter (devfox-se)

## 3.3.3 Dec 24 2021

- Fix issue with showing range panel in Images Explorer (roubkar)

## 3.3.2 Dec 20 2021

- Fix issue with not providing point density value to live-update query (rubenaprikyan)

## 3.3.1 Dec 18 2021

- Fix getValue function to show correct chart title data (KaroMourad)

## 3.3.0 Dec 17 2021

- Add ability to track and explore audios in run detail page (arsengit, VkoHov, devfox-se)
- Add ability to track and visualize texts (mihran113, roubkar)
- Fix boolean values encoding (mahnerak)
- Add Scatter Explorer to visualize correlations between metric last value and hyperparameter (KaroMourad)
- Add ability to track and visualize plotly objects (devfox-se, Hamik25, rubenaprikyan)
- Add ability to query distributions by step range and density (VkoHov, rubenaprikyan)
- Add colab notebook support (mihran113, rubenaprikyan)
- Implement images visualization tab in run detail page (VkoHov, KaroMourad)
- Add custom URL prefix support (mihran113, Hamik25, roubkar)
- Enhance metric selection dropdowns to see lists in alphabetical order (rubenaprikyan)

## 3.2.2 Dec 10 2021

- Fix Run finalization index timeout issue (alberttorosyan)

## 3.2.1 Dec 8 2021

- Add ability to provide custom base path for API (mihran113, roubkar)
- Fix table groups column default order (arsengit)
- Fix table panel height issue in runs explorer page (arsengit)

## 3.2.0 Dec 3 2021

- Add ability to cancel pending request (roubkar, arsengit)
- Add support for secure protocol for API calls (mihran113, roubkar)
- Implement image full size view (VkoHov)
- Add ability to manipulate with image size and rendering type (arsengit)
- Enhance Table column for selected grouping config options (arsengit)
- Implement suggestions list for AimQL search (arsengit, rubenaprikyan)
- Add ability to track and visualize distributions (mihran113, rubenaprikyan)
- Add notebook extension, magic functions (rubenaprikyan)

## 3.1.1 Nov 25 2021

- Apply default ordering on images set (VkoHov)
- Ability to show image data in a tooltip on hover (KaroMourad)
- Support of Image input additional data sources (alberttorosyan)
- Ability to export run props as pandas dataframe (gorarakelyan)
- Slice image sequence by index for the given steps range (alberttorosyan)
- Improve Images Explorer rendering performance through better images list virtualization (roubkar)

## 3.1.0 Nov 20 2021

- Add ability to explore tracked images (VkoHov)
- Improve rendering performance by virtualizing table columns (roubkar)
- Add ability to apply grouping by higher level param key (roubkar)
- Add ability to specify repository path during `aim init` via `--repo` argument (rubenaprikyan)

## 3.0.7 Nov 17 2021

- Fix for missing metrics when numpy.float64 values tracked (alberttorosyan)

## 3.0.6 Nov 9 2021

- Fix for blocking container optimization for in progress runs (alberttorosyan)

## 3.0.5 Nov 9 2021

- Add tqdm package in setup.py required section (mihran113)

## 3.0.4 Nov 8 2021

- Switch to aimrocks 0.0.10 - exposes data flushing interface (mihran113)
- Optimize stored data when runs finalized (mihran113)
- Update `aim reindex` command to run storage optimizations (alberttorosyan)
- Storage partial optimizations on metric/run queries (alberttorosyan)

## 3.0.3 Nov 4 2021

- Bump sqlalchemy version to 1.4.1 (alberttorosyan)

## 3.0.2 Oct 27 2021

- Switch to aimrocks 0.0.9 - built on rocksdb 6.25.3 (alberttorosyan)
- Remove grouping select options from Params app config (VkoHov)
- Sort metrics data in ascending order for X-axis (KaroMourad)

## 3.0.1 Oct 22 2021

- Check telemetry_enabled option on segment initialization (VkoHov)
- Draw LineChart Y-axis (horizontal) tick lines on zooming (KaroMourad)
- Sort select options/params based on input value (roubkar)
- Fix query construction issue for multiple context items (roubkar)
- Fix issue with making API call from Web Worker (VkoHov)

## 3.0.0 Oct 21 2021

- Completely revamped UI:

  - Runs, metrics and params explorers
  - Bookmarks, Tags, Homepage
  - New UI works smooth with ~500 metrics displayed at the same time with full Aim table interactions

- Completely revamped storage:
  - 10x faster embedded storage based on Rocksdb
  - Average run query execution time on ~2000 runs: 0.784s
  - Average metrics query execution time on ~2000 runs with 6000 metrics: 1.552s

## 2.7.1 Jun 30 2021

- Fix bookmark navigation issue (roubkar)
- Empty metric select on X-axis alignment property change (roubkar)

## 2.7.0 Jun 23 2021

- Add ability to export table data as CSV (KaroMourad)
- Add ability to bookmark explore screen state (roubkar)
- Add dashboards and apps API (mihran113)

## 2.6.0 Jun 12 2021

- Resolve namedtuple python 3.5 incompatibility (gorarakelyan)
- Add ability to align X-axis by a metric (mihran113, roubkar)
- Add tooltip popover for the chart hover state (roubkar)

## 2.5.0 May 27 2021

- Set gunicorn timeouts (mihran113)
- Remove redundant deserialize method (gorarakelyan)
- Move the Flask server to main repo to support 'docker'less UI (mihran113)

## 2.4.0 May 13 2021

- Bump up Aim UI to v1.6.0 (gorarakelyan)
- Add xgboost integration (khazhak)
- Update keras adapter interface (khazhak)
- Convert tensors to python numbers (gorarakelyan)

## 2.3.0 Apr 10 2021

- Bump up Aim UI to v1.5.0 (gorarakelyan)
- Set default interval of sys tracking to 10 seconds (gorarakelyan)
- Add ability to track system metrics (gorarakelyan)

## 2.2.1 Mar 31 2021

- Bump up Aim UI to v1.4.1 (gorarakelyan)

## 2.2.0 Mar 24 2021

- Bump up Aim UI to v1.4.0 (gorarakelyan)
- Add Hugging Face integration (Khazhak)
- Reorganize documentation (Tatevv)

## 2.1.6 Feb 26 2021

- Add ability to opt out telemetry (gorarakelyan)
- Remove experiment name from config file when calling repo.remove_branch method (gorarakelyan)

## 2.1.5 Jan 7 2021

- Handle NaN or infinite floats passed to artifacts (gorarakelyan)

## 2.1.4 Dec 2 2020

- Add ability to specify session run hash (gorarakelyan)
- Initialize repo if it was empty when opening session (gorarakelyan)
- Add validation of map artifact parameters (gorarakelyan)

## 2.1.3 Nov 24 2020

- Support comparison of list type contexts (gorarakelyan)

## 2.1.2 Nov 24 2020

- Fix empty contexts comparison issue (gorarakelyan)

## 2.1.1 Nov 22 2020

- Return only selected params in SelectResult (gorarakelyan)

## 2.1.0 Nov 19 2020

- Add AimRepo select method (gorarakelyan)
- Implement SelectResult class (gorarakelyan)

## 2.0.27 Nov 13 2020

- Fix issue with artifact step initializer (gorarakelyan)

## 2.0.26 Nov 10 2020

- Add `block_termination` argument to aim.Session (gorarakelyan)
- Convert infinity parameter to string in artifacts (gorarakelyan)

## 2.0.25 Nov 9 2020

- Reconstruct run metadata file when running close command (gorarakelyan)

## 2.0.24 Nov 8 2020

- Add SIGTERM signal handler (gorarakelyan)
- Run `track` function in a parallel thread (gorarakelyan)
- Add SDK session flush method (gorarakelyan)
- Flush aggregated metrics at a given frequency (gorarakelyan)
- Update run metadata file only on artifacts update (gorarakelyan)

## 2.0.23 Nov 5 2020

- Make experiment name argument required in SDK close command (gorarakelyan)

## 2.0.22 Nov 5 2020

- Add SDK `close` method to close dangling experiments (gorarakelyan)

## 2.0.21 Nov 1 2020

- Resolve compatibility issues with python 3.5.0 (gorarakelyan)

## 2.0.20 Oct 26 2020

- Enable pypi aim package name (gorarakelyan)

## 2.0.19 Oct 25 2020

- Add PyTorch Lightning logger (gorarakelyan)
- Add TensorFlow v1 and v2 keras callbacks support (gorarakelyan)

## 2.0.18 Oct 7 2020

- Add ability to run Aim UI in detached mode (gorarakelyan)
- Add ability to specify repo path when running Aim UI (gorarakelyan)

## 2.0.17 Oct 5 2020

- Rename `AimDE` to `Aim UI` (gorarakelyan)

## 2.0.16 Oct 2 2020

- Add ability to specify host when running AimDE (gorarakelyan)
- Disable `AimContainerCommandManager` (gorarakelyan)
- Remove `aimde` command entry point (gorarakelyan)
- Remove `de` prefix from development environment management commands (gorarakelyan)

## 2.0.15 Sep 21 2020

- Set Map artifact default namespace (gorarakelyan)

## 2.0.14 Sep 21 2020

- Set Metric hashable context to None if no kwarg is passed (gorarakelyan)

## 2.0.13 Sep 21 2020

- Add ability to query runs by metric value (gorarakelyan)
- Add ability to query runs via SDK (gorarakelyan)

## 2.0.12 Sep 12 2020

- Update Session to handle exceptions gracefully (gorarakelyan)

## 2.0.11 Sep 11 2020

- Add alias to keras adapter (gorarakelyan)

## 2.0.10 Sep 10 2020

- Show progress bar when pulling AimDE image (gorarakelyan)

## 2.0.9 Sep 10 2020

- Add ability to start multiple sessions (gorarakelyan)
- Add Aim adapter for keras (gorarakelyan)

## 2.0.8 Aug 26 2020

- Set SDK to select only unarchived runs by default (gorarakelyan)
- Add ability to archive/unarchive runs (gorarakelyan)
- Enable search by run attributes (gorarakelyan)
- Add `is not` keyword to AimQL (gorarakelyan)

## 2.0.7 Aug 21 2020

- Validate Artifact values before storing (gorarakelyan)
- Add sessions to SDK (gorarakelyan)

## 2.0.6 Aug 13 2020

- Add ability to retrieve metrics and traces from repo (gorarakelyan)
- Add SDK `select` method to select runs and artifacts (gorarakelyan)
- Implement search query language (gorarakelyan)

## 2.0.5 Jul 18 2020

- Fix issue with PyPI reStructuredText format compatibility (gorarakelyan)

## 2.0.4 Jul 18 2020

- Add ability to attach tf.summary logs to AimDE (gorarakelyan)

## 2.0.3 Jul 8 2020

- Pass project path to development environment container (gorarakelyan)

## 2.0.2 Jul 7 2020

- Make `epoch` argument optional for `Metric` artifact (gorarakelyan)
- Add ability to automatically commit runs after exit (gorarakelyan)
- Add `aim up` shortcut for running development environment (gorarakelyan)
- Remove first required argument(artifact name) from sdk track function (gorarakelyan)
- Add general dictionary artifact for tracking `key: value` parameters (gorarakelyan)

## 2.0.1 Jun 24 2020

- Fix inconsistent DE naming (gorarakelyan)

## 2.0.0 Jun 18 2020

- Tidy up aim and remove some artifacts (gorarakelyan)
- Update AimContainerCMD to open connection on custom port (gorarakelyan)
- Save passed process uuid to commit configs (gorarakelyan)
- Ability to query processes (gorarakelyan)
- Execute process and store logs into a commit of specific experiment (gorarakelyan)
- Kill running process and its children recursively (gorarakelyan)
- Keep executed processes for monitoring and management (gorarakelyan)
- Add container command handler to exec commands on the host (gorarakelyan)
- Refactor Text artifact to store sentences using protobuf and aimrecords (jamesj-jiao)
- Add ability to pass aim board port as an argument (gorarakelyan)

## 1.2.17 May 8 2020

- Add config command (gorarakelyan)
- Tune artifacts: images, metric_groups, params (gorarakelyan)

## 1.2.16 Apr 29 2020

- Add ability to pass numpy array as a segmentation mask (gorarakelyan)

## 1.2.15 Apr 29 2020

- Add basic image list tracking (gorarakelyan)

## 1.2.14 Apr 27 2020

- Optimize segmentation tracking insight to load faster (gorarakelyan)

## 1.2.13 Apr 25 2020

- Remove GitHub security alert (gorarakelyan)
- Add image semantic segmentation tracking (gorarakelyan)

## 1.2.12 Apr 20 2020

- Add missing init file for aim.artifacts.proto (@mike1808)

## 1.2.11 Apr 16 2020

- Make epoch property optional for Metric (gorarakelyan)

## 1.2.10 Apr 16 2020

- Serialize and store `Metric` records using protobuf and aimrecords (gorarakelyan)
- Create RecordWriter factory which handles artifact records saving (gorarakelyan)
- Extract artifact serialization to ArtifactWriter (mike1808)

## 1.2.9 Mar 16 2020

- Alert prerequisites installation message for running board (gorarakelyan)

## 1.2.8 Mar 15 2020

- Update profiler interface for keras (gorarakelyan)

## 1.2.7 Mar 14 2020

- Add board pull command (gorarakelyan)
- Change board ports to 43800,1,2 (gorarakelyan)
- Add ability to profile graph output nodes (gorarakelyan)
- Remove issue with autograd inside while loop (gorarakelyan)
- Add aim board development mode (gorarakelyan)
- Update board name hash algorithm to md5 (gorarakelyan)
- Add board CLI commands: up, down and upgrade (gorarakelyan)
- Add ability to tag version as a release candidate (gorarakelyan)

## 1.2.6 Feb 28 2020

- Add learning rate update tracking (gorarakelyan)

## 1.2.5 Feb 25 2020

- Add autocommit feature to push command: `aim push -c [-m <msg>]` (gorarakelyan)
- Add cli status command to list branch uncommitted artifacts (gorarakelyan)
- Add an ability to aggregate duplicated nodes within a loop (gorarakelyan)
- Remove gradient break issue when profiling output nodes (gorarakelyan)

## 1.2.4 Feb 20 2020

- Enable profiler to track nodes inside loops (gorarakelyan)
- Ability to disable profiler for evaluation or inference (gorarakelyan)

## 1.2.3 Feb 13 2020

- Set minimum required python version to 3.5.2 (gorarakelyan)

## 1.2.2 Feb 13 2020

- Downgrade required python version (gorarakelyan)

## 1.2.1 Feb 13 2020

- Edit README.md to pass reStructuredText validation on pypi (gorarakelyan)

## 1.2.0 Feb 13 2020

- Make aim CLI directly accessible from main.py (gorarakelyan)
- Add disk space usage tracking (gorarakelyan)
- Add profiler support for Keras (gorarakelyan)
- Add TensorFlow graph nodes profiler (gorarakelyan)
- Add command to run aim live container mounted on aim repo (gorarakelyan)
- Update profiler to track GPU usage (gorarakelyan)
- Add machine resource usage profiler (gorarakelyan)

## 1.1.1 Jan 14 2020

- Remove aim dependencies such as keras, pytorch and etc (gorarakelyan)

## 1.1.0 Jan 12 2020

- Update code diff tracking to be optional (gorarakelyan)
- Add default False value to aim init function (gorarakelyan)
- Update aim repo to correctly identify cwd (gorarakelyan)
- Update push command to commit if msg argument is specified (gorarakelyan)
- Add ability to initialize repo from within the sdk (gorarakelyan)

## 1.0.2 Jan 7 2020

- Remove objects dir from empty .aim branch index (gorarakelyan)

## 1.0.1 Dec 26 2019

- Add cil command to print aim current version (gorarakelyan)

## 1.0.0 Dec 25 2019

- Add aim version number in commit config file (gorarakelyan)
- Update push command to send username and check storage availability (gorarakelyan)
- Add hyper parameters tracking (gorarakelyan)
- Update push command to print shorter file names when pushing to remote (gorarakelyan)
- Update tracking artifacts to be saved in log format (gorarakelyan)
- Add pytorch cuda support to existing sdk artefacts (gorarakelyan)
- Add cli reset command (gorarakelyan)
- Add nested module tracking support to aim sdk (gorarakelyan)
- Add code difference tracking to aim sdk (gorarakelyan)
- Update aim push command to send commits (gorarakelyan)
- Add commit structure implementation (gorarakelyan)
- Add aim commit command synchronized with git commits (gorarakelyan)
- Add version control system factory (gorarakelyan)
- Update all insights example (gorarakelyan)
- Add model gradients tracking (gorarakelyan)
- Add model weights distribution tracking (gorarakelyan)
- Add aim correlation tracking (gorarakelyan)

## 0.2.9 Nov 30 2019

- Update push tolerance when remote origin is invalid (gorarakelyan)

## 0.2.8 Nov 30 2019

- Update aim auth public key search algorithm (gorarakelyan)

## 0.2.7 Nov 14 2019

- Update dependencies torch and torchvision versions (sgevorg)

## 0.2.6 Nov 5 2019

- Update aim track logger (gorarakelyan)

## 0.2.5 Nov 4 2019

- Add branch name validation (gorarakelyan)
- Add single branch push to aim push command (gorarakelyan)

## 0.2.4 Nov 3 2019

- Update aim auth print format (gorarakelyan)
- Update setup.py requirements (gorarakelyan)

## 0.2.3 Nov 3 2019

- Update package requirements (gorarakelyan)

## 0.2.2 Nov 1 2019

- Update package requirements (sgevorg)

## 0.2.1 Nov 1 2019

- Add paramiko to required in setup.py (sgevorg)

## 0.2.0 Nov 1 2019

- Update the repo to prep for open source pypi push (sgevorg)
- Add error and activity logging (sgevorg)
- Add push command robustness (gorarakelyan)
- Add cli auth command (gorarakelyan)
- Add public key authentication (gorarakelyan)
- Update push to send only branches (gorarakelyan)
- Add branching command line interface (gorarakelyan)
- Update skd interface (gorarakelyan)
- Add pytorch examples inside examples directory (gorarakelyan)
- Add model load sdk method (gorarakelyan)
- Add model checkpoint save tests (gorarakelyan)
- Update file sending protocol (gorarakelyan)
- Add model tracking (gorarakelyan)

## 0.1.0 - Sep 23 2019

- Update setup py to build cython extensions (gorarakelyan)
- Update tcp client to send multiple files through one connection (gorarakelyan)
- Update tcp client to send images (gorarakelyan)
- Update sdk track functionality to support multiple metrics (gorarakelyan)
- Update push command for sending repo to a given remote (gorarakelyan)
- Add cli remote commands (gorarakelyan)
- Update cli architecture from single group of commands to multiple groups (gorarakelyan)
- Add testing env first skeleton and versions (sgevorg)
- Add dummy exporting files from .aim-test (sgevorg)
- Add description for Testing Environment (sgevorg)
- Update metadata structure and handling (sgevorg)
- Add support for seq2seq models (sgevorg)
- Update the output of doker image build to be more informative and intuitive (sgevorg)
- Update README.MD with changed Aim messaging (sgevorg)
- Remove setup.cfg file (maybe temporarily) (sgevorg)
- Update the location for docker build template files, move to data/ (sgevorg)
- Update the `docs/cli.md` for aim-deploy docs (sgevorg)
- Add docker deploy `.aim/deploy_temp/<model>` cleanup at the end of the build (sgevorg)
- Add Docker Deploy via `aim-deploy` command (sgevorg)
- Add Docker image generate skeleton (sgevorg)
- Add AimModel.load_mode static function to parse `.aim` files (sgevorg)
- Update exporter to decouple from specifics of exporting and framework (sgevorg)
- Add model export with `.aim` extension (sgevorg)
- Remove pack/unpack of the metadata (sgevorg)
- Add pack/unpack to add metadata to model for engine processing (sgevorg)
- Add aim-deploy command configuration in cli (sgevorg)
- Add basic cli (sgevorg)
- Update setup.py for cli first version (sgevorg)
- Add initial cli specs (sgevorg)
- Add directories: the initial skeleton of the repo (sgevorg)
- Add gitignore, license file and other basics for repo (sgevorg)<|MERGE_RESOLUTION|>--- conflicted
+++ resolved
@@ -12,11 +12,8 @@
 - Add Optuna integration (tmynn)
 - Use `packaging` to parse version strings (jangop)
 - Implement the experiment page for the overall experiment info view (VkoHov)
-<<<<<<< HEAD
+- Implement dynamic flushing mechanism for `CheckIn`s based on the flag (mahnerak)
 - Implement robust locking and indexing mechanism for Aim Runs (alberttorosyan)
-=======
-- Implement dynamic flushing mechanism for `CheckIn`s based on the flag (mahnerak)
->>>>>>> 60a44263
 
 ### Fixes:
 
