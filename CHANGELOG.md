--- conflicted
+++ resolved
@@ -17,11 +17,8 @@
 - Add all the attributes of run in the tooltip (VkoHov)
 - Optimize the initial render time of Aim UI by using more lightweight font-family (arsengit)
 - Use monaco editor as the syntax highlighter across the Aim UI (arsengit)
-<<<<<<< HEAD
 - Add loader to the top of the logs box in the run page (VkoHov)
-=======
 - Add the date and the duration of run in the header of the single run page (VkoHov)
->>>>>>> df4db652
 
 ### Fixes:
 
