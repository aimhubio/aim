# Changelog

<<<<<<< HEAD
## Unreleased 

### fixes
-  Convert NaNs and Infs in responses to strings (n-gao)
=======

## 3.17.3 Apr 6, 2023

- Fix the community popup overflowing issue (KaroMourad)
- Optimize images blobs URI loading performance (asynclee)
>>>>>>> 3278b7ac

## 3.17.2 Mar 28, 2023

- Fix explorer crashing issue caused by adding a `displayName` property in Grouping component (KaroMourad)

## 3.17.1 Mar 24, 2023

- Avoid explorer crashing when accessing empty chart values (KaroMourad)

## 3.17.0 Mar 24, 2023

### Enhancements
- Expose `run_name` and `run_hash` parameters to the `aim.sdk.adapters.pytorch_lightning.AimLogger` adapter (constd)
- Add navigation link to Experiment page from the Run page (roubkar)
- Add navigation to explorers from the Run page (roubkar)
- Implement Metrics Explorer v2 via Base Explorer (KaroMourad)
- Add Text Explorer to filter and compare text (roubkar)
- Add groundwork for the UI kit v2 for improved usability (arsengit)

### Fixes

- Add support for Path type to the repo attribute of the Run class (emekaokoli19)
- Add support for jax>0.4.0 (n-gao)
- Add -y option to Aim CLI commands (emekaokoli19)
- Fix issue with toggling lines visibility during live update (roubkar)
- Fix the issue when HF model doesn't have `num_labels` attribute (mihran113)
- Fix table cell scrolling issue in the Texts tab of the Run page (roubkar)

## 3.16.2 Mar 3, 2023

- Add exception-free mode to Aim (alberttorosyan)
- Expose `capture_terminal_logs` argument for `aim.sdk.adapters` classes (mihran113)
- Handle inconsistency between Sequence data and metadata (alberttorosyan)

## 3.16.1 Feb 27, 2023

- Pin package version `alembic>=1.5.0` (justinvyu)
- Fix segment `flush()` issue with no internet access (alberttorosyan)
- Fix the issue with an empty-illustrations styles on Base explorers (KaroMourad)
- Add 'join community' popup to the sidebar (KaroMourad)
- Use non-strict mode when logging HF model metadata (alberttorosyan)
- Add set() method implementation in ProxyTree/SubtreeView classes (alberttorosyan)

## 3.16.0 Feb 3, 2023

### Enhancements

- Drop support for python3.6 (mihran113)
- Add support for python3.11 (alberttorosyan)
- Add other x-axis alignment and system logs tracking to cli convert wandb (hjoonjang)
- Add support for pre-binned distribution/histogram (YodaEmbedding)
- Display logged run messages in Run page (VkoHov, alberttorosyan, roubkar)
- Use read-only mode when opening container for indexing (alberttorosyan)
- Add Stable-Baselines3 integration (tmynn)
- Add Acme integration (tmynn)
- Add huggingface/datasets integration (tmynn)
- Enable support for protobuf v4 (mihran113)
- Support events signaling for Remote Tracking server (alberttorosyan)
- Enhance DVC parameters tracking (tmynn)
- Add SDK events tracking (alberttorosyan)
- Add the ability to easily copy run hash with a single click (VkoHov)
- Add Prophet integration (grigoryan-davit)
- Add 'Dataset' type support for hf/datasets (tmynn)
- Add HuggingFace Transformers model info (tmynn)
- Add multidataset logging support for HuggingFace transformers (tmynn)

### Fixes

- Fix gpu stats logging when some stats are unavailable (timokau)
- Sub-path support for RTS addresses (mihran113)
- Fix experiment name update issues (mihran113)
- Fix run experiment setting race conditions (mihran113)
- Fix the issue with runs not appearing on UI (mihran113)

## 3.15.2 Dec 23, 2022

- Change logging level for reporter debug messages (alberttorosyan)
- Fix styling issues on the experiment page (KaroMourad)
- Fix client side worker port calculation for RTS (mihran113)
- Add discord community link in the sidebar (arsengit)
- Display experiments descriptions in the explorers tables (arsengit)

## 3.15.1 Dec 1, 2022

- Fix issue with index container lock for older repos (mihran113)
- Fix issue with rendering incorrect empty-illustration content in Audios explorer (KaroMourad)

## 3.15.0 Nov 26, 2022

### Enhancements:

- Implement Aim callbacks system and extended notifications (alberttorosyan)
- Add chart legends to the Metrics Explorer (KaroMourad)
- Implement vertically scalable version of Remote Tracking (mihran113, alberttorosyan)
- Add the ability to search, filter, and compare audio through Audios Explorer (VkoHov)
- Add epoch tracking for PyTorch Lightning (tmynn)
- Add PaddlePaddle integration (tmynn)
- Add Optuna integration (tmynn)
- Use `packaging` to parse version strings (jangop)
- Implement the experiment page for the overall experiment info view (VkoHov)
- Implement dynamic flushing mechanism for `CheckIn`s based on the flag (mahnerak)
- Implement robust locking and indexing mechanism for Aim Runs (alberttorosyan)

### Fixes:

- Fix multiple progress bars handling for terminal logs capturing (mihran113)
- Handle resources when multiple `Ctrl-C`s are pressed (alberttorosyan)
- Remove non unicode symbols from `aim up` command logs (mihran113)
- Fix "Show Table Diff" for list type elements in runs, params and scatters explorers (kumarshreshtha)
- Support non-Latin chars for encoding in Aim UI (roubkar)
- Make new `CheckIn`s always override the expiry date, consistent to what is documented (mahnerak)

## 3.14.4 Nov 11, 2022

- Fix dropdowns' selected options losses in time of searching other options in Figures Explorer (rubenaprikyan)
- Fix the group property name visibility in the images and audio tabs (VkoHov)
- Change the color contrast of the icons in the manage columns popover (VkoHov)
- Add notifier config files to aim package (alberttorosyan)
- Fix audios to numpy conversion (mihran113)

## 3.14.3 Oct 29, 2022

- Fix search for empty queries in explorers (KaroMourad)

## 3.14.2 Oct 28, 2022

- Add support to sync explorer state through url on Base and Figures Explorers (rubenaprikyan)
- Add support to highlight syntax error in Figures Explorer (KaroMourad)
- Fix issue with applying solid stroke styles on stroke badge in table (KaroMourad)
- Fix active runs indicators overlapping issue in LineChart (KaroMourad)
- Add support for text style formatting in the logs tab (VkoHov)
- Fix "`TypeError: check()` keywords must be strings" for `Run.metrics()` method (alberttorosyan)
- Fix run info API call error when tag color/description is None (alberttorosyan)
- Fix remote heartbeat resource cleanup (mihran113)

## 3.14.1 Oct 7, 2022

- Fix the current release duplication highlighting issue on the Dashboard page (arsengit)

## 3.14.0 Oct 6, 2022

### Enhancements:

- Move `aim reindex` command under `aim storage` group (mihran113)
- Add the ability to attach/remove tags on the Run Page (roubkar)
- Support dictionary as an argument of `Run.track` (alberttorosyan)
- Display the tags of the run in the tables of the explorers (VkoHov)
- Revamp Figures explorer controls and grouping sections for better onboarding and usability (VkoHov, KaroMourad)
- Replace the spinner loader with a lighter one (VkoHov)
- Add fast.ai integration (tmynn)
- Add command for dangling params cleanup (mihran113)
- Add top and bottom appearance modes to the chart popover (VkoHov)
- Deprecate Python 3.6 (alberttorosyan)
- Add MXNet integration (tmynn)
- Create a Dashboard page to provide a better onboarding experience (arsengit, roubkar, KaroMourad, mihran113)
- Add support for tracking jax device arrays (mihran113)

### Fixes:

- Fix chart hovering issue occurring when "nan" values are tracked (KaroMourad)
- Use empty dict as default when getting Run params (alberttorosyan)
- Change unit-tests data isolation mechanism (alberttorosyan)
- Adjust the visibility of the run color in tables (VkoHov)
- Fix response headers for remote tracking server (mihran113)
- Fix `TypeError`s in single run page (mihran113)

## 3.13.4 Sep 25, 2022

- Add the ability to disable smoothing explicitly (KaroMourad)
- Virtualize the run params list in the Run page (roubkar)

## 3.13.3 Sep 16, 2022

- Fix request cancellation on `Logs` tab (mihran113)
- Fix the data live update handling in the Logs tab (VkoHov)

## 3.13.2 Sep 10, 2022

- Fix content overlapping issue of x-axis alignment dropdown (KaroMourad)
- Fix the regression line rendering issue on Scatter plot exported image (KaroMourad)

## 3.13.1 Sep 1, 2022

- Add support for querying metrics by last value (mihran113)
- Fix aim reindex command failure (alberttorosyan)
- Fix issue with remote runs re-open (mihran113)
- Deprecate custom set Run.hash values (alberttorosyan)
- Tune mlflow converter run properties (tmynn)
- Fix `AimLogger` deprecation issues related to release of PyTorch Lightning v1.7 (djwessel)

## 3.13.0 Aug 21, 2022

### Enhancements:

- Add Figures Explorer to visualize and compare plotly figures (rubenaprikyan, KaroMourad, arsengit, VkoHov, roubkar)
- Add Base Explorer as core of all explorers (rubenaprikyan, KaroMourad, arsengit, VkoHov, roubkar)
- Add logging for remote resource cleanup and network stability (mihran113)
- Restrict Run.hash to auto-generated values only (alberttorosyan)
- Add ability to compare selected runs from the table (arsengit)
- Notify users about failed/stalled runs (mahnerak, alberttorosyan)
- Add ability to pin metrics in Run Page (mihran113, roubkar)
- Add step for unit tests for nightly releases workflow (mihran113)
- Add Keras-Tuner integration (tmynn)
- Add Weights & Biases to Aim log converter (tmynn)

### Fixes:

- Fix chart exporting issue (KaroMourad)
- Fix aim ui rendering issue on notebooks (rubenaprikyan)
- Fix live update retry to show live data after solving connection problems with the server (rubenaprikyan)
- Fix tensorboard convert while converting tensor (sharathmk99)
- Fix incorrect column keys of metrics in the table grid of the runs dashboard (VkoHov)
- Fix git info collection (mihran113)
- Fix code block content and query copying functionality (arsengit)
- Provide compatibility between plotly and matplotlib (tmynn)
- Warn to use aim.Image if aim.Figure fails (tmynn)

## 3.12.2 Aug 5, 2022

- Fix formatting of empty metric contexts (VkoHov)
- Apply lazy loading on metrics in Run Page (roubkar)

## 3.12.1 Aug 2, 2022

- Loosen version requirements for grpcio (alberttorosyan)
- Fix remote heartbeat-watcher resource cleanup (mihran113)
- Break long metric names into multiple lines in Run Page (roubkar)
- Enable run filtering by metric values (mihran113)
- Fix Cython version to eliminate build errors (mihran113)

## 3.12.0 Jul 22, 2022

### Enhancements:

- Add ability to set axes range manually for line charts on UI (KaroMourad)
- Add more user-friendly querying for dates (mihran113, arsengit)
- Filter redundant tooltip data from URL config state (KaroMourad)
- Improve rendering performance by enhancing table columns virtualization mechanism (roubkar)
- Increase visibility and usability of the Show table diff button (arsengit)
- Add support for tensorboard audios conversion (mihran113)
- Format params keys/paths properly (VkoHov)
- Mention explicitly run params everywhere params is mentioned (VkoHov)
- Add ability to hide a batch of items in explorers (VkoHov)
- Add ability to sort by the last value of the metric in table (VkoHov)
- Preserve active line even if it is dropped out of the filtered area (VkoHov)
- Add run duration property for SDK and queries (mihran113)
- Add client vs server version check for remote tracking server (mihran113)
- Add Remote tracking client heartbeat (mihran113)

### Fixes:

- Tune table sorting icon box overlapping with column box in compact mode (KaroMourad)
- Fix tensorboard log conversion for images (mihran113)
- Check if gradient is None when tracking gradient distributions (kage08)
- Fix displaying non-syntax errors across Aim UI (arsengit)
- Fix queries on remote repos (mihran113)
- Fix interval progress reports for query apis (mihran113)
- Fix query request cancellation errors (mihran113)
- Auto-detect and address inconsistencies in meta and series trees (mahnerak)

## 3.11.2 Jul 8, 2022

### Enhancements:

- Display the error position when getting syntax errors after searching (arsengit)

### Fixes:

- Avoid saving crashed or terminated search requests as the last state on explorers (arsengit)
- Remove the progress bar blinking when searching runs in Runs Explorer (KaroMourad)
- Fix the "matched runs" sentence color style in progress bars (KaroMourad)
- Fix `SyntaxError` handling for python3.10+ (mihran113)
- Fix generic Exceptions handling and adjust HTTPException handling (alberttorosyan)

## 3.11.1 Jun 27, 2022

- Replace base58 encoder with base64 (KaroMourad, VkoHov)
- Fix Notes tab loading issue (arsengit)
- Fix the loading logic of the `monaco editor` across the Aim Ui (arsengit)
- Fix `Table` export functionality in Params and Scatters explorers (arsengit)
- Allow mixing numeric types on a single Sequence (alberttorosyan)

## 3.11.0 Jun 21, 2022

### Enhancements:

- Add `--uds` option for `aim up` command (mihran113)
- Add progress reporting for search APIs and tqdm progress for SDK queries (mihran113)
- Add all the attributes of runs in the grouping popovers (KaroMourad)
- Display progress bar on Explorer pages when searching metadata (KaroMourad)
- Improve the processing speed for tb to aim converter (osoblanco)
- Adjust charts hover attributes position calculation and styles (KaroMourad)
- Improve formatting of numbers by setting maximum precision (KaroMourad)
- Add cloud storage backups to AWS S3 for aim repo runs (karan2801)
- Add LightGBM integration example (gorarakelyan)
- Add descriptive document titles for pages (KaroMourad)
- Implement unit-tests for aim SDK utils (yeghiakoronian)
- Display std.dev/err aggregated values in the table (VkoHov)
- Add `active` state indicator property for `aim.Run` (mihran113)
- Add `active` state indicators on the chart (VkoHov)
- Add ability to edit run name and description of run (VkoHov)
- Show the description in the sidebar of the run overview tab (VkoHov)
- Add all the attributes of run in the tooltip (VkoHov)
- Optimize the initial render time of Aim UI by using more lightweight font-family (arsengit)
- Use monaco editor as the syntax highlighter across the Aim UI (arsengit)
- Add loader to the top of the logs box in the run page (VkoHov)
- Add the date and the duration of run in the header of the single run page (VkoHov)
- Add the name, status and duration of run in the runs table of the tags page (VkoHov)
- Fit long name values in manage columns popover (arsengit)
- Add caching mechanism for sequence queries to optimize query performance (mihran113)
- Use step random hash as a key for metric sequences (alberttorosyan)

### Fixes:

- Fix issue with tensorboard to aim conversion (osoblanco)
- Fix reset zoom history on alignment type change (KaroMourad)
- Fix issue with rendering incorrect data when x-axis aligned by `relative time/epoch` (KaroMourad)
- Fix LineCart axis ticks overlapping issue on log scale (KaroMourad)
- Change zooming default option to multiple (VkoHov)
- Change grouped rows' min and max values names to `Group Min` and `Group Max` (VkoHov)
- Preserve the search input value of the grouping dropdown (VkoHov)
- Change the titles and placeholders in popovers (VkoHov)
- Resolve typing latency issue in the query search input (arsengit)
- Reorder and add non-hideable table columns (arsengit)
- Change the font of the runs navigation popover (VkoHov)
- Keep color persistence state after page reload (VkoHov)
- Resolve content blinking issue after search in the run page (arsengit)
- Fix scroll to bottom on live-update in logs tab (VkoHov)
- Fix timezone issues for activity map (mihran113)
- Fix `aim up` command output when `--port 0` is passed (mihran113)

## 3.10.3 May 31, 2022

- Adjust the content overflowing of the Delete and the Archive modals (VkoHov)
- Resolve issue with redirect in run page (arsengit)

## 3.10.2 May 26, 2022

- Adjust SRP Logs row height calculation (VkoHov)
- Fix issue with live update requests scheduler (rubenaprikyan)
- Fix log capturing crash during run garbage collection (mihran113)
- Fix Pytorch Lightning adapter `finalize` method (mihran113)
- Fix params duplication in dropdowns (VkoHov)
- Skip system params in Explorer pages (alberttorosyan)

## 3.10.1 May 18, 2022

- Resolve issue with rendering run params in the overview tab of SRP (arsengit)
- Fix issue with search query state update (arsengit)

## 3.10.0 May 17, 2022

### Enhancements:

- Add ability to adjust the density of the visible content in tables (roubkar)
- Set `metric.name` as default option for grouping (roubkar)
- Show user-selected params before group config in chart popover (roubkar)
- Optimize stream decoding performance on UI (mahnerak)
- Add support for animated image formats to Aim Image object (devfox-se)
- Add `AimLogger` for Catboost (devfox-se)
- Add `AimCallback` for LightGBM (devfox-se)
- Keep the extents of `HighPlot` axes brush in the state and the URL (VkoHov)
- Integrate `aim` with `cimport`-able `aimrocks` (mahnerak)
- Add `__slots__` to some classes to improve performance (mahnerak)
- Define base abstractions for `Iterator` and `DB` by borrowing from `aimrocks` (mahnerak)
- Use `KeysIterator` and `ValuesIterator` wrappers instead of reimplementing (mahnerak)
- Rename `PrefixView.container` to `PrefixView.parent` (mahnerak)
- Reimplement `absolute_path` (mahnerak)
- Cython bindings for `PrefixView`, `TreeView`, `Container`, `ArrayView` (mahnerak)
- Add ability to track and visualize stdout/stderr (mihran113, VkoHov)
- Fix `AimLogger` deprecation issues related to release of PyTorch Lightning v1.5 (arnauddhaene)
- Enable better autocomplete experience with monaco editor (arsengit)
- Pre-loading and caching necessary resources, add pre-loader animation to Aim UI (arsengit)

### Fixes:

- Remove hard-coded installation of pre-requirements (mahnerak)
- Remove duplicate code from `TreeView` and `Container` methods (mahnerak)
- Fix issue with filtering metrics values in single run page (KaroMourad)

## 3.9.4 May 12, 2022

- Fix run remote tracking queue cleanup (mihran113)
- Fix HF callback before training access (mihran113)
- Fix compatibility with Jinja 3.1 (devfox-se)

## 3.9.3 May 10, 2022

- Fix affecting stroke types after changing color persistence (KaroMourad)

## 3.9.2 Apr 29, 2022

- Move aim_ui package data to separate directory (devfox-se)

## 3.9.1 Apr 29, 2022

- Move aim_ui package data to separate directory (devfox-se)

## 3.9.0 Apr 29, 2022

### Enhancements:

- Add `Notes Tab` to single run page (arsengit)
- Add the run name to the batch delete and the batch archive modals (VkoHov)
- Increase the scalability of rendering lines in charts (KaroMourad)
- Increase live update requests delay to prevent performance issues (rubenaprikyan)
- Change font-family to monospace in the Table component (arsengit)
- Add info massage for single value sliders (VkoHov)
- Add `--log-level` argument for aim up/server commands (mihran113)
- Add notes backend api interface (devfox-se)
- Fix type hints in `Repo` class (uduse)

### Fixes:

- Fix LineChart y-dimension margin calculation (KaroMourad)
- Fix HighPlot lines partially rendering issue (KaroMourad)
- Fix HighPlot axis ticks overlapping issue (KaroMourad)
- Fix sorting Params/Scatters explorer axis ticks (KaroMourad)
- Fix compatibility with pytorch-lightning v1.6.0 (mihran113)
- Fix the image's original size cropping (VkoHov)
- Fix `PATH` related issues for `alembic` and `uvicorn` (mihran113)
- Fix queries for custom object APIs (mihran113)
- Fix chart height updating when resize mode changed (VkoHov)
- Fix HuggingFace callback context capturing (mihran113)
- Fix Params/Scatters explorers' row hiding functionality (VkoHov)
- Fix Profiler logs are saved outside repo directory (devfox-se)

## 3.8.1 Apr 6, 2022

- Encode run hash before including in CSS selectors (Hamik25)
- Fix displaying incorrect metric values for large range scale in LineChart (KaroMourad)
- Fix issue with rendering lines for large range scale in LineChart (KaroMourad)
- Fix issue with URL state sync for bookmarks (roubkar)
- Fix issue with displaying negative param values on Aim UI (roubkar)
- Fix row hiding functionality (roubkar)
- Tune RunOverviewTab container styles (arsengit)
- Update documentations links on UI (rubenaprikyan)
- Fix `RepoIndexManager` run's reference cleanup (mihran113)
- Fix remote run finalization (mihran113)
- Fix issue with fetch on load more (infinite scroll) functionality in Runs Explorer (rubenaprikyan)

## 3.8.0 Mar 26, 2022

### Enhancements:

- Hugging Face adapter refactoring (mihran113)
- Add run description columns to all run specific tables (VkoHov, mihran113)
- Change images rendering optimization default value to smoother (VkoHov)
- Set default steps ordering to desc in single run tabs (VkoHov, devfox-se)
- Add run name to grouping, ordering and run navigation popovers (VkoHov)
- Add ability to apply color scale on columns with numeric values (VkoHov)
- Refactored XGBoost AimCallback (devfox-se)
- Reopenable callbacks for integrations (mihran113)
- Add DVC integration (devfox-se)
- Add API profiler and unified API error response (devfox-se)
- Add API to retrieve N'th step of sequence (devfox-se)

### Fixes:

- Fix issue with calculation of active point on mouse hover in the LineChart (KaroMourad)
- Fix issue with wrong URL caching for Explorer pages (roubkar)
- Fix issue with focusing on the chart active point while moving the cursor (KaroMourad)
- Fix the image full view toggle icon visibility if the image has a white background (VkoHov)
- Fix scroll to the end of the audio tab (VkoHov)
- Add scrollbar to image full view mode content (VkoHov)
- Fix issues with run name/description not being set (mihran113)
- Fix issue with run single page tabs result caching (mihran113)
- Fix git system param tracking (devfox-se)
- Fix runs manual closing (mihran113)
- Fix Docker image creation step in packaging workflow (alberttorosyan)
- Fix Jinja2 template rendering with starlette==0.14.2 (alberttorosyan)

## 3.7.5 Mar 18, 2022

- Add request aborting functionality in single run page tabs (arsengit)
- Render plotly figures properly in single run page (arsengit)

## 3.7.4 Mar 15, 2022

- Fix density min and max validation calculation (VkoHov)

## 3.7.3 Mar 14, 2022

- Add missing names for dynamically imported files in single run page (arsengit)

## 3.7.2 Mar 10, 2022

- Fix issue with rendering UI re keeping long URL (KaroMourad)
- Split code in the single run page to optimize chunk size (arsengit)

## 3.7.1 Mar 10, 2022

- Fix metric queries with epoch=None (alberttorosyan)

## 3.7.0 Mar 9, 2022

### Enhancements:

- Add Run overview tab in run single page (arsengit, VkoHov, KaroMourad, rubenaprikyan)
- Custom max message size for Aim Remote tracking (alberttorosyan)
- Docker images for aim up/server (alberttorosyan)
- TF/Keras adapters refactoring (mihran113)
- Remote tracking client-side retry logic (aramaim)
- Add record_density to initial get-batch request for figures (VkoHov)

### Fixes:

- Fix rendering new lines in texts visualizer (arsengit)

## 3.6.3 Mar 4, 2022

- Fix UI rendering issue on colab (rubenaprikyan)

## 3.6.2 Mar 2, 2022

- Fix chart interactions issue in the Single Run Page Metrics tab (roubkar)
- Fix `resolve_objects` in remote tracking client subtree (alberttorosyan)
- Reject `0` as step/record count (alberttorosyan, VkoHov)
- Fix error on mlflow conversion by experiment id (devfox-se)

## 3.6.1 Feb 25, 2022

- Fix issue with aligning x-axis by custom metric (KaroMourad)
- Add `__AIM_PROXY_URL__` env variable to see full proxy url when running `aim up` command(rubenaprikyan)
- Add `--proxy-url` argument to notebook extension's `%aim up` to render UI correctly if there is a proxy server (rubenaprikyan)
- Add SageMaker integration, `jupyter-server-proxy` s bug-fix script (rubenaprikyan, mahnerak)
- Fix animation support in Plotly visualization and figure loading performance (Hamik25, mihran113)
- Display `None` values in group config column (VkoHov, Hamik25)
- Fix rendering issue on `Select` form search suggestions list (arsengit)
- Fix PL.AimLogger save_dir AttributeError (GeeeekExplorer)
- Remove `__example_type__` substring from param name (VkoHov)

## 3.6.0 Feb 22 2022

### Enhancements:

- Sort params columns in alphabetical order (arsengit)
- Add illustrations for indicating explorer search states (arsengit)
- Ability to export chart as image (KaroMourad)
- Ability to group by metric.context (VkoHov)
- Tune manage columns items highlighting styles (VkoHov)
- Set active style on table actions popover buttons with applied changes (arsengit)
- Unification of Run Custom Object APIs (alberttorosyan, VkoHov)
- Aim repo runs data automatic indexing (alberttorosyan)
- Pytorch Lightning adapter refactoring (mihran113)
- Add Pytorch Ignite integration (mihran113)
- Add wildcard support for `aim runs` subcommands (mihran113)
- Add MLflow logs conversion command (devfox-se)
- Add CustomObject implementation for `hub.dataset` (alberttorosyan)

### Fixes:

- Fix live updated data loss after triggering endless scroll (VkoHov)
- Fix system metric columns pinning functionality and grouping column order (arsengit)
- Fix system metrics search in manage columns popover (VkoHov)
- Fix queries on remote repos (mihran113)
- Fix incorrect boolean value formatting (VkoHov)

## 3.5.4 Feb 15 2022

- Fix batch archive functionality (VkoHov)
- Add repo lock/release feature (devfox-se)

## 3.5.3 Feb 11 2022

- Fix rendering issue in runs explorer page (arsengit)

## 3.5.2 Feb 10 2022

- Fix issue with displaying current day activity cell on week's first day (rubenaprikyan)
- Fix issue with filtering options while typing in input of autocomplete in Tooltip and Grouping popovers (rubenaprikyan)

## 3.5.1 Feb 4 2022

- Fix folder creation when tracking with remote tracker (aramaim)

## 3.5.0 Feb 3 2022

### Enhancements:

- Ability to hide system metrics from table (arsengit)
- Add input validations to range selectors (Hamik25)
- Improve media panel rendering performance on hovering over images (KaroMourad)
- Add ability to parse and import TensorFlow events into aim (devfox-se)
- Add system parameter logging: CLI, Env, Executable, Git, Installed packages (devfox-se)
- Convert nested non-native objects (e.g. OmegaConf config instance) upon storing (devfox-se)
- Add cli subcommands cp and mv for aim runs command (mihran113)
- Add handler for matplotlib figures in Image and Figure custom objects (devfox-se)
- Improve highlighting of table focused/hovered/selected row (VkoHov)

### Fixes:

- Fix stalled runs deletion (mihran113)
- Fix background transparency in colab when using dark mode of system (rubenaprikyan)
- Fix Grouping and Tooltip popovers states' resetting issue when live-update is on (rubenaprikyan)
- Fix table column's sort functionality issue in Params and Scatters Explorers (rubenaprikyan)

## 3.4.1 Jan 23 2022

- Fix issue with displaying experiment name in Images Explorer table (VkoHov)

## 3.4.0 Jan 22 2022

- Add ability to apply group stacking on media elements list (KaroMourad)
- Add ability to apply sorting by run creation_time on table rows (roubkar)
- Add ability to filter texts table with keyword matching (roubkar, rubenaprikyan)
- Add ability to delete run from settings tab (Hamik25)
- Enhance controls states of explorer pages (arsengit)
- Add --repo, --host arguments support for notebook extension (VkoHov, rubenaprikyan)
- Add trendline options to ScatterPlot (roubkar)
- Add ability to display images in original size and align by width (arsengit)
- Add version, docs and slack links to sidebar (arsengit)
- Enhance AudioPlayer component (arsengit)
- Recover active tab in run details page after reload (roubkar)
- Add ability to archive or delete runs with batches (VkoHov)
- Remote tracking server [experimental] (alberttorosyan, mihran113, aramaim)
- Add ability to change media elements order (VkoHov)
- Add ability to hard delete runs (alberttorosyan)
- Lossy format support for aim.Image (devfox-se)
- Timezone issues fix for creation and end times (mihran113)

## 3.3.5 Jan 14 2022

- Add non-strict write mode to replace not-yet-supported types with their
  string representations. (mahnerak)
- Log pytorch_lightning hyperparameters in non-strict mode. (mahnerak)

## 3.3.4 Jan 10 2022

- Fix issue with WAL files flushing (alberttorosyan)
- Support for omegaconf configs in pytorch_lightning adapter (devfox-se)

## 3.3.3 Dec 24 2021

- Fix issue with showing range panel in Images Explorer (roubkar)

## 3.3.2 Dec 20 2021

- Fix issue with not providing point density value to live-update query (rubenaprikyan)

## 3.3.1 Dec 18 2021

- Fix getValue function to show correct chart title data (KaroMourad)

## 3.3.0 Dec 17 2021

- Add ability to track and explore audios in run detail page (arsengit, VkoHov, devfox-se)
- Add ability to track and visualize texts (mihran113, roubkar)
- Fix boolean values encoding (mahnerak)
- Add Scatter Explorer to visualize correlations between metric last value and hyperparameter (KaroMourad)
- Add ability to track and visualize plotly objects (devfox-se, Hamik25, rubenaprikyan)
- Add ability to query distributions by step range and density (VkoHov, rubenaprikyan)
- Add colab notebook support (mihran113, rubenaprikyan)
- Implement images visualization tab in run detail page (VkoHov, KaroMourad)
- Add custom URL prefix support (mihran113, Hamik25, roubkar)
- Enhance metric selection dropdowns to see lists in alphabetical order (rubenaprikyan)

## 3.2.2 Dec 10 2021

- Fix Run finalization index timeout issue (alberttorosyan)

## 3.2.1 Dec 8 2021

- Add ability to provide custom base path for API (mihran113, roubkar)
- Fix table groups column default order (arsengit)
- Fix table panel height issue in runs explorer page (arsengit)

## 3.2.0 Dec 3 2021

- Add ability to cancel pending request (roubkar, arsengit)
- Add support for secure protocol for API calls (mihran113, roubkar)
- Implement image full size view (VkoHov)
- Add ability to manipulate with image size and rendering type (arsengit)
- Enhance Table column for selected grouping config options (arsengit)
- Implement suggestions list for AimQL search (arsengit, rubenaprikyan)
- Add ability to track and visualize distributions (mihran113, rubenaprikyan)
- Add notebook extension, magic functions (rubenaprikyan)

## 3.1.1 Nov 25 2021

- Apply default ordering on images set (VkoHov)
- Ability to show image data in a tooltip on hover (KaroMourad)
- Support of Image input additional data sources (alberttorosyan)
- Ability to export run props as pandas dataframe (gorarakelyan)
- Slice image sequence by index for the given steps range (alberttorosyan)
- Improve Images Explorer rendering performance through better images list virtualization (roubkar)

## 3.1.0 Nov 20 2021

- Add ability to explore tracked images (VkoHov)
- Improve rendering performance by virtualizing table columns (roubkar)
- Add ability to apply grouping by higher level param key (roubkar)
- Add ability to specify repository path during `aim init` via `--repo` argument (rubenaprikyan)

## 3.0.7 Nov 17 2021

- Fix for missing metrics when numpy.float64 values tracked (alberttorosyan)

## 3.0.6 Nov 9 2021

- Fix for blocking container optimization for in progress runs (alberttorosyan)

## 3.0.5 Nov 9 2021

- Add tqdm package in setup.py required section (mihran113)

## 3.0.4 Nov 8 2021

- Switch to aimrocks 0.0.10 - exposes data flushing interface (mihran113)
- Optimize stored data when runs finalized (mihran113)
- Update `aim reindex` command to run storage optimizations (alberttorosyan)
- Storage partial optimizations on metric/run queries (alberttorosyan)

## 3.0.3 Nov 4 2021

- Bump sqlalchemy version to 1.4.1 (alberttorosyan)

## 3.0.2 Oct 27 2021

- Switch to aimrocks 0.0.9 - built on rocksdb 6.25.3 (alberttorosyan)
- Remove grouping select options from Params app config (VkoHov)
- Sort metrics data in ascending order for X-axis (KaroMourad)

## 3.0.1 Oct 22 2021

- Check telemetry_enabled option on segment initialization (VkoHov)
- Draw LineChart Y-axis (horizontal) tick lines on zooming (KaroMourad)
- Sort select options/params based on input value (roubkar)
- Fix query construction issue for multiple context items (roubkar)
- Fix issue with making API call from Web Worker (VkoHov)

## 3.0.0 Oct 21 2021

- Completely revamped UI:

  - Runs, metrics and params explorers
  - Bookmarks, Tags, Homepage
  - New UI works smooth with ~500 metrics displayed at the same time with full Aim table interactions

- Completely revamped storage:
  - 10x faster embedded storage based on Rocksdb
  - Average run query execution time on ~2000 runs: 0.784s
  - Average metrics query execution time on ~2000 runs with 6000 metrics: 1.552s

## 2.7.1 Jun 30 2021

- Fix bookmark navigation issue (roubkar)
- Empty metric select on X-axis alignment property change (roubkar)

## 2.7.0 Jun 23 2021

- Add ability to export table data as CSV (KaroMourad)
- Add ability to bookmark explore screen state (roubkar)
- Add dashboards and apps API (mihran113)

## 2.6.0 Jun 12 2021

- Resolve namedtuple python 3.5 incompatibility (gorarakelyan)
- Add ability to align X-axis by a metric (mihran113, roubkar)
- Add tooltip popover for the chart hover state (roubkar)

## 2.5.0 May 27 2021

- Set gunicorn timeouts (mihran113)
- Remove redundant deserialize method (gorarakelyan)
- Move the Flask server to main repo to support 'docker'less UI (mihran113)

## 2.4.0 May 13 2021

- Bump up Aim UI to v1.6.0 (gorarakelyan)
- Add xgboost integration (khazhak)
- Update keras adapter interface (khazhak)
- Convert tensors to python numbers (gorarakelyan)

## 2.3.0 Apr 10 2021

- Bump up Aim UI to v1.5.0 (gorarakelyan)
- Set default interval of sys tracking to 10 seconds (gorarakelyan)
- Add ability to track system metrics (gorarakelyan)

## 2.2.1 Mar 31 2021

- Bump up Aim UI to v1.4.1 (gorarakelyan)

## 2.2.0 Mar 24 2021

- Bump up Aim UI to v1.4.0 (gorarakelyan)
- Add Hugging Face integration (Khazhak)
- Reorganize documentation (Tatevv)

## 2.1.6 Feb 26 2021

- Add ability to opt out telemetry (gorarakelyan)
- Remove experiment name from config file when calling repo.remove_branch method (gorarakelyan)

## 2.1.5 Jan 7 2021

- Handle NaN or infinite floats passed to artifacts (gorarakelyan)

## 2.1.4 Dec 2 2020

- Add ability to specify session run hash (gorarakelyan)
- Initialize repo if it was empty when opening session (gorarakelyan)
- Add validation of map artifact parameters (gorarakelyan)

## 2.1.3 Nov 24 2020

- Support comparison of list type contexts (gorarakelyan)

## 2.1.2 Nov 24 2020

- Fix empty contexts comparison issue (gorarakelyan)

## 2.1.1 Nov 22 2020

- Return only selected params in SelectResult (gorarakelyan)

## 2.1.0 Nov 19 2020

- Add AimRepo select method (gorarakelyan)
- Implement SelectResult class (gorarakelyan)

## 2.0.27 Nov 13 2020

- Fix issue with artifact step initializer (gorarakelyan)

## 2.0.26 Nov 10 2020

- Add `block_termination` argument to aim.Session (gorarakelyan)
- Convert infinity parameter to string in artifacts (gorarakelyan)

## 2.0.25 Nov 9 2020

- Reconstruct run metadata file when running close command (gorarakelyan)

## 2.0.24 Nov 8 2020

- Add SIGTERM signal handler (gorarakelyan)
- Run `track` function in a parallel thread (gorarakelyan)
- Add SDK session flush method (gorarakelyan)
- Flush aggregated metrics at a given frequency (gorarakelyan)
- Update run metadata file only on artifacts update (gorarakelyan)

## 2.0.23 Nov 5 2020

- Make experiment name argument required in SDK close command (gorarakelyan)

## 2.0.22 Nov 5 2020

- Add SDK `close` method to close dangling experiments (gorarakelyan)

## 2.0.21 Nov 1 2020

- Resolve compatibility issues with python 3.5.0 (gorarakelyan)

## 2.0.20 Oct 26 2020

- Enable pypi aim package name (gorarakelyan)

## 2.0.19 Oct 25 2020

- Add PyTorch Lightning logger (gorarakelyan)
- Add TensorFlow v1 and v2 keras callbacks support (gorarakelyan)

## 2.0.18 Oct 7 2020

- Add ability to run Aim UI in detached mode (gorarakelyan)
- Add ability to specify repo path when running Aim UI (gorarakelyan)

## 2.0.17 Oct 5 2020

- Rename `AimDE` to `Aim UI` (gorarakelyan)

## 2.0.16 Oct 2 2020

- Add ability to specify host when running AimDE (gorarakelyan)
- Disable `AimContainerCommandManager` (gorarakelyan)
- Remove `aimde` command entry point (gorarakelyan)
- Remove `de` prefix from development environment management commands (gorarakelyan)

## 2.0.15 Sep 21 2020

- Set Map artifact default namespace (gorarakelyan)

## 2.0.14 Sep 21 2020

- Set Metric hashable context to None if no kwarg is passed (gorarakelyan)

## 2.0.13 Sep 21 2020

- Add ability to query runs by metric value (gorarakelyan)
- Add ability to query runs via SDK (gorarakelyan)

## 2.0.12 Sep 12 2020

- Update Session to handle exceptions gracefully (gorarakelyan)

## 2.0.11 Sep 11 2020

- Add alias to keras adapter (gorarakelyan)

## 2.0.10 Sep 10 2020

- Show progress bar when pulling AimDE image (gorarakelyan)

## 2.0.9 Sep 10 2020

- Add ability to start multiple sessions (gorarakelyan)
- Add Aim adapter for keras (gorarakelyan)

## 2.0.8 Aug 26 2020

- Set SDK to select only unarchived runs by default (gorarakelyan)
- Add ability to archive/unarchive runs (gorarakelyan)
- Enable search by run attributes (gorarakelyan)
- Add `is not` keyword to AimQL (gorarakelyan)

## 2.0.7 Aug 21 2020

- Validate Artifact values before storing (gorarakelyan)
- Add sessions to SDK (gorarakelyan)

## 2.0.6 Aug 13 2020

- Add ability to retrieve metrics and traces from repo (gorarakelyan)
- Add SDK `select` method to select runs and artifacts (gorarakelyan)
- Implement search query language (gorarakelyan)

## 2.0.5 Jul 18 2020

- Fix issue with PyPI reStructuredText format compatibility (gorarakelyan)

## 2.0.4 Jul 18 2020

- Add ability to attach tf.summary logs to AimDE (gorarakelyan)

## 2.0.3 Jul 8 2020

- Pass project path to development environment container (gorarakelyan)

## 2.0.2 Jul 7 2020

- Make `epoch` argument optional for `Metric` artifact (gorarakelyan)
- Add ability to automatically commit runs after exit (gorarakelyan)
- Add `aim up` shortcut for running development environment (gorarakelyan)
- Remove first required argument(artifact name) from sdk track function (gorarakelyan)
- Add general dictionary artifact for tracking `key: value` parameters (gorarakelyan)

## 2.0.1 Jun 24 2020

- Fix inconsistent DE naming (gorarakelyan)

## 2.0.0 Jun 18 2020

- Tidy up aim and remove some artifacts (gorarakelyan)
- Update AimContainerCMD to open connection on custom port (gorarakelyan)
- Save passed process uuid to commit configs (gorarakelyan)
- Ability to query processes (gorarakelyan)
- Execute process and store logs into a commit of specific experiment (gorarakelyan)
- Kill running process and its children recursively (gorarakelyan)
- Keep executed processes for monitoring and management (gorarakelyan)
- Add container command handler to exec commands on the host (gorarakelyan)
- Refactor Text artifact to store sentences using protobuf and aimrecords (jamesj-jiao)
- Add ability to pass aim board port as an argument (gorarakelyan)

## 1.2.17 May 8 2020

- Add config command (gorarakelyan)
- Tune artifacts: images, metric_groups, params (gorarakelyan)

## 1.2.16 Apr 29 2020

- Add ability to pass numpy array as a segmentation mask (gorarakelyan)

## 1.2.15 Apr 29 2020

- Add basic image list tracking (gorarakelyan)

## 1.2.14 Apr 27 2020

- Optimize segmentation tracking insight to load faster (gorarakelyan)

## 1.2.13 Apr 25 2020

- Remove GitHub security alert (gorarakelyan)
- Add image semantic segmentation tracking (gorarakelyan)

## 1.2.12 Apr 20 2020

- Add missing init file for aim.artifacts.proto (@mike1808)

## 1.2.11 Apr 16 2020

- Make epoch property optional for Metric (gorarakelyan)

## 1.2.10 Apr 16 2020

- Serialize and store `Metric` records using protobuf and aimrecords (gorarakelyan)
- Create RecordWriter factory which handles artifact records saving (gorarakelyan)
- Extract artifact serialization to ArtifactWriter (mike1808)

## 1.2.9 Mar 16 2020

- Alert prerequisites installation message for running board (gorarakelyan)

## 1.2.8 Mar 15 2020

- Update profiler interface for keras (gorarakelyan)

## 1.2.7 Mar 14 2020

- Add board pull command (gorarakelyan)
- Change board ports to 43800,1,2 (gorarakelyan)
- Add ability to profile graph output nodes (gorarakelyan)
- Remove issue with autograd inside while loop (gorarakelyan)
- Add aim board development mode (gorarakelyan)
- Update board name hash algorithm to md5 (gorarakelyan)
- Add board CLI commands: up, down and upgrade (gorarakelyan)
- Add ability to tag version as a release candidate (gorarakelyan)

## 1.2.6 Feb 28 2020

- Add learning rate update tracking (gorarakelyan)

## 1.2.5 Feb 25 2020

- Add autocommit feature to push command: `aim push -c [-m <msg>]` (gorarakelyan)
- Add cli status command to list branch uncommitted artifacts (gorarakelyan)
- Add an ability to aggregate duplicated nodes within a loop (gorarakelyan)
- Remove gradient break issue when profiling output nodes (gorarakelyan)

## 1.2.4 Feb 20 2020

- Enable profiler to track nodes inside loops (gorarakelyan)
- Ability to disable profiler for evaluation or inference (gorarakelyan)

## 1.2.3 Feb 13 2020

- Set minimum required python version to 3.5.2 (gorarakelyan)

## 1.2.2 Feb 13 2020

- Downgrade required python version (gorarakelyan)

## 1.2.1 Feb 13 2020

- Edit README.md to pass reStructuredText validation on pypi (gorarakelyan)

## 1.2.0 Feb 13 2020

- Make aim CLI directly accessible from main.py (gorarakelyan)
- Add disk space usage tracking (gorarakelyan)
- Add profiler support for Keras (gorarakelyan)
- Add TensorFlow graph nodes profiler (gorarakelyan)
- Add command to run aim live container mounted on aim repo (gorarakelyan)
- Update profiler to track GPU usage (gorarakelyan)
- Add machine resource usage profiler (gorarakelyan)

## 1.1.1 Jan 14 2020

- Remove aim dependencies such as keras, pytorch and etc (gorarakelyan)

## 1.1.0 Jan 12 2020

- Update code diff tracking to be optional (gorarakelyan)
- Add default False value to aim init function (gorarakelyan)
- Update aim repo to correctly identify cwd (gorarakelyan)
- Update push command to commit if msg argument is specified (gorarakelyan)
- Add ability to initialize repo from within the sdk (gorarakelyan)

## 1.0.2 Jan 7 2020

- Remove objects dir from empty .aim branch index (gorarakelyan)

## 1.0.1 Dec 26 2019

- Add cil command to print aim current version (gorarakelyan)

## 1.0.0 Dec 25 2019

- Add aim version number in commit config file (gorarakelyan)
- Update push command to send username and check storage availability (gorarakelyan)
- Add hyper parameters tracking (gorarakelyan)
- Update push command to print shorter file names when pushing to remote (gorarakelyan)
- Update tracking artifacts to be saved in log format (gorarakelyan)
- Add pytorch cuda support to existing sdk artefacts (gorarakelyan)
- Add cli reset command (gorarakelyan)
- Add nested module tracking support to aim sdk (gorarakelyan)
- Add code difference tracking to aim sdk (gorarakelyan)
- Update aim push command to send commits (gorarakelyan)
- Add commit structure implementation (gorarakelyan)
- Add aim commit command synchronized with git commits (gorarakelyan)
- Add version control system factory (gorarakelyan)
- Update all insights example (gorarakelyan)
- Add model gradients tracking (gorarakelyan)
- Add model weights distribution tracking (gorarakelyan)
- Add aim correlation tracking (gorarakelyan)

## 0.2.9 Nov 30 2019

- Update push tolerance when remote origin is invalid (gorarakelyan)

## 0.2.8 Nov 30 2019

- Update aim auth public key search algorithm (gorarakelyan)

## 0.2.7 Nov 14 2019

- Update dependencies torch and torchvision versions (sgevorg)

## 0.2.6 Nov 5 2019

- Update aim track logger (gorarakelyan)

## 0.2.5 Nov 4 2019

- Add branch name validation (gorarakelyan)
- Add single branch push to aim push command (gorarakelyan)

## 0.2.4 Nov 3 2019

- Update aim auth print format (gorarakelyan)
- Update setup.py requirements (gorarakelyan)

## 0.2.3 Nov 3 2019

- Update package requirements (gorarakelyan)

## 0.2.2 Nov 1 2019

- Update package requirements (sgevorg)

## 0.2.1 Nov 1 2019

- Add paramiko to required in setup.py (sgevorg)

## 0.2.0 Nov 1 2019

- Update the repo to prep for open source pypi push (sgevorg)
- Add error and activity logging (sgevorg)
- Add push command robustness (gorarakelyan)
- Add cli auth command (gorarakelyan)
- Add public key authentication (gorarakelyan)
- Update push to send only branches (gorarakelyan)
- Add branching command line interface (gorarakelyan)
- Update skd interface (gorarakelyan)
- Add pytorch examples inside examples directory (gorarakelyan)
- Add model load sdk method (gorarakelyan)
- Add model checkpoint save tests (gorarakelyan)
- Update file sending protocol (gorarakelyan)
- Add model tracking (gorarakelyan)

## 0.1.0 - Sep 23 2019

- Update setup py to build cython extensions (gorarakelyan)
- Update tcp client to send multiple files through one connection (gorarakelyan)
- Update tcp client to send images (gorarakelyan)
- Update sdk track functionality to support multiple metrics (gorarakelyan)
- Update push command for sending repo to a given remote (gorarakelyan)
- Add cli remote commands (gorarakelyan)
- Update cli architecture from single group of commands to multiple groups (gorarakelyan)
- Add testing env first skeleton and versions (sgevorg)
- Add dummy exporting files from .aim-test (sgevorg)
- Add description for Testing Environment (sgevorg)
- Update metadata structure and handling (sgevorg)
- Add support for seq2seq models (sgevorg)
- Update the output of doker image build to be more informative and intuitive (sgevorg)
- Update README.MD with changed Aim messaging (sgevorg)
- Remove setup.cfg file (maybe temporarily) (sgevorg)
- Update the location for docker build template files, move to data/ (sgevorg)
- Update the `docs/cli.md` for aim-deploy docs (sgevorg)
- Add docker deploy `.aim/deploy_temp/<model>` cleanup at the end of the build (sgevorg)
- Add Docker Deploy via `aim-deploy` command (sgevorg)
- Add Docker image generate skeleton (sgevorg)
- Add AimModel.load_mode static function to parse `.aim` files (sgevorg)
- Update exporter to decouple from specifics of exporting and framework (sgevorg)
- Add model export with `.aim` extension (sgevorg)
- Remove pack/unpack of the metadata (sgevorg)
- Add pack/unpack to add metadata to model for engine processing (sgevorg)
- Add aim-deploy command configuration in cli (sgevorg)
- Add basic cli (sgevorg)
- Update setup.py for cli first version (sgevorg)
- Add initial cli specs (sgevorg)
- Add directories: the initial skeleton of the repo (sgevorg)
- Add gitignore, license file and other basics for repo (sgevorg)<|MERGE_RESOLUTION|>--- conflicted
+++ resolved
@@ -1,17 +1,14 @@
 # Changelog
 
-<<<<<<< HEAD
 ## Unreleased 
 
 ### fixes
 -  Convert NaNs and Infs in responses to strings (n-gao)
-=======
 
 ## 3.17.3 Apr 6, 2023
 
 - Fix the community popup overflowing issue (KaroMourad)
 - Optimize images blobs URI loading performance (asynclee)
->>>>>>> 3278b7ac
 
 ## 3.17.2 Mar 28, 2023
 
