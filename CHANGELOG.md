# Changelog

## Unreleased

<<<<<<< HEAD
- Add ability to pin metrics in Run Page (mihran113, roubkar)
=======
- Fix incorrect column keys of metrics in the table grid of the runs dashboard  (VkoHov)

## 3.12.2 Aug 5, 2022

- Fix formatting of empty metric contexts (VkoHov)
>>>>>>> 7a039e69
- Apply lazy loading on metrics in Run Page (roubkar)

## 3.12.1 Aug 2, 2022

- Loosen version requirements for grpcio (alberttorosyan)
- Fix remote heartbeat-watcher resource cleanup (mihran113)
- Break long metric names into multiple lines in Run Page (roubkar)
- Enable run filtering by metric values (mihran113)
- Fix Cython version to eliminate build errors (mihran113)

## 3.12.0 Jul 22, 2022

### Enhancements:

- Add ability to set axes range manually for line charts on UI (KaroMourad)
- Add more user-friendly querying for dates (mihran113, arsengit)
- Filter redundant tooltip data from URL config state (KaroMourad)
- Improve rendering performance by enhancing table columns virtualization mechanism (roubkar)
- Increase visibility and usability of the Show table diff button (arsengit)
- Add support for tensorboard audios conversion (mihran113)
- Format params keys/paths properly (VkoHov)
- Mention explicitly run params everywhere params is mentioned (VkoHov)
- Add ability to hide a batch of items in explorers (VkoHov)
- Add ability to sort by the last value of the metric in table (VkoHov)
- Preserve active line even if it is dropped out of the filtered area (VkoHov)
- Add run duration property for SDK and queries (mihran113)
- Add client vs server version check for remote tracking server (mihran113)
- Add Remote tracking client heartbeat (mihran113)

### Fixes:

- Tune table sorting icon box overlapping with column box in compact mode (KaroMourad)
- Fix tensorboard log conversion for images (mihran113)
- Check if gradient is None when tracking gradient distributions (kage08)
- Fix displaying non-syntax errors across Aim UI (arsengit) 
- Fix queries on remote repos (mihran113)
- Fix interval progress reports for query apis (mihran113)
- Fix query request cancellation errors (mihran113)
- Auto-detect and address inconsistencies in meta and series trees (mahnerak)

## 3.11.2 Jul 8, 2022

### Enhancements:

- Display the error position when getting syntax errors after searching (arsengit)

### Fixes:

- Avoid saving crashed or terminated search requests as the last state on explorers (arsengit)
- Remove the progress bar blinking when searching runs in Runs Explorer (KaroMourad)
- Fix the "matched runs" sentence color style in progress bars (KaroMourad)
- Fix `SyntaxError` handling for python3.10+ (mihran113)
- Fix generic Exceptions handling and adjust HTTPException handling (alberttorosyan)

## 3.11.1 Jun 27, 2022

- Replace base58 encoder with base64 (KaroMourad, VkoHov)
- Fix Notes tab loading issue (arsengit)
- Fix the loading logic of the `monaco editor` across the Aim Ui (arsengit)
- Fix `Table` export functionality in Params and Scatters explorers (arsengit)
- Allow mixing numeric types on a single Sequence (alberttorosyan)

## 3.11.0 Jun 21, 2022

### Enhancements:

- Add `--uds` option for `aim up` command (mihran113)
- Add progress reporting for search APIs and tqdm progress for SDK queries (mihran113)
- Add all the attributes of runs in the grouping popovers (KaroMourad)
- Display progress bar on Explorer pages when searching metadata (KaroMourad)
- Improve the processing speed for tb to aim converter (osoblanco)
- Adjust charts hover attributes position calculation and styles (KaroMourad)
- Improve formatting of numbers by setting maximum precision (KaroMourad)
- Add cloud storage backups to AWS S3 for aim repo runs (karan2801)
- Add LightGBM integration example (gorarakelyan)
- Add descriptive document titles for pages (KaroMourad)
- Implement unit-tests for aim SDK utils (yeghiakoronian)
- Display std.dev/err aggregated values in the table (VkoHov)
- Add `active` state indicator property for `aim.Run` (mihran113)
- Add `active` state indicators on the chart (VkoHov)
- Add ability to edit run name and description of run (VkoHov)
- Show the description in the sidebar of the run overview tab (VkoHov)
- Add all the attributes of run in the tooltip (VkoHov)
- Optimize the initial render time of Aim UI by using more lightweight font-family (arsengit)
- Use monaco editor as the syntax highlighter across the Aim UI (arsengit)
- Add loader to the top of the logs box in the run page (VkoHov)
- Add the date and the duration of run in the header of the single run page (VkoHov)
- Add the name, status and duration of run in the runs table of the tags page (VkoHov)
- Fit long name values in manage columns popover (arsengit)
- Add caching mechanism for sequence queries to optimize query performance (mihran113)
- Use step random hash as a key for metric sequences (alberttorosyan)

### Fixes:

- Fix issue with tensorboard to aim conversion (osoblanco)
- Fix reset zoom history on alignment type change (KaroMourad)
- Fix issue with rendering incorrect data when x-axis aligned by `relative time/epoch` (KaroMourad)
- Fix LineCart axis ticks overlapping issue on log scale (KaroMourad)
- Change zooming default option to multiple (VkoHov)
- Change grouped rows' min and max values names to `Group Min` and `Group Max` (VkoHov)
- Preserve the search input value of the grouping dropdown (VkoHov)
- Change the titles and placeholders in popovers (VkoHov)
- Resolve typing latency issue in the query search input (arsengit)
- Reorder and add non-hideable table columns (arsengit)
- Change the font of the runs navigation popover (VkoHov)
- Keep color persistence state after page reload (VkoHov)
- Resolve content blinking issue after search in the run page (arsengit)
- Fix scroll to bottom on live-update in logs tab (VkoHov)
- Fix timezone issues for activity map (mihran113)
- Fix `aim up` command output when `--port 0` is passed (mihran113)

## 3.10.3 May 31, 2022

- Adjust the content overflowing of the Delete and the Archive modals (VkoHov)
- Resolve issue with redirect in run page (arsengit)

## 3.10.2 May 26, 2022

- Adjust SRP Logs row height calculation (VkoHov)
- Fix issue with live update requests scheduler (rubenaprikyan)
- Fix log capturing crash during run garbage collection (mihran113)
- Fix Pytorch Lightning adapter `finalize` method (mihran113)
- Fix params duplication in dropdowns (VkoHov)
- Skip system params in Explorer pages (alberttorosyan)

## 3.10.1 May 18, 2022

- Resolve issue with rendering run params in the overview tab of SRP (arsengit)
- Fix issue with search query state update (arsengit)

## 3.10.0 May 17, 2022

### Enhancements:

- Add ability to adjust the density of the visible content in tables (roubkar)
- Set `metric.name` as default option for grouping (roubkar)
- Show user-selected params before group config in chart popover (roubkar)
- Optimize stream decoding performance on UI (mahnerak)
- Add support for animated image formats to Aim Image object (devfox-se)
- Add `AimLogger` for Catboost (devfox-se)
- Add `AimCallback` for LightGBM (devfox-se)
- Keep the extents of `HighPlot` axes brush in the state and the URL (VkoHov)
- Integrate `aim` with `cimport`-able `aimrocks` (mahnerak)
- Add `__slots__` to some classes to improve performance (mahnerak)
- Define base abstractions for `Iterator` and `DB` by borrowing from `aimrocks` (mahnerak)
- Use `KeysIterator` and `ValuesIterator` wrappers instead of reimplementing (mahnerak)
- Rename `PrefixView.container` to `PrefixView.parent` (mahnerak)
- Reimplement `absolute_path` (mahnerak)
- Cython bindings for `PrefixView`, `TreeView`, `Container`, `ArrayView` (mahnerak)
- Add ability to track and visualize stdout/stderr (mihran113, VkoHov)
- Fix `AimLogger` deprecation issues related to release of PyTorch Lightning v1.5 (arnauddhaene)
- Enable better autocomplete experience with monaco editor (arsengit)
- Pre-loading and caching necessary resources, add pre-loader animation to Aim UI (arsengit)

### Fixes:

- Remove hard-coded installation of pre-requirements (mahnerak)
- Remove duplicate code from `TreeView` and `Container` methods (mahnerak)
- Fix issue with filtering metrics values in single run page (KaroMourad)

## 3.9.4 May 12, 2022

- Fix run remote tracking queue cleanup (mihran113)
- Fix HF callback before training access (mihran113)
- Fix compatibility with Jinja 3.1 (devfox-se)

## 3.9.3 May 10, 2022

- Fix affecting stroke types after changing color persistence (KaroMourad)

## 3.9.2 Apr 29, 2022

- Move aim_ui package data to separate directory (devfox-se)

## 3.9.1 Apr 29, 2022

- Move aim_ui package data to separate directory (devfox-se)

## 3.9.0 Apr 29, 2022

### Enhancements:

- Add `Notes Tab` to single run page (arsengit)
- Add the run name to the batch delete and the batch archive modals (VkoHov)
- Increase the scalability of rendering lines in charts (KaroMourad)
- Increase live update requests delay to prevent performance issues (rubenaprikyan)
- Change font-family to monospace in the Table component (arsengit)
- Add info massage for single value sliders (VkoHov)
- Add `--log-level` argument for aim up/server commands (mihran113)
- Add notes backend api interface (devfox-se)
- Fix type hints in `Repo` class (uduse)

### Fixes:

- Fix LineChart y-dimension margin calculation (KaroMourad)
- Fix HighPlot lines partially rendering issue (KaroMourad)
- Fix HighPlot axis ticks overlapping issue (KaroMourad)
- Fix sorting Params/Scatters explorer axis ticks (KaroMourad)
- Fix compatibility with pytorch-lightning v1.6.0 (mihran113)
- Fix the image's original size cropping (VkoHov)
- Fix `PATH` related issues for `alembic` and `uvicorn` (mihran113)
- Fix queries for custom object APIs (mihran113)
- Fix chart height updating when resize mode changed (VkoHov)
- Fix HuggingFace callback context capturing (mihran113)
- Fix Params/Scatters explorers' row hiding functionality (VkoHov)
- Fix Profiler logs are saved outside repo directory (devfox-se)

## 3.8.1 Apr 6, 2022

- Encode run hash before including in CSS selectors (Hamik25)
- Fix displaying incorrect metric values for large range scale in LineChart (KaroMourad)
- Fix issue with rendering lines for large range scale in LineChart (KaroMourad)
- Fix issue with URL state sync for bookmarks (roubkar)
- Fix issue with displaying negative param values on Aim UI (roubkar)
- Fix row hiding functionality (roubkar)
- Tune RunOverviewTab container styles (arsengit)
- Update documentations links on UI (rubenaprikyan)
- Fix `RepoIndexManager` run's reference cleanup (mihran113)
- Fix remote run finalization (mihran113)
- Fix issue with fetch on load more (infinite scroll) functionality in Runs Explorer (rubenaprikyan)

## 3.8.0 Mar 26, 2022

### Enhancements:

- Hugging Face adapter refactoring (mihran113)
- Add run description columns to all run specific tables (VkoHov, mihran113)
- Change images rendering optimization default value to smoother (VkoHov)
- Set default steps ordering to desc in single run tabs (VkoHov, devfox-se)
- Add run name to grouping, ordering and run navigation popovers (VkoHov)
- Add ability to apply color scale on columns with numeric values (VkoHov)
- Refactored XGBoost AimCallback (devfox-se)
- Reopenable callbacks for integrations (mihran113)
- Add DVC integration (devfox-se)
- Add API profiler and unified API error response (devfox-se)
- Add API to retrieve N'th step of sequence (devfox-se)

### Fixes:

- Fix issue with calculation of active point on mouse hover in the LineChart (KaroMourad)
- Fix issue with wrong URL caching for Explorer pages (roubkar)
- Fix issue with focusing on the chart active point while moving the cursor (KaroMourad)
- Fix the image full view toggle icon visibility if the image has a white background (VkoHov)
- Fix scroll to the end of the audio tab (VkoHov)
- Add scrollbar to image full view mode content (VkoHov)
- Fix issues with run name/description not being set (mihran113)
- Fix issue with run single page tabs result caching (mihran113)
- Fix git system param tracking (devfox-se)
- Fix runs manual closing (mihran113)
- Fix Docker image creation step in packaging workflow (alberttorosyan)
- Fix Jinja2 template rendering with starlette==0.14.2 (alberttorosyan)

## 3.7.5 Mar 18, 2022

- Add request aborting functionality in single run page tabs (arsengit)
- Render plotly figures properly in single run page (arsengit)

## 3.7.4 Mar 15, 2022

- Fix density min and max validation calculation (VkoHov)

## 3.7.3 Mar 14, 2022

- Add missing names for dynamically imported files in single run page (arsengit)

## 3.7.2 Mar 10, 2022

- Fix issue with rendering UI re keeping long URL (KaroMourad)
- Split code in the single run page to optimize chunk size (arsengit)

## 3.7.1 Mar 10, 2022

- Fix metric queries with epoch=None (alberttorosyan)

## 3.7.0 Mar 9, 2022

### Enhancements:

- Add Run overview tab in run single page (arsengit, VkoHov, KaroMourad, rubenaprikyan)
- Custom max message size for Aim Remote tracking (alberttorosyan)
- Docker images for aim up/server (alberttorosyan)
- TF/Keras adapters refactoring (mihran113)
- Remote tracking client-side retry logic (aramaim)
- Add record_density to initial get-batch request for figures (VkoHov)

### Fixes:

- Fix rendering new lines in texts visualizer (arsengit)

## 3.6.3 Mar 4, 2022

- Fix UI rendering issue on colab (rubenaprikyan)

## 3.6.2 Mar 2, 2022

- Fix chart interactions issue in the Single Run Page Metrics tab (roubkar)
- Fix `resolve_objects` in remote tracking client subtree (alberttorosyan)
- Reject `0` as step/record count (alberttorosyan, VkoHov)
- Fix error on mlflow conversion by experiment id (devfox-se)

## 3.6.1 Feb 25, 2022

- Fix issue with aligning x-axis by custom metric (KaroMourad)
- Add `__AIM_PROXY_URL__` env variable to see full proxy url when running `aim up` command(rubenaprikyan)
- Add `--proxy-url` argument to notebook extension's `%aim up` to render UI correctly if there is a proxy server (rubenaprikyan)
- Add SageMaker integration, `jupyter-server-proxy` s bug-fix script (rubenaprikyan, mahnerak)
- Fix animation support in Plotly visualization and figure loading performance (Hamik25, mihran113)
- Display `None` values in group config column (VkoHov, Hamik25)
- Fix rendering issue on `Select` form search suggestions list (arsengit)
- Fix PL.AimLogger save_dir AttributeError (GeeeekExplorer)
- Remove `__example_type__` substring from param name (VkoHov)

## 3.6.0 Feb 22 2022

### Enhancements:

- Sort params columns in alphabetical order (arsengit)
- Add illustrations for indicating explorer search states (arsengit)
- Ability to export chart as image (KaroMourad)
- Ability to group by metric.context (VkoHov)
- Tune manage columns items highlighting styles (VkoHov)
- Set active style on table actions popover buttons with applied changes (arsengit)
- Unification of Run Custom Object APIs (alberttorosyan, VkoHov)
- Aim repo runs data automatic indexing (alberttorosyan)
- Pytorch Lightning adapter refactoring (mihran113)
- Add Pytorch Ignite integration (mihran113)
- Add wildcard support for `aim runs` subcommands (mihran113)
- Add MLflow logs conversion command (devfox-se)
- Add CustomObject implementation for `hub.dataset` (alberttorosyan)

### Fixes:

- Fix live updated data loss after triggering endless scroll (VkoHov)
- Fix system metric columns pinning functionality and grouping column order (arsengit)
- Fix system metrics search in manage columns popover (VkoHov)
- Fix queries on remote repos (mihran113)
- Fix incorrect boolean value formatting (VkoHov)

## 3.5.4 Feb 15 2022

- Fix batch archive functionality (VkoHov)
- Add repo lock/release feature (devfox-se)

## 3.5.3 Feb 11 2022

- Fix rendering issue in runs explorer page (arsengit)

## 3.5.2 Feb 10 2022

- Fix issue with displaying current day activity cell on week's first day (rubenaprikyan)
- Fix issue with filtering options while typing in input of autocomplete in Tooltip and Grouping popovers (rubenaprikyan)

## 3.5.1 Feb 4 2022

- Fix folder creation when tracking with remote tracker (aramaim)

## 3.5.0 Feb 3 2022

### Enhancements:

- Ability to hide system metrics from table (arsengit)
- Add input validations to range selectors (Hamik25)
- Improve media panel rendering performance on hovering over images (KaroMourad)
- Add ability to parse and import TensorFlow events into aim (devfox-se)
- Add system parameter logging: CLI, Env, Executable, Git, Installed packages (devfox-se)
- Convert nested non-native objects (e.g. OmegaConf config instance) upon storing (devfox-se)
- Add cli subcommands cp and mv for aim runs command (mihran113)
- Add handler for matplotlib figures in Image and Figure custom objects (devfox-se)
- Improve highlighting of table focused/hovered/selected row (VkoHov)

### Fixes:

- Fix stalled runs deletion (mihran113)
- Fix background transparency in colab when using dark mode of system (rubenaprikyan)
- Fix Grouping and Tooltip popovers states' resetting issue when live-update is on (rubenaprikyan)
- Fix table column's sort functionality issue in Params and Scatters Explorers (rubenaprikyan)

## 3.4.1 Jan 23 2022

- Fix issue with displaying experiment name in Images Explorer table (VkoHov)

## 3.4.0 Jan 22 2022

- Add ability to apply group stacking on media elements list (KaroMourad)
- Add ability to apply sorting by run creation_time on table rows (roubkar)
- Add ability to filter texts table with keyword matching (roubkar, rubenaprikyan)
- Add ability to delete run from settings tab (Hamik25)
- Enhance controls states of explorer pages (arsengit)
- Add --repo, --host arguments support for notebook extension (VkoHov, rubenaprikyan)
- Add trendline options to ScatterPlot (roubkar)
- Add ability to display images in original size and align by width (arsengit)
- Add version, docs and slack links to sidebar (arsengit)
- Enhance AudioPlayer component (arsengit)
- Recover active tab in run details page after reload (roubkar)
- Add ability to archive or delete runs with batches (VkoHov)
- Remote tracking server [experimental] (alberttorosyan, mihran113, aramaim)
- Add ability to change media elements order (VkoHov)
- Add ability to hard delete runs (alberttorosyan)
- Lossy format support for aim.Image (devfox-se)
- Timezone issues fix for creation and end times (mihran113)

## 3.3.5 Jan 14 2022

- Add non-strict write mode to replace not-yet-supported types with their
  string representations. (mahnerak)
- Log pytorch_lightning hyperparameters in non-strict mode. (mahnerak)

## 3.3.4 Jan 10 2022

- Fix issue with WAL files flushing (alberttorosyan)
- Support for omegaconf configs in pytorch_lightning adapter (devfox-se)

## 3.3.3 Dec 24 2021

- Fix issue with showing range panel in Images Explorer (roubkar)

## 3.3.2 Dec 20 2021

- Fix issue with not providing point density value to live-update query (rubenaprikyan)

## 3.3.1 Dec 18 2021

- Fix getValue function to show correct chart title data (KaroMourad)

## 3.3.0 Dec 17 2021

- Add ability to track and explore audios in run detail page (arsengit, VkoHov, devfox-se)
- Add ability to track and visualize texts (mihran113, roubkar)
- Fix boolean values encoding (mahnerak)
- Add Scatter Explorer to visualize correlations between metric last value and hyperparameter (KaroMourad)
- Add ability to track and visualize plotly objects (devfox-se, Hamik25, rubenaprikyan)
- Add ability to query distributions by step range and density (VkoHov, rubenaprikyan)
- Add colab notebook support (mihran113, rubenaprikyan)
- Implement images visualization tab in run detail page (VkoHov, KaroMourad)
- Add custom URL prefix support (mihran113, Hamik25, roubkar)
- Enhance metric selection dropdowns to see lists in alphabetical order (rubenaprikyan)

## 3.2.2 Dec 10 2021

- Fix Run finalization index timeout issue (alberttorosyan)

## 3.2.1 Dec 8 2021

- Add ability to provide custom base path for API (mihran113, roubkar)
- Fix table groups column default order (arsengit)
- Fix table panel height issue in runs explorer page (arsengit)

## 3.2.0 Dec 3 2021

- Add ability to cancel pending request (roubkar, arsengit)
- Add support for secure protocol for API calls (mihran113, roubkar)
- Implement image full size view (VkoHov)
- Add ability to manipulate with image size and rendering type (arsengit)
- Enhance Table column for selected grouping config options (arsengit)
- Implement suggestions list for AimQL search (arsengit, rubenaprikyan)
- Add ability to track and visualize distributions (mihran113, rubenaprikyan)
- Add notebook extension, magic functions (rubenaprikyan)

## 3.1.1 Nov 25 2021

- Apply default ordering on images set (VkoHov)
- Ability to show image data in a tooltip on hover (KaroMourad)
- Support of Image input additional data sources (alberttorosyan)
- Ability to export run props as pandas dataframe (gorarakelyan)
- Slice image sequence by index for the given steps range (alberttorosyan)
- Improve Images Explorer rendering performance through better images list virtualization (roubkar)

## 3.1.0 Nov 20 2021

- Add ability to explore tracked images (VkoHov)
- Improve rendering performance by virtualizing table columns (roubkar)
- Add ability to apply grouping by higher level param key (roubkar)
- Add ability to specify repository path during `aim init` via `--repo` argument (rubenaprikyan)

## 3.0.7 Nov 17 2021

- Fix for missing metrics when numpy.float64 values tracked (alberttorosyan)

## 3.0.6 Nov 9 2021

- Fix for blocking container optimization for in progress runs (alberttorosyan)

## 3.0.5 Nov 9 2021

- Add tqdm package in setup.py required section (mihran113)

## 3.0.4 Nov 8 2021

- Switch to aimrocks 0.0.10 - exposes data flushing interface (mihran113)
- Optimize stored data when runs finalized (mihran113)
- Update `aim reindex` command to run storage optimizations (alberttorosyan)
- Storage partial optimizations on metric/run queries (alberttorosyan)

## 3.0.3 Nov 4 2021

- Bump sqlalchemy version to 1.4.1 (alberttorosyan)

## 3.0.2 Oct 27 2021

- Switch to aimrocks 0.0.9 - built on rocksdb 6.25.3 (alberttorosyan)
- Remove grouping select options from Params app config (VkoHov)
- Sort metrics data in ascending order for X-axis (KaroMourad)

## 3.0.1 Oct 22 2021

- Check telemetry_enabled option on segment initialization (VkoHov)
- Draw LineChart Y-axis (horizontal) tick lines on zooming (KaroMourad)
- Sort select options/params based on input value (roubkar)
- Fix query construction issue for multiple context items (roubkar)
- Fix issue with making API call from Web Worker (VkoHov)

## 3.0.0 Oct 21 2021

- Completely revamped UI:

  - Runs, metrics and params explorers
  - Bookmarks, Tags, Homepage
  - New UI works smooth with ~500 metrics displayed at the same time with full Aim table interactions

- Completely revamped storage:
  - 10x faster embedded storage based on Rocksdb
  - Average run query execution time on ~2000 runs: 0.784s
  - Average metrics query execution time on ~2000 runs with 6000 metrics: 1.552s

## 2.7.1 Jun 30 2021

- Fix bookmark navigation issue (roubkar)
- Empty metric select on X-axis alignment property change (roubkar)

## 2.7.0 Jun 23 2021

- Add ability to export table data as CSV (KaroMourad)
- Add ability to bookmark explore screen state (roubkar)
- Add dashboards and apps API (mihran113)

## 2.6.0 Jun 12 2021

- Resolve namedtuple python 3.5 incompatibility (gorarakelyan)
- Add ability to align X-axis by a metric (mihran113, roubkar)
- Add tooltip popover for the chart hover state (roubkar)

## 2.5.0 May 27 2021

- Set gunicorn timeouts (mihran113)
- Remove redundant deserialize method (gorarakelyan)
- Move the Flask server to main repo to support 'docker'less UI (mihran113)

## 2.4.0 May 13 2021

- Bump up Aim UI to v1.6.0 (gorarakelyan)
- Add xgboost integration (khazhak)
- Update keras adapter interface (khazhak)
- Convert tensors to python numbers (gorarakelyan)

## 2.3.0 Apr 10 2021

- Bump up Aim UI to v1.5.0 (gorarakelyan)
- Set default interval of sys tracking to 10 seconds (gorarakelyan)
- Add ability to track system metrics (gorarakelyan)

## 2.2.1 Mar 31 2021

- Bump up Aim UI to v1.4.1 (gorarakelyan)

## 2.2.0 Mar 24 2021

- Bump up Aim UI to v1.4.0 (gorarakelyan)
- Add Hugging Face integration (Khazhak)
- Reorganize documentation (Tatevv)

## 2.1.6 Feb 26 2021

- Add ability to opt out telemetry (gorarakelyan)
- Remove experiment name from config file when calling repo.remove_branch method (gorarakelyan)

## 2.1.5 Jan 7 2021

- Handle NaN or infinite floats passed to artifacts (gorarakelyan)

## 2.1.4 Dec 2 2020

- Add ability to specify session run hash (gorarakelyan)
- Initialize repo if it was empty when opening session (gorarakelyan)
- Add validation of map artifact parameters (gorarakelyan)

## 2.1.3 Nov 24 2020

- Support comparison of list type contexts (gorarakelyan)

## 2.1.2 Nov 24 2020

- Fix empty contexts comparison issue (gorarakelyan)

## 2.1.1 Nov 22 2020

- Return only selected params in SelectResult (gorarakelyan)

## 2.1.0 Nov 19 2020

- Add AimRepo select method (gorarakelyan)
- Implement SelectResult class (gorarakelyan)

## 2.0.27 Nov 13 2020

- Fix issue with artifact step initializer (gorarakelyan)

## 2.0.26 Nov 10 2020

- Add `block_termination` argument to aim.Session (gorarakelyan)
- Convert infinity parameter to string in artifacts (gorarakelyan)

## 2.0.25 Nov 9 2020

- Reconstruct run metadata file when running close command (gorarakelyan)

## 2.0.24 Nov 8 2020

- Add SIGTERM signal handler (gorarakelyan)
- Run `track` function in a parallel thread (gorarakelyan)
- Add SDK session flush method (gorarakelyan)
- Flush aggregated metrics at a given frequency (gorarakelyan)
- Update run metadata file only on artifacts update (gorarakelyan)

## 2.0.23 Nov 5 2020

- Make experiment name argument required in SDK close command (gorarakelyan)

## 2.0.22 Nov 5 2020

- Add SDK `close` method to close dangling experiments (gorarakelyan)

## 2.0.21 Nov 1 2020

- Resolve compatibility issues with python 3.5.0 (gorarakelyan)

## 2.0.20 Oct 26 2020

- Enable pypi aim package name (gorarakelyan)

## 2.0.19 Oct 25 2020

- Add PyTorch Lightning logger (gorarakelyan)
- Add TensorFlow v1 and v2 keras callbacks support (gorarakelyan)

## 2.0.18 Oct 7 2020

- Add ability to run Aim UI in detached mode (gorarakelyan)
- Add ability to specify repo path when running Aim UI (gorarakelyan)

## 2.0.17 Oct 5 2020

- Rename `AimDE` to `Aim UI` (gorarakelyan)

## 2.0.16 Oct 2 2020

- Add ability to specify host when running AimDE (gorarakelyan)
- Disable `AimContainerCommandManager` (gorarakelyan)
- Remove `aimde` command entry point (gorarakelyan)
- Remove `de` prefix from development environment management commands (gorarakelyan)

## 2.0.15 Sep 21 2020

- Set Map artifact default namespace (gorarakelyan)

## 2.0.14 Sep 21 2020

- Set Metric hashable context to None if no kwarg is passed (gorarakelyan)

## 2.0.13 Sep 21 2020

- Add ability to query runs by metric value (gorarakelyan)
- Add ability to query runs via SDK (gorarakelyan)

## 2.0.12 Sep 12 2020

- Update Session to handle exceptions gracefully (gorarakelyan)

## 2.0.11 Sep 11 2020

- Add alias to keras adapter (gorarakelyan)

## 2.0.10 Sep 10 2020

- Show progress bar when pulling AimDE image (gorarakelyan)

## 2.0.9 Sep 10 2020

- Add ability to start multiple sessions (gorarakelyan)
- Add Aim adapter for keras (gorarakelyan)

## 2.0.8 Aug 26 2020

- Set SDK to select only unarchived runs by default (gorarakelyan)
- Add ability to archive/unarchive runs (gorarakelyan)
- Enable search by run attributes (gorarakelyan)
- Add `is not` keyword to AimQL (gorarakelyan)

## 2.0.7 Aug 21 2020

- Validate Artifact values before storing (gorarakelyan)
- Add sessions to SDK (gorarakelyan)

## 2.0.6 Aug 13 2020

- Add ability to retrieve metrics and traces from repo (gorarakelyan)
- Add SDK `select` method to select runs and artifacts (gorarakelyan)
- Implement search query language (gorarakelyan)

## 2.0.5 Jul 18 2020

- Fix issue with PyPI reStructuredText format compatibility (gorarakelyan)

## 2.0.4 Jul 18 2020

- Add ability to attach tf.summary logs to AimDE (gorarakelyan)

## 2.0.3 Jul 8 2020

- Pass project path to development environment container (gorarakelyan)

## 2.0.2 Jul 7 2020

- Make `epoch` argument optional for `Metric` artifact (gorarakelyan)
- Add ability to automatically commit runs after exit (gorarakelyan)
- Add `aim up` shortcut for running development environment (gorarakelyan)
- Remove first required argument(artifact name) from sdk track function (gorarakelyan)
- Add general dictionary artifact for tracking `key: value` parameters (gorarakelyan)

## 2.0.1 Jun 24 2020

- Fix inconsistent DE naming (gorarakelyan)

## 2.0.0 Jun 18 2020

- Tidy up aim and remove some artifacts (gorarakelyan)
- Update AimContainerCMD to open connection on custom port (gorarakelyan)
- Save passed process uuid to commit configs (gorarakelyan)
- Ability to query processes (gorarakelyan)
- Execute process and store logs into a commit of specific experiment (gorarakelyan)
- Kill running process and its children recursively (gorarakelyan)
- Keep executed processes for monitoring and management (gorarakelyan)
- Add container command handler to exec commands on the host (gorarakelyan)
- Refactor Text artifact to store sentences using protobuf and aimrecords (jamesj-jiao)
- Add ability to pass aim board port as an argument (gorarakelyan)

## 1.2.17 May 8 2020

- Add config command (gorarakelyan)
- Tune artifacts: images, metric_groups, params (gorarakelyan)

## 1.2.16 Apr 29 2020

- Add ability to pass numpy array as a segmentation mask (gorarakelyan)

## 1.2.15 Apr 29 2020

- Add basic image list tracking (gorarakelyan)

## 1.2.14 Apr 27 2020

- Optimize segmentation tracking insight to load faster (gorarakelyan)

## 1.2.13 Apr 25 2020

- Remove GitHub security alert (gorarakelyan)
- Add image semantic segmentation tracking (gorarakelyan)

## 1.2.12 Apr 20 2020

- Add missing init file for aim.artifacts.proto (@mike1808)

## 1.2.11 Apr 16 2020

- Make epoch property optional for Metric (gorarakelyan)

## 1.2.10 Apr 16 2020

- Serialize and store `Metric` records using protobuf and aimrecords (gorarakelyan)
- Create RecordWriter factory which handles artifact records saving (gorarakelyan)
- Extract artifact serialization to ArtifactWriter (mike1808)

## 1.2.9 Mar 16 2020

- Alert prerequisites installation message for running board (gorarakelyan)

## 1.2.8 Mar 15 2020

- Update profiler interface for keras (gorarakelyan)

## 1.2.7 Mar 14 2020

- Add board pull command (gorarakelyan)
- Change board ports to 43800,1,2 (gorarakelyan)
- Add ability to profile graph output nodes (gorarakelyan)
- Remove issue with autograd inside while loop (gorarakelyan)
- Add aim board development mode (gorarakelyan)
- Update board name hash algorithm to md5 (gorarakelyan)
- Add board CLI commands: up, down and upgrade (gorarakelyan)
- Add ability to tag version as a release candidate (gorarakelyan)

## 1.2.6 Feb 28 2020

- Add learning rate update tracking (gorarakelyan)

## 1.2.5 Feb 25 2020

- Add autocommit feature to push command: `aim push -c [-m <msg>]` (gorarakelyan)
- Add cli status command to list branch uncommitted artifacts (gorarakelyan)
- Add an ability to aggregate duplicated nodes within a loop (gorarakelyan)
- Remove gradient break issue when profiling output nodes (gorarakelyan)

## 1.2.4 Feb 20 2020

- Enable profiler to track nodes inside loops (gorarakelyan)
- Ability to disable profiler for evaluation or inference (gorarakelyan)

## 1.2.3 Feb 13 2020

- Set minimum required python version to 3.5.2 (gorarakelyan)

## 1.2.2 Feb 13 2020

- Downgrade required python version (gorarakelyan)

## 1.2.1 Feb 13 2020

- Edit README.md to pass reStructuredText validation on pypi (gorarakelyan)

## 1.2.0 Feb 13 2020

- Make aim CLI directly accessible from main.py (gorarakelyan)
- Add disk space usage tracking (gorarakelyan)
- Add profiler support for Keras (gorarakelyan)
- Add TensorFlow graph nodes profiler (gorarakelyan)
- Add command to run aim live container mounted on aim repo (gorarakelyan)
- Update profiler to track GPU usage (gorarakelyan)
- Add machine resource usage profiler (gorarakelyan)

## 1.1.1 Jan 14 2020

- Remove aim dependencies such as keras, pytorch and etc (gorarakelyan)

## 1.1.0 Jan 12 2020

- Update code diff tracking to be optional (gorarakelyan)
- Add default False value to aim init function (gorarakelyan)
- Update aim repo to correctly identify cwd (gorarakelyan)
- Update push command to commit if msg argument is specified (gorarakelyan)
- Add ability to initialize repo from within the sdk (gorarakelyan)

## 1.0.2 Jan 7 2020

- Remove objects dir from empty .aim branch index (gorarakelyan)

## 1.0.1 Dec 26 2019

- Add cil command to print aim current version (gorarakelyan)

## 1.0.0 Dec 25 2019

- Add aim version number in commit config file (gorarakelyan)
- Update push command to send username and check storage availability (gorarakelyan)
- Add hyper parameters tracking (gorarakelyan)
- Update push command to print shorter file names when pushing to remote (gorarakelyan)
- Update tracking artifacts to be saved in log format (gorarakelyan)
- Add pytorch cuda support to existing sdk artefacts (gorarakelyan)
- Add cli reset command (gorarakelyan)
- Add nested module tracking support to aim sdk (gorarakelyan)
- Add code difference tracking to aim sdk (gorarakelyan)
- Update aim push command to send commits (gorarakelyan)
- Add commit structure implementation (gorarakelyan)
- Add aim commit command synchronized with git commits (gorarakelyan)
- Add version control system factory (gorarakelyan)
- Update all insights example (gorarakelyan)
- Add model gradients tracking (gorarakelyan)
- Add model weights distribution tracking (gorarakelyan)
- Add aim correlation tracking (gorarakelyan)

## 0.2.9 Nov 30 2019

- Update push tolerance when remote origin is invalid (gorarakelyan)

## 0.2.8 Nov 30 2019

- Update aim auth public key search algorithm (gorarakelyan)

## 0.2.7 Nov 14 2019

- Update dependencies torch and torchvision versions (sgevorg)

## 0.2.6 Nov 5 2019

- Update aim track logger (gorarakelyan)

## 0.2.5 Nov 4 2019

- Add branch name validation (gorarakelyan)
- Add single branch push to aim push command (gorarakelyan)

## 0.2.4 Nov 3 2019

- Update aim auth print format (gorarakelyan)
- Update setup.py requirements (gorarakelyan)

## 0.2.3 Nov 3 2019

- Update package requirements (gorarakelyan)

## 0.2.2 Nov 1 2019

- Update package requirements (sgevorg)

## 0.2.1 Nov 1 2019

- Add paramiko to required in setup.py (sgevorg)

## 0.2.0 Nov 1 2019

- Update the repo to prep for open source pypi push (sgevorg)
- Add error and activity logging (sgevorg)
- Add push command robustness (gorarakelyan)
- Add cli auth command (gorarakelyan)
- Add public key authentication (gorarakelyan)
- Update push to send only branches (gorarakelyan)
- Add branching command line interface (gorarakelyan)
- Update skd interface (gorarakelyan)
- Add pytorch examples inside examples directory (gorarakelyan)
- Add model load sdk method (gorarakelyan)
- Add model checkpoint save tests (gorarakelyan)
- Update file sending protocol (gorarakelyan)
- Add model tracking (gorarakelyan)

## 0.1.0 - Sep 23 2019

- Update setup py to build cython extensions (gorarakelyan)
- Update tcp client to send multiple files through one connection (gorarakelyan)
- Update tcp client to send images (gorarakelyan)
- Update sdk track functionality to support multiple metrics (gorarakelyan)
- Update push command for sending repo to a given remote (gorarakelyan)
- Add cli remote commands (gorarakelyan)
- Update cli architecture from single group of commands to multiple groups (gorarakelyan)
- Add testing env first skeleton and versions (sgevorg)
- Add dummy exporting files from .aim-test (sgevorg)
- Add description for Testing Environment (sgevorg)
- Update metadata structure and handling (sgevorg)
- Add support for seq2seq models (sgevorg)
- Update the output of doker image build to be more informative and intuitive (sgevorg)
- Update README.MD with changed Aim messaging (sgevorg)
- Remove setup.cfg file (maybe temporarily) (sgevorg)
- Update the location for docker build template files, move to data/ (sgevorg)
- Update the `docs/cli.md` for aim-deploy docs (sgevorg)
- Add docker deploy `.aim/deploy_temp/<model>` cleanup at the end of the build (sgevorg)
- Add Docker Deploy via `aim-deploy` command (sgevorg)
- Add Docker image generate skeleton (sgevorg)
- Add AimModel.load_mode static function to parse `.aim` files (sgevorg)
- Update exporter to decouple from specifics of exporting and framework (sgevorg)
- Add model export with `.aim` extension (sgevorg)
- Remove pack/unpack of the metadata (sgevorg)
- Add pack/unpack to add metadata to model for engine processing (sgevorg)
- Add aim-deploy command configuration in cli (sgevorg)
- Add basic cli (sgevorg)
- Update setup.py for cli first version (sgevorg)
- Add initial cli specs (sgevorg)
- Add directories: the initial skeleton of the repo (sgevorg)
- Add gitignore, license file and other basics for repo (sgevorg)<|MERGE_RESOLUTION|>--- conflicted
+++ resolved
@@ -2,15 +2,12 @@
 
 ## Unreleased
 
-<<<<<<< HEAD
 - Add ability to pin metrics in Run Page (mihran113, roubkar)
-=======
 - Fix incorrect column keys of metrics in the table grid of the runs dashboard  (VkoHov)
 
 ## 3.12.2 Aug 5, 2022
 
 - Fix formatting of empty metric contexts (VkoHov)
->>>>>>> 7a039e69
 - Apply lazy loading on metrics in Run Page (roubkar)
 
 ## 3.12.1 Aug 2, 2022
