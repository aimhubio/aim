--- conflicted
+++ resolved
@@ -7,14 +7,11 @@
 - Add other x-axis alignment and system logs tracking to cli convert wandb (hjoonjang)
 - Add support for pre-binned distribution/histogram (YodaEmbedding)
 - Fix plotly and matplotlib compatibility (tmynn)
-<<<<<<< HEAD
 - Use read-only mode when opening container for indexing (alberttorosyan)
-=======
 - Add Stable-Baselines3 integration (tmynn)
 - Add Acme integration (tmynn)
 - Add huggingface/datasets integration (tmynn)
 - Enable support for protobuf v4 (mihran113)
->>>>>>> 59bc78ff
 
 ### Fixes
 
