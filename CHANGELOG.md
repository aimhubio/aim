# Changelog

## Unreleased

### Enhancements:

- Add the ability to attach/remove tags on the Run Page (roubkar)
- Support dictionary as an argument of `Run.track` (alberttorosyan)
- Display the tags of the run in the tables of the explorers (VkoHov)
<<<<<<< HEAD
- Change the grouping section layout in the figures explorer (VkoHov)
- Adjust the controls section layout of the Figures explorer (KaroMourad)
=======
- Adjust the grouping section layout of the Figures explorer (VkoHov)
>>>>>>> 14ad36c3

### Fixes:

- Adjust the visibility of the run color in tables (VkoHov)

## 3.13.1 Sep 1, 2022

- Add support for querying metrics by last value (mihran113)
- Fix aim reindex command failure (alberttorosyan)
- Fix issue with remote runs re-open (mihran113)
- Deprecate custom set Run.hash values (alberttorosyan)
- Tune mlflow converter run properties (tmynn)
- Fix `AimLogger` deprecation issues related to release of PyTorch Lightning v1.7 (djwessel)

## 3.13.0 Aug 21, 2022

### Enhancements:

- Add Figures Explorer to visualize and compare plotly figures (rubenaprikyan, KaroMourad, arsengit, VkoHov, roubkar)
- Add Base Explorer as core of all explorers (rubenaprikyan, KaroMourad, arsengit, VkoHov, roubkar)
- Add logging for remote resource cleanup and network stability (mihran113)
- Restrict Run.hash to auto-generated values only (alberttorosyan)
- Add ability to compare selected runs from the table (arsengit)
- Notify users about failed/stalled runs (mahnerak, alberttorosyan)
- Add ability to pin metrics in Run Page (mihran113, roubkar)
- Add step for unit tests for nightly releases workflow (mihran113)
- Add Keras-Tuner integration (tmynn)
- Add Weights & Biases to Aim log converter (tmynn)

### Fixes:

- Fix chart exporting issue (KaroMourad)
- Fix aim ui rendering issue on notebooks (rubenaprikyan)
- Fix live update retry to show live data after solving connection problems with the server (rubenaprikyan)
- Fix tensorboard convert while converting tensor (sharathmk99)
- Fix incorrect column keys of metrics in the table grid of the runs dashboard (VkoHov)
- Fix git info collection (mihran113)
- Fix code block content and query copying functionality (arsengit)
- Provide compatibility between plotly and matplotlib (tmynn)
- Warn to use aim.Image if aim.Figure fails (tmynn)

## 3.12.2 Aug 5, 2022

- Fix formatting of empty metric contexts (VkoHov)
- Apply lazy loading on metrics in Run Page (roubkar)

## 3.12.1 Aug 2, 2022

- Loosen version requirements for grpcio (alberttorosyan)
- Fix remote heartbeat-watcher resource cleanup (mihran113)
- Break long metric names into multiple lines in Run Page (roubkar)
- Enable run filtering by metric values (mihran113)
- Fix Cython version to eliminate build errors (mihran113)

## 3.12.0 Jul 22, 2022

### Enhancements:

- Add ability to set axes range manually for line charts on UI (KaroMourad)
- Add more user-friendly querying for dates (mihran113, arsengit)
- Filter redundant tooltip data from URL config state (KaroMourad)
- Improve rendering performance by enhancing table columns virtualization mechanism (roubkar)
- Increase visibility and usability of the Show table diff button (arsengit)
- Add support for tensorboard audios conversion (mihran113)
- Format params keys/paths properly (VkoHov)
- Mention explicitly run params everywhere params is mentioned (VkoHov)
- Add ability to hide a batch of items in explorers (VkoHov)
- Add ability to sort by the last value of the metric in table (VkoHov)
- Preserve active line even if it is dropped out of the filtered area (VkoHov)
- Add run duration property for SDK and queries (mihran113)
- Add client vs server version check for remote tracking server (mihran113)
- Add Remote tracking client heartbeat (mihran113)

### Fixes:

- Tune table sorting icon box overlapping with column box in compact mode (KaroMourad)
- Fix tensorboard log conversion for images (mihran113)
- Check if gradient is None when tracking gradient distributions (kage08)
- Fix displaying non-syntax errors across Aim UI (arsengit)
- Fix queries on remote repos (mihran113)
- Fix interval progress reports for query apis (mihran113)
- Fix query request cancellation errors (mihran113)
- Auto-detect and address inconsistencies in meta and series trees (mahnerak)

## 3.11.2 Jul 8, 2022

### Enhancements:

- Display the error position when getting syntax errors after searching (arsengit)

### Fixes:

- Avoid saving crashed or terminated search requests as the last state on explorers (arsengit)
- Remove the progress bar blinking when searching runs in Runs Explorer (KaroMourad)
- Fix the "matched runs" sentence color style in progress bars (KaroMourad)
- Fix `SyntaxError` handling for python3.10+ (mihran113)
- Fix generic Exceptions handling and adjust HTTPException handling (alberttorosyan)

## 3.11.1 Jun 27, 2022

- Replace base58 encoder with base64 (KaroMourad, VkoHov)
- Fix Notes tab loading issue (arsengit)
- Fix the loading logic of the `monaco editor` across the Aim Ui (arsengit)
- Fix `Table` export functionality in Params and Scatters explorers (arsengit)
- Allow mixing numeric types on a single Sequence (alberttorosyan)

## 3.11.0 Jun 21, 2022

### Enhancements:

- Add `--uds` option for `aim up` command (mihran113)
- Add progress reporting for search APIs and tqdm progress for SDK queries (mihran113)
- Add all the attributes of runs in the grouping popovers (KaroMourad)
- Display progress bar on Explorer pages when searching metadata (KaroMourad)
- Improve the processing speed for tb to aim converter (osoblanco)
- Adjust charts hover attributes position calculation and styles (KaroMourad)
- Improve formatting of numbers by setting maximum precision (KaroMourad)
- Add cloud storage backups to AWS S3 for aim repo runs (karan2801)
- Add LightGBM integration example (gorarakelyan)
- Add descriptive document titles for pages (KaroMourad)
- Implement unit-tests for aim SDK utils (yeghiakoronian)
- Display std.dev/err aggregated values in the table (VkoHov)
- Add `active` state indicator property for `aim.Run` (mihran113)
- Add `active` state indicators on the chart (VkoHov)
- Add ability to edit run name and description of run (VkoHov)
- Show the description in the sidebar of the run overview tab (VkoHov)
- Add all the attributes of run in the tooltip (VkoHov)
- Optimize the initial render time of Aim UI by using more lightweight font-family (arsengit)
- Use monaco editor as the syntax highlighter across the Aim UI (arsengit)
- Add loader to the top of the logs box in the run page (VkoHov)
- Add the date and the duration of run in the header of the single run page (VkoHov)
- Add the name, status and duration of run in the runs table of the tags page (VkoHov)
- Fit long name values in manage columns popover (arsengit)
- Add caching mechanism for sequence queries to optimize query performance (mihran113)
- Use step random hash as a key for metric sequences (alberttorosyan)

### Fixes:

- Fix issue with tensorboard to aim conversion (osoblanco)
- Fix reset zoom history on alignment type change (KaroMourad)
- Fix issue with rendering incorrect data when x-axis aligned by `relative time/epoch` (KaroMourad)
- Fix LineCart axis ticks overlapping issue on log scale (KaroMourad)
- Change zooming default option to multiple (VkoHov)
- Change grouped rows' min and max values names to `Group Min` and `Group Max` (VkoHov)
- Preserve the search input value of the grouping dropdown (VkoHov)
- Change the titles and placeholders in popovers (VkoHov)
- Resolve typing latency issue in the query search input (arsengit)
- Reorder and add non-hideable table columns (arsengit)
- Change the font of the runs navigation popover (VkoHov)
- Keep color persistence state after page reload (VkoHov)
- Resolve content blinking issue after search in the run page (arsengit)
- Fix scroll to bottom on live-update in logs tab (VkoHov)
- Fix timezone issues for activity map (mihran113)
- Fix `aim up` command output when `--port 0` is passed (mihran113)

## 3.10.3 May 31, 2022

- Adjust the content overflowing of the Delete and the Archive modals (VkoHov)
- Resolve issue with redirect in run page (arsengit)

## 3.10.2 May 26, 2022

- Adjust SRP Logs row height calculation (VkoHov)
- Fix issue with live update requests scheduler (rubenaprikyan)
- Fix log capturing crash during run garbage collection (mihran113)
- Fix Pytorch Lightning adapter `finalize` method (mihran113)
- Fix params duplication in dropdowns (VkoHov)
- Skip system params in Explorer pages (alberttorosyan)

## 3.10.1 May 18, 2022

- Resolve issue with rendering run params in the overview tab of SRP (arsengit)
- Fix issue with search query state update (arsengit)

## 3.10.0 May 17, 2022

### Enhancements:

- Add ability to adjust the density of the visible content in tables (roubkar)
- Set `metric.name` as default option for grouping (roubkar)
- Show user-selected params before group config in chart popover (roubkar)
- Optimize stream decoding performance on UI (mahnerak)
- Add support for animated image formats to Aim Image object (devfox-se)
- Add `AimLogger` for Catboost (devfox-se)
- Add `AimCallback` for LightGBM (devfox-se)
- Keep the extents of `HighPlot` axes brush in the state and the URL (VkoHov)
- Integrate `aim` with `cimport`-able `aimrocks` (mahnerak)
- Add `__slots__` to some classes to improve performance (mahnerak)
- Define base abstractions for `Iterator` and `DB` by borrowing from `aimrocks` (mahnerak)
- Use `KeysIterator` and `ValuesIterator` wrappers instead of reimplementing (mahnerak)
- Rename `PrefixView.container` to `PrefixView.parent` (mahnerak)
- Reimplement `absolute_path` (mahnerak)
- Cython bindings for `PrefixView`, `TreeView`, `Container`, `ArrayView` (mahnerak)
- Add ability to track and visualize stdout/stderr (mihran113, VkoHov)
- Fix `AimLogger` deprecation issues related to release of PyTorch Lightning v1.5 (arnauddhaene)
- Enable better autocomplete experience with monaco editor (arsengit)
- Pre-loading and caching necessary resources, add pre-loader animation to Aim UI (arsengit)

### Fixes:

- Remove hard-coded installation of pre-requirements (mahnerak)
- Remove duplicate code from `TreeView` and `Container` methods (mahnerak)
- Fix issue with filtering metrics values in single run page (KaroMourad)

## 3.9.4 May 12, 2022

- Fix run remote tracking queue cleanup (mihran113)
- Fix HF callback before training access (mihran113)
- Fix compatibility with Jinja 3.1 (devfox-se)

## 3.9.3 May 10, 2022

- Fix affecting stroke types after changing color persistence (KaroMourad)

## 3.9.2 Apr 29, 2022

- Move aim_ui package data to separate directory (devfox-se)

## 3.9.1 Apr 29, 2022

- Move aim_ui package data to separate directory (devfox-se)

## 3.9.0 Apr 29, 2022

### Enhancements:

- Add `Notes Tab` to single run page (arsengit)
- Add the run name to the batch delete and the batch archive modals (VkoHov)
- Increase the scalability of rendering lines in charts (KaroMourad)
- Increase live update requests delay to prevent performance issues (rubenaprikyan)
- Change font-family to monospace in the Table component (arsengit)
- Add info massage for single value sliders (VkoHov)
- Add `--log-level` argument for aim up/server commands (mihran113)
- Add notes backend api interface (devfox-se)
- Fix type hints in `Repo` class (uduse)

### Fixes:

- Fix LineChart y-dimension margin calculation (KaroMourad)
- Fix HighPlot lines partially rendering issue (KaroMourad)
- Fix HighPlot axis ticks overlapping issue (KaroMourad)
- Fix sorting Params/Scatters explorer axis ticks (KaroMourad)
- Fix compatibility with pytorch-lightning v1.6.0 (mihran113)
- Fix the image's original size cropping (VkoHov)
- Fix `PATH` related issues for `alembic` and `uvicorn` (mihran113)
- Fix queries for custom object APIs (mihran113)
- Fix chart height updating when resize mode changed (VkoHov)
- Fix HuggingFace callback context capturing (mihran113)
- Fix Params/Scatters explorers' row hiding functionality (VkoHov)
- Fix Profiler logs are saved outside repo directory (devfox-se)

## 3.8.1 Apr 6, 2022

- Encode run hash before including in CSS selectors (Hamik25)
- Fix displaying incorrect metric values for large range scale in LineChart (KaroMourad)
- Fix issue with rendering lines for large range scale in LineChart (KaroMourad)
- Fix issue with URL state sync for bookmarks (roubkar)
- Fix issue with displaying negative param values on Aim UI (roubkar)
- Fix row hiding functionality (roubkar)
- Tune RunOverviewTab container styles (arsengit)
- Update documentations links on UI (rubenaprikyan)
- Fix `RepoIndexManager` run's reference cleanup (mihran113)
- Fix remote run finalization (mihran113)
- Fix issue with fetch on load more (infinite scroll) functionality in Runs Explorer (rubenaprikyan)

## 3.8.0 Mar 26, 2022

### Enhancements:

- Hugging Face adapter refactoring (mihran113)
- Add run description columns to all run specific tables (VkoHov, mihran113)
- Change images rendering optimization default value to smoother (VkoHov)
- Set default steps ordering to desc in single run tabs (VkoHov, devfox-se)
- Add run name to grouping, ordering and run navigation popovers (VkoHov)
- Add ability to apply color scale on columns with numeric values (VkoHov)
- Refactored XGBoost AimCallback (devfox-se)
- Reopenable callbacks for integrations (mihran113)
- Add DVC integration (devfox-se)
- Add API profiler and unified API error response (devfox-se)
- Add API to retrieve N'th step of sequence (devfox-se)

### Fixes:

- Fix issue with calculation of active point on mouse hover in the LineChart (KaroMourad)
- Fix issue with wrong URL caching for Explorer pages (roubkar)
- Fix issue with focusing on the chart active point while moving the cursor (KaroMourad)
- Fix the image full view toggle icon visibility if the image has a white background (VkoHov)
- Fix scroll to the end of the audio tab (VkoHov)
- Add scrollbar to image full view mode content (VkoHov)
- Fix issues with run name/description not being set (mihran113)
- Fix issue with run single page tabs result caching (mihran113)
- Fix git system param tracking (devfox-se)
- Fix runs manual closing (mihran113)
- Fix Docker image creation step in packaging workflow (alberttorosyan)
- Fix Jinja2 template rendering with starlette==0.14.2 (alberttorosyan)

## 3.7.5 Mar 18, 2022

- Add request aborting functionality in single run page tabs (arsengit)
- Render plotly figures properly in single run page (arsengit)

## 3.7.4 Mar 15, 2022

- Fix density min and max validation calculation (VkoHov)

## 3.7.3 Mar 14, 2022

- Add missing names for dynamically imported files in single run page (arsengit)

## 3.7.2 Mar 10, 2022

- Fix issue with rendering UI re keeping long URL (KaroMourad)
- Split code in the single run page to optimize chunk size (arsengit)

## 3.7.1 Mar 10, 2022

- Fix metric queries with epoch=None (alberttorosyan)

## 3.7.0 Mar 9, 2022

### Enhancements:

- Add Run overview tab in run single page (arsengit, VkoHov, KaroMourad, rubenaprikyan)
- Custom max message size for Aim Remote tracking (alberttorosyan)
- Docker images for aim up/server (alberttorosyan)
- TF/Keras adapters refactoring (mihran113)
- Remote tracking client-side retry logic (aramaim)
- Add record_density to initial get-batch request for figures (VkoHov)

### Fixes:

- Fix rendering new lines in texts visualizer (arsengit)

## 3.6.3 Mar 4, 2022

- Fix UI rendering issue on colab (rubenaprikyan)

## 3.6.2 Mar 2, 2022

- Fix chart interactions issue in the Single Run Page Metrics tab (roubkar)
- Fix `resolve_objects` in remote tracking client subtree (alberttorosyan)
- Reject `0` as step/record count (alberttorosyan, VkoHov)
- Fix error on mlflow conversion by experiment id (devfox-se)

## 3.6.1 Feb 25, 2022

- Fix issue with aligning x-axis by custom metric (KaroMourad)
- Add `__AIM_PROXY_URL__` env variable to see full proxy url when running `aim up` command(rubenaprikyan)
- Add `--proxy-url` argument to notebook extension's `%aim up` to render UI correctly if there is a proxy server (rubenaprikyan)
- Add SageMaker integration, `jupyter-server-proxy` s bug-fix script (rubenaprikyan, mahnerak)
- Fix animation support in Plotly visualization and figure loading performance (Hamik25, mihran113)
- Display `None` values in group config column (VkoHov, Hamik25)
- Fix rendering issue on `Select` form search suggestions list (arsengit)
- Fix PL.AimLogger save_dir AttributeError (GeeeekExplorer)
- Remove `__example_type__` substring from param name (VkoHov)

## 3.6.0 Feb 22 2022

### Enhancements:

- Sort params columns in alphabetical order (arsengit)
- Add illustrations for indicating explorer search states (arsengit)
- Ability to export chart as image (KaroMourad)
- Ability to group by metric.context (VkoHov)
- Tune manage columns items highlighting styles (VkoHov)
- Set active style on table actions popover buttons with applied changes (arsengit)
- Unification of Run Custom Object APIs (alberttorosyan, VkoHov)
- Aim repo runs data automatic indexing (alberttorosyan)
- Pytorch Lightning adapter refactoring (mihran113)
- Add Pytorch Ignite integration (mihran113)
- Add wildcard support for `aim runs` subcommands (mihran113)
- Add MLflow logs conversion command (devfox-se)
- Add CustomObject implementation for `hub.dataset` (alberttorosyan)

### Fixes:

- Fix live updated data loss after triggering endless scroll (VkoHov)
- Fix system metric columns pinning functionality and grouping column order (arsengit)
- Fix system metrics search in manage columns popover (VkoHov)
- Fix queries on remote repos (mihran113)
- Fix incorrect boolean value formatting (VkoHov)

## 3.5.4 Feb 15 2022

- Fix batch archive functionality (VkoHov)
- Add repo lock/release feature (devfox-se)

## 3.5.3 Feb 11 2022

- Fix rendering issue in runs explorer page (arsengit)

## 3.5.2 Feb 10 2022

- Fix issue with displaying current day activity cell on week's first day (rubenaprikyan)
- Fix issue with filtering options while typing in input of autocomplete in Tooltip and Grouping popovers (rubenaprikyan)

## 3.5.1 Feb 4 2022

- Fix folder creation when tracking with remote tracker (aramaim)

## 3.5.0 Feb 3 2022

### Enhancements:

- Ability to hide system metrics from table (arsengit)
- Add input validations to range selectors (Hamik25)
- Improve media panel rendering performance on hovering over images (KaroMourad)
- Add ability to parse and import TensorFlow events into aim (devfox-se)
- Add system parameter logging: CLI, Env, Executable, Git, Installed packages (devfox-se)
- Convert nested non-native objects (e.g. OmegaConf config instance) upon storing (devfox-se)
- Add cli subcommands cp and mv for aim runs command (mihran113)
- Add handler for matplotlib figures in Image and Figure custom objects (devfox-se)
- Improve highlighting of table focused/hovered/selected row (VkoHov)

### Fixes:

- Fix stalled runs deletion (mihran113)
- Fix background transparency in colab when using dark mode of system (rubenaprikyan)
- Fix Grouping and Tooltip popovers states' resetting issue when live-update is on (rubenaprikyan)
- Fix table column's sort functionality issue in Params and Scatters Explorers (rubenaprikyan)

## 3.4.1 Jan 23 2022

- Fix issue with displaying experiment name in Images Explorer table (VkoHov)

## 3.4.0 Jan 22 2022

- Add ability to apply group stacking on media elements list (KaroMourad)
- Add ability to apply sorting by run creation_time on table rows (roubkar)
- Add ability to filter texts table with keyword matching (roubkar, rubenaprikyan)
- Add ability to delete run from settings tab (Hamik25)
- Enhance controls states of explorer pages (arsengit)
- Add --repo, --host arguments support for notebook extension (VkoHov, rubenaprikyan)
- Add trendline options to ScatterPlot (roubkar)
- Add ability to display images in original size and align by width (arsengit)
- Add version, docs and slack links to sidebar (arsengit)
- Enhance AudioPlayer component (arsengit)
- Recover active tab in run details page after reload (roubkar)
- Add ability to archive or delete runs with batches (VkoHov)
- Remote tracking server [experimental] (alberttorosyan, mihran113, aramaim)
- Add ability to change media elements order (VkoHov)
- Add ability to hard delete runs (alberttorosyan)
- Lossy format support for aim.Image (devfox-se)
- Timezone issues fix for creation and end times (mihran113)

## 3.3.5 Jan 14 2022

- Add non-strict write mode to replace not-yet-supported types with their
  string representations. (mahnerak)
- Log pytorch_lightning hyperparameters in non-strict mode. (mahnerak)

## 3.3.4 Jan 10 2022

- Fix issue with WAL files flushing (alberttorosyan)
- Support for omegaconf configs in pytorch_lightning adapter (devfox-se)

## 3.3.3 Dec 24 2021

- Fix issue with showing range panel in Images Explorer (roubkar)

## 3.3.2 Dec 20 2021

- Fix issue with not providing point density value to live-update query (rubenaprikyan)

## 3.3.1 Dec 18 2021

- Fix getValue function to show correct chart title data (KaroMourad)

## 3.3.0 Dec 17 2021

- Add ability to track and explore audios in run detail page (arsengit, VkoHov, devfox-se)
- Add ability to track and visualize texts (mihran113, roubkar)
- Fix boolean values encoding (mahnerak)
- Add Scatter Explorer to visualize correlations between metric last value and hyperparameter (KaroMourad)
- Add ability to track and visualize plotly objects (devfox-se, Hamik25, rubenaprikyan)
- Add ability to query distributions by step range and density (VkoHov, rubenaprikyan)
- Add colab notebook support (mihran113, rubenaprikyan)
- Implement images visualization tab in run detail page (VkoHov, KaroMourad)
- Add custom URL prefix support (mihran113, Hamik25, roubkar)
- Enhance metric selection dropdowns to see lists in alphabetical order (rubenaprikyan)

## 3.2.2 Dec 10 2021

- Fix Run finalization index timeout issue (alberttorosyan)

## 3.2.1 Dec 8 2021

- Add ability to provide custom base path for API (mihran113, roubkar)
- Fix table groups column default order (arsengit)
- Fix table panel height issue in runs explorer page (arsengit)

## 3.2.0 Dec 3 2021

- Add ability to cancel pending request (roubkar, arsengit)
- Add support for secure protocol for API calls (mihran113, roubkar)
- Implement image full size view (VkoHov)
- Add ability to manipulate with image size and rendering type (arsengit)
- Enhance Table column for selected grouping config options (arsengit)
- Implement suggestions list for AimQL search (arsengit, rubenaprikyan)
- Add ability to track and visualize distributions (mihran113, rubenaprikyan)
- Add notebook extension, magic functions (rubenaprikyan)

## 3.1.1 Nov 25 2021

- Apply default ordering on images set (VkoHov)
- Ability to show image data in a tooltip on hover (KaroMourad)
- Support of Image input additional data sources (alberttorosyan)
- Ability to export run props as pandas dataframe (gorarakelyan)
- Slice image sequence by index for the given steps range (alberttorosyan)
- Improve Images Explorer rendering performance through better images list virtualization (roubkar)

## 3.1.0 Nov 20 2021

- Add ability to explore tracked images (VkoHov)
- Improve rendering performance by virtualizing table columns (roubkar)
- Add ability to apply grouping by higher level param key (roubkar)
- Add ability to specify repository path during `aim init` via `--repo` argument (rubenaprikyan)

## 3.0.7 Nov 17 2021

- Fix for missing metrics when numpy.float64 values tracked (alberttorosyan)

## 3.0.6 Nov 9 2021

- Fix for blocking container optimization for in progress runs (alberttorosyan)

## 3.0.5 Nov 9 2021

- Add tqdm package in setup.py required section (mihran113)

## 3.0.4 Nov 8 2021

- Switch to aimrocks 0.0.10 - exposes data flushing interface (mihran113)
- Optimize stored data when runs finalized (mihran113)
- Update `aim reindex` command to run storage optimizations (alberttorosyan)
- Storage partial optimizations on metric/run queries (alberttorosyan)

## 3.0.3 Nov 4 2021

- Bump sqlalchemy version to 1.4.1 (alberttorosyan)

## 3.0.2 Oct 27 2021

- Switch to aimrocks 0.0.9 - built on rocksdb 6.25.3 (alberttorosyan)
- Remove grouping select options from Params app config (VkoHov)
- Sort metrics data in ascending order for X-axis (KaroMourad)

## 3.0.1 Oct 22 2021

- Check telemetry_enabled option on segment initialization (VkoHov)
- Draw LineChart Y-axis (horizontal) tick lines on zooming (KaroMourad)
- Sort select options/params based on input value (roubkar)
- Fix query construction issue for multiple context items (roubkar)
- Fix issue with making API call from Web Worker (VkoHov)

## 3.0.0 Oct 21 2021

- Completely revamped UI:

  - Runs, metrics and params explorers
  - Bookmarks, Tags, Homepage
  - New UI works smooth with ~500 metrics displayed at the same time with full Aim table interactions

- Completely revamped storage:
  - 10x faster embedded storage based on Rocksdb
  - Average run query execution time on ~2000 runs: 0.784s
  - Average metrics query execution time on ~2000 runs with 6000 metrics: 1.552s

## 2.7.1 Jun 30 2021

- Fix bookmark navigation issue (roubkar)
- Empty metric select on X-axis alignment property change (roubkar)

## 2.7.0 Jun 23 2021

- Add ability to export table data as CSV (KaroMourad)
- Add ability to bookmark explore screen state (roubkar)
- Add dashboards and apps API (mihran113)

## 2.6.0 Jun 12 2021

- Resolve namedtuple python 3.5 incompatibility (gorarakelyan)
- Add ability to align X-axis by a metric (mihran113, roubkar)
- Add tooltip popover for the chart hover state (roubkar)

## 2.5.0 May 27 2021

- Set gunicorn timeouts (mihran113)
- Remove redundant deserialize method (gorarakelyan)
- Move the Flask server to main repo to support 'docker'less UI (mihran113)

## 2.4.0 May 13 2021

- Bump up Aim UI to v1.6.0 (gorarakelyan)
- Add xgboost integration (khazhak)
- Update keras adapter interface (khazhak)
- Convert tensors to python numbers (gorarakelyan)

## 2.3.0 Apr 10 2021

- Bump up Aim UI to v1.5.0 (gorarakelyan)
- Set default interval of sys tracking to 10 seconds (gorarakelyan)
- Add ability to track system metrics (gorarakelyan)

## 2.2.1 Mar 31 2021

- Bump up Aim UI to v1.4.1 (gorarakelyan)

## 2.2.0 Mar 24 2021

- Bump up Aim UI to v1.4.0 (gorarakelyan)
- Add Hugging Face integration (Khazhak)
- Reorganize documentation (Tatevv)

## 2.1.6 Feb 26 2021

- Add ability to opt out telemetry (gorarakelyan)
- Remove experiment name from config file when calling repo.remove_branch method (gorarakelyan)

## 2.1.5 Jan 7 2021

- Handle NaN or infinite floats passed to artifacts (gorarakelyan)

## 2.1.4 Dec 2 2020

- Add ability to specify session run hash (gorarakelyan)
- Initialize repo if it was empty when opening session (gorarakelyan)
- Add validation of map artifact parameters (gorarakelyan)

## 2.1.3 Nov 24 2020

- Support comparison of list type contexts (gorarakelyan)

## 2.1.2 Nov 24 2020

- Fix empty contexts comparison issue (gorarakelyan)

## 2.1.1 Nov 22 2020

- Return only selected params in SelectResult (gorarakelyan)

## 2.1.0 Nov 19 2020

- Add AimRepo select method (gorarakelyan)
- Implement SelectResult class (gorarakelyan)

## 2.0.27 Nov 13 2020

- Fix issue with artifact step initializer (gorarakelyan)

## 2.0.26 Nov 10 2020

- Add `block_termination` argument to aim.Session (gorarakelyan)
- Convert infinity parameter to string in artifacts (gorarakelyan)

## 2.0.25 Nov 9 2020

- Reconstruct run metadata file when running close command (gorarakelyan)

## 2.0.24 Nov 8 2020

- Add SIGTERM signal handler (gorarakelyan)
- Run `track` function in a parallel thread (gorarakelyan)
- Add SDK session flush method (gorarakelyan)
- Flush aggregated metrics at a given frequency (gorarakelyan)
- Update run metadata file only on artifacts update (gorarakelyan)

## 2.0.23 Nov 5 2020

- Make experiment name argument required in SDK close command (gorarakelyan)

## 2.0.22 Nov 5 2020

- Add SDK `close` method to close dangling experiments (gorarakelyan)

## 2.0.21 Nov 1 2020

- Resolve compatibility issues with python 3.5.0 (gorarakelyan)

## 2.0.20 Oct 26 2020

- Enable pypi aim package name (gorarakelyan)

## 2.0.19 Oct 25 2020

- Add PyTorch Lightning logger (gorarakelyan)
- Add TensorFlow v1 and v2 keras callbacks support (gorarakelyan)

## 2.0.18 Oct 7 2020

- Add ability to run Aim UI in detached mode (gorarakelyan)
- Add ability to specify repo path when running Aim UI (gorarakelyan)

## 2.0.17 Oct 5 2020

- Rename `AimDE` to `Aim UI` (gorarakelyan)

## 2.0.16 Oct 2 2020

- Add ability to specify host when running AimDE (gorarakelyan)
- Disable `AimContainerCommandManager` (gorarakelyan)
- Remove `aimde` command entry point (gorarakelyan)
- Remove `de` prefix from development environment management commands (gorarakelyan)

## 2.0.15 Sep 21 2020

- Set Map artifact default namespace (gorarakelyan)

## 2.0.14 Sep 21 2020

- Set Metric hashable context to None if no kwarg is passed (gorarakelyan)

## 2.0.13 Sep 21 2020

- Add ability to query runs by metric value (gorarakelyan)
- Add ability to query runs via SDK (gorarakelyan)

## 2.0.12 Sep 12 2020

- Update Session to handle exceptions gracefully (gorarakelyan)

## 2.0.11 Sep 11 2020

- Add alias to keras adapter (gorarakelyan)

## 2.0.10 Sep 10 2020

- Show progress bar when pulling AimDE image (gorarakelyan)

## 2.0.9 Sep 10 2020

- Add ability to start multiple sessions (gorarakelyan)
- Add Aim adapter for keras (gorarakelyan)

## 2.0.8 Aug 26 2020

- Set SDK to select only unarchived runs by default (gorarakelyan)
- Add ability to archive/unarchive runs (gorarakelyan)
- Enable search by run attributes (gorarakelyan)
- Add `is not` keyword to AimQL (gorarakelyan)

## 2.0.7 Aug 21 2020

- Validate Artifact values before storing (gorarakelyan)
- Add sessions to SDK (gorarakelyan)

## 2.0.6 Aug 13 2020

- Add ability to retrieve metrics and traces from repo (gorarakelyan)
- Add SDK `select` method to select runs and artifacts (gorarakelyan)
- Implement search query language (gorarakelyan)

## 2.0.5 Jul 18 2020

- Fix issue with PyPI reStructuredText format compatibility (gorarakelyan)

## 2.0.4 Jul 18 2020

- Add ability to attach tf.summary logs to AimDE (gorarakelyan)

## 2.0.3 Jul 8 2020

- Pass project path to development environment container (gorarakelyan)

## 2.0.2 Jul 7 2020

- Make `epoch` argument optional for `Metric` artifact (gorarakelyan)
- Add ability to automatically commit runs after exit (gorarakelyan)
- Add `aim up` shortcut for running development environment (gorarakelyan)
- Remove first required argument(artifact name) from sdk track function (gorarakelyan)
- Add general dictionary artifact for tracking `key: value` parameters (gorarakelyan)

## 2.0.1 Jun 24 2020

- Fix inconsistent DE naming (gorarakelyan)

## 2.0.0 Jun 18 2020

- Tidy up aim and remove some artifacts (gorarakelyan)
- Update AimContainerCMD to open connection on custom port (gorarakelyan)
- Save passed process uuid to commit configs (gorarakelyan)
- Ability to query processes (gorarakelyan)
- Execute process and store logs into a commit of specific experiment (gorarakelyan)
- Kill running process and its children recursively (gorarakelyan)
- Keep executed processes for monitoring and management (gorarakelyan)
- Add container command handler to exec commands on the host (gorarakelyan)
- Refactor Text artifact to store sentences using protobuf and aimrecords (jamesj-jiao)
- Add ability to pass aim board port as an argument (gorarakelyan)

## 1.2.17 May 8 2020

- Add config command (gorarakelyan)
- Tune artifacts: images, metric_groups, params (gorarakelyan)

## 1.2.16 Apr 29 2020

- Add ability to pass numpy array as a segmentation mask (gorarakelyan)

## 1.2.15 Apr 29 2020

- Add basic image list tracking (gorarakelyan)

## 1.2.14 Apr 27 2020

- Optimize segmentation tracking insight to load faster (gorarakelyan)

## 1.2.13 Apr 25 2020

- Remove GitHub security alert (gorarakelyan)
- Add image semantic segmentation tracking (gorarakelyan)

## 1.2.12 Apr 20 2020

- Add missing init file for aim.artifacts.proto (@mike1808)

## 1.2.11 Apr 16 2020

- Make epoch property optional for Metric (gorarakelyan)

## 1.2.10 Apr 16 2020

- Serialize and store `Metric` records using protobuf and aimrecords (gorarakelyan)
- Create RecordWriter factory which handles artifact records saving (gorarakelyan)
- Extract artifact serialization to ArtifactWriter (mike1808)

## 1.2.9 Mar 16 2020

- Alert prerequisites installation message for running board (gorarakelyan)

## 1.2.8 Mar 15 2020

- Update profiler interface for keras (gorarakelyan)

## 1.2.7 Mar 14 2020

- Add board pull command (gorarakelyan)
- Change board ports to 43800,1,2 (gorarakelyan)
- Add ability to profile graph output nodes (gorarakelyan)
- Remove issue with autograd inside while loop (gorarakelyan)
- Add aim board development mode (gorarakelyan)
- Update board name hash algorithm to md5 (gorarakelyan)
- Add board CLI commands: up, down and upgrade (gorarakelyan)
- Add ability to tag version as a release candidate (gorarakelyan)

## 1.2.6 Feb 28 2020

- Add learning rate update tracking (gorarakelyan)

## 1.2.5 Feb 25 2020

- Add autocommit feature to push command: `aim push -c [-m <msg>]` (gorarakelyan)
- Add cli status command to list branch uncommitted artifacts (gorarakelyan)
- Add an ability to aggregate duplicated nodes within a loop (gorarakelyan)
- Remove gradient break issue when profiling output nodes (gorarakelyan)

## 1.2.4 Feb 20 2020

- Enable profiler to track nodes inside loops (gorarakelyan)
- Ability to disable profiler for evaluation or inference (gorarakelyan)

## 1.2.3 Feb 13 2020

- Set minimum required python version to 3.5.2 (gorarakelyan)

## 1.2.2 Feb 13 2020

- Downgrade required python version (gorarakelyan)

## 1.2.1 Feb 13 2020

- Edit README.md to pass reStructuredText validation on pypi (gorarakelyan)

## 1.2.0 Feb 13 2020

- Make aim CLI directly accessible from main.py (gorarakelyan)
- Add disk space usage tracking (gorarakelyan)
- Add profiler support for Keras (gorarakelyan)
- Add TensorFlow graph nodes profiler (gorarakelyan)
- Add command to run aim live container mounted on aim repo (gorarakelyan)
- Update profiler to track GPU usage (gorarakelyan)
- Add machine resource usage profiler (gorarakelyan)

## 1.1.1 Jan 14 2020

- Remove aim dependencies such as keras, pytorch and etc (gorarakelyan)

## 1.1.0 Jan 12 2020

- Update code diff tracking to be optional (gorarakelyan)
- Add default False value to aim init function (gorarakelyan)
- Update aim repo to correctly identify cwd (gorarakelyan)
- Update push command to commit if msg argument is specified (gorarakelyan)
- Add ability to initialize repo from within the sdk (gorarakelyan)

## 1.0.2 Jan 7 2020

- Remove objects dir from empty .aim branch index (gorarakelyan)

## 1.0.1 Dec 26 2019

- Add cil command to print aim current version (gorarakelyan)

## 1.0.0 Dec 25 2019

- Add aim version number in commit config file (gorarakelyan)
- Update push command to send username and check storage availability (gorarakelyan)
- Add hyper parameters tracking (gorarakelyan)
- Update push command to print shorter file names when pushing to remote (gorarakelyan)
- Update tracking artifacts to be saved in log format (gorarakelyan)
- Add pytorch cuda support to existing sdk artefacts (gorarakelyan)
- Add cli reset command (gorarakelyan)
- Add nested module tracking support to aim sdk (gorarakelyan)
- Add code difference tracking to aim sdk (gorarakelyan)
- Update aim push command to send commits (gorarakelyan)
- Add commit structure implementation (gorarakelyan)
- Add aim commit command synchronized with git commits (gorarakelyan)
- Add version control system factory (gorarakelyan)
- Update all insights example (gorarakelyan)
- Add model gradients tracking (gorarakelyan)
- Add model weights distribution tracking (gorarakelyan)
- Add aim correlation tracking (gorarakelyan)

## 0.2.9 Nov 30 2019

- Update push tolerance when remote origin is invalid (gorarakelyan)

## 0.2.8 Nov 30 2019

- Update aim auth public key search algorithm (gorarakelyan)

## 0.2.7 Nov 14 2019

- Update dependencies torch and torchvision versions (sgevorg)

## 0.2.6 Nov 5 2019

- Update aim track logger (gorarakelyan)

## 0.2.5 Nov 4 2019

- Add branch name validation (gorarakelyan)
- Add single branch push to aim push command (gorarakelyan)

## 0.2.4 Nov 3 2019

- Update aim auth print format (gorarakelyan)
- Update setup.py requirements (gorarakelyan)

## 0.2.3 Nov 3 2019

- Update package requirements (gorarakelyan)

## 0.2.2 Nov 1 2019

- Update package requirements (sgevorg)

## 0.2.1 Nov 1 2019

- Add paramiko to required in setup.py (sgevorg)

## 0.2.0 Nov 1 2019

- Update the repo to prep for open source pypi push (sgevorg)
- Add error and activity logging (sgevorg)
- Add push command robustness (gorarakelyan)
- Add cli auth command (gorarakelyan)
- Add public key authentication (gorarakelyan)
- Update push to send only branches (gorarakelyan)
- Add branching command line interface (gorarakelyan)
- Update skd interface (gorarakelyan)
- Add pytorch examples inside examples directory (gorarakelyan)
- Add model load sdk method (gorarakelyan)
- Add model checkpoint save tests (gorarakelyan)
- Update file sending protocol (gorarakelyan)
- Add model tracking (gorarakelyan)

## 0.1.0 - Sep 23 2019

- Update setup py to build cython extensions (gorarakelyan)
- Update tcp client to send multiple files through one connection (gorarakelyan)
- Update tcp client to send images (gorarakelyan)
- Update sdk track functionality to support multiple metrics (gorarakelyan)
- Update push command for sending repo to a given remote (gorarakelyan)
- Add cli remote commands (gorarakelyan)
- Update cli architecture from single group of commands to multiple groups (gorarakelyan)
- Add testing env first skeleton and versions (sgevorg)
- Add dummy exporting files from .aim-test (sgevorg)
- Add description for Testing Environment (sgevorg)
- Update metadata structure and handling (sgevorg)
- Add support for seq2seq models (sgevorg)
- Update the output of doker image build to be more informative and intuitive (sgevorg)
- Update README.MD with changed Aim messaging (sgevorg)
- Remove setup.cfg file (maybe temporarily) (sgevorg)
- Update the location for docker build template files, move to data/ (sgevorg)
- Update the `docs/cli.md` for aim-deploy docs (sgevorg)
- Add docker deploy `.aim/deploy_temp/<model>` cleanup at the end of the build (sgevorg)
- Add Docker Deploy via `aim-deploy` command (sgevorg)
- Add Docker image generate skeleton (sgevorg)
- Add AimModel.load_mode static function to parse `.aim` files (sgevorg)
- Update exporter to decouple from specifics of exporting and framework (sgevorg)
- Add model export with `.aim` extension (sgevorg)
- Remove pack/unpack of the metadata (sgevorg)
- Add pack/unpack to add metadata to model for engine processing (sgevorg)
- Add aim-deploy command configuration in cli (sgevorg)
- Add basic cli (sgevorg)
- Update setup.py for cli first version (sgevorg)
- Add initial cli specs (sgevorg)
- Add directories: the initial skeleton of the repo (sgevorg)
- Add gitignore, license file and other basics for repo (sgevorg)<|MERGE_RESOLUTION|>--- conflicted
+++ resolved
@@ -7,12 +7,8 @@
 - Add the ability to attach/remove tags on the Run Page (roubkar)
 - Support dictionary as an argument of `Run.track` (alberttorosyan)
 - Display the tags of the run in the tables of the explorers (VkoHov)
-<<<<<<< HEAD
-- Change the grouping section layout in the figures explorer (VkoHov)
+- Adjust the grouping section layout of the Figures explorer (VkoHov)
 - Adjust the controls section layout of the Figures explorer (KaroMourad)
-=======
-- Adjust the grouping section layout of the Figures explorer (VkoHov)
->>>>>>> 14ad36c3
 
 ### Fixes:
 
