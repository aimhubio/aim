--- conflicted
+++ resolved
@@ -1,18 +1,11 @@
 # Changelog
 
-<<<<<<< HEAD
 ## Unreleased
 
 ### Fixes:
 
 - Fix live updated data loss after triggering endless scroll (VkoHov)
-=======
-##Unreleased
-
-###Fixes 
-
 - Fix system metric columns pinning functionality and grouping column order (arsengit)
->>>>>>> 4c67bf63
 
 ## 3.5.1 Feb 4 2022
 
