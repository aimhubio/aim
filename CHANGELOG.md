# Changelog

## Unreleased

<<<<<<< HEAD
- Apply default ordering on images set (VkoHov)
=======
- Ability to export run props as pandas dataframe (gorarakelyan)
>>>>>>> 7016f446
- Improve Images Explorer rendering performance through better images list virtualization (roubkar)

## 3.1.0 Nov 20 2021

- Add ability to explore tracked images (VkoHov)
- Improve rendering performance by virtualizing table columns (roubkar)
- Add ability to apply grouping by higher level param key (roubkar)
- Add ability to specify repository path during `aim init` via `--repo` argument (rubenaprikyan)

## 3.0.7 Nov 17 2021

- Fix for missing metrics when numpy.float64 values tracked (alberttorosyan)

## 3.0.6 Nov 9 2021

- Fix for blocking container optimization for in progress runs (alberttorosyan)

## 3.0.5 Nov 9 2021

- Add tqdm package in setup.py required section (mihran113)

## 3.0.4 Nov 8 2021

- Switch to aimrocks 0.0.10 - exposes data flushing interface (mihran113)
- Optimize stored data when runs finalized (mihran113)
- Update `aim reindex` command to run storage optimizations (alberttorosyan)
- Storage partial optimizations on metric/run queries (alberttorosyan)

## 3.0.3 Nov 4 2021

- Bump sqlalchemy version to 1.4.1 (alberttorosyan)

## 3.0.2 Oct 27 2021

- Switch to aimrocks 0.0.9 - built on rocksdb 6.25.3 (alberttorosyan)
- Remove grouping select options from Params app config (VkoHov)
- Sort metrics data in ascending order for X-axis (KaroMourad)

## 3.0.1 Oct 22 2021

- Check telemetry_enabled option on segment initialization (VkoHov)
- Draw LineChart Y-axis (horizontal) tick lines on zooming (KaroMourad)
- Sort select options/params based on input value (roubkar)
- Fix query construction issue for multiple context items (roubkar)
- Fix issue with making API call from Web Worker (VkoHov)

## 3.0.0 Oct 21 2021

- Completely revamped UI:

  - Runs, metrics and params explorers
  - Bookmarks, Tags, Homepage
  - New UI works smooth with ~500 metrics displayed at the same time with full Aim table interactions

- Completely revamped storage:
  - 10x faster embedded storage based on Rocksdb
  - Average run query execution time on ~2000 runs: 0.784s
  - Average metrics query execution time on ~2000 runs with 6000 metrics: 1.552s

## 2.7.1 Jun 30 2021

- Fix bookmark navigation issue (roubkar)
- Empty metric select on X-axis alignment property change (roubkar)

## 2.7.0 Jun 23 2021

- Add ability to export table data as CSV (KaroMourad)
- Add ability to bookmark explore screen state (roubkar)
- Add dashboards and apps API (mihran113)

## 2.6.0 Jun 12 2021

- Resolve namedtuple python 3.5 incompatibility (gorarakelyan)
- Add ability to align X-axis by a metric (mihran113, roubkar)
- Add tooltip popover for the chart hover state (roubkar)

## 2.5.0 May 27 2021

- Set gunicorn timeouts (mihran113)
- Remove redundant deserialize method (gorarakelyan)
- Move the Flask server to main repo to support 'docker'less UI (mihran113)

## 2.4.0 May 13 2021

- Bump up Aim UI to v1.6.0 (gorarakelyan)
- Add xgboost integration (khazhak)
- Update keras adapter interface (khazhak)
- Convert tensors to python numbers (gorarakelyan)

## 2.3.0 Apr 10 2021

- Bump up Aim UI to v1.5.0 (gorarakelyan)
- Set default interval of sys tracking to 10 seconds (gorarakelyan)
- Add ability to track system metrics (gorarakelyan)

## 2.2.1 Mar 31 2021

- Bump up Aim UI to v1.4.1 (gorarakelyan)

## 2.2.0 Mar 24 2021

- Bump up Aim UI to v1.4.0 (gorarakelyan)
- Add Hugging Face integration (Khazhak)
- Reorganize documentation (Tatevv)

## 2.1.6 Feb 26 2021

- Add ability to opt out telemetry (gorarakelyan)
- Remove experiment name from config file when calling repo.remove_branch method (gorarakelyan)

## 2.1.5 Jan 7 2021

- Handle NaN or infinite floats passed to artifacts (gorarakelyan)

## 2.1.4 Dec 2 2020

- Add ability to specify session run hash (gorarakelyan)
- Initialize repo if it was empty when opening session (gorarakelyan)
- Add validation of map artifact parameters (gorarakelyan)

## 2.1.3 Nov 24 2020

- Support comparison of list type contexts (gorarakelyan)

## 2.1.2 Nov 24 2020

- Fix empty contexts comparison issue (gorarakelyan)

## 2.1.1 Nov 22 2020

- Return only selected params in SelectResult (gorarakelyan)

## 2.1.0 Nov 19 2020

- Add AimRepo select method (gorarakelyan)
- Implement SelectResult class (gorarakelyan)

## 2.0.27 Nov 13 2020

- Fix issue with artifact step initializer (gorarakelyan)

## 2.0.26 Nov 10 2020

- Add `block_termination` argument to aim.Session (gorarakelyan)
- Convert infinity parameter to string in artifacts (gorarakelyan)

## 2.0.25 Nov 9 2020

- Reconstruct run metadata file when running close command (gorarakelyan)

## 2.0.24 Nov 8 2020

- Add SIGTERM signal handler (gorarakelyan)
- Run `track` function in a parallel thread (gorarakelyan)
- Add SDK session flush method (gorarakelyan)
- Flush aggregated metrics at a given frequency (gorarakelyan)
- Update run metadata file only on artifacts update (gorarakelyan)

## 2.0.23 Nov 5 2020

- Make experiment name argument required in SDK close command (gorarakelyan)

## 2.0.22 Nov 5 2020

- Add SDK `close` method to close dangling experiments (gorarakelyan)

## 2.0.21 Nov 1 2020

- Resolve compatibility issues with python 3.5.0 (gorarakelyan)

## 2.0.20 Oct 26 2020

- Enable pypi aim package name (gorarakelyan)

## 2.0.19 Oct 25 2020

- Add PyTorch Lightning logger (gorarakelyan)
- Add TensorFlow v1 and v2 keras callbacks support (gorarakelyan)

## 2.0.18 Oct 7 2020

- Add ability to run Aim UI in detached mode (gorarakelyan)
- Add ability to specify repo path when running Aim UI (gorarakelyan)

## 2.0.17 Oct 5 2020

- Rename `AimDE` to `Aim UI` (gorarakelyan)

## 2.0.16 Oct 2 2020

- Add ability to specify host when running AimDE (gorarakelyan)
- Disable `AimContainerCommandManager` (gorarakelyan)
- Remove `aimde` command entry point (gorarakelyan)
- Remove `de` prefix from development environment management commands (gorarakelyan)

## 2.0.15 Sep 21 2020

- Set Map artifact default namespace (gorarakelyan)

## 2.0.14 Sep 21 2020

- Set Metric hashable context to None if no kwarg is passed (gorarakelyan)

## 2.0.13 Sep 21 2020

- Add ability to query runs by metric value (gorarakelyan)
- Add ability to query runs via SDK (gorarakelyan)

## 2.0.12 Sep 12 2020

- Update Session to handle exceptions gracefully (gorarakelyan)

## 2.0.11 Sep 11 2020

- Add alias to keras adapter (gorarakelyan)

## 2.0.10 Sep 10 2020

- Show progress bar when pulling AimDE image (gorarakelyan)

## 2.0.9 Sep 10 2020

- Add ability to start multiple sessions (gorarakelyan)
- Add Aim adapter for keras (gorarakelyan)

## 2.0.8 Aug 26 2020

- Set SDK to select only unarchived runs by default (gorarakelyan)
- Add ability to archive/unarchive runs (gorarakelyan)
- Enable search by run attributes (gorarakelyan)
- Add `is not` keyword to AimQL (gorarakelyan)

## 2.0.7 Aug 21 2020

- Validate Artifact values before storing (gorarakelyan)
- Add sessions to SDK (gorarakelyan)

## 2.0.6 Aug 13 2020

- Add ability to retrieve metrics and traces from repo (gorarakelyan)
- Add SDK `select` method to select runs and artifacts (gorarakelyan)
- Implement search query language (gorarakelyan)

## 2.0.5 Jul 18 2020

- Fix issue with PyPI reStructuredText format compatibility (gorarakelyan)

## 2.0.4 Jul 18 2020

- Add ability to attach tf.summary logs to AimDE (gorarakelyan)

## 2.0.3 Jul 8 2020

- Pass project path to development environment container (gorarakelyan)

## 2.0.2 Jul 7 2020

- Make `epoch` argument optional for `Metric` artifact (gorarakelyan)
- Add ability to automatically commit runs after exit (gorarakelyan)
- Add `aim up` shortcut for running development environment (gorarakelyan)
- Remove first required argument(artifact name) from sdk track function (gorarakelyan)
- Add general dictionary artifact for tracking `key: value` parameters (gorarakelyan)

## 2.0.1 Jun 24 2020

- Fix inconsistent DE naming (gorarakelyan)

## 2.0.0 Jun 18 2020

- Tidy up aim and remove some artifacts (gorarakelyan)
- Update AimContainerCMD to open connection on custom port (gorarakelyan)
- Save passed process uuid to commit configs (gorarakelyan)
- Ability to query processes (gorarakelyan)
- Execute process and store logs into a commit of specific experiment (gorarakelyan)
- Kill running process and its children recursively (gorarakelyan)
- Keep executed processes for monitoring and management (gorarakelyan)
- Add container command handler to exec commands on the host (gorarakelyan)
- Refactor Text artifact to store sentences using protobuf and aimrecords (jamesj-jiao)
- Add ability to pass aim board port as an argument (gorarakelyan)

## 1.2.17 May 8 2020

- Add config command (gorarakelyan)
- Tune artifacts: images, metric_groups, params (gorarakelyan)

## 1.2.16 Apr 29 2020

- Add ability to pass numpy array as a segmentation mask (gorarakelyan)

## 1.2.15 Apr 29 2020

- Add basic image list tracking (gorarakelyan)

## 1.2.14 Apr 27 2020

- Optimize segmentation tracking insight to load faster (gorarakelyan)

## 1.2.13 Apr 25 2020

- Remove GitHub security alert (gorarakelyan)
- Add image semantic segmentation tracking (gorarakelyan)

## 1.2.12 Apr 20 2020

- Add missing init file for aim.artifacts.proto (@mike1808)

## 1.2.11 Apr 16 2020

- Make epoch property optional for Metric (gorarakelyan)

## 1.2.10 Apr 16 2020

- Serialize and store `Metric` records using protobuf and aimrecords (gorarakelyan)
- Create RecordWriter factory which handles artifact records saving (gorarakelyan)
- Extract artifact serialization to ArtifactWriter (mike1808)

## 1.2.9 Mar 16 2020

- Alert prerequisites installation message for running board (gorarakelyan)

## 1.2.8 Mar 15 2020

- Update profiler interface for keras (gorarakelyan)

## 1.2.7 Mar 14 2020

- Add board pull command (gorarakelyan)
- Change board ports to 43800,1,2 (gorarakelyan)
- Add ability to profile graph output nodes (gorarakelyan)
- Remove issue with autograd inside while loop (gorarakelyan)
- Add aim board development mode (gorarakelyan)
- Update board name hash algorithm to md5 (gorarakelyan)
- Add board CLI commands: up, down and upgrade (gorarakelyan)
- Add ability to tag version as a release candidate (gorarakelyan)

## 1.2.6 Feb 28 2020

- Add learning rate update tracking (gorarakelyan)

## 1.2.5 Feb 25 2020

- Add autocommit feature to push command: `aim push -c [-m <msg>]` (gorarakelyan)
- Add cli status command to list branch uncommitted artifacts (gorarakelyan)
- Add an ability to aggregate duplicated nodes within a loop (gorarakelyan)
- Remove gradient break issue when profiling output nodes (gorarakelyan)

## 1.2.4 Feb 20 2020

- Enable profiler to track nodes inside loops (gorarakelyan)
- Ability to disable profiler for evaluation or inference (gorarakelyan)

## 1.2.3 Feb 13 2020

- Set minimum required python version to 3.5.2 (gorarakelyan)

## 1.2.2 Feb 13 2020

- Downgrade required python version (gorarakelyan)

## 1.2.1 Feb 13 2020

- Edit README.md to pass reStructuredText validation on pypi (gorarakelyan)

## 1.2.0 Feb 13 2020

- Make aim CLI directly accessible from main.py (gorarakelyan)
- Add disk space usage tracking (gorarakelyan)
- Add profiler support for Keras (gorarakelyan)
- Add TensorFlow graph nodes profiler (gorarakelyan)
- Add command to run aim live container mounted on aim repo (gorarakelyan)
- Update profiler to track GPU usage (gorarakelyan)
- Add machine resource usage profiler (gorarakelyan)

## 1.1.1 Jan 14 2020

- Remove aim dependencies such as keras, pytorch and etc (gorarakelyan)

## 1.1.0 Jan 12 2020

- Update code diff tracking to be optional (gorarakelyan)
- Add default False value to aim init function (gorarakelyan)
- Update aim repo to correctly identify cwd (gorarakelyan)
- Update push command to commit if msg argument is specified (gorarakelyan)
- Add ability to initialize repo from within the sdk (gorarakelyan)

## 1.0.2 Jan 7 2020

- Remove objects dir from empty .aim branch index (gorarakelyan)

## 1.0.1 Dec 26 2019

- Add cil command to print aim current version (gorarakelyan)

## 1.0.0 Dec 25 2019

- Add aim version number in commit config file (gorarakelyan)
- Update push command to send username and check storage availability (gorarakelyan)
- Add hyper parameters tracking (gorarakelyan)
- Update push command to print shorter file names when pushing to remote (gorarakelyan)
- Update tracking artifacts to be saved in log format (gorarakelyan)
- Add pytorch cuda support to existing sdk artefacts (gorarakelyan)
- Add cli reset command (gorarakelyan)
- Add nested module tracking support to aim sdk (gorarakelyan)
- Add code difference tracking to aim sdk (gorarakelyan)
- Update aim push command to send commits (gorarakelyan)
- Add commit structure implementation (gorarakelyan)
- Add aim commit command synchronized with git commits (gorarakelyan)
- Add version control system factory (gorarakelyan)
- Update all insights example (gorarakelyan)
- Add model gradients tracking (gorarakelyan)
- Add model weights distribution tracking (gorarakelyan)
- Add aim correlation tracking (gorarakelyan)

## 0.2.9 Nov 30 2019

- Update push tolerance when remote origin is invalid (gorarakelyan)

## 0.2.8 Nov 30 2019

- Update aim auth public key search algorithm (gorarakelyan)

## 0.2.7 Nov 14 2019

- Update dependencies torch and torchvision versions (sgevorg)

## 0.2.6 Nov 5 2019

- Update aim track logger (gorarakelyan)

## 0.2.5 Nov 4 2019

- Add branch name validation (gorarakelyan)
- Add single branch push to aim push command (gorarakelyan)

## 0.2.4 Nov 3 2019

- Update aim auth print format (gorarakelyan)
- Update setup.py requirements (gorarakelyan)

## 0.2.3 Nov 3 2019

- Update package requirements (gorarakelyan)

## 0.2.2 Nov 1 2019

- Update package requirements (sgevorg)

## 0.2.1 Nov 1 2019

- Add paramiko to required in setup.py (sgevorg)

## 0.2.0 Nov 1 2019

- Update the repo to prep for open source pypi push (sgevorg)
- Add error and activity logging (sgevorg)
- Add push command robustness (gorarakelyan)
- Add cli auth command (gorarakelyan)
- Add public key authentication (gorarakelyan)
- Update push to send only branches (gorarakelyan)
- Add branching command line interface (gorarakelyan)
- Update skd interface (gorarakelyan)
- Add pytorch examples inside examples directory (gorarakelyan)
- Add model load sdk method (gorarakelyan)
- Add model checkpoint save tests (gorarakelyan)
- Update file sending protocol (gorarakelyan)
- Add model tracking (gorarakelyan)

## 0.1.0 - Sep 23 2019

- Update setup py to build cython extensions (gorarakelyan)
- Update tcp client to send multiple files through one connection (gorarakelyan)
- Update tcp client to send images (gorarakelyan)
- Update sdk track functionality to support multiple metrics (gorarakelyan)
- Update push command for sending repo to a given remote (gorarakelyan)
- Add cli remote commands (gorarakelyan)
- Update cli architecture from single group of commands to multiple groups (gorarakelyan)
- Add testing env first skeleton and versions (sgevorg)
- Add dummy exporting files from .aim-test (sgevorg)
- Add description for Testing Environment (sgevorg)
- Update metadata structure and handling (sgevorg)
- Add support for seq2seq models (sgevorg)
- Update the output of doker image build to be more informative and intuitive (sgevorg)
- Update README.MD with changed Aim messaging (sgevorg)
- Remove setup.cfg file (maybe temporarily) (sgevorg)
- Update the location for docker build template files, move to data/ (sgevorg)
- Update the `docs/cli.md` for aim-deploy docs (sgevorg)
- Add docker deploy `.aim/deploy_temp/<model>` cleanup at the end of the build (sgevorg)
- Add Docker Deploy via `aim-deploy` command (sgevorg)
- Add Docker image generate skeleton (sgevorg)
- Add AimModel.load_mode static function to parse `.aim` files (sgevorg)
- Update exporter to decouple from specifics of exporting and framework (sgevorg)
- Add model export with `.aim` extension (sgevorg)
- Remove pack/unpack of the metadata (sgevorg)
- Add pack/unpack to add metadata to model for engine processing (sgevorg)
- Add aim-deploy command configuration in cli (sgevorg)
- Add basic cli (sgevorg)
- Update setup.py for cli first version (sgevorg)
- Add initial cli specs (sgevorg)
- Add directories: the initial skeleton of the repo (sgevorg)
- Add gitignore, license file and other basics for repo (sgevorg)<|MERGE_RESOLUTION|>--- conflicted
+++ resolved
@@ -2,11 +2,8 @@
 
 ## Unreleased
 
-<<<<<<< HEAD
 - Apply default ordering on images set (VkoHov)
-=======
 - Ability to export run props as pandas dataframe (gorarakelyan)
->>>>>>> 7016f446
 - Improve Images Explorer rendering performance through better images list virtualization (roubkar)
 
 ## 3.1.0 Nov 20 2021
