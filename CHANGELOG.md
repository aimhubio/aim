# Changelog

## Unreleased

<<<<<<< HEAD
- Adjust SRP Logs row height calculation (VkoHov)
=======
- Fix issue with live update requests scheduler (rubenaprikyan)
>>>>>>> 38205786

## 3.10.1 May 18, 2022

- Resolve issue with rendering run params in the overview tab of SRP (arsengit)
- Fix issue with search query state update (arsengit)

## 3.10.0 May 17, 2022

### Enhancements:

- Add ability to adjust the density of the visible content in tables (roubkar)
- Set `metric.name` as default option for grouping (roubkar)
- Show user-selected params before group config in chart popover (roubkar) 
- Optimize stream decoding performance on UI (mahnerak)
- Add support for animated image formats to Aim Image object (devfox-se)
- Add `AimLogger` for Catboost (devfox-se)
- Add `AimCallback` for LightGBM (devfox-se)
- Keep the extents of `HighPlot` axes brush in the state and the URL (VkoHov)
- Integrate `aim` with `cimport`-able `aimrocks` (mahnerak)
- Add `__slots__` to some classes to improve performance (mahnerak)
- Define base abstractions for `Iterator` and `DB` by borrowing from `aimrocks` (mahnerak)
- Use `KeysIterator` and `ValuesIterator` wrappers instead of reimplementing (mahnerak)
- Rename `PrefixView.container` to `PrefixView.parent` (mahnerak)
- Reimplement `absolute_path` (mahnerak)
- Cython bindings for `PrefixView`, `TreeView`, `Container`, `ArrayView` (mahnerak)
- Add ability to track and visualize stdout/stderr (mihran113, VkoHov)
- Fix `AimLogger` deprecation issues related to release of PyTorch Lightning v1.5 (arnauddhaene)
- Enable better autocomplete experience with monaco editor (arsengit)
- Pre-loading and caching necessary resources, add pre-loader animation to Aim UI (arsengit) 

### Fixes:

- Remove hard-coded installation of pre-requirements (mahnerak)
- Remove duplicate code from `TreeView` and `Container` methods (mahnerak)
- Fix issue with filtering metrics values in single run page (KaroMourad)

## 3.9.4 May 12, 2022

- Fix run remote tracking queue cleanup (mihran113)
- Fix HF callback before training access (mihran113)
- Fix compatibility with Jinja 3.1 (devfox-se)

## 3.9.3 May 10, 2022

- Fix affecting stroke types after changing color persistence (KaroMourad)

## 3.9.2 Apr 29, 2022

- Move aim_ui package data to separate directory (devfox-se)

## 3.9.1 Apr 29, 2022

- Move aim_ui package data to separate directory (devfox-se)

## 3.9.0 Apr 29, 2022

### Enhancements:

- Add `Notes Tab` to single run page (arsengit)
- Add the run name to the batch delete and the batch archive modals (VkoHov)
- Increase the scalability of rendering lines in charts (KaroMourad)
- Increase live update requests delay to prevent performance issues (rubenaprikyan)
- Change font-family to monospace in the Table component (arsengit)
- Add info massage for single value sliders (VkoHov)
- Add `--log-level` argument for aim up/server commands (mihran113)
- Add notes backend api interface (devfox-se)
- Fix type hints in `Repo` class (uduse)

### Fixes:

- Fix LineChart y-dimension margin calculation (KaroMourad)
- Fix HighPlot lines partially rendering issue (KaroMourad)
- Fix HighPlot axis ticks overlapping issue (KaroMourad)
- Fix sorting Params/Scatters explorer axis ticks (KaroMourad)
- Fix compatibility with pytorch-lightning v1.6.0 (mihran113)
- Fix the image's original size cropping (VkoHov)
- Fix `PATH` related issues for `alembic` and `uvicorn` (mihran113)
- Fix queries for custom object APIs (mihran113)
- Fix chart height updating when resize mode changed (VkoHov)
- Fix HuggingFace callback context capturing (mihran113)
- Fix Params/Scatters explorers' row hiding functionality (VkoHov)
- Fix Profiler logs are saved outside repo directory (devfox-se)

## 3.8.1 Apr 6, 2022

- Encode run hash before including in CSS selectors (Hamik25)
- Fix displaying incorrect metric values for large range scale in LineChart (KaroMourad)
- Fix issue with rendering lines for large range scale in LineChart (KaroMourad)
- Fix issue with URL state sync for bookmarks (roubkar)
- Fix issue with displaying negative param values on Aim UI (roubkar)
- Fix row hiding functionality (roubkar)
- Tune RunOverviewTab container styles (arsengit)
- Update documentations links on UI (rubenaprikyan)
- Fix `RepoIndexManager` run's reference cleanup (mihran113)
- Fix remote run finalization (mihran113)
- Fix issue with fetch on load more (infinite scroll) functionality in Runs Explorer (rubenaprikyan)

## 3.8.0 Mar 26, 2022

### Enhancements:

- Hugging Face adapter refactoring (mihran113)
- Add run description columns to all run specific tables (VkoHov, mihran113)
- Change images rendering optimization default value to smoother (VkoHov)
- Set default steps ordering to desc in single run tabs (VkoHov, devfox-se)
- Add run name to grouping, ordering and run navigation popovers (VkoHov)
- Add ability to apply color scale on columns with numeric values (VkoHov)
- Refactored XGBoost AimCallback (devfox-se)
- Reopenable callbacks for integrations (mihran113)
- Add DVC integration (devfox-se)
- Add API profiler and unified API error response (devfox-se)
- Add API to retrieve N'th step of sequence (devfox-se)

### Fixes:

- Fix issue with calculation of active point on mouse hover in the LineChart (KaroMourad)
- Fix issue with wrong URL caching for Explorer pages (roubkar)
- Fix issue with focusing on the chart active point while moving the cursor (KaroMourad)
- Fix the image full view toggle icon visibility if the image has a white background (VkoHov)
- Fix scroll to the end of the audio tab (VkoHov)
- Add scrollbar to image full view mode content (VkoHov)
- Fix issues with run name/description not being set (mihran113)
- Fix issue with run single page tabs result caching (mihran113)
- Fix git system param tracking (devfox-se)
- Fix runs manual closing (mihran113)
- Fix Docker image creation step in packaging workflow (alberttorosyan)
- Fix Jinja2 template rendering with starlette==0.14.2 (alberttorosyan)

## 3.7.5 Mar 18, 2022

- Add request aborting functionality in single run page tabs (arsengit)
- Render plotly figures properly in single run page (arsengit)

## 3.7.4 Mar 15, 2022

- Fix density min and max validation calculation (VkoHov)

## 3.7.3 Mar 14, 2022

- Add missing names for dynamically imported files in single run page (arsengit)

## 3.7.2 Mar 10, 2022

- Fix issue with rendering UI re keeping long URL (KaroMourad)
- Split code in the single run page to optimize chunk size (arsengit)

## 3.7.1 Mar 10, 2022

- Fix metric queries with epoch=None (alberttorosyan)

## 3.7.0 Mar 9, 2022

### Enhancements:

- Add Run overview tab in run single page (arsengit, VkoHov, KaroMourad, rubenaprikyan)
- Custom max message size for Aim Remote tracking (alberttorosyan)
- Docker images for aim up/server (alberttorosyan)
- TF/Keras adapters refactoring (mihran113)
- Remote tracking client-side retry logic (aramaim)
- Add record_density to initial get-batch request for figures (VkoHov)

### Fixes:

- Fix rendering new lines in texts visualizer (arsengit)

## 3.6.3 Mar 4, 2022

- Fix UI rendering issue on colab (rubenaprikyan)

## 3.6.2 Mar 2, 2022

- Fix chart interactions issue in the Single Run Page Metrics tab (roubkar)
- Fix `resolve_objects` in remote tracking client subtree (alberttorosyan)
- Reject `0` as step/record count (alberttorosyan, VkoHov)
- Fix error on mlflow conversion by experiment id (devfox-se)

## 3.6.1 Feb 25, 2022

- Fix issue with aligning x-axis by custom metric (KaroMourad)
- Add `__AIM_PROXY_URL__` env variable to see full proxy url when running `aim up` command(rubenaprikyan)
- Add `--proxy-url` argument to notebook extension's `%aim up` to render UI correctly if there is a proxy server (rubenaprikyan)
- Add SageMaker integration, `jupyter-server-proxy` s bug-fix script (rubenaprikyan, mahnerak)
- Fix animation support in Plotly visualization and figure loading performance (Hamik25, mihran113)
- Display `None` values in group config column (VkoHov, Hamik25)
- Fix rendering issue on `Select` form search suggestions list (arsengit)
- Fix PL.AimLogger save_dir AttributeError (GeeeekExplorer)
- Remove `__example_type__` substring from param name (VkoHov)

## 3.6.0 Feb 22 2022

### Enhancements:

- Sort params columns in alphabetical order (arsengit)
- Add illustrations for indicating explorer search states (arsengit)
- Ability to export chart as image (KaroMourad)
- Ability to group by metric.context (VkoHov)
- Tune manage columns items highlighting styles (VkoHov)
- Set active style on table actions popover buttons with applied changes (arsengit)
- Unification of Run Custom Object APIs (alberttorosyan, VkoHov)
- Aim repo runs data automatic indexing (alberttorosyan)
- Pytorch Lightning adapter refactoring (mihran113)
- Add Pytorch Ignite integration (mihran113)
- Add wildcard support for `aim runs` subcommands (mihran113)
- Add MLflow logs conversion command (devfox-se)
- Add CustomObject implementation for `hub.dataset` (alberttorosyan)

### Fixes:

- Fix live updated data loss after triggering endless scroll (VkoHov)
- Fix system metric columns pinning functionality and grouping column order (arsengit)
- Fix system metrics search in manage columns popover (VkoHov)
- Fix queries on remote repos (mihran113)
- Fix incorrect boolean value formatting (VkoHov)

## 3.5.4 Feb 15 2022

- Fix batch archive functionality (VkoHov)
- Add repo lock/release feature (devfox-se)

## 3.5.3 Feb 11 2022

- Fix rendering issue in runs explorer page (arsengit)

## 3.5.2 Feb 10 2022

- Fix issue with displaying current day activity cell on week's first day (rubenaprikyan)
- Fix issue with filtering options while typing in input of autocomplete in Tooltip and Grouping popovers (rubenaprikyan)

## 3.5.1 Feb 4 2022

- Fix folder creation when tracking with remote tracker (aramaim)

## 3.5.0 Feb 3 2022

### Enhancements:

- Ability to hide system metrics from table (arsengit)
- Add input validations to range selectors (Hamik25)
- Improve media panel rendering performance on hovering over images (KaroMourad)
- Add ability to parse and import TensorFlow events into aim (devfox-se)
- Add system parameter logging: CLI, Env, Executable, Git, Installed packages (devfox-se)
- Convert nested non-native objects (e.g. OmegaConf config instance) upon storing (devfox-se)
- Add cli subcommands cp and mv for aim runs command (mihran113)
- Add handler for matplotlib figures in Image and Figure custom objects (devfox-se)
- Improve highlighting of table focused/hovered/selected row (VkoHov)

### Fixes:

- Fix stalled runs deletion (mihran113)
- Fix background transparency in colab when using dark mode of system (rubenaprikyan)
- Fix Grouping and Tooltip popovers states' resetting issue when live-update is on (rubenaprikyan)
- Fix table column's sort functionality issue in Params and Scatters Explorers (rubenaprikyan)

## 3.4.1 Jan 23 2022

- Fix issue with displaying experiment name in Images Explorer table (VkoHov)

## 3.4.0 Jan 22 2022

- Add ability to apply group stacking on media elements list (KaroMourad)
- Add ability to apply sorting by run creation_time on table rows (roubkar)
- Add ability to filter texts table with keyword matching (roubkar, rubenaprikyan)
- Add ability to delete run from settings tab (Hamik25)
- Enhance controls states of explorer pages (arsengit)
- Add --repo, --host arguments support for notebook extension (VkoHov, rubenaprikyan)
- Add trendline options to ScatterPlot (roubkar)
- Add ability to display images in original size and align by width (arsengit)
- Add version, docs and slack links to sidebar (arsengit)
- Enhance AudioPlayer component (arsengit)
- Recover active tab in run details page after reload (roubkar)
- Add ability to archive or delete runs with batches (VkoHov)
- Remote tracking server [experimental] (alberttorosyan, mihran113, aramaim)
- Add ability to change media elements order (VkoHov)
- Add ability to hard delete runs (alberttorosyan)
- Lossy format support for aim.Image (devfox-se)
- Timezone issues fix for creation and end times (mihran113)

## 3.3.5 Jan 14 2022

- Add non-strict write mode to replace not-yet-supported types with their
  string representations. (mahnerak)
- Log pytorch_lightning hyperparameters in non-strict mode. (mahnerak)

## 3.3.4 Jan 10 2022

- Fix issue with WAL files flushing (alberttorosyan)
- Support for omegaconf configs in pytorch_lightning adapter (devfox-se)

## 3.3.3 Dec 24 2021

- Fix issue with showing range panel in Images Explorer (roubkar)

## 3.3.2 Dec 20 2021

- Fix issue with not providing point density value to live-update query (rubenaprikyan)

## 3.3.1 Dec 18 2021

- Fix getValue function to show correct chart title data (KaroMourad)

## 3.3.0 Dec 17 2021

- Add ability to track and explore audios in run detail page (arsengit, VkoHov, devfox-se)
- Add ability to track and visualize texts (mihran113, roubkar)
- Fix boolean values encoding (mahnerak)
- Add Scatter Explorer to visualize correlations between metric last value and hyperparameter (KaroMourad)
- Add ability to track and visualize plotly objects (devfox-se, Hamik25, rubenaprikyan)
- Add ability to query distributions by step range and density (VkoHov, rubenaprikyan)
- Add colab notebook support (mihran113, rubenaprikyan)
- Implement images visualization tab in run detail page (VkoHov, KaroMourad)
- Add custom URL prefix support (mihran113, Hamik25, roubkar)
- Enhance metric selection dropdowns to see lists in alphabetical order (rubenaprikyan)

## 3.2.2 Dec 10 2021

- Fix Run finalization index timeout issue (alberttorosyan)

## 3.2.1 Dec 8 2021

- Add ability to provide custom base path for API (mihran113, roubkar)
- Fix table groups column default order (arsengit)
- Fix table panel height issue in runs explorer page (arsengit)

## 3.2.0 Dec 3 2021

- Add ability to cancel pending request (roubkar, arsengit)
- Add support for secure protocol for API calls (mihran113, roubkar)
- Implement image full size view (VkoHov)
- Add ability to manipulate with image size and rendering type (arsengit)
- Enhance Table column for selected grouping config options (arsengit)
- Implement suggestions list for AimQL search (arsengit, rubenaprikyan)
- Add ability to track and visualize distributions (mihran113, rubenaprikyan)
- Add notebook extension, magic functions (rubenaprikyan)

## 3.1.1 Nov 25 2021

- Apply default ordering on images set (VkoHov)
- Ability to show image data in a tooltip on hover (KaroMourad)
- Support of Image input additional data sources (alberttorosyan)
- Ability to export run props as pandas dataframe (gorarakelyan)
- Slice image sequence by index for the given steps range (alberttorosyan)
- Improve Images Explorer rendering performance through better images list virtualization (roubkar)

## 3.1.0 Nov 20 2021

- Add ability to explore tracked images (VkoHov)
- Improve rendering performance by virtualizing table columns (roubkar)
- Add ability to apply grouping by higher level param key (roubkar)
- Add ability to specify repository path during `aim init` via `--repo` argument (rubenaprikyan)

## 3.0.7 Nov 17 2021

- Fix for missing metrics when numpy.float64 values tracked (alberttorosyan)

## 3.0.6 Nov 9 2021

- Fix for blocking container optimization for in progress runs (alberttorosyan)

## 3.0.5 Nov 9 2021

- Add tqdm package in setup.py required section (mihran113)

## 3.0.4 Nov 8 2021

- Switch to aimrocks 0.0.10 - exposes data flushing interface (mihran113)
- Optimize stored data when runs finalized (mihran113)
- Update `aim reindex` command to run storage optimizations (alberttorosyan)
- Storage partial optimizations on metric/run queries (alberttorosyan)

## 3.0.3 Nov 4 2021

- Bump sqlalchemy version to 1.4.1 (alberttorosyan)

## 3.0.2 Oct 27 2021

- Switch to aimrocks 0.0.9 - built on rocksdb 6.25.3 (alberttorosyan)
- Remove grouping select options from Params app config (VkoHov)
- Sort metrics data in ascending order for X-axis (KaroMourad)

## 3.0.1 Oct 22 2021

- Check telemetry_enabled option on segment initialization (VkoHov)
- Draw LineChart Y-axis (horizontal) tick lines on zooming (KaroMourad)
- Sort select options/params based on input value (roubkar)
- Fix query construction issue for multiple context items (roubkar)
- Fix issue with making API call from Web Worker (VkoHov)

## 3.0.0 Oct 21 2021

- Completely revamped UI:

  - Runs, metrics and params explorers
  - Bookmarks, Tags, Homepage
  - New UI works smooth with ~500 metrics displayed at the same time with full Aim table interactions

- Completely revamped storage:
  - 10x faster embedded storage based on Rocksdb
  - Average run query execution time on ~2000 runs: 0.784s
  - Average metrics query execution time on ~2000 runs with 6000 metrics: 1.552s

## 2.7.1 Jun 30 2021

- Fix bookmark navigation issue (roubkar)
- Empty metric select on X-axis alignment property change (roubkar)

## 2.7.0 Jun 23 2021

- Add ability to export table data as CSV (KaroMourad)
- Add ability to bookmark explore screen state (roubkar)
- Add dashboards and apps API (mihran113)

## 2.6.0 Jun 12 2021

- Resolve namedtuple python 3.5 incompatibility (gorarakelyan)
- Add ability to align X-axis by a metric (mihran113, roubkar)
- Add tooltip popover for the chart hover state (roubkar)

## 2.5.0 May 27 2021

- Set gunicorn timeouts (mihran113)
- Remove redundant deserialize method (gorarakelyan)
- Move the Flask server to main repo to support 'docker'less UI (mihran113)

## 2.4.0 May 13 2021

- Bump up Aim UI to v1.6.0 (gorarakelyan)
- Add xgboost integration (khazhak)
- Update keras adapter interface (khazhak)
- Convert tensors to python numbers (gorarakelyan)

## 2.3.0 Apr 10 2021

- Bump up Aim UI to v1.5.0 (gorarakelyan)
- Set default interval of sys tracking to 10 seconds (gorarakelyan)
- Add ability to track system metrics (gorarakelyan)

## 2.2.1 Mar 31 2021

- Bump up Aim UI to v1.4.1 (gorarakelyan)

## 2.2.0 Mar 24 2021

- Bump up Aim UI to v1.4.0 (gorarakelyan)
- Add Hugging Face integration (Khazhak)
- Reorganize documentation (Tatevv)

## 2.1.6 Feb 26 2021

- Add ability to opt out telemetry (gorarakelyan)
- Remove experiment name from config file when calling repo.remove_branch method (gorarakelyan)

## 2.1.5 Jan 7 2021

- Handle NaN or infinite floats passed to artifacts (gorarakelyan)

## 2.1.4 Dec 2 2020

- Add ability to specify session run hash (gorarakelyan)
- Initialize repo if it was empty when opening session (gorarakelyan)
- Add validation of map artifact parameters (gorarakelyan)

## 2.1.3 Nov 24 2020

- Support comparison of list type contexts (gorarakelyan)

## 2.1.2 Nov 24 2020

- Fix empty contexts comparison issue (gorarakelyan)

## 2.1.1 Nov 22 2020

- Return only selected params in SelectResult (gorarakelyan)

## 2.1.0 Nov 19 2020

- Add AimRepo select method (gorarakelyan)
- Implement SelectResult class (gorarakelyan)

## 2.0.27 Nov 13 2020

- Fix issue with artifact step initializer (gorarakelyan)

## 2.0.26 Nov 10 2020

- Add `block_termination` argument to aim.Session (gorarakelyan)
- Convert infinity parameter to string in artifacts (gorarakelyan)

## 2.0.25 Nov 9 2020

- Reconstruct run metadata file when running close command (gorarakelyan)

## 2.0.24 Nov 8 2020

- Add SIGTERM signal handler (gorarakelyan)
- Run `track` function in a parallel thread (gorarakelyan)
- Add SDK session flush method (gorarakelyan)
- Flush aggregated metrics at a given frequency (gorarakelyan)
- Update run metadata file only on artifacts update (gorarakelyan)

## 2.0.23 Nov 5 2020

- Make experiment name argument required in SDK close command (gorarakelyan)

## 2.0.22 Nov 5 2020

- Add SDK `close` method to close dangling experiments (gorarakelyan)

## 2.0.21 Nov 1 2020

- Resolve compatibility issues with python 3.5.0 (gorarakelyan)

## 2.0.20 Oct 26 2020

- Enable pypi aim package name (gorarakelyan)

## 2.0.19 Oct 25 2020

- Add PyTorch Lightning logger (gorarakelyan)
- Add TensorFlow v1 and v2 keras callbacks support (gorarakelyan)

## 2.0.18 Oct 7 2020

- Add ability to run Aim UI in detached mode (gorarakelyan)
- Add ability to specify repo path when running Aim UI (gorarakelyan)

## 2.0.17 Oct 5 2020

- Rename `AimDE` to `Aim UI` (gorarakelyan)

## 2.0.16 Oct 2 2020

- Add ability to specify host when running AimDE (gorarakelyan)
- Disable `AimContainerCommandManager` (gorarakelyan)
- Remove `aimde` command entry point (gorarakelyan)
- Remove `de` prefix from development environment management commands (gorarakelyan)

## 2.0.15 Sep 21 2020

- Set Map artifact default namespace (gorarakelyan)

## 2.0.14 Sep 21 2020

- Set Metric hashable context to None if no kwarg is passed (gorarakelyan)

## 2.0.13 Sep 21 2020

- Add ability to query runs by metric value (gorarakelyan)
- Add ability to query runs via SDK (gorarakelyan)

## 2.0.12 Sep 12 2020

- Update Session to handle exceptions gracefully (gorarakelyan)

## 2.0.11 Sep 11 2020

- Add alias to keras adapter (gorarakelyan)

## 2.0.10 Sep 10 2020

- Show progress bar when pulling AimDE image (gorarakelyan)

## 2.0.9 Sep 10 2020

- Add ability to start multiple sessions (gorarakelyan)
- Add Aim adapter for keras (gorarakelyan)

## 2.0.8 Aug 26 2020

- Set SDK to select only unarchived runs by default (gorarakelyan)
- Add ability to archive/unarchive runs (gorarakelyan)
- Enable search by run attributes (gorarakelyan)
- Add `is not` keyword to AimQL (gorarakelyan)

## 2.0.7 Aug 21 2020

- Validate Artifact values before storing (gorarakelyan)
- Add sessions to SDK (gorarakelyan)

## 2.0.6 Aug 13 2020

- Add ability to retrieve metrics and traces from repo (gorarakelyan)
- Add SDK `select` method to select runs and artifacts (gorarakelyan)
- Implement search query language (gorarakelyan)

## 2.0.5 Jul 18 2020

- Fix issue with PyPI reStructuredText format compatibility (gorarakelyan)

## 2.0.4 Jul 18 2020

- Add ability to attach tf.summary logs to AimDE (gorarakelyan)

## 2.0.3 Jul 8 2020

- Pass project path to development environment container (gorarakelyan)

## 2.0.2 Jul 7 2020

- Make `epoch` argument optional for `Metric` artifact (gorarakelyan)
- Add ability to automatically commit runs after exit (gorarakelyan)
- Add `aim up` shortcut for running development environment (gorarakelyan)
- Remove first required argument(artifact name) from sdk track function (gorarakelyan)
- Add general dictionary artifact for tracking `key: value` parameters (gorarakelyan)

## 2.0.1 Jun 24 2020

- Fix inconsistent DE naming (gorarakelyan)

## 2.0.0 Jun 18 2020

- Tidy up aim and remove some artifacts (gorarakelyan)
- Update AimContainerCMD to open connection on custom port (gorarakelyan)
- Save passed process uuid to commit configs (gorarakelyan)
- Ability to query processes (gorarakelyan)
- Execute process and store logs into a commit of specific experiment (gorarakelyan)
- Kill running process and its children recursively (gorarakelyan)
- Keep executed processes for monitoring and management (gorarakelyan)
- Add container command handler to exec commands on the host (gorarakelyan)
- Refactor Text artifact to store sentences using protobuf and aimrecords (jamesj-jiao)
- Add ability to pass aim board port as an argument (gorarakelyan)

## 1.2.17 May 8 2020

- Add config command (gorarakelyan)
- Tune artifacts: images, metric_groups, params (gorarakelyan)

## 1.2.16 Apr 29 2020

- Add ability to pass numpy array as a segmentation mask (gorarakelyan)

## 1.2.15 Apr 29 2020

- Add basic image list tracking (gorarakelyan)

## 1.2.14 Apr 27 2020

- Optimize segmentation tracking insight to load faster (gorarakelyan)

## 1.2.13 Apr 25 2020

- Remove GitHub security alert (gorarakelyan)
- Add image semantic segmentation tracking (gorarakelyan)

## 1.2.12 Apr 20 2020

- Add missing init file for aim.artifacts.proto (@mike1808)

## 1.2.11 Apr 16 2020

- Make epoch property optional for Metric (gorarakelyan)

## 1.2.10 Apr 16 2020

- Serialize and store `Metric` records using protobuf and aimrecords (gorarakelyan)
- Create RecordWriter factory which handles artifact records saving (gorarakelyan)
- Extract artifact serialization to ArtifactWriter (mike1808)

## 1.2.9 Mar 16 2020

- Alert prerequisites installation message for running board (gorarakelyan)

## 1.2.8 Mar 15 2020

- Update profiler interface for keras (gorarakelyan)

## 1.2.7 Mar 14 2020

- Add board pull command (gorarakelyan)
- Change board ports to 43800,1,2 (gorarakelyan)
- Add ability to profile graph output nodes (gorarakelyan)
- Remove issue with autograd inside while loop (gorarakelyan)
- Add aim board development mode (gorarakelyan)
- Update board name hash algorithm to md5 (gorarakelyan)
- Add board CLI commands: up, down and upgrade (gorarakelyan)
- Add ability to tag version as a release candidate (gorarakelyan)

## 1.2.6 Feb 28 2020

- Add learning rate update tracking (gorarakelyan)

## 1.2.5 Feb 25 2020

- Add autocommit feature to push command: `aim push -c [-m <msg>]` (gorarakelyan)
- Add cli status command to list branch uncommitted artifacts (gorarakelyan)
- Add an ability to aggregate duplicated nodes within a loop (gorarakelyan)
- Remove gradient break issue when profiling output nodes (gorarakelyan)

## 1.2.4 Feb 20 2020

- Enable profiler to track nodes inside loops (gorarakelyan)
- Ability to disable profiler for evaluation or inference (gorarakelyan)

## 1.2.3 Feb 13 2020

- Set minimum required python version to 3.5.2 (gorarakelyan)

## 1.2.2 Feb 13 2020

- Downgrade required python version (gorarakelyan)

## 1.2.1 Feb 13 2020

- Edit README.md to pass reStructuredText validation on pypi (gorarakelyan)

## 1.2.0 Feb 13 2020

- Make aim CLI directly accessible from main.py (gorarakelyan)
- Add disk space usage tracking (gorarakelyan)
- Add profiler support for Keras (gorarakelyan)
- Add TensorFlow graph nodes profiler (gorarakelyan)
- Add command to run aim live container mounted on aim repo (gorarakelyan)
- Update profiler to track GPU usage (gorarakelyan)
- Add machine resource usage profiler (gorarakelyan)

## 1.1.1 Jan 14 2020

- Remove aim dependencies such as keras, pytorch and etc (gorarakelyan)

## 1.1.0 Jan 12 2020

- Update code diff tracking to be optional (gorarakelyan)
- Add default False value to aim init function (gorarakelyan)
- Update aim repo to correctly identify cwd (gorarakelyan)
- Update push command to commit if msg argument is specified (gorarakelyan)
- Add ability to initialize repo from within the sdk (gorarakelyan)

## 1.0.2 Jan 7 2020

- Remove objects dir from empty .aim branch index (gorarakelyan)

## 1.0.1 Dec 26 2019

- Add cil command to print aim current version (gorarakelyan)

## 1.0.0 Dec 25 2019

- Add aim version number in commit config file (gorarakelyan)
- Update push command to send username and check storage availability (gorarakelyan)
- Add hyper parameters tracking (gorarakelyan)
- Update push command to print shorter file names when pushing to remote (gorarakelyan)
- Update tracking artifacts to be saved in log format (gorarakelyan)
- Add pytorch cuda support to existing sdk artefacts (gorarakelyan)
- Add cli reset command (gorarakelyan)
- Add nested module tracking support to aim sdk (gorarakelyan)
- Add code difference tracking to aim sdk (gorarakelyan)
- Update aim push command to send commits (gorarakelyan)
- Add commit structure implementation (gorarakelyan)
- Add aim commit command synchronized with git commits (gorarakelyan)
- Add version control system factory (gorarakelyan)
- Update all insights example (gorarakelyan)
- Add model gradients tracking (gorarakelyan)
- Add model weights distribution tracking (gorarakelyan)
- Add aim correlation tracking (gorarakelyan)

## 0.2.9 Nov 30 2019

- Update push tolerance when remote origin is invalid (gorarakelyan)

## 0.2.8 Nov 30 2019

- Update aim auth public key search algorithm (gorarakelyan)

## 0.2.7 Nov 14 2019

- Update dependencies torch and torchvision versions (sgevorg)

## 0.2.6 Nov 5 2019

- Update aim track logger (gorarakelyan)

## 0.2.5 Nov 4 2019

- Add branch name validation (gorarakelyan)
- Add single branch push to aim push command (gorarakelyan)

## 0.2.4 Nov 3 2019

- Update aim auth print format (gorarakelyan)
- Update setup.py requirements (gorarakelyan)

## 0.2.3 Nov 3 2019

- Update package requirements (gorarakelyan)

## 0.2.2 Nov 1 2019

- Update package requirements (sgevorg)

## 0.2.1 Nov 1 2019

- Add paramiko to required in setup.py (sgevorg)

## 0.2.0 Nov 1 2019

- Update the repo to prep for open source pypi push (sgevorg)
- Add error and activity logging (sgevorg)
- Add push command robustness (gorarakelyan)
- Add cli auth command (gorarakelyan)
- Add public key authentication (gorarakelyan)
- Update push to send only branches (gorarakelyan)
- Add branching command line interface (gorarakelyan)
- Update skd interface (gorarakelyan)
- Add pytorch examples inside examples directory (gorarakelyan)
- Add model load sdk method (gorarakelyan)
- Add model checkpoint save tests (gorarakelyan)
- Update file sending protocol (gorarakelyan)
- Add model tracking (gorarakelyan)

## 0.1.0 - Sep 23 2019

- Update setup py to build cython extensions (gorarakelyan)
- Update tcp client to send multiple files through one connection (gorarakelyan)
- Update tcp client to send images (gorarakelyan)
- Update sdk track functionality to support multiple metrics (gorarakelyan)
- Update push command for sending repo to a given remote (gorarakelyan)
- Add cli remote commands (gorarakelyan)
- Update cli architecture from single group of commands to multiple groups (gorarakelyan)
- Add testing env first skeleton and versions (sgevorg)
- Add dummy exporting files from .aim-test (sgevorg)
- Add description for Testing Environment (sgevorg)
- Update metadata structure and handling (sgevorg)
- Add support for seq2seq models (sgevorg)
- Update the output of doker image build to be more informative and intuitive (sgevorg)
- Update README.MD with changed Aim messaging (sgevorg)
- Remove setup.cfg file (maybe temporarily) (sgevorg)
- Update the location for docker build template files, move to data/ (sgevorg)
- Update the `docs/cli.md` for aim-deploy docs (sgevorg)
- Add docker deploy `.aim/deploy_temp/<model>` cleanup at the end of the build (sgevorg)
- Add Docker Deploy via `aim-deploy` command (sgevorg)
- Add Docker image generate skeleton (sgevorg)
- Add AimModel.load_mode static function to parse `.aim` files (sgevorg)
- Update exporter to decouple from specifics of exporting and framework (sgevorg)
- Add model export with `.aim` extension (sgevorg)
- Remove pack/unpack of the metadata (sgevorg)
- Add pack/unpack to add metadata to model for engine processing (sgevorg)
- Add aim-deploy command configuration in cli (sgevorg)
- Add basic cli (sgevorg)
- Update setup.py for cli first version (sgevorg)
- Add initial cli specs (sgevorg)
- Add directories: the initial skeleton of the repo (sgevorg)
- Add gitignore, license file and other basics for repo (sgevorg)<|MERGE_RESOLUTION|>--- conflicted
+++ resolved
@@ -2,11 +2,8 @@
 
 ## Unreleased
 
-<<<<<<< HEAD
 - Adjust SRP Logs row height calculation (VkoHov)
-=======
 - Fix issue with live update requests scheduler (rubenaprikyan)
->>>>>>> 38205786
 
 ## 3.10.1 May 18, 2022
 
