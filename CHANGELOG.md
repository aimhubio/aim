# Changelog

## Unreleased

### Enhancements:

- Add the ability to attach/remove tags on the Run Page (roubkar)
- Support dictionary as an argument of `Run.track` (alberttorosyan)
- Display the tags of the run in the tables of the explorers (VkoHov)
- Revamp Figures explorer controls and grouping sections for better onboarding and usability (VkoHov, KaroMourad)
- Replace the spinner loader with a lighter one (VkoHov)
- Add fast.ai integration (tmynn)
- Add command for dangling params cleanup (mihran113)
- Deprecate Python 3.6 (alberttorosyan)
- Add MXNet integration (tmynn)

### Fixes:

<<<<<<< HEAD
- Fix chart hovering issue occurring when "NaN" values are tracked (KaroMourad)
=======
- Use empty dict as default when getting Run params (alberttorosyan)
>>>>>>> 3fea7b95
- Change unit-tests data isolation mechanism (alberttorosyan)
- Adjust the visibility of the run color in tables (VkoHov)
- Fix response headers for remote tracking server (mihran113)

## 3.13.4 Sep 25, 2022

- Add the ability to disable smoothing explicitly (KaroMourad)
- Virtualize the run params list in the Run page (roubkar)

## 3.13.3 Sep 16, 2022

- Fix request cancellation on `Logs` tab (mihran113)
- Fix the data live update handling in the Logs tab (VkoHov)

## 3.13.2 Sep 10, 2022

- Fix content overlapping issue of x-axis alignment dropdown (KaroMourad)
- Fix the regression line rendering issue on Scatter plot exported image (KaroMourad)

## 3.13.1 Sep 1, 2022

- Add support for querying metrics by last value (mihran113)
- Fix aim reindex command failure (alberttorosyan)
- Fix issue with remote runs re-open (mihran113)
- Deprecate custom set Run.hash values (alberttorosyan)
- Tune mlflow converter run properties (tmynn)
- Fix `AimLogger` deprecation issues related to release of PyTorch Lightning v1.7 (djwessel)

## 3.13.0 Aug 21, 2022

### Enhancements:

- Add Figures Explorer to visualize and compare plotly figures (rubenaprikyan, KaroMourad, arsengit, VkoHov, roubkar)
- Add Base Explorer as core of all explorers (rubenaprikyan, KaroMourad, arsengit, VkoHov, roubkar)
- Add logging for remote resource cleanup and network stability (mihran113)
- Restrict Run.hash to auto-generated values only (alberttorosyan)
- Add ability to compare selected runs from the table (arsengit)
- Notify users about failed/stalled runs (mahnerak, alberttorosyan)
- Add ability to pin metrics in Run Page (mihran113, roubkar)
- Add step for unit tests for nightly releases workflow (mihran113)
- Add Keras-Tuner integration (tmynn)
- Add Weights & Biases to Aim log converter (tmynn)

### Fixes:

- Fix chart exporting issue (KaroMourad)
- Fix aim ui rendering issue on notebooks (rubenaprikyan)
- Fix live update retry to show live data after solving connection problems with the server (rubenaprikyan)
- Fix tensorboard convert while converting tensor (sharathmk99)
- Fix incorrect column keys of metrics in the table grid of the runs dashboard (VkoHov)
- Fix git info collection (mihran113)
- Fix code block content and query copying functionality (arsengit)
- Provide compatibility between plotly and matplotlib (tmynn)
- Warn to use aim.Image if aim.Figure fails (tmynn)

## 3.12.2 Aug 5, 2022

- Fix formatting of empty metric contexts (VkoHov)
- Apply lazy loading on metrics in Run Page (roubkar)

## 3.12.1 Aug 2, 2022

- Loosen version requirements for grpcio (alberttorosyan)
- Fix remote heartbeat-watcher resource cleanup (mihran113)
- Break long metric names into multiple lines in Run Page (roubkar)
- Enable run filtering by metric values (mihran113)
- Fix Cython version to eliminate build errors (mihran113)

## 3.12.0 Jul 22, 2022

### Enhancements:

- Add ability to set axes range manually for line charts on UI (KaroMourad)
- Add more user-friendly querying for dates (mihran113, arsengit)
- Filter redundant tooltip data from URL config state (KaroMourad)
- Improve rendering performance by enhancing table columns virtualization mechanism (roubkar)
- Increase visibility and usability of the Show table diff button (arsengit)
- Add support for tensorboard audios conversion (mihran113)
- Format params keys/paths properly (VkoHov)
- Mention explicitly run params everywhere params is mentioned (VkoHov)
- Add ability to hide a batch of items in explorers (VkoHov)
- Add ability to sort by the last value of the metric in table (VkoHov)
- Preserve active line even if it is dropped out of the filtered area (VkoHov)
- Add run duration property for SDK and queries (mihran113)
- Add client vs server version check for remote tracking server (mihran113)
- Add Remote tracking client heartbeat (mihran113)

### Fixes:

- Tune table sorting icon box overlapping with column box in compact mode (KaroMourad)
- Fix tensorboard log conversion for images (mihran113)
- Check if gradient is None when tracking gradient distributions (kage08)
- Fix displaying non-syntax errors across Aim UI (arsengit)
- Fix queries on remote repos (mihran113)
- Fix interval progress reports for query apis (mihran113)
- Fix query request cancellation errors (mihran113)
- Auto-detect and address inconsistencies in meta and series trees (mahnerak)

## 3.11.2 Jul 8, 2022

### Enhancements:

- Display the error position when getting syntax errors after searching (arsengit)

### Fixes:

- Avoid saving crashed or terminated search requests as the last state on explorers (arsengit)
- Remove the progress bar blinking when searching runs in Runs Explorer (KaroMourad)
- Fix the "matched runs" sentence color style in progress bars (KaroMourad)
- Fix `SyntaxError` handling for python3.10+ (mihran113)
- Fix generic Exceptions handling and adjust HTTPException handling (alberttorosyan)

## 3.11.1 Jun 27, 2022

- Replace base58 encoder with base64 (KaroMourad, VkoHov)
- Fix Notes tab loading issue (arsengit)
- Fix the loading logic of the `monaco editor` across the Aim Ui (arsengit)
- Fix `Table` export functionality in Params and Scatters explorers (arsengit)
- Allow mixing numeric types on a single Sequence (alberttorosyan)

## 3.11.0 Jun 21, 2022

### Enhancements:

- Add `--uds` option for `aim up` command (mihran113)
- Add progress reporting for search APIs and tqdm progress for SDK queries (mihran113)
- Add all the attributes of runs in the grouping popovers (KaroMourad)
- Display progress bar on Explorer pages when searching metadata (KaroMourad)
- Improve the processing speed for tb to aim converter (osoblanco)
- Adjust charts hover attributes position calculation and styles (KaroMourad)
- Improve formatting of numbers by setting maximum precision (KaroMourad)
- Add cloud storage backups to AWS S3 for aim repo runs (karan2801)
- Add LightGBM integration example (gorarakelyan)
- Add descriptive document titles for pages (KaroMourad)
- Implement unit-tests for aim SDK utils (yeghiakoronian)
- Display std.dev/err aggregated values in the table (VkoHov)
- Add `active` state indicator property for `aim.Run` (mihran113)
- Add `active` state indicators on the chart (VkoHov)
- Add ability to edit run name and description of run (VkoHov)
- Show the description in the sidebar of the run overview tab (VkoHov)
- Add all the attributes of run in the tooltip (VkoHov)
- Optimize the initial render time of Aim UI by using more lightweight font-family (arsengit)
- Use monaco editor as the syntax highlighter across the Aim UI (arsengit)
- Add loader to the top of the logs box in the run page (VkoHov)
- Add the date and the duration of run in the header of the single run page (VkoHov)
- Add the name, status and duration of run in the runs table of the tags page (VkoHov)
- Fit long name values in manage columns popover (arsengit)
- Add caching mechanism for sequence queries to optimize query performance (mihran113)
- Use step random hash as a key for metric sequences (alberttorosyan)

### Fixes:

- Fix issue with tensorboard to aim conversion (osoblanco)
- Fix reset zoom history on alignment type change (KaroMourad)
- Fix issue with rendering incorrect data when x-axis aligned by `relative time/epoch` (KaroMourad)
- Fix LineCart axis ticks overlapping issue on log scale (KaroMourad)
- Change zooming default option to multiple (VkoHov)
- Change grouped rows' min and max values names to `Group Min` and `Group Max` (VkoHov)
- Preserve the search input value of the grouping dropdown (VkoHov)
- Change the titles and placeholders in popovers (VkoHov)
- Resolve typing latency issue in the query search input (arsengit)
- Reorder and add non-hideable table columns (arsengit)
- Change the font of the runs navigation popover (VkoHov)
- Keep color persistence state after page reload (VkoHov)
- Resolve content blinking issue after search in the run page (arsengit)
- Fix scroll to bottom on live-update in logs tab (VkoHov)
- Fix timezone issues for activity map (mihran113)
- Fix `aim up` command output when `--port 0` is passed (mihran113)

## 3.10.3 May 31, 2022

- Adjust the content overflowing of the Delete and the Archive modals (VkoHov)
- Resolve issue with redirect in run page (arsengit)

## 3.10.2 May 26, 2022

- Adjust SRP Logs row height calculation (VkoHov)
- Fix issue with live update requests scheduler (rubenaprikyan)
- Fix log capturing crash during run garbage collection (mihran113)
- Fix Pytorch Lightning adapter `finalize` method (mihran113)
- Fix params duplication in dropdowns (VkoHov)
- Skip system params in Explorer pages (alberttorosyan)

## 3.10.1 May 18, 2022

- Resolve issue with rendering run params in the overview tab of SRP (arsengit)
- Fix issue with search query state update (arsengit)

## 3.10.0 May 17, 2022

### Enhancements:

- Add ability to adjust the density of the visible content in tables (roubkar)
- Set `metric.name` as default option for grouping (roubkar)
- Show user-selected params before group config in chart popover (roubkar)
- Optimize stream decoding performance on UI (mahnerak)
- Add support for animated image formats to Aim Image object (devfox-se)
- Add `AimLogger` for Catboost (devfox-se)
- Add `AimCallback` for LightGBM (devfox-se)
- Keep the extents of `HighPlot` axes brush in the state and the URL (VkoHov)
- Integrate `aim` with `cimport`-able `aimrocks` (mahnerak)
- Add `__slots__` to some classes to improve performance (mahnerak)
- Define base abstractions for `Iterator` and `DB` by borrowing from `aimrocks` (mahnerak)
- Use `KeysIterator` and `ValuesIterator` wrappers instead of reimplementing (mahnerak)
- Rename `PrefixView.container` to `PrefixView.parent` (mahnerak)
- Reimplement `absolute_path` (mahnerak)
- Cython bindings for `PrefixView`, `TreeView`, `Container`, `ArrayView` (mahnerak)
- Add ability to track and visualize stdout/stderr (mihran113, VkoHov)
- Fix `AimLogger` deprecation issues related to release of PyTorch Lightning v1.5 (arnauddhaene)
- Enable better autocomplete experience with monaco editor (arsengit)
- Pre-loading and caching necessary resources, add pre-loader animation to Aim UI (arsengit)

### Fixes:

- Remove hard-coded installation of pre-requirements (mahnerak)
- Remove duplicate code from `TreeView` and `Container` methods (mahnerak)
- Fix issue with filtering metrics values in single run page (KaroMourad)

## 3.9.4 May 12, 2022

- Fix run remote tracking queue cleanup (mihran113)
- Fix HF callback before training access (mihran113)
- Fix compatibility with Jinja 3.1 (devfox-se)

## 3.9.3 May 10, 2022

- Fix affecting stroke types after changing color persistence (KaroMourad)

## 3.9.2 Apr 29, 2022

- Move aim_ui package data to separate directory (devfox-se)

## 3.9.1 Apr 29, 2022

- Move aim_ui package data to separate directory (devfox-se)

## 3.9.0 Apr 29, 2022

### Enhancements:

- Add `Notes Tab` to single run page (arsengit)
- Add the run name to the batch delete and the batch archive modals (VkoHov)
- Increase the scalability of rendering lines in charts (KaroMourad)
- Increase live update requests delay to prevent performance issues (rubenaprikyan)
- Change font-family to monospace in the Table component (arsengit)
- Add info massage for single value sliders (VkoHov)
- Add `--log-level` argument for aim up/server commands (mihran113)
- Add notes backend api interface (devfox-se)
- Fix type hints in `Repo` class (uduse)

### Fixes:

- Fix LineChart y-dimension margin calculation (KaroMourad)
- Fix HighPlot lines partially rendering issue (KaroMourad)
- Fix HighPlot axis ticks overlapping issue (KaroMourad)
- Fix sorting Params/Scatters explorer axis ticks (KaroMourad)
- Fix compatibility with pytorch-lightning v1.6.0 (mihran113)
- Fix the image's original size cropping (VkoHov)
- Fix `PATH` related issues for `alembic` and `uvicorn` (mihran113)
- Fix queries for custom object APIs (mihran113)
- Fix chart height updating when resize mode changed (VkoHov)
- Fix HuggingFace callback context capturing (mihran113)
- Fix Params/Scatters explorers' row hiding functionality (VkoHov)
- Fix Profiler logs are saved outside repo directory (devfox-se)

## 3.8.1 Apr 6, 2022

- Encode run hash before including in CSS selectors (Hamik25)
- Fix displaying incorrect metric values for large range scale in LineChart (KaroMourad)
- Fix issue with rendering lines for large range scale in LineChart (KaroMourad)
- Fix issue with URL state sync for bookmarks (roubkar)
- Fix issue with displaying negative param values on Aim UI (roubkar)
- Fix row hiding functionality (roubkar)
- Tune RunOverviewTab container styles (arsengit)
- Update documentations links on UI (rubenaprikyan)
- Fix `RepoIndexManager` run's reference cleanup (mihran113)
- Fix remote run finalization (mihran113)
- Fix issue with fetch on load more (infinite scroll) functionality in Runs Explorer (rubenaprikyan)

## 3.8.0 Mar 26, 2022

### Enhancements:

- Hugging Face adapter refactoring (mihran113)
- Add run description columns to all run specific tables (VkoHov, mihran113)
- Change images rendering optimization default value to smoother (VkoHov)
- Set default steps ordering to desc in single run tabs (VkoHov, devfox-se)
- Add run name to grouping, ordering and run navigation popovers (VkoHov)
- Add ability to apply color scale on columns with numeric values (VkoHov)
- Refactored XGBoost AimCallback (devfox-se)
- Reopenable callbacks for integrations (mihran113)
- Add DVC integration (devfox-se)
- Add API profiler and unified API error response (devfox-se)
- Add API to retrieve N'th step of sequence (devfox-se)

### Fixes:

- Fix issue with calculation of active point on mouse hover in the LineChart (KaroMourad)
- Fix issue with wrong URL caching for Explorer pages (roubkar)
- Fix issue with focusing on the chart active point while moving the cursor (KaroMourad)
- Fix the image full view toggle icon visibility if the image has a white background (VkoHov)
- Fix scroll to the end of the audio tab (VkoHov)
- Add scrollbar to image full view mode content (VkoHov)
- Fix issues with run name/description not being set (mihran113)
- Fix issue with run single page tabs result caching (mihran113)
- Fix git system param tracking (devfox-se)
- Fix runs manual closing (mihran113)
- Fix Docker image creation step in packaging workflow (alberttorosyan)
- Fix Jinja2 template rendering with starlette==0.14.2 (alberttorosyan)

## 3.7.5 Mar 18, 2022

- Add request aborting functionality in single run page tabs (arsengit)
- Render plotly figures properly in single run page (arsengit)

## 3.7.4 Mar 15, 2022

- Fix density min and max validation calculation (VkoHov)

## 3.7.3 Mar 14, 2022

- Add missing names for dynamically imported files in single run page (arsengit)

## 3.7.2 Mar 10, 2022

- Fix issue with rendering UI re keeping long URL (KaroMourad)
- Split code in the single run page to optimize chunk size (arsengit)

## 3.7.1 Mar 10, 2022

- Fix metric queries with epoch=None (alberttorosyan)

## 3.7.0 Mar 9, 2022

### Enhancements:

- Add Run overview tab in run single page (arsengit, VkoHov, KaroMourad, rubenaprikyan)
- Custom max message size for Aim Remote tracking (alberttorosyan)
- Docker images for aim up/server (alberttorosyan)
- TF/Keras adapters refactoring (mihran113)
- Remote tracking client-side retry logic (aramaim)
- Add record_density to initial get-batch request for figures (VkoHov)

### Fixes:

- Fix rendering new lines in texts visualizer (arsengit)

## 3.6.3 Mar 4, 2022

- Fix UI rendering issue on colab (rubenaprikyan)

## 3.6.2 Mar 2, 2022

- Fix chart interactions issue in the Single Run Page Metrics tab (roubkar)
- Fix `resolve_objects` in remote tracking client subtree (alberttorosyan)
- Reject `0` as step/record count (alberttorosyan, VkoHov)
- Fix error on mlflow conversion by experiment id (devfox-se)

## 3.6.1 Feb 25, 2022

- Fix issue with aligning x-axis by custom metric (KaroMourad)
- Add `__AIM_PROXY_URL__` env variable to see full proxy url when running `aim up` command(rubenaprikyan)
- Add `--proxy-url` argument to notebook extension's `%aim up` to render UI correctly if there is a proxy server (rubenaprikyan)
- Add SageMaker integration, `jupyter-server-proxy` s bug-fix script (rubenaprikyan, mahnerak)
- Fix animation support in Plotly visualization and figure loading performance (Hamik25, mihran113)
- Display `None` values in group config column (VkoHov, Hamik25)
- Fix rendering issue on `Select` form search suggestions list (arsengit)
- Fix PL.AimLogger save_dir AttributeError (GeeeekExplorer)
- Remove `__example_type__` substring from param name (VkoHov)

## 3.6.0 Feb 22 2022

### Enhancements:

- Sort params columns in alphabetical order (arsengit)
- Add illustrations for indicating explorer search states (arsengit)
- Ability to export chart as image (KaroMourad)
- Ability to group by metric.context (VkoHov)
- Tune manage columns items highlighting styles (VkoHov)
- Set active style on table actions popover buttons with applied changes (arsengit)
- Unification of Run Custom Object APIs (alberttorosyan, VkoHov)
- Aim repo runs data automatic indexing (alberttorosyan)
- Pytorch Lightning adapter refactoring (mihran113)
- Add Pytorch Ignite integration (mihran113)
- Add wildcard support for `aim runs` subcommands (mihran113)
- Add MLflow logs conversion command (devfox-se)
- Add CustomObject implementation for `hub.dataset` (alberttorosyan)

### Fixes:

- Fix live updated data loss after triggering endless scroll (VkoHov)
- Fix system metric columns pinning functionality and grouping column order (arsengit)
- Fix system metrics search in manage columns popover (VkoHov)
- Fix queries on remote repos (mihran113)
- Fix incorrect boolean value formatting (VkoHov)

## 3.5.4 Feb 15 2022

- Fix batch archive functionality (VkoHov)
- Add repo lock/release feature (devfox-se)

## 3.5.3 Feb 11 2022

- Fix rendering issue in runs explorer page (arsengit)

## 3.5.2 Feb 10 2022

- Fix issue with displaying current day activity cell on week's first day (rubenaprikyan)
- Fix issue with filtering options while typing in input of autocomplete in Tooltip and Grouping popovers (rubenaprikyan)

## 3.5.1 Feb 4 2022

- Fix folder creation when tracking with remote tracker (aramaim)

## 3.5.0 Feb 3 2022

### Enhancements:

- Ability to hide system metrics from table (arsengit)
- Add input validations to range selectors (Hamik25)
- Improve media panel rendering performance on hovering over images (KaroMourad)
- Add ability to parse and import TensorFlow events into aim (devfox-se)
- Add system parameter logging: CLI, Env, Executable, Git, Installed packages (devfox-se)
- Convert nested non-native objects (e.g. OmegaConf config instance) upon storing (devfox-se)
- Add cli subcommands cp and mv for aim runs command (mihran113)
- Add handler for matplotlib figures in Image and Figure custom objects (devfox-se)
- Improve highlighting of table focused/hovered/selected row (VkoHov)

### Fixes:

- Fix stalled runs deletion (mihran113)
- Fix background transparency in colab when using dark mode of system (rubenaprikyan)
- Fix Grouping and Tooltip popovers states' resetting issue when live-update is on (rubenaprikyan)
- Fix table column's sort functionality issue in Params and Scatters Explorers (rubenaprikyan)

## 3.4.1 Jan 23 2022

- Fix issue with displaying experiment name in Images Explorer table (VkoHov)

## 3.4.0 Jan 22 2022

- Add ability to apply group stacking on media elements list (KaroMourad)
- Add ability to apply sorting by run creation_time on table rows (roubkar)
- Add ability to filter texts table with keyword matching (roubkar, rubenaprikyan)
- Add ability to delete run from settings tab (Hamik25)
- Enhance controls states of explorer pages (arsengit)
- Add --repo, --host arguments support for notebook extension (VkoHov, rubenaprikyan)
- Add trendline options to ScatterPlot (roubkar)
- Add ability to display images in original size and align by width (arsengit)
- Add version, docs and slack links to sidebar (arsengit)
- Enhance AudioPlayer component (arsengit)
- Recover active tab in run details page after reload (roubkar)
- Add ability to archive or delete runs with batches (VkoHov)
- Remote tracking server [experimental] (alberttorosyan, mihran113, aramaim)
- Add ability to change media elements order (VkoHov)
- Add ability to hard delete runs (alberttorosyan)
- Lossy format support for aim.Image (devfox-se)
- Timezone issues fix for creation and end times (mihran113)

## 3.3.5 Jan 14 2022

- Add non-strict write mode to replace not-yet-supported types with their
  string representations. (mahnerak)
- Log pytorch_lightning hyperparameters in non-strict mode. (mahnerak)

## 3.3.4 Jan 10 2022

- Fix issue with WAL files flushing (alberttorosyan)
- Support for omegaconf configs in pytorch_lightning adapter (devfox-se)

## 3.3.3 Dec 24 2021

- Fix issue with showing range panel in Images Explorer (roubkar)

## 3.3.2 Dec 20 2021

- Fix issue with not providing point density value to live-update query (rubenaprikyan)

## 3.3.1 Dec 18 2021

- Fix getValue function to show correct chart title data (KaroMourad)

## 3.3.0 Dec 17 2021

- Add ability to track and explore audios in run detail page (arsengit, VkoHov, devfox-se)
- Add ability to track and visualize texts (mihran113, roubkar)
- Fix boolean values encoding (mahnerak)
- Add Scatter Explorer to visualize correlations between metric last value and hyperparameter (KaroMourad)
- Add ability to track and visualize plotly objects (devfox-se, Hamik25, rubenaprikyan)
- Add ability to query distributions by step range and density (VkoHov, rubenaprikyan)
- Add colab notebook support (mihran113, rubenaprikyan)
- Implement images visualization tab in run detail page (VkoHov, KaroMourad)
- Add custom URL prefix support (mihran113, Hamik25, roubkar)
- Enhance metric selection dropdowns to see lists in alphabetical order (rubenaprikyan)

## 3.2.2 Dec 10 2021

- Fix Run finalization index timeout issue (alberttorosyan)

## 3.2.1 Dec 8 2021

- Add ability to provide custom base path for API (mihran113, roubkar)
- Fix table groups column default order (arsengit)
- Fix table panel height issue in runs explorer page (arsengit)

## 3.2.0 Dec 3 2021

- Add ability to cancel pending request (roubkar, arsengit)
- Add support for secure protocol for API calls (mihran113, roubkar)
- Implement image full size view (VkoHov)
- Add ability to manipulate with image size and rendering type (arsengit)
- Enhance Table column for selected grouping config options (arsengit)
- Implement suggestions list for AimQL search (arsengit, rubenaprikyan)
- Add ability to track and visualize distributions (mihran113, rubenaprikyan)
- Add notebook extension, magic functions (rubenaprikyan)

## 3.1.1 Nov 25 2021

- Apply default ordering on images set (VkoHov)
- Ability to show image data in a tooltip on hover (KaroMourad)
- Support of Image input additional data sources (alberttorosyan)
- Ability to export run props as pandas dataframe (gorarakelyan)
- Slice image sequence by index for the given steps range (alberttorosyan)
- Improve Images Explorer rendering performance through better images list virtualization (roubkar)

## 3.1.0 Nov 20 2021

- Add ability to explore tracked images (VkoHov)
- Improve rendering performance by virtualizing table columns (roubkar)
- Add ability to apply grouping by higher level param key (roubkar)
- Add ability to specify repository path during `aim init` via `--repo` argument (rubenaprikyan)

## 3.0.7 Nov 17 2021

- Fix for missing metrics when numpy.float64 values tracked (alberttorosyan)

## 3.0.6 Nov 9 2021

- Fix for blocking container optimization for in progress runs (alberttorosyan)

## 3.0.5 Nov 9 2021

- Add tqdm package in setup.py required section (mihran113)

## 3.0.4 Nov 8 2021

- Switch to aimrocks 0.0.10 - exposes data flushing interface (mihran113)
- Optimize stored data when runs finalized (mihran113)
- Update `aim reindex` command to run storage optimizations (alberttorosyan)
- Storage partial optimizations on metric/run queries (alberttorosyan)

## 3.0.3 Nov 4 2021

- Bump sqlalchemy version to 1.4.1 (alberttorosyan)

## 3.0.2 Oct 27 2021

- Switch to aimrocks 0.0.9 - built on rocksdb 6.25.3 (alberttorosyan)
- Remove grouping select options from Params app config (VkoHov)
- Sort metrics data in ascending order for X-axis (KaroMourad)

## 3.0.1 Oct 22 2021

- Check telemetry_enabled option on segment initialization (VkoHov)
- Draw LineChart Y-axis (horizontal) tick lines on zooming (KaroMourad)
- Sort select options/params based on input value (roubkar)
- Fix query construction issue for multiple context items (roubkar)
- Fix issue with making API call from Web Worker (VkoHov)

## 3.0.0 Oct 21 2021

- Completely revamped UI:

  - Runs, metrics and params explorers
  - Bookmarks, Tags, Homepage
  - New UI works smooth with ~500 metrics displayed at the same time with full Aim table interactions

- Completely revamped storage:
  - 10x faster embedded storage based on Rocksdb
  - Average run query execution time on ~2000 runs: 0.784s
  - Average metrics query execution time on ~2000 runs with 6000 metrics: 1.552s

## 2.7.1 Jun 30 2021

- Fix bookmark navigation issue (roubkar)
- Empty metric select on X-axis alignment property change (roubkar)

## 2.7.0 Jun 23 2021

- Add ability to export table data as CSV (KaroMourad)
- Add ability to bookmark explore screen state (roubkar)
- Add dashboards and apps API (mihran113)

## 2.6.0 Jun 12 2021

- Resolve namedtuple python 3.5 incompatibility (gorarakelyan)
- Add ability to align X-axis by a metric (mihran113, roubkar)
- Add tooltip popover for the chart hover state (roubkar)

## 2.5.0 May 27 2021

- Set gunicorn timeouts (mihran113)
- Remove redundant deserialize method (gorarakelyan)
- Move the Flask server to main repo to support 'docker'less UI (mihran113)

## 2.4.0 May 13 2021

- Bump up Aim UI to v1.6.0 (gorarakelyan)
- Add xgboost integration (khazhak)
- Update keras adapter interface (khazhak)
- Convert tensors to python numbers (gorarakelyan)

## 2.3.0 Apr 10 2021

- Bump up Aim UI to v1.5.0 (gorarakelyan)
- Set default interval of sys tracking to 10 seconds (gorarakelyan)
- Add ability to track system metrics (gorarakelyan)

## 2.2.1 Mar 31 2021

- Bump up Aim UI to v1.4.1 (gorarakelyan)

## 2.2.0 Mar 24 2021

- Bump up Aim UI to v1.4.0 (gorarakelyan)
- Add Hugging Face integration (Khazhak)
- Reorganize documentation (Tatevv)

## 2.1.6 Feb 26 2021

- Add ability to opt out telemetry (gorarakelyan)
- Remove experiment name from config file when calling repo.remove_branch method (gorarakelyan)

## 2.1.5 Jan 7 2021

- Handle NaN or infinite floats passed to artifacts (gorarakelyan)

## 2.1.4 Dec 2 2020

- Add ability to specify session run hash (gorarakelyan)
- Initialize repo if it was empty when opening session (gorarakelyan)
- Add validation of map artifact parameters (gorarakelyan)

## 2.1.3 Nov 24 2020

- Support comparison of list type contexts (gorarakelyan)

## 2.1.2 Nov 24 2020

- Fix empty contexts comparison issue (gorarakelyan)

## 2.1.1 Nov 22 2020

- Return only selected params in SelectResult (gorarakelyan)

## 2.1.0 Nov 19 2020

- Add AimRepo select method (gorarakelyan)
- Implement SelectResult class (gorarakelyan)

## 2.0.27 Nov 13 2020

- Fix issue with artifact step initializer (gorarakelyan)

## 2.0.26 Nov 10 2020

- Add `block_termination` argument to aim.Session (gorarakelyan)
- Convert infinity parameter to string in artifacts (gorarakelyan)

## 2.0.25 Nov 9 2020

- Reconstruct run metadata file when running close command (gorarakelyan)

## 2.0.24 Nov 8 2020

- Add SIGTERM signal handler (gorarakelyan)
- Run `track` function in a parallel thread (gorarakelyan)
- Add SDK session flush method (gorarakelyan)
- Flush aggregated metrics at a given frequency (gorarakelyan)
- Update run metadata file only on artifacts update (gorarakelyan)

## 2.0.23 Nov 5 2020

- Make experiment name argument required in SDK close command (gorarakelyan)

## 2.0.22 Nov 5 2020

- Add SDK `close` method to close dangling experiments (gorarakelyan)

## 2.0.21 Nov 1 2020

- Resolve compatibility issues with python 3.5.0 (gorarakelyan)

## 2.0.20 Oct 26 2020

- Enable pypi aim package name (gorarakelyan)

## 2.0.19 Oct 25 2020

- Add PyTorch Lightning logger (gorarakelyan)
- Add TensorFlow v1 and v2 keras callbacks support (gorarakelyan)

## 2.0.18 Oct 7 2020

- Add ability to run Aim UI in detached mode (gorarakelyan)
- Add ability to specify repo path when running Aim UI (gorarakelyan)

## 2.0.17 Oct 5 2020

- Rename `AimDE` to `Aim UI` (gorarakelyan)

## 2.0.16 Oct 2 2020

- Add ability to specify host when running AimDE (gorarakelyan)
- Disable `AimContainerCommandManager` (gorarakelyan)
- Remove `aimde` command entry point (gorarakelyan)
- Remove `de` prefix from development environment management commands (gorarakelyan)

## 2.0.15 Sep 21 2020

- Set Map artifact default namespace (gorarakelyan)

## 2.0.14 Sep 21 2020

- Set Metric hashable context to None if no kwarg is passed (gorarakelyan)

## 2.0.13 Sep 21 2020

- Add ability to query runs by metric value (gorarakelyan)
- Add ability to query runs via SDK (gorarakelyan)

## 2.0.12 Sep 12 2020

- Update Session to handle exceptions gracefully (gorarakelyan)

## 2.0.11 Sep 11 2020

- Add alias to keras adapter (gorarakelyan)

## 2.0.10 Sep 10 2020

- Show progress bar when pulling AimDE image (gorarakelyan)

## 2.0.9 Sep 10 2020

- Add ability to start multiple sessions (gorarakelyan)
- Add Aim adapter for keras (gorarakelyan)

## 2.0.8 Aug 26 2020

- Set SDK to select only unarchived runs by default (gorarakelyan)
- Add ability to archive/unarchive runs (gorarakelyan)
- Enable search by run attributes (gorarakelyan)
- Add `is not` keyword to AimQL (gorarakelyan)

## 2.0.7 Aug 21 2020

- Validate Artifact values before storing (gorarakelyan)
- Add sessions to SDK (gorarakelyan)

## 2.0.6 Aug 13 2020

- Add ability to retrieve metrics and traces from repo (gorarakelyan)
- Add SDK `select` method to select runs and artifacts (gorarakelyan)
- Implement search query language (gorarakelyan)

## 2.0.5 Jul 18 2020

- Fix issue with PyPI reStructuredText format compatibility (gorarakelyan)

## 2.0.4 Jul 18 2020

- Add ability to attach tf.summary logs to AimDE (gorarakelyan)

## 2.0.3 Jul 8 2020

- Pass project path to development environment container (gorarakelyan)

## 2.0.2 Jul 7 2020

- Make `epoch` argument optional for `Metric` artifact (gorarakelyan)
- Add ability to automatically commit runs after exit (gorarakelyan)
- Add `aim up` shortcut for running development environment (gorarakelyan)
- Remove first required argument(artifact name) from sdk track function (gorarakelyan)
- Add general dictionary artifact for tracking `key: value` parameters (gorarakelyan)

## 2.0.1 Jun 24 2020

- Fix inconsistent DE naming (gorarakelyan)

## 2.0.0 Jun 18 2020

- Tidy up aim and remove some artifacts (gorarakelyan)
- Update AimContainerCMD to open connection on custom port (gorarakelyan)
- Save passed process uuid to commit configs (gorarakelyan)
- Ability to query processes (gorarakelyan)
- Execute process and store logs into a commit of specific experiment (gorarakelyan)
- Kill running process and its children recursively (gorarakelyan)
- Keep executed processes for monitoring and management (gorarakelyan)
- Add container command handler to exec commands on the host (gorarakelyan)
- Refactor Text artifact to store sentences using protobuf and aimrecords (jamesj-jiao)
- Add ability to pass aim board port as an argument (gorarakelyan)

## 1.2.17 May 8 2020

- Add config command (gorarakelyan)
- Tune artifacts: images, metric_groups, params (gorarakelyan)

## 1.2.16 Apr 29 2020

- Add ability to pass numpy array as a segmentation mask (gorarakelyan)

## 1.2.15 Apr 29 2020

- Add basic image list tracking (gorarakelyan)

## 1.2.14 Apr 27 2020

- Optimize segmentation tracking insight to load faster (gorarakelyan)

## 1.2.13 Apr 25 2020

- Remove GitHub security alert (gorarakelyan)
- Add image semantic segmentation tracking (gorarakelyan)

## 1.2.12 Apr 20 2020

- Add missing init file for aim.artifacts.proto (@mike1808)

## 1.2.11 Apr 16 2020

- Make epoch property optional for Metric (gorarakelyan)

## 1.2.10 Apr 16 2020

- Serialize and store `Metric` records using protobuf and aimrecords (gorarakelyan)
- Create RecordWriter factory which handles artifact records saving (gorarakelyan)
- Extract artifact serialization to ArtifactWriter (mike1808)

## 1.2.9 Mar 16 2020

- Alert prerequisites installation message for running board (gorarakelyan)

## 1.2.8 Mar 15 2020

- Update profiler interface for keras (gorarakelyan)

## 1.2.7 Mar 14 2020

- Add board pull command (gorarakelyan)
- Change board ports to 43800,1,2 (gorarakelyan)
- Add ability to profile graph output nodes (gorarakelyan)
- Remove issue with autograd inside while loop (gorarakelyan)
- Add aim board development mode (gorarakelyan)
- Update board name hash algorithm to md5 (gorarakelyan)
- Add board CLI commands: up, down and upgrade (gorarakelyan)
- Add ability to tag version as a release candidate (gorarakelyan)

## 1.2.6 Feb 28 2020

- Add learning rate update tracking (gorarakelyan)

## 1.2.5 Feb 25 2020

- Add autocommit feature to push command: `aim push -c [-m <msg>]` (gorarakelyan)
- Add cli status command to list branch uncommitted artifacts (gorarakelyan)
- Add an ability to aggregate duplicated nodes within a loop (gorarakelyan)
- Remove gradient break issue when profiling output nodes (gorarakelyan)

## 1.2.4 Feb 20 2020

- Enable profiler to track nodes inside loops (gorarakelyan)
- Ability to disable profiler for evaluation or inference (gorarakelyan)

## 1.2.3 Feb 13 2020

- Set minimum required python version to 3.5.2 (gorarakelyan)

## 1.2.2 Feb 13 2020

- Downgrade required python version (gorarakelyan)

## 1.2.1 Feb 13 2020

- Edit README.md to pass reStructuredText validation on pypi (gorarakelyan)

## 1.2.0 Feb 13 2020

- Make aim CLI directly accessible from main.py (gorarakelyan)
- Add disk space usage tracking (gorarakelyan)
- Add profiler support for Keras (gorarakelyan)
- Add TensorFlow graph nodes profiler (gorarakelyan)
- Add command to run aim live container mounted on aim repo (gorarakelyan)
- Update profiler to track GPU usage (gorarakelyan)
- Add machine resource usage profiler (gorarakelyan)

## 1.1.1 Jan 14 2020

- Remove aim dependencies such as keras, pytorch and etc (gorarakelyan)

## 1.1.0 Jan 12 2020

- Update code diff tracking to be optional (gorarakelyan)
- Add default False value to aim init function (gorarakelyan)
- Update aim repo to correctly identify cwd (gorarakelyan)
- Update push command to commit if msg argument is specified (gorarakelyan)
- Add ability to initialize repo from within the sdk (gorarakelyan)

## 1.0.2 Jan 7 2020

- Remove objects dir from empty .aim branch index (gorarakelyan)

## 1.0.1 Dec 26 2019

- Add cil command to print aim current version (gorarakelyan)

## 1.0.0 Dec 25 2019

- Add aim version number in commit config file (gorarakelyan)
- Update push command to send username and check storage availability (gorarakelyan)
- Add hyper parameters tracking (gorarakelyan)
- Update push command to print shorter file names when pushing to remote (gorarakelyan)
- Update tracking artifacts to be saved in log format (gorarakelyan)
- Add pytorch cuda support to existing sdk artefacts (gorarakelyan)
- Add cli reset command (gorarakelyan)
- Add nested module tracking support to aim sdk (gorarakelyan)
- Add code difference tracking to aim sdk (gorarakelyan)
- Update aim push command to send commits (gorarakelyan)
- Add commit structure implementation (gorarakelyan)
- Add aim commit command synchronized with git commits (gorarakelyan)
- Add version control system factory (gorarakelyan)
- Update all insights example (gorarakelyan)
- Add model gradients tracking (gorarakelyan)
- Add model weights distribution tracking (gorarakelyan)
- Add aim correlation tracking (gorarakelyan)

## 0.2.9 Nov 30 2019

- Update push tolerance when remote origin is invalid (gorarakelyan)

## 0.2.8 Nov 30 2019

- Update aim auth public key search algorithm (gorarakelyan)

## 0.2.7 Nov 14 2019

- Update dependencies torch and torchvision versions (sgevorg)

## 0.2.6 Nov 5 2019

- Update aim track logger (gorarakelyan)

## 0.2.5 Nov 4 2019

- Add branch name validation (gorarakelyan)
- Add single branch push to aim push command (gorarakelyan)

## 0.2.4 Nov 3 2019

- Update aim auth print format (gorarakelyan)
- Update setup.py requirements (gorarakelyan)

## 0.2.3 Nov 3 2019

- Update package requirements (gorarakelyan)

## 0.2.2 Nov 1 2019

- Update package requirements (sgevorg)

## 0.2.1 Nov 1 2019

- Add paramiko to required in setup.py (sgevorg)

## 0.2.0 Nov 1 2019

- Update the repo to prep for open source pypi push (sgevorg)
- Add error and activity logging (sgevorg)
- Add push command robustness (gorarakelyan)
- Add cli auth command (gorarakelyan)
- Add public key authentication (gorarakelyan)
- Update push to send only branches (gorarakelyan)
- Add branching command line interface (gorarakelyan)
- Update skd interface (gorarakelyan)
- Add pytorch examples inside examples directory (gorarakelyan)
- Add model load sdk method (gorarakelyan)
- Add model checkpoint save tests (gorarakelyan)
- Update file sending protocol (gorarakelyan)
- Add model tracking (gorarakelyan)

## 0.1.0 - Sep 23 2019

- Update setup py to build cython extensions (gorarakelyan)
- Update tcp client to send multiple files through one connection (gorarakelyan)
- Update tcp client to send images (gorarakelyan)
- Update sdk track functionality to support multiple metrics (gorarakelyan)
- Update push command for sending repo to a given remote (gorarakelyan)
- Add cli remote commands (gorarakelyan)
- Update cli architecture from single group of commands to multiple groups (gorarakelyan)
- Add testing env first skeleton and versions (sgevorg)
- Add dummy exporting files from .aim-test (sgevorg)
- Add description for Testing Environment (sgevorg)
- Update metadata structure and handling (sgevorg)
- Add support for seq2seq models (sgevorg)
- Update the output of doker image build to be more informative and intuitive (sgevorg)
- Update README.MD with changed Aim messaging (sgevorg)
- Remove setup.cfg file (maybe temporarily) (sgevorg)
- Update the location for docker build template files, move to data/ (sgevorg)
- Update the `docs/cli.md` for aim-deploy docs (sgevorg)
- Add docker deploy `.aim/deploy_temp/<model>` cleanup at the end of the build (sgevorg)
- Add Docker Deploy via `aim-deploy` command (sgevorg)
- Add Docker image generate skeleton (sgevorg)
- Add AimModel.load_mode static function to parse `.aim` files (sgevorg)
- Update exporter to decouple from specifics of exporting and framework (sgevorg)
- Add model export with `.aim` extension (sgevorg)
- Remove pack/unpack of the metadata (sgevorg)
- Add pack/unpack to add metadata to model for engine processing (sgevorg)
- Add aim-deploy command configuration in cli (sgevorg)
- Add basic cli (sgevorg)
- Update setup.py for cli first version (sgevorg)
- Add initial cli specs (sgevorg)
- Add directories: the initial skeleton of the repo (sgevorg)
- Add gitignore, license file and other basics for repo (sgevorg)<|MERGE_RESOLUTION|>--- conflicted
+++ resolved
@@ -16,11 +16,8 @@
 
 ### Fixes:
 
-<<<<<<< HEAD
-- Fix chart hovering issue occurring when "NaN" values are tracked (KaroMourad)
-=======
+- Fix chart hovering issue occurring when "nan" values are tracked (KaroMourad)
 - Use empty dict as default when getting Run params (alberttorosyan)
->>>>>>> 3fea7b95
 - Change unit-tests data isolation mechanism (alberttorosyan)
 - Adjust the visibility of the run color in tables (VkoHov)
 - Fix response headers for remote tracking server (mihran113)
