# Changelog

<<<<<<< HEAD
## Unreleased

### Enhancements

- Increase visibility and usability of the Show table diff button (arsengit)
=======
## Unreleased 

### Enhancements:

- Add support for tensorboard audios conversion (mihran113)
- Mention explicitly run params everywhere params is mentioned (VkoHov)

### Fixes:

- Fix tensorboard log conversion for images (mihran113)
- Fix `SyntaxError` handling for python3.10+ (mihran113)
- Check if gradient is None when tracking gradient distributions (kage08)
>>>>>>> 5668bb57

## 3.11.1 Jun 27, 2022

- Replace base58 encoder with base64 (KaroMourad, VkoHov)
- Fix Notes tab loading issue (arsengit)
- Fix the loading logic of the `monaco editor` across the Aim Ui (arsengit)
- Fix `Table` export functionality in Params and Scatters explorers (arsengit)
- Allow mixing numeric types on a single Sequence (alberttorosyan)

## 3.11.0 Jun 21, 2022

### Enhancements:

- Add `--uds` option for `aim up` command (mihran113)
- Add progress reporting for search APIs and tqdm progress for SDK queries (mihran113)
- Add all the attributes of runs in the grouping popovers (KaroMourad)
- Display progress bar on Explorer pages when searching metadata (KaroMourad)
- Improve the processing speed for tb to aim converter (osoblanco)
- Adjust charts hover attributes position calculation and styles (KaroMourad)
- Improve formatting of numbers by setting maximum precision (KaroMourad)
- Add cloud storage backups to AWS S3 for aim repo runs (karan2801)
- Add LightGBM integration example (gorarakelyan)
- Add descriptive document titles for pages (KaroMourad)
- Implement unit-tests for aim SDK utils (yeghiakoronian)
- Display std.dev/err aggregated values in the table (VkoHov)
- Add `active` state indicator property for `aim.Run` (mihran113)
- Add `active` state indicators on the chart (VkoHov)
- Add ability to edit run name and description of run (VkoHov)
- Show the description in the sidebar of the run overview tab (VkoHov)
- Add all the attributes of run in the tooltip (VkoHov)
- Optimize the initial render time of Aim UI by using more lightweight font-family (arsengit)
- Use monaco editor as the syntax highlighter across the Aim UI (arsengit)
- Add loader to the top of the logs box in the run page (VkoHov)
- Add the date and the duration of run in the header of the single run page (VkoHov)
- Add the name, status and duration of run in the runs table of the tags page (VkoHov)
- Fit long name values in manage columns popover (arsengit)
- Add caching mechanism for sequence queries to optimize query performance (mihran113)
- Use step random hash as a key for metric sequences (alberttorosyan)

### Fixes:

- Fix issue with tensorboard to aim conversion (osoblanco)
- Fix reset zoom history on alignment type change (KaroMourad)
- Fix issue with rendering incorrect data when x-axis aligned by `relative time/epoch` (KaroMourad)
- Fix LineCart axis ticks overlapping issue on log scale (KaroMourad)
- Change zooming default option to multiple (VkoHov)
- Change grouped rows' min and max values names to `Group Min` and `Group Max` (VkoHov)
- Preserve the search input value of the grouping dropdown (VkoHov)
- Change the titles and placeholders in popovers (VkoHov)
- Resolve typing latency issue in the query search input (arsengit)
- Reorder and add non-hideable table columns (arsengit)
- Change the font of the runs navigation popover (VkoHov)
- Keep color persistence state after page reload (VkoHov)
- Resolve content blinking issue after search in the run page (arsengit)
- Fix scroll to bottom on live-update in logs tab (VkoHov)
- Fix timezone issues for activity map (mihran113)
- Fix `aim up` command output when `--port 0` is passed (mihran113)

## 3.10.3 May 31, 2022

- Adjust the content overflowing of the Delete and the Archive modals (VkoHov)
- Resolve issue with redirect in run page (arsengit)

## 3.10.2 May 26, 2022

- Adjust SRP Logs row height calculation (VkoHov)
- Fix issue with live update requests scheduler (rubenaprikyan)
- Fix log capturing crash during run garbage collection (mihran113)
- Fix Pytorch Lightning adapter `finalize` method (mihran113)
- Fix params duplication in dropdowns (VkoHov)
- Skip system params in Explorer pages (alberttorosyan)

## 3.10.1 May 18, 2022

- Resolve issue with rendering run params in the overview tab of SRP (arsengit)
- Fix issue with search query state update (arsengit)

## 3.10.0 May 17, 2022

### Enhancements:

- Add ability to adjust the density of the visible content in tables (roubkar)
- Set `metric.name` as default option for grouping (roubkar)
- Show user-selected params before group config in chart popover (roubkar)
- Optimize stream decoding performance on UI (mahnerak)
- Add support for animated image formats to Aim Image object (devfox-se)
- Add `AimLogger` for Catboost (devfox-se)
- Add `AimCallback` for LightGBM (devfox-se)
- Keep the extents of `HighPlot` axes brush in the state and the URL (VkoHov)
- Integrate `aim` with `cimport`-able `aimrocks` (mahnerak)
- Add `__slots__` to some classes to improve performance (mahnerak)
- Define base abstractions for `Iterator` and `DB` by borrowing from `aimrocks` (mahnerak)
- Use `KeysIterator` and `ValuesIterator` wrappers instead of reimplementing (mahnerak)
- Rename `PrefixView.container` to `PrefixView.parent` (mahnerak)
- Reimplement `absolute_path` (mahnerak)
- Cython bindings for `PrefixView`, `TreeView`, `Container`, `ArrayView` (mahnerak)
- Add ability to track and visualize stdout/stderr (mihran113, VkoHov)
- Fix `AimLogger` deprecation issues related to release of PyTorch Lightning v1.5 (arnauddhaene)
- Enable better autocomplete experience with monaco editor (arsengit)
- Pre-loading and caching necessary resources, add pre-loader animation to Aim UI (arsengit)

### Fixes:

- Remove hard-coded installation of pre-requirements (mahnerak)
- Remove duplicate code from `TreeView` and `Container` methods (mahnerak)
- Fix issue with filtering metrics values in single run page (KaroMourad)

## 3.9.4 May 12, 2022

- Fix run remote tracking queue cleanup (mihran113)
- Fix HF callback before training access (mihran113)
- Fix compatibility with Jinja 3.1 (devfox-se)

## 3.9.3 May 10, 2022

- Fix affecting stroke types after changing color persistence (KaroMourad)

## 3.9.2 Apr 29, 2022

- Move aim_ui package data to separate directory (devfox-se)

## 3.9.1 Apr 29, 2022

- Move aim_ui package data to separate directory (devfox-se)

## 3.9.0 Apr 29, 2022

### Enhancements:

- Add `Notes Tab` to single run page (arsengit)
- Add the run name to the batch delete and the batch archive modals (VkoHov)
- Increase the scalability of rendering lines in charts (KaroMourad)
- Increase live update requests delay to prevent performance issues (rubenaprikyan)
- Change font-family to monospace in the Table component (arsengit)
- Add info massage for single value sliders (VkoHov)
- Add `--log-level` argument for aim up/server commands (mihran113)
- Add notes backend api interface (devfox-se)
- Fix type hints in `Repo` class (uduse)

### Fixes:

- Fix LineChart y-dimension margin calculation (KaroMourad)
- Fix HighPlot lines partially rendering issue (KaroMourad)
- Fix HighPlot axis ticks overlapping issue (KaroMourad)
- Fix sorting Params/Scatters explorer axis ticks (KaroMourad)
- Fix compatibility with pytorch-lightning v1.6.0 (mihran113)
- Fix the image's original size cropping (VkoHov)
- Fix `PATH` related issues for `alembic` and `uvicorn` (mihran113)
- Fix queries for custom object APIs (mihran113)
- Fix chart height updating when resize mode changed (VkoHov)
- Fix HuggingFace callback context capturing (mihran113)
- Fix Params/Scatters explorers' row hiding functionality (VkoHov)
- Fix Profiler logs are saved outside repo directory (devfox-se)

## 3.8.1 Apr 6, 2022

- Encode run hash before including in CSS selectors (Hamik25)
- Fix displaying incorrect metric values for large range scale in LineChart (KaroMourad)
- Fix issue with rendering lines for large range scale in LineChart (KaroMourad)
- Fix issue with URL state sync for bookmarks (roubkar)
- Fix issue with displaying negative param values on Aim UI (roubkar)
- Fix row hiding functionality (roubkar)
- Tune RunOverviewTab container styles (arsengit)
- Update documentations links on UI (rubenaprikyan)
- Fix `RepoIndexManager` run's reference cleanup (mihran113)
- Fix remote run finalization (mihran113)
- Fix issue with fetch on load more (infinite scroll) functionality in Runs Explorer (rubenaprikyan)

## 3.8.0 Mar 26, 2022

### Enhancements:

- Hugging Face adapter refactoring (mihran113)
- Add run description columns to all run specific tables (VkoHov, mihran113)
- Change images rendering optimization default value to smoother (VkoHov)
- Set default steps ordering to desc in single run tabs (VkoHov, devfox-se)
- Add run name to grouping, ordering and run navigation popovers (VkoHov)
- Add ability to apply color scale on columns with numeric values (VkoHov)
- Refactored XGBoost AimCallback (devfox-se)
- Reopenable callbacks for integrations (mihran113)
- Add DVC integration (devfox-se)
- Add API profiler and unified API error response (devfox-se)
- Add API to retrieve N'th step of sequence (devfox-se)

### Fixes:

- Fix issue with calculation of active point on mouse hover in the LineChart (KaroMourad)
- Fix issue with wrong URL caching for Explorer pages (roubkar)
- Fix issue with focusing on the chart active point while moving the cursor (KaroMourad)
- Fix the image full view toggle icon visibility if the image has a white background (VkoHov)
- Fix scroll to the end of the audio tab (VkoHov)
- Add scrollbar to image full view mode content (VkoHov)
- Fix issues with run name/description not being set (mihran113)
- Fix issue with run single page tabs result caching (mihran113)
- Fix git system param tracking (devfox-se)
- Fix runs manual closing (mihran113)
- Fix Docker image creation step in packaging workflow (alberttorosyan)
- Fix Jinja2 template rendering with starlette==0.14.2 (alberttorosyan)

## 3.7.5 Mar 18, 2022

- Add request aborting functionality in single run page tabs (arsengit)
- Render plotly figures properly in single run page (arsengit)

## 3.7.4 Mar 15, 2022

- Fix density min and max validation calculation (VkoHov)

## 3.7.3 Mar 14, 2022

- Add missing names for dynamically imported files in single run page (arsengit)

## 3.7.2 Mar 10, 2022

- Fix issue with rendering UI re keeping long URL (KaroMourad)
- Split code in the single run page to optimize chunk size (arsengit)

## 3.7.1 Mar 10, 2022

- Fix metric queries with epoch=None (alberttorosyan)

## 3.7.0 Mar 9, 2022

### Enhancements:

- Add Run overview tab in run single page (arsengit, VkoHov, KaroMourad, rubenaprikyan)
- Custom max message size for Aim Remote tracking (alberttorosyan)
- Docker images for aim up/server (alberttorosyan)
- TF/Keras adapters refactoring (mihran113)
- Remote tracking client-side retry logic (aramaim)
- Add record_density to initial get-batch request for figures (VkoHov)

### Fixes:

- Fix rendering new lines in texts visualizer (arsengit)

## 3.6.3 Mar 4, 2022

- Fix UI rendering issue on colab (rubenaprikyan)

## 3.6.2 Mar 2, 2022

- Fix chart interactions issue in the Single Run Page Metrics tab (roubkar)
- Fix `resolve_objects` in remote tracking client subtree (alberttorosyan)
- Reject `0` as step/record count (alberttorosyan, VkoHov)
- Fix error on mlflow conversion by experiment id (devfox-se)

## 3.6.1 Feb 25, 2022

- Fix issue with aligning x-axis by custom metric (KaroMourad)
- Add `__AIM_PROXY_URL__` env variable to see full proxy url when running `aim up` command(rubenaprikyan)
- Add `--proxy-url` argument to notebook extension's `%aim up` to render UI correctly if there is a proxy server (rubenaprikyan)
- Add SageMaker integration, `jupyter-server-proxy` s bug-fix script (rubenaprikyan, mahnerak)
- Fix animation support in Plotly visualization and figure loading performance (Hamik25, mihran113)
- Display `None` values in group config column (VkoHov, Hamik25)
- Fix rendering issue on `Select` form search suggestions list (arsengit)
- Fix PL.AimLogger save_dir AttributeError (GeeeekExplorer)
- Remove `__example_type__` substring from param name (VkoHov)

## 3.6.0 Feb 22 2022

### Enhancements:

- Sort params columns in alphabetical order (arsengit)
- Add illustrations for indicating explorer search states (arsengit)
- Ability to export chart as image (KaroMourad)
- Ability to group by metric.context (VkoHov)
- Tune manage columns items highlighting styles (VkoHov)
- Set active style on table actions popover buttons with applied changes (arsengit)
- Unification of Run Custom Object APIs (alberttorosyan, VkoHov)
- Aim repo runs data automatic indexing (alberttorosyan)
- Pytorch Lightning adapter refactoring (mihran113)
- Add Pytorch Ignite integration (mihran113)
- Add wildcard support for `aim runs` subcommands (mihran113)
- Add MLflow logs conversion command (devfox-se)
- Add CustomObject implementation for `hub.dataset` (alberttorosyan)

### Fixes:

- Fix live updated data loss after triggering endless scroll (VkoHov)
- Fix system metric columns pinning functionality and grouping column order (arsengit)
- Fix system metrics search in manage columns popover (VkoHov)
- Fix queries on remote repos (mihran113)
- Fix incorrect boolean value formatting (VkoHov)

## 3.5.4 Feb 15 2022

- Fix batch archive functionality (VkoHov)
- Add repo lock/release feature (devfox-se)

## 3.5.3 Feb 11 2022

- Fix rendering issue in runs explorer page (arsengit)

## 3.5.2 Feb 10 2022

- Fix issue with displaying current day activity cell on week's first day (rubenaprikyan)
- Fix issue with filtering options while typing in input of autocomplete in Tooltip and Grouping popovers (rubenaprikyan)

## 3.5.1 Feb 4 2022

- Fix folder creation when tracking with remote tracker (aramaim)

## 3.5.0 Feb 3 2022

### Enhancements:

- Ability to hide system metrics from table (arsengit)
- Add input validations to range selectors (Hamik25)
- Improve media panel rendering performance on hovering over images (KaroMourad)
- Add ability to parse and import TensorFlow events into aim (devfox-se)
- Add system parameter logging: CLI, Env, Executable, Git, Installed packages (devfox-se)
- Convert nested non-native objects (e.g. OmegaConf config instance) upon storing (devfox-se)
- Add cli subcommands cp and mv for aim runs command (mihran113)
- Add handler for matplotlib figures in Image and Figure custom objects (devfox-se)
- Improve highlighting of table focused/hovered/selected row (VkoHov)

### Fixes:

- Fix stalled runs deletion (mihran113)
- Fix background transparency in colab when using dark mode of system (rubenaprikyan)
- Fix Grouping and Tooltip popovers states' resetting issue when live-update is on (rubenaprikyan)
- Fix table column's sort functionality issue in Params and Scatters Explorers (rubenaprikyan)

## 3.4.1 Jan 23 2022

- Fix issue with displaying experiment name in Images Explorer table (VkoHov)

## 3.4.0 Jan 22 2022

- Add ability to apply group stacking on media elements list (KaroMourad)
- Add ability to apply sorting by run creation_time on table rows (roubkar)
- Add ability to filter texts table with keyword matching (roubkar, rubenaprikyan)
- Add ability to delete run from settings tab (Hamik25)
- Enhance controls states of explorer pages (arsengit)
- Add --repo, --host arguments support for notebook extension (VkoHov, rubenaprikyan)
- Add trendline options to ScatterPlot (roubkar)
- Add ability to display images in original size and align by width (arsengit)
- Add version, docs and slack links to sidebar (arsengit)
- Enhance AudioPlayer component (arsengit)
- Recover active tab in run details page after reload (roubkar)
- Add ability to archive or delete runs with batches (VkoHov)
- Remote tracking server [experimental] (alberttorosyan, mihran113, aramaim)
- Add ability to change media elements order (VkoHov)
- Add ability to hard delete runs (alberttorosyan)
- Lossy format support for aim.Image (devfox-se)
- Timezone issues fix for creation and end times (mihran113)

## 3.3.5 Jan 14 2022

- Add non-strict write mode to replace not-yet-supported types with their
  string representations. (mahnerak)
- Log pytorch_lightning hyperparameters in non-strict mode. (mahnerak)

## 3.3.4 Jan 10 2022

- Fix issue with WAL files flushing (alberttorosyan)
- Support for omegaconf configs in pytorch_lightning adapter (devfox-se)

## 3.3.3 Dec 24 2021

- Fix issue with showing range panel in Images Explorer (roubkar)

## 3.3.2 Dec 20 2021

- Fix issue with not providing point density value to live-update query (rubenaprikyan)

## 3.3.1 Dec 18 2021

- Fix getValue function to show correct chart title data (KaroMourad)

## 3.3.0 Dec 17 2021

- Add ability to track and explore audios in run detail page (arsengit, VkoHov, devfox-se)
- Add ability to track and visualize texts (mihran113, roubkar)
- Fix boolean values encoding (mahnerak)
- Add Scatter Explorer to visualize correlations between metric last value and hyperparameter (KaroMourad)
- Add ability to track and visualize plotly objects (devfox-se, Hamik25, rubenaprikyan)
- Add ability to query distributions by step range and density (VkoHov, rubenaprikyan)
- Add colab notebook support (mihran113, rubenaprikyan)
- Implement images visualization tab in run detail page (VkoHov, KaroMourad)
- Add custom URL prefix support (mihran113, Hamik25, roubkar)
- Enhance metric selection dropdowns to see lists in alphabetical order (rubenaprikyan)

## 3.2.2 Dec 10 2021

- Fix Run finalization index timeout issue (alberttorosyan)

## 3.2.1 Dec 8 2021

- Add ability to provide custom base path for API (mihran113, roubkar)
- Fix table groups column default order (arsengit)
- Fix table panel height issue in runs explorer page (arsengit)

## 3.2.0 Dec 3 2021

- Add ability to cancel pending request (roubkar, arsengit)
- Add support for secure protocol for API calls (mihran113, roubkar)
- Implement image full size view (VkoHov)
- Add ability to manipulate with image size and rendering type (arsengit)
- Enhance Table column for selected grouping config options (arsengit)
- Implement suggestions list for AimQL search (arsengit, rubenaprikyan)
- Add ability to track and visualize distributions (mihran113, rubenaprikyan)
- Add notebook extension, magic functions (rubenaprikyan)

## 3.1.1 Nov 25 2021

- Apply default ordering on images set (VkoHov)
- Ability to show image data in a tooltip on hover (KaroMourad)
- Support of Image input additional data sources (alberttorosyan)
- Ability to export run props as pandas dataframe (gorarakelyan)
- Slice image sequence by index for the given steps range (alberttorosyan)
- Improve Images Explorer rendering performance through better images list virtualization (roubkar)

## 3.1.0 Nov 20 2021

- Add ability to explore tracked images (VkoHov)
- Improve rendering performance by virtualizing table columns (roubkar)
- Add ability to apply grouping by higher level param key (roubkar)
- Add ability to specify repository path during `aim init` via `--repo` argument (rubenaprikyan)

## 3.0.7 Nov 17 2021

- Fix for missing metrics when numpy.float64 values tracked (alberttorosyan)

## 3.0.6 Nov 9 2021

- Fix for blocking container optimization for in progress runs (alberttorosyan)

## 3.0.5 Nov 9 2021

- Add tqdm package in setup.py required section (mihran113)

## 3.0.4 Nov 8 2021

- Switch to aimrocks 0.0.10 - exposes data flushing interface (mihran113)
- Optimize stored data when runs finalized (mihran113)
- Update `aim reindex` command to run storage optimizations (alberttorosyan)
- Storage partial optimizations on metric/run queries (alberttorosyan)

## 3.0.3 Nov 4 2021

- Bump sqlalchemy version to 1.4.1 (alberttorosyan)

## 3.0.2 Oct 27 2021

- Switch to aimrocks 0.0.9 - built on rocksdb 6.25.3 (alberttorosyan)
- Remove grouping select options from Params app config (VkoHov)
- Sort metrics data in ascending order for X-axis (KaroMourad)

## 3.0.1 Oct 22 2021

- Check telemetry_enabled option on segment initialization (VkoHov)
- Draw LineChart Y-axis (horizontal) tick lines on zooming (KaroMourad)
- Sort select options/params based on input value (roubkar)
- Fix query construction issue for multiple context items (roubkar)
- Fix issue with making API call from Web Worker (VkoHov)

## 3.0.0 Oct 21 2021

- Completely revamped UI:

  - Runs, metrics and params explorers
  - Bookmarks, Tags, Homepage
  - New UI works smooth with ~500 metrics displayed at the same time with full Aim table interactions

- Completely revamped storage:
  - 10x faster embedded storage based on Rocksdb
  - Average run query execution time on ~2000 runs: 0.784s
  - Average metrics query execution time on ~2000 runs with 6000 metrics: 1.552s

## 2.7.1 Jun 30 2021

- Fix bookmark navigation issue (roubkar)
- Empty metric select on X-axis alignment property change (roubkar)

## 2.7.0 Jun 23 2021

- Add ability to export table data as CSV (KaroMourad)
- Add ability to bookmark explore screen state (roubkar)
- Add dashboards and apps API (mihran113)

## 2.6.0 Jun 12 2021

- Resolve namedtuple python 3.5 incompatibility (gorarakelyan)
- Add ability to align X-axis by a metric (mihran113, roubkar)
- Add tooltip popover for the chart hover state (roubkar)

## 2.5.0 May 27 2021

- Set gunicorn timeouts (mihran113)
- Remove redundant deserialize method (gorarakelyan)
- Move the Flask server to main repo to support 'docker'less UI (mihran113)

## 2.4.0 May 13 2021

- Bump up Aim UI to v1.6.0 (gorarakelyan)
- Add xgboost integration (khazhak)
- Update keras adapter interface (khazhak)
- Convert tensors to python numbers (gorarakelyan)

## 2.3.0 Apr 10 2021

- Bump up Aim UI to v1.5.0 (gorarakelyan)
- Set default interval of sys tracking to 10 seconds (gorarakelyan)
- Add ability to track system metrics (gorarakelyan)

## 2.2.1 Mar 31 2021

- Bump up Aim UI to v1.4.1 (gorarakelyan)

## 2.2.0 Mar 24 2021

- Bump up Aim UI to v1.4.0 (gorarakelyan)
- Add Hugging Face integration (Khazhak)
- Reorganize documentation (Tatevv)

## 2.1.6 Feb 26 2021

- Add ability to opt out telemetry (gorarakelyan)
- Remove experiment name from config file when calling repo.remove_branch method (gorarakelyan)

## 2.1.5 Jan 7 2021

- Handle NaN or infinite floats passed to artifacts (gorarakelyan)

## 2.1.4 Dec 2 2020

- Add ability to specify session run hash (gorarakelyan)
- Initialize repo if it was empty when opening session (gorarakelyan)
- Add validation of map artifact parameters (gorarakelyan)

## 2.1.3 Nov 24 2020

- Support comparison of list type contexts (gorarakelyan)

## 2.1.2 Nov 24 2020

- Fix empty contexts comparison issue (gorarakelyan)

## 2.1.1 Nov 22 2020

- Return only selected params in SelectResult (gorarakelyan)

## 2.1.0 Nov 19 2020

- Add AimRepo select method (gorarakelyan)
- Implement SelectResult class (gorarakelyan)

## 2.0.27 Nov 13 2020

- Fix issue with artifact step initializer (gorarakelyan)

## 2.0.26 Nov 10 2020

- Add `block_termination` argument to aim.Session (gorarakelyan)
- Convert infinity parameter to string in artifacts (gorarakelyan)

## 2.0.25 Nov 9 2020

- Reconstruct run metadata file when running close command (gorarakelyan)

## 2.0.24 Nov 8 2020

- Add SIGTERM signal handler (gorarakelyan)
- Run `track` function in a parallel thread (gorarakelyan)
- Add SDK session flush method (gorarakelyan)
- Flush aggregated metrics at a given frequency (gorarakelyan)
- Update run metadata file only on artifacts update (gorarakelyan)

## 2.0.23 Nov 5 2020

- Make experiment name argument required in SDK close command (gorarakelyan)

## 2.0.22 Nov 5 2020

- Add SDK `close` method to close dangling experiments (gorarakelyan)

## 2.0.21 Nov 1 2020

- Resolve compatibility issues with python 3.5.0 (gorarakelyan)

## 2.0.20 Oct 26 2020

- Enable pypi aim package name (gorarakelyan)

## 2.0.19 Oct 25 2020

- Add PyTorch Lightning logger (gorarakelyan)
- Add TensorFlow v1 and v2 keras callbacks support (gorarakelyan)

## 2.0.18 Oct 7 2020

- Add ability to run Aim UI in detached mode (gorarakelyan)
- Add ability to specify repo path when running Aim UI (gorarakelyan)

## 2.0.17 Oct 5 2020

- Rename `AimDE` to `Aim UI` (gorarakelyan)

## 2.0.16 Oct 2 2020

- Add ability to specify host when running AimDE (gorarakelyan)
- Disable `AimContainerCommandManager` (gorarakelyan)
- Remove `aimde` command entry point (gorarakelyan)
- Remove `de` prefix from development environment management commands (gorarakelyan)

## 2.0.15 Sep 21 2020

- Set Map artifact default namespace (gorarakelyan)

## 2.0.14 Sep 21 2020

- Set Metric hashable context to None if no kwarg is passed (gorarakelyan)

## 2.0.13 Sep 21 2020

- Add ability to query runs by metric value (gorarakelyan)
- Add ability to query runs via SDK (gorarakelyan)

## 2.0.12 Sep 12 2020

- Update Session to handle exceptions gracefully (gorarakelyan)

## 2.0.11 Sep 11 2020

- Add alias to keras adapter (gorarakelyan)

## 2.0.10 Sep 10 2020

- Show progress bar when pulling AimDE image (gorarakelyan)

## 2.0.9 Sep 10 2020

- Add ability to start multiple sessions (gorarakelyan)
- Add Aim adapter for keras (gorarakelyan)

## 2.0.8 Aug 26 2020

- Set SDK to select only unarchived runs by default (gorarakelyan)
- Add ability to archive/unarchive runs (gorarakelyan)
- Enable search by run attributes (gorarakelyan)
- Add `is not` keyword to AimQL (gorarakelyan)

## 2.0.7 Aug 21 2020

- Validate Artifact values before storing (gorarakelyan)
- Add sessions to SDK (gorarakelyan)

## 2.0.6 Aug 13 2020

- Add ability to retrieve metrics and traces from repo (gorarakelyan)
- Add SDK `select` method to select runs and artifacts (gorarakelyan)
- Implement search query language (gorarakelyan)

## 2.0.5 Jul 18 2020

- Fix issue with PyPI reStructuredText format compatibility (gorarakelyan)

## 2.0.4 Jul 18 2020

- Add ability to attach tf.summary logs to AimDE (gorarakelyan)

## 2.0.3 Jul 8 2020

- Pass project path to development environment container (gorarakelyan)

## 2.0.2 Jul 7 2020

- Make `epoch` argument optional for `Metric` artifact (gorarakelyan)
- Add ability to automatically commit runs after exit (gorarakelyan)
- Add `aim up` shortcut for running development environment (gorarakelyan)
- Remove first required argument(artifact name) from sdk track function (gorarakelyan)
- Add general dictionary artifact for tracking `key: value` parameters (gorarakelyan)

## 2.0.1 Jun 24 2020

- Fix inconsistent DE naming (gorarakelyan)

## 2.0.0 Jun 18 2020

- Tidy up aim and remove some artifacts (gorarakelyan)
- Update AimContainerCMD to open connection on custom port (gorarakelyan)
- Save passed process uuid to commit configs (gorarakelyan)
- Ability to query processes (gorarakelyan)
- Execute process and store logs into a commit of specific experiment (gorarakelyan)
- Kill running process and its children recursively (gorarakelyan)
- Keep executed processes for monitoring and management (gorarakelyan)
- Add container command handler to exec commands on the host (gorarakelyan)
- Refactor Text artifact to store sentences using protobuf and aimrecords (jamesj-jiao)
- Add ability to pass aim board port as an argument (gorarakelyan)

## 1.2.17 May 8 2020

- Add config command (gorarakelyan)
- Tune artifacts: images, metric_groups, params (gorarakelyan)

## 1.2.16 Apr 29 2020

- Add ability to pass numpy array as a segmentation mask (gorarakelyan)

## 1.2.15 Apr 29 2020

- Add basic image list tracking (gorarakelyan)

## 1.2.14 Apr 27 2020

- Optimize segmentation tracking insight to load faster (gorarakelyan)

## 1.2.13 Apr 25 2020

- Remove GitHub security alert (gorarakelyan)
- Add image semantic segmentation tracking (gorarakelyan)

## 1.2.12 Apr 20 2020

- Add missing init file for aim.artifacts.proto (@mike1808)

## 1.2.11 Apr 16 2020

- Make epoch property optional for Metric (gorarakelyan)

## 1.2.10 Apr 16 2020

- Serialize and store `Metric` records using protobuf and aimrecords (gorarakelyan)
- Create RecordWriter factory which handles artifact records saving (gorarakelyan)
- Extract artifact serialization to ArtifactWriter (mike1808)

## 1.2.9 Mar 16 2020

- Alert prerequisites installation message for running board (gorarakelyan)

## 1.2.8 Mar 15 2020

- Update profiler interface for keras (gorarakelyan)

## 1.2.7 Mar 14 2020

- Add board pull command (gorarakelyan)
- Change board ports to 43800,1,2 (gorarakelyan)
- Add ability to profile graph output nodes (gorarakelyan)
- Remove issue with autograd inside while loop (gorarakelyan)
- Add aim board development mode (gorarakelyan)
- Update board name hash algorithm to md5 (gorarakelyan)
- Add board CLI commands: up, down and upgrade (gorarakelyan)
- Add ability to tag version as a release candidate (gorarakelyan)

## 1.2.6 Feb 28 2020

- Add learning rate update tracking (gorarakelyan)

## 1.2.5 Feb 25 2020

- Add autocommit feature to push command: `aim push -c [-m <msg>]` (gorarakelyan)
- Add cli status command to list branch uncommitted artifacts (gorarakelyan)
- Add an ability to aggregate duplicated nodes within a loop (gorarakelyan)
- Remove gradient break issue when profiling output nodes (gorarakelyan)

## 1.2.4 Feb 20 2020

- Enable profiler to track nodes inside loops (gorarakelyan)
- Ability to disable profiler for evaluation or inference (gorarakelyan)

## 1.2.3 Feb 13 2020

- Set minimum required python version to 3.5.2 (gorarakelyan)

## 1.2.2 Feb 13 2020

- Downgrade required python version (gorarakelyan)

## 1.2.1 Feb 13 2020

- Edit README.md to pass reStructuredText validation on pypi (gorarakelyan)

## 1.2.0 Feb 13 2020

- Make aim CLI directly accessible from main.py (gorarakelyan)
- Add disk space usage tracking (gorarakelyan)
- Add profiler support for Keras (gorarakelyan)
- Add TensorFlow graph nodes profiler (gorarakelyan)
- Add command to run aim live container mounted on aim repo (gorarakelyan)
- Update profiler to track GPU usage (gorarakelyan)
- Add machine resource usage profiler (gorarakelyan)

## 1.1.1 Jan 14 2020

- Remove aim dependencies such as keras, pytorch and etc (gorarakelyan)

## 1.1.0 Jan 12 2020

- Update code diff tracking to be optional (gorarakelyan)
- Add default False value to aim init function (gorarakelyan)
- Update aim repo to correctly identify cwd (gorarakelyan)
- Update push command to commit if msg argument is specified (gorarakelyan)
- Add ability to initialize repo from within the sdk (gorarakelyan)

## 1.0.2 Jan 7 2020

- Remove objects dir from empty .aim branch index (gorarakelyan)

## 1.0.1 Dec 26 2019

- Add cil command to print aim current version (gorarakelyan)

## 1.0.0 Dec 25 2019

- Add aim version number in commit config file (gorarakelyan)
- Update push command to send username and check storage availability (gorarakelyan)
- Add hyper parameters tracking (gorarakelyan)
- Update push command to print shorter file names when pushing to remote (gorarakelyan)
- Update tracking artifacts to be saved in log format (gorarakelyan)
- Add pytorch cuda support to existing sdk artefacts (gorarakelyan)
- Add cli reset command (gorarakelyan)
- Add nested module tracking support to aim sdk (gorarakelyan)
- Add code difference tracking to aim sdk (gorarakelyan)
- Update aim push command to send commits (gorarakelyan)
- Add commit structure implementation (gorarakelyan)
- Add aim commit command synchronized with git commits (gorarakelyan)
- Add version control system factory (gorarakelyan)
- Update all insights example (gorarakelyan)
- Add model gradients tracking (gorarakelyan)
- Add model weights distribution tracking (gorarakelyan)
- Add aim correlation tracking (gorarakelyan)

## 0.2.9 Nov 30 2019

- Update push tolerance when remote origin is invalid (gorarakelyan)

## 0.2.8 Nov 30 2019

- Update aim auth public key search algorithm (gorarakelyan)

## 0.2.7 Nov 14 2019

- Update dependencies torch and torchvision versions (sgevorg)

## 0.2.6 Nov 5 2019

- Update aim track logger (gorarakelyan)

## 0.2.5 Nov 4 2019

- Add branch name validation (gorarakelyan)
- Add single branch push to aim push command (gorarakelyan)

## 0.2.4 Nov 3 2019

- Update aim auth print format (gorarakelyan)
- Update setup.py requirements (gorarakelyan)

## 0.2.3 Nov 3 2019

- Update package requirements (gorarakelyan)

## 0.2.2 Nov 1 2019

- Update package requirements (sgevorg)

## 0.2.1 Nov 1 2019

- Add paramiko to required in setup.py (sgevorg)

## 0.2.0 Nov 1 2019

- Update the repo to prep for open source pypi push (sgevorg)
- Add error and activity logging (sgevorg)
- Add push command robustness (gorarakelyan)
- Add cli auth command (gorarakelyan)
- Add public key authentication (gorarakelyan)
- Update push to send only branches (gorarakelyan)
- Add branching command line interface (gorarakelyan)
- Update skd interface (gorarakelyan)
- Add pytorch examples inside examples directory (gorarakelyan)
- Add model load sdk method (gorarakelyan)
- Add model checkpoint save tests (gorarakelyan)
- Update file sending protocol (gorarakelyan)
- Add model tracking (gorarakelyan)

## 0.1.0 - Sep 23 2019

- Update setup py to build cython extensions (gorarakelyan)
- Update tcp client to send multiple files through one connection (gorarakelyan)
- Update tcp client to send images (gorarakelyan)
- Update sdk track functionality to support multiple metrics (gorarakelyan)
- Update push command for sending repo to a given remote (gorarakelyan)
- Add cli remote commands (gorarakelyan)
- Update cli architecture from single group of commands to multiple groups (gorarakelyan)
- Add testing env first skeleton and versions (sgevorg)
- Add dummy exporting files from .aim-test (sgevorg)
- Add description for Testing Environment (sgevorg)
- Update metadata structure and handling (sgevorg)
- Add support for seq2seq models (sgevorg)
- Update the output of doker image build to be more informative and intuitive (sgevorg)
- Update README.MD with changed Aim messaging (sgevorg)
- Remove setup.cfg file (maybe temporarily) (sgevorg)
- Update the location for docker build template files, move to data/ (sgevorg)
- Update the `docs/cli.md` for aim-deploy docs (sgevorg)
- Add docker deploy `.aim/deploy_temp/<model>` cleanup at the end of the build (sgevorg)
- Add Docker Deploy via `aim-deploy` command (sgevorg)
- Add Docker image generate skeleton (sgevorg)
- Add AimModel.load_mode static function to parse `.aim` files (sgevorg)
- Update exporter to decouple from specifics of exporting and framework (sgevorg)
- Add model export with `.aim` extension (sgevorg)
- Remove pack/unpack of the metadata (sgevorg)
- Add pack/unpack to add metadata to model for engine processing (sgevorg)
- Add aim-deploy command configuration in cli (sgevorg)
- Add basic cli (sgevorg)
- Update setup.py for cli first version (sgevorg)
- Add initial cli specs (sgevorg)
- Add directories: the initial skeleton of the repo (sgevorg)
- Add gitignore, license file and other basics for repo (sgevorg)<|MERGE_RESOLUTION|>--- conflicted
+++ resolved
@@ -1,16 +1,10 @@
 # Changelog
 
-<<<<<<< HEAD
-## Unreleased
-
-### Enhancements
+## Unreleased 
+
+### Enhancements:
 
 - Increase visibility and usability of the Show table diff button (arsengit)
-=======
-## Unreleased 
-
-### Enhancements:
-
 - Add support for tensorboard audios conversion (mihran113)
 - Mention explicitly run params everywhere params is mentioned (VkoHov)
 
@@ -19,7 +13,6 @@
 - Fix tensorboard log conversion for images (mihran113)
 - Fix `SyntaxError` handling for python3.10+ (mihran113)
 - Check if gradient is None when tracking gradient distributions (kage08)
->>>>>>> 5668bb57
 
 ## 3.11.1 Jun 27, 2022
 
