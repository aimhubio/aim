# Changelog

## Unreleased

### Enhancements:

<<<<<<< HEAD
- Display progress bar on Explorer pages when searching metadata (KaroMourad)
=======
- Improve the processing speed for tb to aim converter (osoblanco)
>>>>>>> 5446685e
- Adjust charts hover attributes position calculation and styles (KaroMourad)
- Improve formatting of numbers by setting maximum precision (KaroMourad)
- Add cloud storage backups to AWS S3 for aim repo runs (karan2801)
- Add LightGBM integration example (gorarakelyan)
- Add descriptive document titles for pages (KaroMourad)
- Implement unit-tests for aim SDK utils (yeghiakoronian)
- Display std.dev/err aggregated values in the table (VkoHov)
- Add `active` state indicator property for `aim.Run` (mihran113)
- Add `active` state indicators on the chart (VkoHov)
- Add ability to edit run name and description of run (VkoHov)
- Show the description in the sidebar of the run overview tab (VkoHov)
- Add all the attributes of run in the tooltip (VkoHov)
- Optimize the initial render time of Aim UI by using more lightweight font-family (arsengit)
- Use monaco editor as the syntax highlighter across the Aim UI (arsengit)
- Add loader to the top of the logs box in the run page (VkoHov)
- Add the date and the duration of run in the header of the single run page (VkoHov)
- Add the name, status and duration of run in the runs table of the tags page (VkoHov)
- Fit long name values in manage columns popover (arsengit)
- Add caching mechanism for sequence queries to optimize query performance (mihran113)

### Fixes:

- Fix issue with tensorboard to aim conversion (osoblanco)
- Fix reset zoom history on alignment type change (KaroMourad)
- Fix issue with rendering incorrect data when x-axis aligned by `relative time/epoch` (KaroMourad)
- Fix LineCart axis ticks overlapping issue on log scale (KaroMourad)
- Change zooming default option to multiple (VkoHov)
- Change grouped rows' min and max values names to `Group Min` and `Group Max` (VkoHov)
- Preserve the search input value of the grouping dropdown (VkoHov)
- Change the titles and placeholders in popovers (VkoHov)
- Fix params duplication in dropdowns (VkoHov)
- Resolve typing latency issue in the query search input (arsengit)
- Reorder and add non-hideable table columns (arsengit)
- Change the font of the runs navigation popover (VkoHov)
- Keep color persistence state after page reload (VkoHov)
- Resolve content blinking issue after search in the run page (arsengit)
- Fix timezone issues for activity map (mihran113)

## 3.10.3 May 31, 2022

- Adjust the content overflowing of the Delete and the Archive modals (VkoHov)
- Resolve issue with redirect in run page (arsengit)

## 3.10.2 May 26, 2022

- Adjust SRP Logs row height calculation (VkoHov)
- Fix issue with live update requests scheduler (rubenaprikyan)
- Fix log capturing crash during run garbage collection (mihran113)
- Fix Pytorch Lightning adapter `finalize` method (mihran113)
- Fix params duplication in dropdowns (VkoHov)
- Skip system params in Explorer pages (alberttorosyan)

## 3.10.1 May 18, 2022

- Resolve issue with rendering run params in the overview tab of SRP (arsengit)
- Fix issue with search query state update (arsengit)

## 3.10.0 May 17, 2022

### Enhancements:

- Add ability to adjust the density of the visible content in tables (roubkar)
- Set `metric.name` as default option for grouping (roubkar)
- Show user-selected params before group config in chart popover (roubkar)
- Optimize stream decoding performance on UI (mahnerak)
- Add support for animated image formats to Aim Image object (devfox-se)
- Add `AimLogger` for Catboost (devfox-se)
- Add `AimCallback` for LightGBM (devfox-se)
- Keep the extents of `HighPlot` axes brush in the state and the URL (VkoHov)
- Integrate `aim` with `cimport`-able `aimrocks` (mahnerak)
- Add `__slots__` to some classes to improve performance (mahnerak)
- Define base abstractions for `Iterator` and `DB` by borrowing from `aimrocks` (mahnerak)
- Use `KeysIterator` and `ValuesIterator` wrappers instead of reimplementing (mahnerak)
- Rename `PrefixView.container` to `PrefixView.parent` (mahnerak)
- Reimplement `absolute_path` (mahnerak)
- Cython bindings for `PrefixView`, `TreeView`, `Container`, `ArrayView` (mahnerak)
- Add ability to track and visualize stdout/stderr (mihran113, VkoHov)
- Fix `AimLogger` deprecation issues related to release of PyTorch Lightning v1.5 (arnauddhaene)
- Enable better autocomplete experience with monaco editor (arsengit)
- Pre-loading and caching necessary resources, add pre-loader animation to Aim UI (arsengit)

### Fixes:

- Remove hard-coded installation of pre-requirements (mahnerak)
- Remove duplicate code from `TreeView` and `Container` methods (mahnerak)
- Fix issue with filtering metrics values in single run page (KaroMourad)

## 3.9.4 May 12, 2022

- Fix run remote tracking queue cleanup (mihran113)
- Fix HF callback before training access (mihran113)
- Fix compatibility with Jinja 3.1 (devfox-se)

## 3.9.3 May 10, 2022

- Fix affecting stroke types after changing color persistence (KaroMourad)

## 3.9.2 Apr 29, 2022

- Move aim_ui package data to separate directory (devfox-se)

## 3.9.1 Apr 29, 2022

- Move aim_ui package data to separate directory (devfox-se)

## 3.9.0 Apr 29, 2022

### Enhancements:

- Add `Notes Tab` to single run page (arsengit)
- Add the run name to the batch delete and the batch archive modals (VkoHov)
- Increase the scalability of rendering lines in charts (KaroMourad)
- Increase live update requests delay to prevent performance issues (rubenaprikyan)
- Change font-family to monospace in the Table component (arsengit)
- Add info massage for single value sliders (VkoHov)
- Add `--log-level` argument for aim up/server commands (mihran113)
- Add notes backend api interface (devfox-se)
- Fix type hints in `Repo` class (uduse)

### Fixes:

- Fix LineChart y-dimension margin calculation (KaroMourad)
- Fix HighPlot lines partially rendering issue (KaroMourad)
- Fix HighPlot axis ticks overlapping issue (KaroMourad)
- Fix sorting Params/Scatters explorer axis ticks (KaroMourad)
- Fix compatibility with pytorch-lightning v1.6.0 (mihran113)
- Fix the image's original size cropping (VkoHov)
- Fix `PATH` related issues for `alembic` and `uvicorn` (mihran113)
- Fix queries for custom object APIs (mihran113)
- Fix chart height updating when resize mode changed (VkoHov)
- Fix HuggingFace callback context capturing (mihran113)
- Fix Params/Scatters explorers' row hiding functionality (VkoHov)
- Fix Profiler logs are saved outside repo directory (devfox-se)

## 3.8.1 Apr 6, 2022

- Encode run hash before including in CSS selectors (Hamik25)
- Fix displaying incorrect metric values for large range scale in LineChart (KaroMourad)
- Fix issue with rendering lines for large range scale in LineChart (KaroMourad)
- Fix issue with URL state sync for bookmarks (roubkar)
- Fix issue with displaying negative param values on Aim UI (roubkar)
- Fix row hiding functionality (roubkar)
- Tune RunOverviewTab container styles (arsengit)
- Update documentations links on UI (rubenaprikyan)
- Fix `RepoIndexManager` run's reference cleanup (mihran113)
- Fix remote run finalization (mihran113)
- Fix issue with fetch on load more (infinite scroll) functionality in Runs Explorer (rubenaprikyan)

## 3.8.0 Mar 26, 2022

### Enhancements:

- Hugging Face adapter refactoring (mihran113)
- Add run description columns to all run specific tables (VkoHov, mihran113)
- Change images rendering optimization default value to smoother (VkoHov)
- Set default steps ordering to desc in single run tabs (VkoHov, devfox-se)
- Add run name to grouping, ordering and run navigation popovers (VkoHov)
- Add ability to apply color scale on columns with numeric values (VkoHov)
- Refactored XGBoost AimCallback (devfox-se)
- Reopenable callbacks for integrations (mihran113)
- Add DVC integration (devfox-se)
- Add API profiler and unified API error response (devfox-se)
- Add API to retrieve N'th step of sequence (devfox-se)

### Fixes:

- Fix issue with calculation of active point on mouse hover in the LineChart (KaroMourad)
- Fix issue with wrong URL caching for Explorer pages (roubkar)
- Fix issue with focusing on the chart active point while moving the cursor (KaroMourad)
- Fix the image full view toggle icon visibility if the image has a white background (VkoHov)
- Fix scroll to the end of the audio tab (VkoHov)
- Add scrollbar to image full view mode content (VkoHov)
- Fix issues with run name/description not being set (mihran113)
- Fix issue with run single page tabs result caching (mihran113)
- Fix git system param tracking (devfox-se)
- Fix runs manual closing (mihran113)
- Fix Docker image creation step in packaging workflow (alberttorosyan)
- Fix Jinja2 template rendering with starlette==0.14.2 (alberttorosyan)

## 3.7.5 Mar 18, 2022

- Add request aborting functionality in single run page tabs (arsengit)
- Render plotly figures properly in single run page (arsengit)

## 3.7.4 Mar 15, 2022

- Fix density min and max validation calculation (VkoHov)

## 3.7.3 Mar 14, 2022

- Add missing names for dynamically imported files in single run page (arsengit)

## 3.7.2 Mar 10, 2022

- Fix issue with rendering UI re keeping long URL (KaroMourad)
- Split code in the single run page to optimize chunk size (arsengit)

## 3.7.1 Mar 10, 2022

- Fix metric queries with epoch=None (alberttorosyan)

## 3.7.0 Mar 9, 2022

### Enhancements:

- Add Run overview tab in run single page (arsengit, VkoHov, KaroMourad, rubenaprikyan)
- Custom max message size for Aim Remote tracking (alberttorosyan)
- Docker images for aim up/server (alberttorosyan)
- TF/Keras adapters refactoring (mihran113)
- Remote tracking client-side retry logic (aramaim)
- Add record_density to initial get-batch request for figures (VkoHov)

### Fixes:

- Fix rendering new lines in texts visualizer (arsengit)

## 3.6.3 Mar 4, 2022

- Fix UI rendering issue on colab (rubenaprikyan)

## 3.6.2 Mar 2, 2022

- Fix chart interactions issue in the Single Run Page Metrics tab (roubkar)
- Fix `resolve_objects` in remote tracking client subtree (alberttorosyan)
- Reject `0` as step/record count (alberttorosyan, VkoHov)
- Fix error on mlflow conversion by experiment id (devfox-se)

## 3.6.1 Feb 25, 2022

- Fix issue with aligning x-axis by custom metric (KaroMourad)
- Add `__AIM_PROXY_URL__` env variable to see full proxy url when running `aim up` command(rubenaprikyan)
- Add `--proxy-url` argument to notebook extension's `%aim up` to render UI correctly if there is a proxy server (rubenaprikyan)
- Add SageMaker integration, `jupyter-server-proxy` s bug-fix script (rubenaprikyan, mahnerak)
- Fix animation support in Plotly visualization and figure loading performance (Hamik25, mihran113)
- Display `None` values in group config column (VkoHov, Hamik25)
- Fix rendering issue on `Select` form search suggestions list (arsengit)
- Fix PL.AimLogger save_dir AttributeError (GeeeekExplorer)
- Remove `__example_type__` substring from param name (VkoHov)

## 3.6.0 Feb 22 2022

### Enhancements:

- Sort params columns in alphabetical order (arsengit)
- Add illustrations for indicating explorer search states (arsengit)
- Ability to export chart as image (KaroMourad)
- Ability to group by metric.context (VkoHov)
- Tune manage columns items highlighting styles (VkoHov)
- Set active style on table actions popover buttons with applied changes (arsengit)
- Unification of Run Custom Object APIs (alberttorosyan, VkoHov)
- Aim repo runs data automatic indexing (alberttorosyan)
- Pytorch Lightning adapter refactoring (mihran113)
- Add Pytorch Ignite integration (mihran113)
- Add wildcard support for `aim runs` subcommands (mihran113)
- Add MLflow logs conversion command (devfox-se)
- Add CustomObject implementation for `hub.dataset` (alberttorosyan)

### Fixes:

- Fix live updated data loss after triggering endless scroll (VkoHov)
- Fix system metric columns pinning functionality and grouping column order (arsengit)
- Fix system metrics search in manage columns popover (VkoHov)
- Fix queries on remote repos (mihran113)
- Fix incorrect boolean value formatting (VkoHov)

## 3.5.4 Feb 15 2022

- Fix batch archive functionality (VkoHov)
- Add repo lock/release feature (devfox-se)

## 3.5.3 Feb 11 2022

- Fix rendering issue in runs explorer page (arsengit)

## 3.5.2 Feb 10 2022

- Fix issue with displaying current day activity cell on week's first day (rubenaprikyan)
- Fix issue with filtering options while typing in input of autocomplete in Tooltip and Grouping popovers (rubenaprikyan)

## 3.5.1 Feb 4 2022

- Fix folder creation when tracking with remote tracker (aramaim)

## 3.5.0 Feb 3 2022

### Enhancements:

- Ability to hide system metrics from table (arsengit)
- Add input validations to range selectors (Hamik25)
- Improve media panel rendering performance on hovering over images (KaroMourad)
- Add ability to parse and import TensorFlow events into aim (devfox-se)
- Add system parameter logging: CLI, Env, Executable, Git, Installed packages (devfox-se)
- Convert nested non-native objects (e.g. OmegaConf config instance) upon storing (devfox-se)
- Add cli subcommands cp and mv for aim runs command (mihran113)
- Add handler for matplotlib figures in Image and Figure custom objects (devfox-se)
- Improve highlighting of table focused/hovered/selected row (VkoHov)

### Fixes:

- Fix stalled runs deletion (mihran113)
- Fix background transparency in colab when using dark mode of system (rubenaprikyan)
- Fix Grouping and Tooltip popovers states' resetting issue when live-update is on (rubenaprikyan)
- Fix table column's sort functionality issue in Params and Scatters Explorers (rubenaprikyan)

## 3.4.1 Jan 23 2022

- Fix issue with displaying experiment name in Images Explorer table (VkoHov)

## 3.4.0 Jan 22 2022

- Add ability to apply group stacking on media elements list (KaroMourad)
- Add ability to apply sorting by run creation_time on table rows (roubkar)
- Add ability to filter texts table with keyword matching (roubkar, rubenaprikyan)
- Add ability to delete run from settings tab (Hamik25)
- Enhance controls states of explorer pages (arsengit)
- Add --repo, --host arguments support for notebook extension (VkoHov, rubenaprikyan)
- Add trendline options to ScatterPlot (roubkar)
- Add ability to display images in original size and align by width (arsengit)
- Add version, docs and slack links to sidebar (arsengit)
- Enhance AudioPlayer component (arsengit)
- Recover active tab in run details page after reload (roubkar)
- Add ability to archive or delete runs with batches (VkoHov)
- Remote tracking server [experimental] (alberttorosyan, mihran113, aramaim)
- Add ability to change media elements order (VkoHov)
- Add ability to hard delete runs (alberttorosyan)
- Lossy format support for aim.Image (devfox-se)
- Timezone issues fix for creation and end times (mihran113)

## 3.3.5 Jan 14 2022

- Add non-strict write mode to replace not-yet-supported types with their
  string representations. (mahnerak)
- Log pytorch_lightning hyperparameters in non-strict mode. (mahnerak)

## 3.3.4 Jan 10 2022

- Fix issue with WAL files flushing (alberttorosyan)
- Support for omegaconf configs in pytorch_lightning adapter (devfox-se)

## 3.3.3 Dec 24 2021

- Fix issue with showing range panel in Images Explorer (roubkar)

## 3.3.2 Dec 20 2021

- Fix issue with not providing point density value to live-update query (rubenaprikyan)

## 3.3.1 Dec 18 2021

- Fix getValue function to show correct chart title data (KaroMourad)

## 3.3.0 Dec 17 2021

- Add ability to track and explore audios in run detail page (arsengit, VkoHov, devfox-se)
- Add ability to track and visualize texts (mihran113, roubkar)
- Fix boolean values encoding (mahnerak)
- Add Scatter Explorer to visualize correlations between metric last value and hyperparameter (KaroMourad)
- Add ability to track and visualize plotly objects (devfox-se, Hamik25, rubenaprikyan)
- Add ability to query distributions by step range and density (VkoHov, rubenaprikyan)
- Add colab notebook support (mihran113, rubenaprikyan)
- Implement images visualization tab in run detail page (VkoHov, KaroMourad)
- Add custom URL prefix support (mihran113, Hamik25, roubkar)
- Enhance metric selection dropdowns to see lists in alphabetical order (rubenaprikyan)

## 3.2.2 Dec 10 2021

- Fix Run finalization index timeout issue (alberttorosyan)

## 3.2.1 Dec 8 2021

- Add ability to provide custom base path for API (mihran113, roubkar)
- Fix table groups column default order (arsengit)
- Fix table panel height issue in runs explorer page (arsengit)

## 3.2.0 Dec 3 2021

- Add ability to cancel pending request (roubkar, arsengit)
- Add support for secure protocol for API calls (mihran113, roubkar)
- Implement image full size view (VkoHov)
- Add ability to manipulate with image size and rendering type (arsengit)
- Enhance Table column for selected grouping config options (arsengit)
- Implement suggestions list for AimQL search (arsengit, rubenaprikyan)
- Add ability to track and visualize distributions (mihran113, rubenaprikyan)
- Add notebook extension, magic functions (rubenaprikyan)

## 3.1.1 Nov 25 2021

- Apply default ordering on images set (VkoHov)
- Ability to show image data in a tooltip on hover (KaroMourad)
- Support of Image input additional data sources (alberttorosyan)
- Ability to export run props as pandas dataframe (gorarakelyan)
- Slice image sequence by index for the given steps range (alberttorosyan)
- Improve Images Explorer rendering performance through better images list virtualization (roubkar)

## 3.1.0 Nov 20 2021

- Add ability to explore tracked images (VkoHov)
- Improve rendering performance by virtualizing table columns (roubkar)
- Add ability to apply grouping by higher level param key (roubkar)
- Add ability to specify repository path during `aim init` via `--repo` argument (rubenaprikyan)

## 3.0.7 Nov 17 2021

- Fix for missing metrics when numpy.float64 values tracked (alberttorosyan)

## 3.0.6 Nov 9 2021

- Fix for blocking container optimization for in progress runs (alberttorosyan)

## 3.0.5 Nov 9 2021

- Add tqdm package in setup.py required section (mihran113)

## 3.0.4 Nov 8 2021

- Switch to aimrocks 0.0.10 - exposes data flushing interface (mihran113)
- Optimize stored data when runs finalized (mihran113)
- Update `aim reindex` command to run storage optimizations (alberttorosyan)
- Storage partial optimizations on metric/run queries (alberttorosyan)

## 3.0.3 Nov 4 2021

- Bump sqlalchemy version to 1.4.1 (alberttorosyan)

## 3.0.2 Oct 27 2021

- Switch to aimrocks 0.0.9 - built on rocksdb 6.25.3 (alberttorosyan)
- Remove grouping select options from Params app config (VkoHov)
- Sort metrics data in ascending order for X-axis (KaroMourad)

## 3.0.1 Oct 22 2021

- Check telemetry_enabled option on segment initialization (VkoHov)
- Draw LineChart Y-axis (horizontal) tick lines on zooming (KaroMourad)
- Sort select options/params based on input value (roubkar)
- Fix query construction issue for multiple context items (roubkar)
- Fix issue with making API call from Web Worker (VkoHov)

## 3.0.0 Oct 21 2021

- Completely revamped UI:

  - Runs, metrics and params explorers
  - Bookmarks, Tags, Homepage
  - New UI works smooth with ~500 metrics displayed at the same time with full Aim table interactions

- Completely revamped storage:
  - 10x faster embedded storage based on Rocksdb
  - Average run query execution time on ~2000 runs: 0.784s
  - Average metrics query execution time on ~2000 runs with 6000 metrics: 1.552s

## 2.7.1 Jun 30 2021

- Fix bookmark navigation issue (roubkar)
- Empty metric select on X-axis alignment property change (roubkar)

## 2.7.0 Jun 23 2021

- Add ability to export table data as CSV (KaroMourad)
- Add ability to bookmark explore screen state (roubkar)
- Add dashboards and apps API (mihran113)

## 2.6.0 Jun 12 2021

- Resolve namedtuple python 3.5 incompatibility (gorarakelyan)
- Add ability to align X-axis by a metric (mihran113, roubkar)
- Add tooltip popover for the chart hover state (roubkar)

## 2.5.0 May 27 2021

- Set gunicorn timeouts (mihran113)
- Remove redundant deserialize method (gorarakelyan)
- Move the Flask server to main repo to support 'docker'less UI (mihran113)

## 2.4.0 May 13 2021

- Bump up Aim UI to v1.6.0 (gorarakelyan)
- Add xgboost integration (khazhak)
- Update keras adapter interface (khazhak)
- Convert tensors to python numbers (gorarakelyan)

## 2.3.0 Apr 10 2021

- Bump up Aim UI to v1.5.0 (gorarakelyan)
- Set default interval of sys tracking to 10 seconds (gorarakelyan)
- Add ability to track system metrics (gorarakelyan)

## 2.2.1 Mar 31 2021

- Bump up Aim UI to v1.4.1 (gorarakelyan)

## 2.2.0 Mar 24 2021

- Bump up Aim UI to v1.4.0 (gorarakelyan)
- Add Hugging Face integration (Khazhak)
- Reorganize documentation (Tatevv)

## 2.1.6 Feb 26 2021

- Add ability to opt out telemetry (gorarakelyan)
- Remove experiment name from config file when calling repo.remove_branch method (gorarakelyan)

## 2.1.5 Jan 7 2021

- Handle NaN or infinite floats passed to artifacts (gorarakelyan)

## 2.1.4 Dec 2 2020

- Add ability to specify session run hash (gorarakelyan)
- Initialize repo if it was empty when opening session (gorarakelyan)
- Add validation of map artifact parameters (gorarakelyan)

## 2.1.3 Nov 24 2020

- Support comparison of list type contexts (gorarakelyan)

## 2.1.2 Nov 24 2020

- Fix empty contexts comparison issue (gorarakelyan)

## 2.1.1 Nov 22 2020

- Return only selected params in SelectResult (gorarakelyan)

## 2.1.0 Nov 19 2020

- Add AimRepo select method (gorarakelyan)
- Implement SelectResult class (gorarakelyan)

## 2.0.27 Nov 13 2020

- Fix issue with artifact step initializer (gorarakelyan)

## 2.0.26 Nov 10 2020

- Add `block_termination` argument to aim.Session (gorarakelyan)
- Convert infinity parameter to string in artifacts (gorarakelyan)

## 2.0.25 Nov 9 2020

- Reconstruct run metadata file when running close command (gorarakelyan)

## 2.0.24 Nov 8 2020

- Add SIGTERM signal handler (gorarakelyan)
- Run `track` function in a parallel thread (gorarakelyan)
- Add SDK session flush method (gorarakelyan)
- Flush aggregated metrics at a given frequency (gorarakelyan)
- Update run metadata file only on artifacts update (gorarakelyan)

## 2.0.23 Nov 5 2020

- Make experiment name argument required in SDK close command (gorarakelyan)

## 2.0.22 Nov 5 2020

- Add SDK `close` method to close dangling experiments (gorarakelyan)

## 2.0.21 Nov 1 2020

- Resolve compatibility issues with python 3.5.0 (gorarakelyan)

## 2.0.20 Oct 26 2020

- Enable pypi aim package name (gorarakelyan)

## 2.0.19 Oct 25 2020

- Add PyTorch Lightning logger (gorarakelyan)
- Add TensorFlow v1 and v2 keras callbacks support (gorarakelyan)

## 2.0.18 Oct 7 2020

- Add ability to run Aim UI in detached mode (gorarakelyan)
- Add ability to specify repo path when running Aim UI (gorarakelyan)

## 2.0.17 Oct 5 2020

- Rename `AimDE` to `Aim UI` (gorarakelyan)

## 2.0.16 Oct 2 2020

- Add ability to specify host when running AimDE (gorarakelyan)
- Disable `AimContainerCommandManager` (gorarakelyan)
- Remove `aimde` command entry point (gorarakelyan)
- Remove `de` prefix from development environment management commands (gorarakelyan)

## 2.0.15 Sep 21 2020

- Set Map artifact default namespace (gorarakelyan)

## 2.0.14 Sep 21 2020

- Set Metric hashable context to None if no kwarg is passed (gorarakelyan)

## 2.0.13 Sep 21 2020

- Add ability to query runs by metric value (gorarakelyan)
- Add ability to query runs via SDK (gorarakelyan)

## 2.0.12 Sep 12 2020

- Update Session to handle exceptions gracefully (gorarakelyan)

## 2.0.11 Sep 11 2020

- Add alias to keras adapter (gorarakelyan)

## 2.0.10 Sep 10 2020

- Show progress bar when pulling AimDE image (gorarakelyan)

## 2.0.9 Sep 10 2020

- Add ability to start multiple sessions (gorarakelyan)
- Add Aim adapter for keras (gorarakelyan)

## 2.0.8 Aug 26 2020

- Set SDK to select only unarchived runs by default (gorarakelyan)
- Add ability to archive/unarchive runs (gorarakelyan)
- Enable search by run attributes (gorarakelyan)
- Add `is not` keyword to AimQL (gorarakelyan)

## 2.0.7 Aug 21 2020

- Validate Artifact values before storing (gorarakelyan)
- Add sessions to SDK (gorarakelyan)

## 2.0.6 Aug 13 2020

- Add ability to retrieve metrics and traces from repo (gorarakelyan)
- Add SDK `select` method to select runs and artifacts (gorarakelyan)
- Implement search query language (gorarakelyan)

## 2.0.5 Jul 18 2020

- Fix issue with PyPI reStructuredText format compatibility (gorarakelyan)

## 2.0.4 Jul 18 2020

- Add ability to attach tf.summary logs to AimDE (gorarakelyan)

## 2.0.3 Jul 8 2020

- Pass project path to development environment container (gorarakelyan)

## 2.0.2 Jul 7 2020

- Make `epoch` argument optional for `Metric` artifact (gorarakelyan)
- Add ability to automatically commit runs after exit (gorarakelyan)
- Add `aim up` shortcut for running development environment (gorarakelyan)
- Remove first required argument(artifact name) from sdk track function (gorarakelyan)
- Add general dictionary artifact for tracking `key: value` parameters (gorarakelyan)

## 2.0.1 Jun 24 2020

- Fix inconsistent DE naming (gorarakelyan)

## 2.0.0 Jun 18 2020

- Tidy up aim and remove some artifacts (gorarakelyan)
- Update AimContainerCMD to open connection on custom port (gorarakelyan)
- Save passed process uuid to commit configs (gorarakelyan)
- Ability to query processes (gorarakelyan)
- Execute process and store logs into a commit of specific experiment (gorarakelyan)
- Kill running process and its children recursively (gorarakelyan)
- Keep executed processes for monitoring and management (gorarakelyan)
- Add container command handler to exec commands on the host (gorarakelyan)
- Refactor Text artifact to store sentences using protobuf and aimrecords (jamesj-jiao)
- Add ability to pass aim board port as an argument (gorarakelyan)

## 1.2.17 May 8 2020

- Add config command (gorarakelyan)
- Tune artifacts: images, metric_groups, params (gorarakelyan)

## 1.2.16 Apr 29 2020

- Add ability to pass numpy array as a segmentation mask (gorarakelyan)

## 1.2.15 Apr 29 2020

- Add basic image list tracking (gorarakelyan)

## 1.2.14 Apr 27 2020

- Optimize segmentation tracking insight to load faster (gorarakelyan)

## 1.2.13 Apr 25 2020

- Remove GitHub security alert (gorarakelyan)
- Add image semantic segmentation tracking (gorarakelyan)

## 1.2.12 Apr 20 2020

- Add missing init file for aim.artifacts.proto (@mike1808)

## 1.2.11 Apr 16 2020

- Make epoch property optional for Metric (gorarakelyan)

## 1.2.10 Apr 16 2020

- Serialize and store `Metric` records using protobuf and aimrecords (gorarakelyan)
- Create RecordWriter factory which handles artifact records saving (gorarakelyan)
- Extract artifact serialization to ArtifactWriter (mike1808)

## 1.2.9 Mar 16 2020

- Alert prerequisites installation message for running board (gorarakelyan)

## 1.2.8 Mar 15 2020

- Update profiler interface for keras (gorarakelyan)

## 1.2.7 Mar 14 2020

- Add board pull command (gorarakelyan)
- Change board ports to 43800,1,2 (gorarakelyan)
- Add ability to profile graph output nodes (gorarakelyan)
- Remove issue with autograd inside while loop (gorarakelyan)
- Add aim board development mode (gorarakelyan)
- Update board name hash algorithm to md5 (gorarakelyan)
- Add board CLI commands: up, down and upgrade (gorarakelyan)
- Add ability to tag version as a release candidate (gorarakelyan)

## 1.2.6 Feb 28 2020

- Add learning rate update tracking (gorarakelyan)

## 1.2.5 Feb 25 2020

- Add autocommit feature to push command: `aim push -c [-m <msg>]` (gorarakelyan)
- Add cli status command to list branch uncommitted artifacts (gorarakelyan)
- Add an ability to aggregate duplicated nodes within a loop (gorarakelyan)
- Remove gradient break issue when profiling output nodes (gorarakelyan)

## 1.2.4 Feb 20 2020

- Enable profiler to track nodes inside loops (gorarakelyan)
- Ability to disable profiler for evaluation or inference (gorarakelyan)

## 1.2.3 Feb 13 2020

- Set minimum required python version to 3.5.2 (gorarakelyan)

## 1.2.2 Feb 13 2020

- Downgrade required python version (gorarakelyan)

## 1.2.1 Feb 13 2020

- Edit README.md to pass reStructuredText validation on pypi (gorarakelyan)

## 1.2.0 Feb 13 2020

- Make aim CLI directly accessible from main.py (gorarakelyan)
- Add disk space usage tracking (gorarakelyan)
- Add profiler support for Keras (gorarakelyan)
- Add TensorFlow graph nodes profiler (gorarakelyan)
- Add command to run aim live container mounted on aim repo (gorarakelyan)
- Update profiler to track GPU usage (gorarakelyan)
- Add machine resource usage profiler (gorarakelyan)

## 1.1.1 Jan 14 2020

- Remove aim dependencies such as keras, pytorch and etc (gorarakelyan)

## 1.1.0 Jan 12 2020

- Update code diff tracking to be optional (gorarakelyan)
- Add default False value to aim init function (gorarakelyan)
- Update aim repo to correctly identify cwd (gorarakelyan)
- Update push command to commit if msg argument is specified (gorarakelyan)
- Add ability to initialize repo from within the sdk (gorarakelyan)

## 1.0.2 Jan 7 2020

- Remove objects dir from empty .aim branch index (gorarakelyan)

## 1.0.1 Dec 26 2019

- Add cil command to print aim current version (gorarakelyan)

## 1.0.0 Dec 25 2019

- Add aim version number in commit config file (gorarakelyan)
- Update push command to send username and check storage availability (gorarakelyan)
- Add hyper parameters tracking (gorarakelyan)
- Update push command to print shorter file names when pushing to remote (gorarakelyan)
- Update tracking artifacts to be saved in log format (gorarakelyan)
- Add pytorch cuda support to existing sdk artefacts (gorarakelyan)
- Add cli reset command (gorarakelyan)
- Add nested module tracking support to aim sdk (gorarakelyan)
- Add code difference tracking to aim sdk (gorarakelyan)
- Update aim push command to send commits (gorarakelyan)
- Add commit structure implementation (gorarakelyan)
- Add aim commit command synchronized with git commits (gorarakelyan)
- Add version control system factory (gorarakelyan)
- Update all insights example (gorarakelyan)
- Add model gradients tracking (gorarakelyan)
- Add model weights distribution tracking (gorarakelyan)
- Add aim correlation tracking (gorarakelyan)

## 0.2.9 Nov 30 2019

- Update push tolerance when remote origin is invalid (gorarakelyan)

## 0.2.8 Nov 30 2019

- Update aim auth public key search algorithm (gorarakelyan)

## 0.2.7 Nov 14 2019

- Update dependencies torch and torchvision versions (sgevorg)

## 0.2.6 Nov 5 2019

- Update aim track logger (gorarakelyan)

## 0.2.5 Nov 4 2019

- Add branch name validation (gorarakelyan)
- Add single branch push to aim push command (gorarakelyan)

## 0.2.4 Nov 3 2019

- Update aim auth print format (gorarakelyan)
- Update setup.py requirements (gorarakelyan)

## 0.2.3 Nov 3 2019

- Update package requirements (gorarakelyan)

## 0.2.2 Nov 1 2019

- Update package requirements (sgevorg)

## 0.2.1 Nov 1 2019

- Add paramiko to required in setup.py (sgevorg)

## 0.2.0 Nov 1 2019

- Update the repo to prep for open source pypi push (sgevorg)
- Add error and activity logging (sgevorg)
- Add push command robustness (gorarakelyan)
- Add cli auth command (gorarakelyan)
- Add public key authentication (gorarakelyan)
- Update push to send only branches (gorarakelyan)
- Add branching command line interface (gorarakelyan)
- Update skd interface (gorarakelyan)
- Add pytorch examples inside examples directory (gorarakelyan)
- Add model load sdk method (gorarakelyan)
- Add model checkpoint save tests (gorarakelyan)
- Update file sending protocol (gorarakelyan)
- Add model tracking (gorarakelyan)

## 0.1.0 - Sep 23 2019

- Update setup py to build cython extensions (gorarakelyan)
- Update tcp client to send multiple files through one connection (gorarakelyan)
- Update tcp client to send images (gorarakelyan)
- Update sdk track functionality to support multiple metrics (gorarakelyan)
- Update push command for sending repo to a given remote (gorarakelyan)
- Add cli remote commands (gorarakelyan)
- Update cli architecture from single group of commands to multiple groups (gorarakelyan)
- Add testing env first skeleton and versions (sgevorg)
- Add dummy exporting files from .aim-test (sgevorg)
- Add description for Testing Environment (sgevorg)
- Update metadata structure and handling (sgevorg)
- Add support for seq2seq models (sgevorg)
- Update the output of doker image build to be more informative and intuitive (sgevorg)
- Update README.MD with changed Aim messaging (sgevorg)
- Remove setup.cfg file (maybe temporarily) (sgevorg)
- Update the location for docker build template files, move to data/ (sgevorg)
- Update the `docs/cli.md` for aim-deploy docs (sgevorg)
- Add docker deploy `.aim/deploy_temp/<model>` cleanup at the end of the build (sgevorg)
- Add Docker Deploy via `aim-deploy` command (sgevorg)
- Add Docker image generate skeleton (sgevorg)
- Add AimModel.load_mode static function to parse `.aim` files (sgevorg)
- Update exporter to decouple from specifics of exporting and framework (sgevorg)
- Add model export with `.aim` extension (sgevorg)
- Remove pack/unpack of the metadata (sgevorg)
- Add pack/unpack to add metadata to model for engine processing (sgevorg)
- Add aim-deploy command configuration in cli (sgevorg)
- Add basic cli (sgevorg)
- Update setup.py for cli first version (sgevorg)
- Add initial cli specs (sgevorg)
- Add directories: the initial skeleton of the repo (sgevorg)
- Add gitignore, license file and other basics for repo (sgevorg)<|MERGE_RESOLUTION|>--- conflicted
+++ resolved
@@ -4,11 +4,8 @@
 
 ### Enhancements:
 
-<<<<<<< HEAD
 - Display progress bar on Explorer pages when searching metadata (KaroMourad)
-=======
 - Improve the processing speed for tb to aim converter (osoblanco)
->>>>>>> 5446685e
 - Adjust charts hover attributes position calculation and styles (KaroMourad)
 - Improve formatting of numbers by setting maximum precision (KaroMourad)
 - Add cloud storage backups to AWS S3 for aim repo runs (karan2801)
