# Changelog

## Unreleased 

### Enhancements:

- Add support for tensorboard audios conversion (mihran113)

### Fixes:

<<<<<<< HEAD
- Add support for tensorboard audios conversion (mihran113)

### Fixes

=======
>>>>>>> 493227c5
- Fix tensorboard log conversion for images (mihran113)
- Fix `SyntaxError` handling for python3.10+ (mihran113)

## 3.11.1 Jun 27, 2022

- Replace base58 encoder with base64 (KaroMourad, VkoHov)
- Fix Notes tab loading issue (arsengit)
- Fix the loading logic of the `monaco editor` across the Aim Ui (arsengit)
- Fix `Table` export functionality in Params and Scatters explorers (arsengit)
- Allow mixing numeric types on a single Sequence (alberttorosyan)

## 3.11.0 Jun 21, 2022

### Enhancements:

- Add `--uds` option for `aim up` command (mihran113)
- Add progress reporting for search APIs and tqdm progress for SDK queries (mihran113)
- Add all the attributes of runs in the grouping popovers (KaroMourad)
- Display progress bar on Explorer pages when searching metadata (KaroMourad)
- Improve the processing speed for tb to aim converter (osoblanco)
- Adjust charts hover attributes position calculation and styles (KaroMourad)
- Improve formatting of numbers by setting maximum precision (KaroMourad)
- Add cloud storage backups to AWS S3 for aim repo runs (karan2801)
- Add LightGBM integration example (gorarakelyan)
- Add descriptive document titles for pages (KaroMourad)
- Implement unit-tests for aim SDK utils (yeghiakoronian)
- Display std.dev/err aggregated values in the table (VkoHov)
- Add `active` state indicator property for `aim.Run` (mihran113)
- Add `active` state indicators on the chart (VkoHov)
- Add ability to edit run name and description of run (VkoHov)
- Show the description in the sidebar of the run overview tab (VkoHov)
- Add all the attributes of run in the tooltip (VkoHov)
- Optimize the initial render time of Aim UI by using more lightweight font-family (arsengit)
- Use monaco editor as the syntax highlighter across the Aim UI (arsengit)
- Add loader to the top of the logs box in the run page (VkoHov)
- Add the date and the duration of run in the header of the single run page (VkoHov)
- Add the name, status and duration of run in the runs table of the tags page (VkoHov)
- Fit long name values in manage columns popover (arsengit)
- Add caching mechanism for sequence queries to optimize query performance (mihran113)
- Use step random hash as a key for metric sequences (alberttorosyan)

### Fixes:

- Fix issue with tensorboard to aim conversion (osoblanco)
- Fix reset zoom history on alignment type change (KaroMourad)
- Fix issue with rendering incorrect data when x-axis aligned by `relative time/epoch` (KaroMourad)
- Fix LineCart axis ticks overlapping issue on log scale (KaroMourad)
- Change zooming default option to multiple (VkoHov)
- Change grouped rows' min and max values names to `Group Min` and `Group Max` (VkoHov)
- Preserve the search input value of the grouping dropdown (VkoHov)
- Change the titles and placeholders in popovers (VkoHov)
- Resolve typing latency issue in the query search input (arsengit)
- Reorder and add non-hideable table columns (arsengit)
- Change the font of the runs navigation popover (VkoHov)
- Keep color persistence state after page reload (VkoHov)
- Resolve content blinking issue after search in the run page (arsengit)
- Fix scroll to bottom on live-update in logs tab (VkoHov)
- Fix timezone issues for activity map (mihran113)
- Fix `aim up` command output when `--port 0` is passed (mihran113)

## 3.10.3 May 31, 2022

- Adjust the content overflowing of the Delete and the Archive modals (VkoHov)
- Resolve issue with redirect in run page (arsengit)

## 3.10.2 May 26, 2022

- Adjust SRP Logs row height calculation (VkoHov)
- Fix issue with live update requests scheduler (rubenaprikyan)
- Fix log capturing crash during run garbage collection (mihran113)
- Fix Pytorch Lightning adapter `finalize` method (mihran113)
- Fix params duplication in dropdowns (VkoHov)
- Skip system params in Explorer pages (alberttorosyan)

## 3.10.1 May 18, 2022

- Resolve issue with rendering run params in the overview tab of SRP (arsengit)
- Fix issue with search query state update (arsengit)

## 3.10.0 May 17, 2022

### Enhancements:

- Add ability to adjust the density of the visible content in tables (roubkar)
- Set `metric.name` as default option for grouping (roubkar)
- Show user-selected params before group config in chart popover (roubkar)
- Optimize stream decoding performance on UI (mahnerak)
- Add support for animated image formats to Aim Image object (devfox-se)
- Add `AimLogger` for Catboost (devfox-se)
- Add `AimCallback` for LightGBM (devfox-se)
- Keep the extents of `HighPlot` axes brush in the state and the URL (VkoHov)
- Integrate `aim` with `cimport`-able `aimrocks` (mahnerak)
- Add `__slots__` to some classes to improve performance (mahnerak)
- Define base abstractions for `Iterator` and `DB` by borrowing from `aimrocks` (mahnerak)
- Use `KeysIterator` and `ValuesIterator` wrappers instead of reimplementing (mahnerak)
- Rename `PrefixView.container` to `PrefixView.parent` (mahnerak)
- Reimplement `absolute_path` (mahnerak)
- Cython bindings for `PrefixView`, `TreeView`, `Container`, `ArrayView` (mahnerak)
- Add ability to track and visualize stdout/stderr (mihran113, VkoHov)
- Fix `AimLogger` deprecation issues related to release of PyTorch Lightning v1.5 (arnauddhaene)
- Enable better autocomplete experience with monaco editor (arsengit)
- Pre-loading and caching necessary resources, add pre-loader animation to Aim UI (arsengit)

### Fixes:

- Remove hard-coded installation of pre-requirements (mahnerak)
- Remove duplicate code from `TreeView` and `Container` methods (mahnerak)
- Fix issue with filtering metrics values in single run page (KaroMourad)

## 3.9.4 May 12, 2022

- Fix run remote tracking queue cleanup (mihran113)
- Fix HF callback before training access (mihran113)
- Fix compatibility with Jinja 3.1 (devfox-se)

## 3.9.3 May 10, 2022

- Fix affecting stroke types after changing color persistence (KaroMourad)

## 3.9.2 Apr 29, 2022

- Move aim_ui package data to separate directory (devfox-se)

## 3.9.1 Apr 29, 2022

- Move aim_ui package data to separate directory (devfox-se)

## 3.9.0 Apr 29, 2022

### Enhancements:

- Add `Notes Tab` to single run page (arsengit)
- Add the run name to the batch delete and the batch archive modals (VkoHov)
- Increase the scalability of rendering lines in charts (KaroMourad)
- Increase live update requests delay to prevent performance issues (rubenaprikyan)
- Change font-family to monospace in the Table component (arsengit)
- Add info massage for single value sliders (VkoHov)
- Add `--log-level` argument for aim up/server commands (mihran113)
- Add notes backend api interface (devfox-se)
- Fix type hints in `Repo` class (uduse)

### Fixes:

- Fix LineChart y-dimension margin calculation (KaroMourad)
- Fix HighPlot lines partially rendering issue (KaroMourad)
- Fix HighPlot axis ticks overlapping issue (KaroMourad)
- Fix sorting Params/Scatters explorer axis ticks (KaroMourad)
- Fix compatibility with pytorch-lightning v1.6.0 (mihran113)
- Fix the image's original size cropping (VkoHov)
- Fix `PATH` related issues for `alembic` and `uvicorn` (mihran113)
- Fix queries for custom object APIs (mihran113)
- Fix chart height updating when resize mode changed (VkoHov)
- Fix HuggingFace callback context capturing (mihran113)
- Fix Params/Scatters explorers' row hiding functionality (VkoHov)
- Fix Profiler logs are saved outside repo directory (devfox-se)

## 3.8.1 Apr 6, 2022

- Encode run hash before including in CSS selectors (Hamik25)
- Fix displaying incorrect metric values for large range scale in LineChart (KaroMourad)
- Fix issue with rendering lines for large range scale in LineChart (KaroMourad)
- Fix issue with URL state sync for bookmarks (roubkar)
- Fix issue with displaying negative param values on Aim UI (roubkar)
- Fix row hiding functionality (roubkar)
- Tune RunOverviewTab container styles (arsengit)
- Update documentations links on UI (rubenaprikyan)
- Fix `RepoIndexManager` run's reference cleanup (mihran113)
- Fix remote run finalization (mihran113)
- Fix issue with fetch on load more (infinite scroll) functionality in Runs Explorer (rubenaprikyan)

## 3.8.0 Mar 26, 2022

### Enhancements:

- Hugging Face adapter refactoring (mihran113)
- Add run description columns to all run specific tables (VkoHov, mihran113)
- Change images rendering optimization default value to smoother (VkoHov)
- Set default steps ordering to desc in single run tabs (VkoHov, devfox-se)
- Add run name to grouping, ordering and run navigation popovers (VkoHov)
- Add ability to apply color scale on columns with numeric values (VkoHov)
- Refactored XGBoost AimCallback (devfox-se)
- Reopenable callbacks for integrations (mihran113)
- Add DVC integration (devfox-se)
- Add API profiler and unified API error response (devfox-se)
- Add API to retrieve N'th step of sequence (devfox-se)

### Fixes:

- Fix issue with calculation of active point on mouse hover in the LineChart (KaroMourad)
- Fix issue with wrong URL caching for Explorer pages (roubkar)
- Fix issue with focusing on the chart active point while moving the cursor (KaroMourad)
- Fix the image full view toggle icon visibility if the image has a white background (VkoHov)
- Fix scroll to the end of the audio tab (VkoHov)
- Add scrollbar to image full view mode content (VkoHov)
- Fix issues with run name/description not being set (mihran113)
- Fix issue with run single page tabs result caching (mihran113)
- Fix git system param tracking (devfox-se)
- Fix runs manual closing (mihran113)
- Fix Docker image creation step in packaging workflow (alberttorosyan)
- Fix Jinja2 template rendering with starlette==0.14.2 (alberttorosyan)

## 3.7.5 Mar 18, 2022

- Add request aborting functionality in single run page tabs (arsengit)
- Render plotly figures properly in single run page (arsengit)

## 3.7.4 Mar 15, 2022

- Fix density min and max validation calculation (VkoHov)

## 3.7.3 Mar 14, 2022

- Add missing names for dynamically imported files in single run page (arsengit)

## 3.7.2 Mar 10, 2022

- Fix issue with rendering UI re keeping long URL (KaroMourad)
- Split code in the single run page to optimize chunk size (arsengit)

## 3.7.1 Mar 10, 2022

- Fix metric queries with epoch=None (alberttorosyan)

## 3.7.0 Mar 9, 2022

### Enhancements:

- Add Run overview tab in run single page (arsengit, VkoHov, KaroMourad, rubenaprikyan)
- Custom max message size for Aim Remote tracking (alberttorosyan)
- Docker images for aim up/server (alberttorosyan)
- TF/Keras adapters refactoring (mihran113)
- Remote tracking client-side retry logic (aramaim)
- Add record_density to initial get-batch request for figures (VkoHov)

### Fixes:

- Fix rendering new lines in texts visualizer (arsengit)

## 3.6.3 Mar 4, 2022

- Fix UI rendering issue on colab (rubenaprikyan)

## 3.6.2 Mar 2, 2022

- Fix chart interactions issue in the Single Run Page Metrics tab (roubkar)
- Fix `resolve_objects` in remote tracking client subtree (alberttorosyan)
- Reject `0` as step/record count (alberttorosyan, VkoHov)
- Fix error on mlflow conversion by experiment id (devfox-se)

## 3.6.1 Feb 25, 2022

- Fix issue with aligning x-axis by custom metric (KaroMourad)
- Add `__AIM_PROXY_URL__` env variable to see full proxy url when running `aim up` command(rubenaprikyan)
- Add `--proxy-url` argument to notebook extension's `%aim up` to render UI correctly if there is a proxy server (rubenaprikyan)
- Add SageMaker integration, `jupyter-server-proxy` s bug-fix script (rubenaprikyan, mahnerak)
- Fix animation support in Plotly visualization and figure loading performance (Hamik25, mihran113)
- Display `None` values in group config column (VkoHov, Hamik25)
- Fix rendering issue on `Select` form search suggestions list (arsengit)
- Fix PL.AimLogger save_dir AttributeError (GeeeekExplorer)
- Remove `__example_type__` substring from param name (VkoHov)

## 3.6.0 Feb 22 2022

### Enhancements:

- Sort params columns in alphabetical order (arsengit)
- Add illustrations for indicating explorer search states (arsengit)
- Ability to export chart as image (KaroMourad)
- Ability to group by metric.context (VkoHov)
- Tune manage columns items highlighting styles (VkoHov)
- Set active style on table actions popover buttons with applied changes (arsengit)
- Unification of Run Custom Object APIs (alberttorosyan, VkoHov)
- Aim repo runs data automatic indexing (alberttorosyan)
- Pytorch Lightning adapter refactoring (mihran113)
- Add Pytorch Ignite integration (mihran113)
- Add wildcard support for `aim runs` subcommands (mihran113)
- Add MLflow logs conversion command (devfox-se)
- Add CustomObject implementation for `hub.dataset` (alberttorosyan)

### Fixes:

- Fix live updated data loss after triggering endless scroll (VkoHov)
- Fix system metric columns pinning functionality and grouping column order (arsengit)
- Fix system metrics search in manage columns popover (VkoHov)
- Fix queries on remote repos (mihran113)
- Fix incorrect boolean value formatting (VkoHov)

## 3.5.4 Feb 15 2022

- Fix batch archive functionality (VkoHov)
- Add repo lock/release feature (devfox-se)

## 3.5.3 Feb 11 2022

- Fix rendering issue in runs explorer page (arsengit)

## 3.5.2 Feb 10 2022

- Fix issue with displaying current day activity cell on week's first day (rubenaprikyan)
- Fix issue with filtering options while typing in input of autocomplete in Tooltip and Grouping popovers (rubenaprikyan)

## 3.5.1 Feb 4 2022

- Fix folder creation when tracking with remote tracker (aramaim)

## 3.5.0 Feb 3 2022

### Enhancements:

- Ability to hide system metrics from table (arsengit)
- Add input validations to range selectors (Hamik25)
- Improve media panel rendering performance on hovering over images (KaroMourad)
- Add ability to parse and import TensorFlow events into aim (devfox-se)
- Add system parameter logging: CLI, Env, Executable, Git, Installed packages (devfox-se)
- Convert nested non-native objects (e.g. OmegaConf config instance) upon storing (devfox-se)
- Add cli subcommands cp and mv for aim runs command (mihran113)
- Add handler for matplotlib figures in Image and Figure custom objects (devfox-se)
- Improve highlighting of table focused/hovered/selected row (VkoHov)

### Fixes:

- Fix stalled runs deletion (mihran113)
- Fix background transparency in colab when using dark mode of system (rubenaprikyan)
- Fix Grouping and Tooltip popovers states' resetting issue when live-update is on (rubenaprikyan)
- Fix table column's sort functionality issue in Params and Scatters Explorers (rubenaprikyan)

## 3.4.1 Jan 23 2022

- Fix issue with displaying experiment name in Images Explorer table (VkoHov)

## 3.4.0 Jan 22 2022

- Add ability to apply group stacking on media elements list (KaroMourad)
- Add ability to apply sorting by run creation_time on table rows (roubkar)
- Add ability to filter texts table with keyword matching (roubkar, rubenaprikyan)
- Add ability to delete run from settings tab (Hamik25)
- Enhance controls states of explorer pages (arsengit)
- Add --repo, --host arguments support for notebook extension (VkoHov, rubenaprikyan)
- Add trendline options to ScatterPlot (roubkar)
- Add ability to display images in original size and align by width (arsengit)
- Add version, docs and slack links to sidebar (arsengit)
- Enhance AudioPlayer component (arsengit)
- Recover active tab in run details page after reload (roubkar)
- Add ability to archive or delete runs with batches (VkoHov)
- Remote tracking server [experimental] (alberttorosyan, mihran113, aramaim)
- Add ability to change media elements order (VkoHov)
- Add ability to hard delete runs (alberttorosyan)
- Lossy format support for aim.Image (devfox-se)
- Timezone issues fix for creation and end times (mihran113)

## 3.3.5 Jan 14 2022

- Add non-strict write mode to replace not-yet-supported types with their
  string representations. (mahnerak)
- Log pytorch_lightning hyperparameters in non-strict mode. (mahnerak)

## 3.3.4 Jan 10 2022

- Fix issue with WAL files flushing (alberttorosyan)
- Support for omegaconf configs in pytorch_lightning adapter (devfox-se)

## 3.3.3 Dec 24 2021

- Fix issue with showing range panel in Images Explorer (roubkar)

## 3.3.2 Dec 20 2021

- Fix issue with not providing point density value to live-update query (rubenaprikyan)

## 3.3.1 Dec 18 2021

- Fix getValue function to show correct chart title data (KaroMourad)

## 3.3.0 Dec 17 2021

- Add ability to track and explore audios in run detail page (arsengit, VkoHov, devfox-se)
- Add ability to track and visualize texts (mihran113, roubkar)
- Fix boolean values encoding (mahnerak)
- Add Scatter Explorer to visualize correlations between metric last value and hyperparameter (KaroMourad)
- Add ability to track and visualize plotly objects (devfox-se, Hamik25, rubenaprikyan)
- Add ability to query distributions by step range and density (VkoHov, rubenaprikyan)
- Add colab notebook support (mihran113, rubenaprikyan)
- Implement images visualization tab in run detail page (VkoHov, KaroMourad)
- Add custom URL prefix support (mihran113, Hamik25, roubkar)
- Enhance metric selection dropdowns to see lists in alphabetical order (rubenaprikyan)

## 3.2.2 Dec 10 2021

- Fix Run finalization index timeout issue (alberttorosyan)

## 3.2.1 Dec 8 2021

- Add ability to provide custom base path for API (mihran113, roubkar)
- Fix table groups column default order (arsengit)
- Fix table panel height issue in runs explorer page (arsengit)

## 3.2.0 Dec 3 2021

- Add ability to cancel pending request (roubkar, arsengit)
- Add support for secure protocol for API calls (mihran113, roubkar)
- Implement image full size view (VkoHov)
- Add ability to manipulate with image size and rendering type (arsengit)
- Enhance Table column for selected grouping config options (arsengit)
- Implement suggestions list for AimQL search (arsengit, rubenaprikyan)
- Add ability to track and visualize distributions (mihran113, rubenaprikyan)
- Add notebook extension, magic functions (rubenaprikyan)

## 3.1.1 Nov 25 2021

- Apply default ordering on images set (VkoHov)
- Ability to show image data in a tooltip on hover (KaroMourad)
- Support of Image input additional data sources (alberttorosyan)
- Ability to export run props as pandas dataframe (gorarakelyan)
- Slice image sequence by index for the given steps range (alberttorosyan)
- Improve Images Explorer rendering performance through better images list virtualization (roubkar)

## 3.1.0 Nov 20 2021

- Add ability to explore tracked images (VkoHov)
- Improve rendering performance by virtualizing table columns (roubkar)
- Add ability to apply grouping by higher level param key (roubkar)
- Add ability to specify repository path during `aim init` via `--repo` argument (rubenaprikyan)

## 3.0.7 Nov 17 2021

- Fix for missing metrics when numpy.float64 values tracked (alberttorosyan)

## 3.0.6 Nov 9 2021

- Fix for blocking container optimization for in progress runs (alberttorosyan)

## 3.0.5 Nov 9 2021

- Add tqdm package in setup.py required section (mihran113)

## 3.0.4 Nov 8 2021

- Switch to aimrocks 0.0.10 - exposes data flushing interface (mihran113)
- Optimize stored data when runs finalized (mihran113)
- Update `aim reindex` command to run storage optimizations (alberttorosyan)
- Storage partial optimizations on metric/run queries (alberttorosyan)

## 3.0.3 Nov 4 2021

- Bump sqlalchemy version to 1.4.1 (alberttorosyan)

## 3.0.2 Oct 27 2021

- Switch to aimrocks 0.0.9 - built on rocksdb 6.25.3 (alberttorosyan)
- Remove grouping select options from Params app config (VkoHov)
- Sort metrics data in ascending order for X-axis (KaroMourad)

## 3.0.1 Oct 22 2021

- Check telemetry_enabled option on segment initialization (VkoHov)
- Draw LineChart Y-axis (horizontal) tick lines on zooming (KaroMourad)
- Sort select options/params based on input value (roubkar)
- Fix query construction issue for multiple context items (roubkar)
- Fix issue with making API call from Web Worker (VkoHov)

## 3.0.0 Oct 21 2021

- Completely revamped UI:

  - Runs, metrics and params explorers
  - Bookmarks, Tags, Homepage
  - New UI works smooth with ~500 metrics displayed at the same time with full Aim table interactions

- Completely revamped storage:
  - 10x faster embedded storage based on Rocksdb
  - Average run query execution time on ~2000 runs: 0.784s
  - Average metrics query execution time on ~2000 runs with 6000 metrics: 1.552s

## 2.7.1 Jun 30 2021

- Fix bookmark navigation issue (roubkar)
- Empty metric select on X-axis alignment property change (roubkar)

## 2.7.0 Jun 23 2021

- Add ability to export table data as CSV (KaroMourad)
- Add ability to bookmark explore screen state (roubkar)
- Add dashboards and apps API (mihran113)

## 2.6.0 Jun 12 2021

- Resolve namedtuple python 3.5 incompatibility (gorarakelyan)
- Add ability to align X-axis by a metric (mihran113, roubkar)
- Add tooltip popover for the chart hover state (roubkar)

## 2.5.0 May 27 2021

- Set gunicorn timeouts (mihran113)
- Remove redundant deserialize method (gorarakelyan)
- Move the Flask server to main repo to support 'docker'less UI (mihran113)

## 2.4.0 May 13 2021

- Bump up Aim UI to v1.6.0 (gorarakelyan)
- Add xgboost integration (khazhak)
- Update keras adapter interface (khazhak)
- Convert tensors to python numbers (gorarakelyan)

## 2.3.0 Apr 10 2021

- Bump up Aim UI to v1.5.0 (gorarakelyan)
- Set default interval of sys tracking to 10 seconds (gorarakelyan)
- Add ability to track system metrics (gorarakelyan)

## 2.2.1 Mar 31 2021

- Bump up Aim UI to v1.4.1 (gorarakelyan)

## 2.2.0 Mar 24 2021

- Bump up Aim UI to v1.4.0 (gorarakelyan)
- Add Hugging Face integration (Khazhak)
- Reorganize documentation (Tatevv)

## 2.1.6 Feb 26 2021

- Add ability to opt out telemetry (gorarakelyan)
- Remove experiment name from config file when calling repo.remove_branch method (gorarakelyan)

## 2.1.5 Jan 7 2021

- Handle NaN or infinite floats passed to artifacts (gorarakelyan)

## 2.1.4 Dec 2 2020

- Add ability to specify session run hash (gorarakelyan)
- Initialize repo if it was empty when opening session (gorarakelyan)
- Add validation of map artifact parameters (gorarakelyan)

## 2.1.3 Nov 24 2020

- Support comparison of list type contexts (gorarakelyan)

## 2.1.2 Nov 24 2020

- Fix empty contexts comparison issue (gorarakelyan)

## 2.1.1 Nov 22 2020

- Return only selected params in SelectResult (gorarakelyan)

## 2.1.0 Nov 19 2020

- Add AimRepo select method (gorarakelyan)
- Implement SelectResult class (gorarakelyan)

## 2.0.27 Nov 13 2020

- Fix issue with artifact step initializer (gorarakelyan)

## 2.0.26 Nov 10 2020

- Add `block_termination` argument to aim.Session (gorarakelyan)
- Convert infinity parameter to string in artifacts (gorarakelyan)

## 2.0.25 Nov 9 2020

- Reconstruct run metadata file when running close command (gorarakelyan)

## 2.0.24 Nov 8 2020

- Add SIGTERM signal handler (gorarakelyan)
- Run `track` function in a parallel thread (gorarakelyan)
- Add SDK session flush method (gorarakelyan)
- Flush aggregated metrics at a given frequency (gorarakelyan)
- Update run metadata file only on artifacts update (gorarakelyan)

## 2.0.23 Nov 5 2020

- Make experiment name argument required in SDK close command (gorarakelyan)

## 2.0.22 Nov 5 2020

- Add SDK `close` method to close dangling experiments (gorarakelyan)

## 2.0.21 Nov 1 2020

- Resolve compatibility issues with python 3.5.0 (gorarakelyan)

## 2.0.20 Oct 26 2020

- Enable pypi aim package name (gorarakelyan)

## 2.0.19 Oct 25 2020

- Add PyTorch Lightning logger (gorarakelyan)
- Add TensorFlow v1 and v2 keras callbacks support (gorarakelyan)

## 2.0.18 Oct 7 2020

- Add ability to run Aim UI in detached mode (gorarakelyan)
- Add ability to specify repo path when running Aim UI (gorarakelyan)

## 2.0.17 Oct 5 2020

- Rename `AimDE` to `Aim UI` (gorarakelyan)

## 2.0.16 Oct 2 2020

- Add ability to specify host when running AimDE (gorarakelyan)
- Disable `AimContainerCommandManager` (gorarakelyan)
- Remove `aimde` command entry point (gorarakelyan)
- Remove `de` prefix from development environment management commands (gorarakelyan)

## 2.0.15 Sep 21 2020

- Set Map artifact default namespace (gorarakelyan)

## 2.0.14 Sep 21 2020

- Set Metric hashable context to None if no kwarg is passed (gorarakelyan)

## 2.0.13 Sep 21 2020

- Add ability to query runs by metric value (gorarakelyan)
- Add ability to query runs via SDK (gorarakelyan)

## 2.0.12 Sep 12 2020

- Update Session to handle exceptions gracefully (gorarakelyan)

## 2.0.11 Sep 11 2020

- Add alias to keras adapter (gorarakelyan)

## 2.0.10 Sep 10 2020

- Show progress bar when pulling AimDE image (gorarakelyan)

## 2.0.9 Sep 10 2020

- Add ability to start multiple sessions (gorarakelyan)
- Add Aim adapter for keras (gorarakelyan)

## 2.0.8 Aug 26 2020

- Set SDK to select only unarchived runs by default (gorarakelyan)
- Add ability to archive/unarchive runs (gorarakelyan)
- Enable search by run attributes (gorarakelyan)
- Add `is not` keyword to AimQL (gorarakelyan)

## 2.0.7 Aug 21 2020

- Validate Artifact values before storing (gorarakelyan)
- Add sessions to SDK (gorarakelyan)

## 2.0.6 Aug 13 2020

- Add ability to retrieve metrics and traces from repo (gorarakelyan)
- Add SDK `select` method to select runs and artifacts (gorarakelyan)
- Implement search query language (gorarakelyan)

## 2.0.5 Jul 18 2020

- Fix issue with PyPI reStructuredText format compatibility (gorarakelyan)

## 2.0.4 Jul 18 2020

- Add ability to attach tf.summary logs to AimDE (gorarakelyan)

## 2.0.3 Jul 8 2020

- Pass project path to development environment container (gorarakelyan)

## 2.0.2 Jul 7 2020

- Make `epoch` argument optional for `Metric` artifact (gorarakelyan)
- Add ability to automatically commit runs after exit (gorarakelyan)
- Add `aim up` shortcut for running development environment (gorarakelyan)
- Remove first required argument(artifact name) from sdk track function (gorarakelyan)
- Add general dictionary artifact for tracking `key: value` parameters (gorarakelyan)

## 2.0.1 Jun 24 2020

- Fix inconsistent DE naming (gorarakelyan)

## 2.0.0 Jun 18 2020

- Tidy up aim and remove some artifacts (gorarakelyan)
- Update AimContainerCMD to open connection on custom port (gorarakelyan)
- Save passed process uuid to commit configs (gorarakelyan)
- Ability to query processes (gorarakelyan)
- Execute process and store logs into a commit of specific experiment (gorarakelyan)
- Kill running process and its children recursively (gorarakelyan)
- Keep executed processes for monitoring and management (gorarakelyan)
- Add container command handler to exec commands on the host (gorarakelyan)
- Refactor Text artifact to store sentences using protobuf and aimrecords (jamesj-jiao)
- Add ability to pass aim board port as an argument (gorarakelyan)

## 1.2.17 May 8 2020

- Add config command (gorarakelyan)
- Tune artifacts: images, metric_groups, params (gorarakelyan)

## 1.2.16 Apr 29 2020

- Add ability to pass numpy array as a segmentation mask (gorarakelyan)

## 1.2.15 Apr 29 2020

- Add basic image list tracking (gorarakelyan)

## 1.2.14 Apr 27 2020

- Optimize segmentation tracking insight to load faster (gorarakelyan)

## 1.2.13 Apr 25 2020

- Remove GitHub security alert (gorarakelyan)
- Add image semantic segmentation tracking (gorarakelyan)

## 1.2.12 Apr 20 2020

- Add missing init file for aim.artifacts.proto (@mike1808)

## 1.2.11 Apr 16 2020

- Make epoch property optional for Metric (gorarakelyan)

## 1.2.10 Apr 16 2020

- Serialize and store `Metric` records using protobuf and aimrecords (gorarakelyan)
- Create RecordWriter factory which handles artifact records saving (gorarakelyan)
- Extract artifact serialization to ArtifactWriter (mike1808)

## 1.2.9 Mar 16 2020

- Alert prerequisites installation message for running board (gorarakelyan)

## 1.2.8 Mar 15 2020

- Update profiler interface for keras (gorarakelyan)

## 1.2.7 Mar 14 2020

- Add board pull command (gorarakelyan)
- Change board ports to 43800,1,2 (gorarakelyan)
- Add ability to profile graph output nodes (gorarakelyan)
- Remove issue with autograd inside while loop (gorarakelyan)
- Add aim board development mode (gorarakelyan)
- Update board name hash algorithm to md5 (gorarakelyan)
- Add board CLI commands: up, down and upgrade (gorarakelyan)
- Add ability to tag version as a release candidate (gorarakelyan)

## 1.2.6 Feb 28 2020

- Add learning rate update tracking (gorarakelyan)

## 1.2.5 Feb 25 2020

- Add autocommit feature to push command: `aim push -c [-m <msg>]` (gorarakelyan)
- Add cli status command to list branch uncommitted artifacts (gorarakelyan)
- Add an ability to aggregate duplicated nodes within a loop (gorarakelyan)
- Remove gradient break issue when profiling output nodes (gorarakelyan)

## 1.2.4 Feb 20 2020

- Enable profiler to track nodes inside loops (gorarakelyan)
- Ability to disable profiler for evaluation or inference (gorarakelyan)

## 1.2.3 Feb 13 2020

- Set minimum required python version to 3.5.2 (gorarakelyan)

## 1.2.2 Feb 13 2020

- Downgrade required python version (gorarakelyan)

## 1.2.1 Feb 13 2020

- Edit README.md to pass reStructuredText validation on pypi (gorarakelyan)

## 1.2.0 Feb 13 2020

- Make aim CLI directly accessible from main.py (gorarakelyan)
- Add disk space usage tracking (gorarakelyan)
- Add profiler support for Keras (gorarakelyan)
- Add TensorFlow graph nodes profiler (gorarakelyan)
- Add command to run aim live container mounted on aim repo (gorarakelyan)
- Update profiler to track GPU usage (gorarakelyan)
- Add machine resource usage profiler (gorarakelyan)

## 1.1.1 Jan 14 2020

- Remove aim dependencies such as keras, pytorch and etc (gorarakelyan)

## 1.1.0 Jan 12 2020

- Update code diff tracking to be optional (gorarakelyan)
- Add default False value to aim init function (gorarakelyan)
- Update aim repo to correctly identify cwd (gorarakelyan)
- Update push command to commit if msg argument is specified (gorarakelyan)
- Add ability to initialize repo from within the sdk (gorarakelyan)

## 1.0.2 Jan 7 2020

- Remove objects dir from empty .aim branch index (gorarakelyan)

## 1.0.1 Dec 26 2019

- Add cil command to print aim current version (gorarakelyan)

## 1.0.0 Dec 25 2019

- Add aim version number in commit config file (gorarakelyan)
- Update push command to send username and check storage availability (gorarakelyan)
- Add hyper parameters tracking (gorarakelyan)
- Update push command to print shorter file names when pushing to remote (gorarakelyan)
- Update tracking artifacts to be saved in log format (gorarakelyan)
- Add pytorch cuda support to existing sdk artefacts (gorarakelyan)
- Add cli reset command (gorarakelyan)
- Add nested module tracking support to aim sdk (gorarakelyan)
- Add code difference tracking to aim sdk (gorarakelyan)
- Update aim push command to send commits (gorarakelyan)
- Add commit structure implementation (gorarakelyan)
- Add aim commit command synchronized with git commits (gorarakelyan)
- Add version control system factory (gorarakelyan)
- Update all insights example (gorarakelyan)
- Add model gradients tracking (gorarakelyan)
- Add model weights distribution tracking (gorarakelyan)
- Add aim correlation tracking (gorarakelyan)

## 0.2.9 Nov 30 2019

- Update push tolerance when remote origin is invalid (gorarakelyan)

## 0.2.8 Nov 30 2019

- Update aim auth public key search algorithm (gorarakelyan)

## 0.2.7 Nov 14 2019

- Update dependencies torch and torchvision versions (sgevorg)

## 0.2.6 Nov 5 2019

- Update aim track logger (gorarakelyan)

## 0.2.5 Nov 4 2019

- Add branch name validation (gorarakelyan)
- Add single branch push to aim push command (gorarakelyan)

## 0.2.4 Nov 3 2019

- Update aim auth print format (gorarakelyan)
- Update setup.py requirements (gorarakelyan)

## 0.2.3 Nov 3 2019

- Update package requirements (gorarakelyan)

## 0.2.2 Nov 1 2019

- Update package requirements (sgevorg)

## 0.2.1 Nov 1 2019

- Add paramiko to required in setup.py (sgevorg)

## 0.2.0 Nov 1 2019

- Update the repo to prep for open source pypi push (sgevorg)
- Add error and activity logging (sgevorg)
- Add push command robustness (gorarakelyan)
- Add cli auth command (gorarakelyan)
- Add public key authentication (gorarakelyan)
- Update push to send only branches (gorarakelyan)
- Add branching command line interface (gorarakelyan)
- Update skd interface (gorarakelyan)
- Add pytorch examples inside examples directory (gorarakelyan)
- Add model load sdk method (gorarakelyan)
- Add model checkpoint save tests (gorarakelyan)
- Update file sending protocol (gorarakelyan)
- Add model tracking (gorarakelyan)

## 0.1.0 - Sep 23 2019

- Update setup py to build cython extensions (gorarakelyan)
- Update tcp client to send multiple files through one connection (gorarakelyan)
- Update tcp client to send images (gorarakelyan)
- Update sdk track functionality to support multiple metrics (gorarakelyan)
- Update push command for sending repo to a given remote (gorarakelyan)
- Add cli remote commands (gorarakelyan)
- Update cli architecture from single group of commands to multiple groups (gorarakelyan)
- Add testing env first skeleton and versions (sgevorg)
- Add dummy exporting files from .aim-test (sgevorg)
- Add description for Testing Environment (sgevorg)
- Update metadata structure and handling (sgevorg)
- Add support for seq2seq models (sgevorg)
- Update the output of doker image build to be more informative and intuitive (sgevorg)
- Update README.MD with changed Aim messaging (sgevorg)
- Remove setup.cfg file (maybe temporarily) (sgevorg)
- Update the location for docker build template files, move to data/ (sgevorg)
- Update the `docs/cli.md` for aim-deploy docs (sgevorg)
- Add docker deploy `.aim/deploy_temp/<model>` cleanup at the end of the build (sgevorg)
- Add Docker Deploy via `aim-deploy` command (sgevorg)
- Add Docker image generate skeleton (sgevorg)
- Add AimModel.load_mode static function to parse `.aim` files (sgevorg)
- Update exporter to decouple from specifics of exporting and framework (sgevorg)
- Add model export with `.aim` extension (sgevorg)
- Remove pack/unpack of the metadata (sgevorg)
- Add pack/unpack to add metadata to model for engine processing (sgevorg)
- Add aim-deploy command configuration in cli (sgevorg)
- Add basic cli (sgevorg)
- Update setup.py for cli first version (sgevorg)
- Add initial cli specs (sgevorg)
- Add directories: the initial skeleton of the repo (sgevorg)
- Add gitignore, license file and other basics for repo (sgevorg)<|MERGE_RESOLUTION|>--- conflicted
+++ resolved
@@ -8,13 +8,6 @@
 
 ### Fixes:
 
-<<<<<<< HEAD
-- Add support for tensorboard audios conversion (mihran113)
-
-### Fixes
-
-=======
->>>>>>> 493227c5
 - Fix tensorboard log conversion for images (mihran113)
 - Fix `SyntaxError` handling for python3.10+ (mihran113)
 
