# Changelog

<<<<<<< HEAD
## Unreleased

### Enhancements:

- Add ability to sort by the last value of the metric in table (VkoHov)

## 3.11.2 
=======
## 3.11.2 Jul 8, 2022
>>>>>>> 7fee9f04

### Enhancements:

- Display the error position when getting syntax errors after searching (arsengit)

### Fixes:

- Avoid saving crashed or terminated search requests as the last state on explorers (arsengit) 
- Remove the progress bar blinking when searching runs in Runs Explorer (KaroMourad)
- Fix the "matched runs" sentence color style in progress bars (KaroMourad)
- Fix `SyntaxError` handling for python3.10+ (mihran113)
- Fix generic Exceptions handling and adjust HTTPException handling (alberttorosyan)

## 3.11.1 Jun 27, 2022

- Replace base58 encoder with base64 (KaroMourad, VkoHov)
- Fix Notes tab loading issue (arsengit)
- Fix the loading logic of the `monaco editor` across the Aim Ui (arsengit)
- Fix `Table` export functionality in Params and Scatters explorers (arsengit)
- Allow mixing numeric types on a single Sequence (alberttorosyan)

## 3.11.0 Jun 21, 2022

### Enhancements:

- Add `--uds` option for `aim up` command (mihran113)
- Add progress reporting for search APIs and tqdm progress for SDK queries (mihran113)
- Add all the attributes of runs in the grouping popovers (KaroMourad)
- Display progress bar on Explorer pages when searching metadata (KaroMourad)
- Improve the processing speed for tb to aim converter (osoblanco)
- Adjust charts hover attributes position calculation and styles (KaroMourad)
- Improve formatting of numbers by setting maximum precision (KaroMourad)
- Add cloud storage backups to AWS S3 for aim repo runs (karan2801)
- Add LightGBM integration example (gorarakelyan)
- Add descriptive document titles for pages (KaroMourad)
- Implement unit-tests for aim SDK utils (yeghiakoronian)
- Display std.dev/err aggregated values in the table (VkoHov)
- Add `active` state indicator property for `aim.Run` (mihran113)
- Add `active` state indicators on the chart (VkoHov)
- Add ability to edit run name and description of run (VkoHov)
- Show the description in the sidebar of the run overview tab (VkoHov)
- Add all the attributes of run in the tooltip (VkoHov)
- Optimize the initial render time of Aim UI by using more lightweight font-family (arsengit)
- Use monaco editor as the syntax highlighter across the Aim UI (arsengit)
- Add loader to the top of the logs box in the run page (VkoHov)
- Add the date and the duration of run in the header of the single run page (VkoHov)
- Add the name, status and duration of run in the runs table of the tags page (VkoHov)
- Fit long name values in manage columns popover (arsengit)
- Add caching mechanism for sequence queries to optimize query performance (mihran113)
- Use step random hash as a key for metric sequences (alberttorosyan)

### Fixes:

- Fix issue with tensorboard to aim conversion (osoblanco)
- Fix reset zoom history on alignment type change (KaroMourad)
- Fix issue with rendering incorrect data when x-axis aligned by `relative time/epoch` (KaroMourad)
- Fix LineCart axis ticks overlapping issue on log scale (KaroMourad)
- Change zooming default option to multiple (VkoHov)
- Change grouped rows' min and max values names to `Group Min` and `Group Max` (VkoHov)
- Preserve the search input value of the grouping dropdown (VkoHov)
- Change the titles and placeholders in popovers (VkoHov)
- Resolve typing latency issue in the query search input (arsengit)
- Reorder and add non-hideable table columns (arsengit)
- Change the font of the runs navigation popover (VkoHov)
- Keep color persistence state after page reload (VkoHov)
- Resolve content blinking issue after search in the run page (arsengit)
- Fix scroll to bottom on live-update in logs tab (VkoHov)
- Fix timezone issues for activity map (mihran113)
- Fix `aim up` command output when `--port 0` is passed (mihran113)

## 3.10.3 May 31, 2022

- Adjust the content overflowing of the Delete and the Archive modals (VkoHov)
- Resolve issue with redirect in run page (arsengit)

## 3.10.2 May 26, 2022

- Adjust SRP Logs row height calculation (VkoHov)
- Fix issue with live update requests scheduler (rubenaprikyan)
- Fix log capturing crash during run garbage collection (mihran113)
- Fix Pytorch Lightning adapter `finalize` method (mihran113)
- Fix params duplication in dropdowns (VkoHov)
- Skip system params in Explorer pages (alberttorosyan)

## 3.10.1 May 18, 2022

- Resolve issue with rendering run params in the overview tab of SRP (arsengit)
- Fix issue with search query state update (arsengit)

## 3.10.0 May 17, 2022

### Enhancements:

- Add ability to adjust the density of the visible content in tables (roubkar)
- Set `metric.name` as default option for grouping (roubkar)
- Show user-selected params before group config in chart popover (roubkar)
- Optimize stream decoding performance on UI (mahnerak)
- Add support for animated image formats to Aim Image object (devfox-se)
- Add `AimLogger` for Catboost (devfox-se)
- Add `AimCallback` for LightGBM (devfox-se)
- Keep the extents of `HighPlot` axes brush in the state and the URL (VkoHov)
- Integrate `aim` with `cimport`-able `aimrocks` (mahnerak)
- Add `__slots__` to some classes to improve performance (mahnerak)
- Define base abstractions for `Iterator` and `DB` by borrowing from `aimrocks` (mahnerak)
- Use `KeysIterator` and `ValuesIterator` wrappers instead of reimplementing (mahnerak)
- Rename `PrefixView.container` to `PrefixView.parent` (mahnerak)
- Reimplement `absolute_path` (mahnerak)
- Cython bindings for `PrefixView`, `TreeView`, `Container`, `ArrayView` (mahnerak)
- Add ability to track and visualize stdout/stderr (mihran113, VkoHov)
- Fix `AimLogger` deprecation issues related to release of PyTorch Lightning v1.5 (arnauddhaene)
- Enable better autocomplete experience with monaco editor (arsengit)
- Pre-loading and caching necessary resources, add pre-loader animation to Aim UI (arsengit)

### Fixes:

- Remove hard-coded installation of pre-requirements (mahnerak)
- Remove duplicate code from `TreeView` and `Container` methods (mahnerak)
- Fix issue with filtering metrics values in single run page (KaroMourad)

## 3.9.4 May 12, 2022

- Fix run remote tracking queue cleanup (mihran113)
- Fix HF callback before training access (mihran113)
- Fix compatibility with Jinja 3.1 (devfox-se)

## 3.9.3 May 10, 2022

- Fix affecting stroke types after changing color persistence (KaroMourad)

## 3.9.2 Apr 29, 2022

- Move aim_ui package data to separate directory (devfox-se)

## 3.9.1 Apr 29, 2022

- Move aim_ui package data to separate directory (devfox-se)

## 3.9.0 Apr 29, 2022

### Enhancements:

- Add `Notes Tab` to single run page (arsengit)
- Add the run name to the batch delete and the batch archive modals (VkoHov)
- Increase the scalability of rendering lines in charts (KaroMourad)
- Increase live update requests delay to prevent performance issues (rubenaprikyan)
- Change font-family to monospace in the Table component (arsengit)
- Add info massage for single value sliders (VkoHov)
- Add `--log-level` argument for aim up/server commands (mihran113)
- Add notes backend api interface (devfox-se)
- Fix type hints in `Repo` class (uduse)

### Fixes:

- Fix LineChart y-dimension margin calculation (KaroMourad)
- Fix HighPlot lines partially rendering issue (KaroMourad)
- Fix HighPlot axis ticks overlapping issue (KaroMourad)
- Fix sorting Params/Scatters explorer axis ticks (KaroMourad)
- Fix compatibility with pytorch-lightning v1.6.0 (mihran113)
- Fix the image's original size cropping (VkoHov)
- Fix `PATH` related issues for `alembic` and `uvicorn` (mihran113)
- Fix queries for custom object APIs (mihran113)
- Fix chart height updating when resize mode changed (VkoHov)
- Fix HuggingFace callback context capturing (mihran113)
- Fix Params/Scatters explorers' row hiding functionality (VkoHov)
- Fix Profiler logs are saved outside repo directory (devfox-se)

## 3.8.1 Apr 6, 2022

- Encode run hash before including in CSS selectors (Hamik25)
- Fix displaying incorrect metric values for large range scale in LineChart (KaroMourad)
- Fix issue with rendering lines for large range scale in LineChart (KaroMourad)
- Fix issue with URL state sync for bookmarks (roubkar)
- Fix issue with displaying negative param values on Aim UI (roubkar)
- Fix row hiding functionality (roubkar)
- Tune RunOverviewTab container styles (arsengit)
- Update documentations links on UI (rubenaprikyan)
- Fix `RepoIndexManager` run's reference cleanup (mihran113)
- Fix remote run finalization (mihran113)
- Fix issue with fetch on load more (infinite scroll) functionality in Runs Explorer (rubenaprikyan)

## 3.8.0 Mar 26, 2022

### Enhancements:

- Hugging Face adapter refactoring (mihran113)
- Add run description columns to all run specific tables (VkoHov, mihran113)
- Change images rendering optimization default value to smoother (VkoHov)
- Set default steps ordering to desc in single run tabs (VkoHov, devfox-se)
- Add run name to grouping, ordering and run navigation popovers (VkoHov)
- Add ability to apply color scale on columns with numeric values (VkoHov)
- Refactored XGBoost AimCallback (devfox-se)
- Reopenable callbacks for integrations (mihran113)
- Add DVC integration (devfox-se)
- Add API profiler and unified API error response (devfox-se)
- Add API to retrieve N'th step of sequence (devfox-se)

### Fixes:

- Fix issue with calculation of active point on mouse hover in the LineChart (KaroMourad)
- Fix issue with wrong URL caching for Explorer pages (roubkar)
- Fix issue with focusing on the chart active point while moving the cursor (KaroMourad)
- Fix the image full view toggle icon visibility if the image has a white background (VkoHov)
- Fix scroll to the end of the audio tab (VkoHov)
- Add scrollbar to image full view mode content (VkoHov)
- Fix issues with run name/description not being set (mihran113)
- Fix issue with run single page tabs result caching (mihran113)
- Fix git system param tracking (devfox-se)
- Fix runs manual closing (mihran113)
- Fix Docker image creation step in packaging workflow (alberttorosyan)
- Fix Jinja2 template rendering with starlette==0.14.2 (alberttorosyan)

## 3.7.5 Mar 18, 2022

- Add request aborting functionality in single run page tabs (arsengit)
- Render plotly figures properly in single run page (arsengit)

## 3.7.4 Mar 15, 2022

- Fix density min and max validation calculation (VkoHov)

## 3.7.3 Mar 14, 2022

- Add missing names for dynamically imported files in single run page (arsengit)

## 3.7.2 Mar 10, 2022

- Fix issue with rendering UI re keeping long URL (KaroMourad)
- Split code in the single run page to optimize chunk size (arsengit)

## 3.7.1 Mar 10, 2022

- Fix metric queries with epoch=None (alberttorosyan)

## 3.7.0 Mar 9, 2022

### Enhancements:

- Add Run overview tab in run single page (arsengit, VkoHov, KaroMourad, rubenaprikyan)
- Custom max message size for Aim Remote tracking (alberttorosyan)
- Docker images for aim up/server (alberttorosyan)
- TF/Keras adapters refactoring (mihran113)
- Remote tracking client-side retry logic (aramaim)
- Add record_density to initial get-batch request for figures (VkoHov)

### Fixes:

- Fix rendering new lines in texts visualizer (arsengit)

## 3.6.3 Mar 4, 2022

- Fix UI rendering issue on colab (rubenaprikyan)

## 3.6.2 Mar 2, 2022

- Fix chart interactions issue in the Single Run Page Metrics tab (roubkar)
- Fix `resolve_objects` in remote tracking client subtree (alberttorosyan)
- Reject `0` as step/record count (alberttorosyan, VkoHov)
- Fix error on mlflow conversion by experiment id (devfox-se)

## 3.6.1 Feb 25, 2022

- Fix issue with aligning x-axis by custom metric (KaroMourad)
- Add `__AIM_PROXY_URL__` env variable to see full proxy url when running `aim up` command(rubenaprikyan)
- Add `--proxy-url` argument to notebook extension's `%aim up` to render UI correctly if there is a proxy server (rubenaprikyan)
- Add SageMaker integration, `jupyter-server-proxy` s bug-fix script (rubenaprikyan, mahnerak)
- Fix animation support in Plotly visualization and figure loading performance (Hamik25, mihran113)
- Display `None` values in group config column (VkoHov, Hamik25)
- Fix rendering issue on `Select` form search suggestions list (arsengit)
- Fix PL.AimLogger save_dir AttributeError (GeeeekExplorer)
- Remove `__example_type__` substring from param name (VkoHov)

## 3.6.0 Feb 22 2022

### Enhancements:

- Sort params columns in alphabetical order (arsengit)
- Add illustrations for indicating explorer search states (arsengit)
- Ability to export chart as image (KaroMourad)
- Ability to group by metric.context (VkoHov)
- Tune manage columns items highlighting styles (VkoHov)
- Set active style on table actions popover buttons with applied changes (arsengit)
- Unification of Run Custom Object APIs (alberttorosyan, VkoHov)
- Aim repo runs data automatic indexing (alberttorosyan)
- Pytorch Lightning adapter refactoring (mihran113)
- Add Pytorch Ignite integration (mihran113)
- Add wildcard support for `aim runs` subcommands (mihran113)
- Add MLflow logs conversion command (devfox-se)
- Add CustomObject implementation for `hub.dataset` (alberttorosyan)

### Fixes:

- Fix live updated data loss after triggering endless scroll (VkoHov)
- Fix system metric columns pinning functionality and grouping column order (arsengit)
- Fix system metrics search in manage columns popover (VkoHov)
- Fix queries on remote repos (mihran113)
- Fix incorrect boolean value formatting (VkoHov)

## 3.5.4 Feb 15 2022

- Fix batch archive functionality (VkoHov)
- Add repo lock/release feature (devfox-se)

## 3.5.3 Feb 11 2022

- Fix rendering issue in runs explorer page (arsengit)

## 3.5.2 Feb 10 2022

- Fix issue with displaying current day activity cell on week's first day (rubenaprikyan)
- Fix issue with filtering options while typing in input of autocomplete in Tooltip and Grouping popovers (rubenaprikyan)

## 3.5.1 Feb 4 2022

- Fix folder creation when tracking with remote tracker (aramaim)

## 3.5.0 Feb 3 2022

### Enhancements:

- Ability to hide system metrics from table (arsengit)
- Add input validations to range selectors (Hamik25)
- Improve media panel rendering performance on hovering over images (KaroMourad)
- Add ability to parse and import TensorFlow events into aim (devfox-se)
- Add system parameter logging: CLI, Env, Executable, Git, Installed packages (devfox-se)
- Convert nested non-native objects (e.g. OmegaConf config instance) upon storing (devfox-se)
- Add cli subcommands cp and mv for aim runs command (mihran113)
- Add handler for matplotlib figures in Image and Figure custom objects (devfox-se)
- Improve highlighting of table focused/hovered/selected row (VkoHov)

### Fixes:

- Fix stalled runs deletion (mihran113)
- Fix background transparency in colab when using dark mode of system (rubenaprikyan)
- Fix Grouping and Tooltip popovers states' resetting issue when live-update is on (rubenaprikyan)
- Fix table column's sort functionality issue in Params and Scatters Explorers (rubenaprikyan)

## 3.4.1 Jan 23 2022

- Fix issue with displaying experiment name in Images Explorer table (VkoHov)

## 3.4.0 Jan 22 2022

- Add ability to apply group stacking on media elements list (KaroMourad)
- Add ability to apply sorting by run creation_time on table rows (roubkar)
- Add ability to filter texts table with keyword matching (roubkar, rubenaprikyan)
- Add ability to delete run from settings tab (Hamik25)
- Enhance controls states of explorer pages (arsengit)
- Add --repo, --host arguments support for notebook extension (VkoHov, rubenaprikyan)
- Add trendline options to ScatterPlot (roubkar)
- Add ability to display images in original size and align by width (arsengit)
- Add version, docs and slack links to sidebar (arsengit)
- Enhance AudioPlayer component (arsengit)
- Recover active tab in run details page after reload (roubkar)
- Add ability to archive or delete runs with batches (VkoHov)
- Remote tracking server [experimental] (alberttorosyan, mihran113, aramaim)
- Add ability to change media elements order (VkoHov)
- Add ability to hard delete runs (alberttorosyan)
- Lossy format support for aim.Image (devfox-se)
- Timezone issues fix for creation and end times (mihran113)

## 3.3.5 Jan 14 2022

- Add non-strict write mode to replace not-yet-supported types with their
  string representations. (mahnerak)
- Log pytorch_lightning hyperparameters in non-strict mode. (mahnerak)

## 3.3.4 Jan 10 2022

- Fix issue with WAL files flushing (alberttorosyan)
- Support for omegaconf configs in pytorch_lightning adapter (devfox-se)

## 3.3.3 Dec 24 2021

- Fix issue with showing range panel in Images Explorer (roubkar)

## 3.3.2 Dec 20 2021

- Fix issue with not providing point density value to live-update query (rubenaprikyan)

## 3.3.1 Dec 18 2021

- Fix getValue function to show correct chart title data (KaroMourad)

## 3.3.0 Dec 17 2021

- Add ability to track and explore audios in run detail page (arsengit, VkoHov, devfox-se)
- Add ability to track and visualize texts (mihran113, roubkar)
- Fix boolean values encoding (mahnerak)
- Add Scatter Explorer to visualize correlations between metric last value and hyperparameter (KaroMourad)
- Add ability to track and visualize plotly objects (devfox-se, Hamik25, rubenaprikyan)
- Add ability to query distributions by step range and density (VkoHov, rubenaprikyan)
- Add colab notebook support (mihran113, rubenaprikyan)
- Implement images visualization tab in run detail page (VkoHov, KaroMourad)
- Add custom URL prefix support (mihran113, Hamik25, roubkar)
- Enhance metric selection dropdowns to see lists in alphabetical order (rubenaprikyan)

## 3.2.2 Dec 10 2021

- Fix Run finalization index timeout issue (alberttorosyan)

## 3.2.1 Dec 8 2021

- Add ability to provide custom base path for API (mihran113, roubkar)
- Fix table groups column default order (arsengit)
- Fix table panel height issue in runs explorer page (arsengit)

## 3.2.0 Dec 3 2021

- Add ability to cancel pending request (roubkar, arsengit)
- Add support for secure protocol for API calls (mihran113, roubkar)
- Implement image full size view (VkoHov)
- Add ability to manipulate with image size and rendering type (arsengit)
- Enhance Table column for selected grouping config options (arsengit)
- Implement suggestions list for AimQL search (arsengit, rubenaprikyan)
- Add ability to track and visualize distributions (mihran113, rubenaprikyan)
- Add notebook extension, magic functions (rubenaprikyan)

## 3.1.1 Nov 25 2021

- Apply default ordering on images set (VkoHov)
- Ability to show image data in a tooltip on hover (KaroMourad)
- Support of Image input additional data sources (alberttorosyan)
- Ability to export run props as pandas dataframe (gorarakelyan)
- Slice image sequence by index for the given steps range (alberttorosyan)
- Improve Images Explorer rendering performance through better images list virtualization (roubkar)

## 3.1.0 Nov 20 2021

- Add ability to explore tracked images (VkoHov)
- Improve rendering performance by virtualizing table columns (roubkar)
- Add ability to apply grouping by higher level param key (roubkar)
- Add ability to specify repository path during `aim init` via `--repo` argument (rubenaprikyan)

## 3.0.7 Nov 17 2021

- Fix for missing metrics when numpy.float64 values tracked (alberttorosyan)

## 3.0.6 Nov 9 2021

- Fix for blocking container optimization for in progress runs (alberttorosyan)

## 3.0.5 Nov 9 2021

- Add tqdm package in setup.py required section (mihran113)

## 3.0.4 Nov 8 2021

- Switch to aimrocks 0.0.10 - exposes data flushing interface (mihran113)
- Optimize stored data when runs finalized (mihran113)
- Update `aim reindex` command to run storage optimizations (alberttorosyan)
- Storage partial optimizations on metric/run queries (alberttorosyan)

## 3.0.3 Nov 4 2021

- Bump sqlalchemy version to 1.4.1 (alberttorosyan)

## 3.0.2 Oct 27 2021

- Switch to aimrocks 0.0.9 - built on rocksdb 6.25.3 (alberttorosyan)
- Remove grouping select options from Params app config (VkoHov)
- Sort metrics data in ascending order for X-axis (KaroMourad)

## 3.0.1 Oct 22 2021

- Check telemetry_enabled option on segment initialization (VkoHov)
- Draw LineChart Y-axis (horizontal) tick lines on zooming (KaroMourad)
- Sort select options/params based on input value (roubkar)
- Fix query construction issue for multiple context items (roubkar)
- Fix issue with making API call from Web Worker (VkoHov)

## 3.0.0 Oct 21 2021

- Completely revamped UI:

  - Runs, metrics and params explorers
  - Bookmarks, Tags, Homepage
  - New UI works smooth with ~500 metrics displayed at the same time with full Aim table interactions

- Completely revamped storage:
  - 10x faster embedded storage based on Rocksdb
  - Average run query execution time on ~2000 runs: 0.784s
  - Average metrics query execution time on ~2000 runs with 6000 metrics: 1.552s

## 2.7.1 Jun 30 2021

- Fix bookmark navigation issue (roubkar)
- Empty metric select on X-axis alignment property change (roubkar)

## 2.7.0 Jun 23 2021

- Add ability to export table data as CSV (KaroMourad)
- Add ability to bookmark explore screen state (roubkar)
- Add dashboards and apps API (mihran113)

## 2.6.0 Jun 12 2021

- Resolve namedtuple python 3.5 incompatibility (gorarakelyan)
- Add ability to align X-axis by a metric (mihran113, roubkar)
- Add tooltip popover for the chart hover state (roubkar)

## 2.5.0 May 27 2021

- Set gunicorn timeouts (mihran113)
- Remove redundant deserialize method (gorarakelyan)
- Move the Flask server to main repo to support 'docker'less UI (mihran113)

## 2.4.0 May 13 2021

- Bump up Aim UI to v1.6.0 (gorarakelyan)
- Add xgboost integration (khazhak)
- Update keras adapter interface (khazhak)
- Convert tensors to python numbers (gorarakelyan)

## 2.3.0 Apr 10 2021

- Bump up Aim UI to v1.5.0 (gorarakelyan)
- Set default interval of sys tracking to 10 seconds (gorarakelyan)
- Add ability to track system metrics (gorarakelyan)

## 2.2.1 Mar 31 2021

- Bump up Aim UI to v1.4.1 (gorarakelyan)

## 2.2.0 Mar 24 2021

- Bump up Aim UI to v1.4.0 (gorarakelyan)
- Add Hugging Face integration (Khazhak)
- Reorganize documentation (Tatevv)

## 2.1.6 Feb 26 2021

- Add ability to opt out telemetry (gorarakelyan)
- Remove experiment name from config file when calling repo.remove_branch method (gorarakelyan)

## 2.1.5 Jan 7 2021

- Handle NaN or infinite floats passed to artifacts (gorarakelyan)

## 2.1.4 Dec 2 2020

- Add ability to specify session run hash (gorarakelyan)
- Initialize repo if it was empty when opening session (gorarakelyan)
- Add validation of map artifact parameters (gorarakelyan)

## 2.1.3 Nov 24 2020

- Support comparison of list type contexts (gorarakelyan)

## 2.1.2 Nov 24 2020

- Fix empty contexts comparison issue (gorarakelyan)

## 2.1.1 Nov 22 2020

- Return only selected params in SelectResult (gorarakelyan)

## 2.1.0 Nov 19 2020

- Add AimRepo select method (gorarakelyan)
- Implement SelectResult class (gorarakelyan)

## 2.0.27 Nov 13 2020

- Fix issue with artifact step initializer (gorarakelyan)

## 2.0.26 Nov 10 2020

- Add `block_termination` argument to aim.Session (gorarakelyan)
- Convert infinity parameter to string in artifacts (gorarakelyan)

## 2.0.25 Nov 9 2020

- Reconstruct run metadata file when running close command (gorarakelyan)

## 2.0.24 Nov 8 2020

- Add SIGTERM signal handler (gorarakelyan)
- Run `track` function in a parallel thread (gorarakelyan)
- Add SDK session flush method (gorarakelyan)
- Flush aggregated metrics at a given frequency (gorarakelyan)
- Update run metadata file only on artifacts update (gorarakelyan)

## 2.0.23 Nov 5 2020

- Make experiment name argument required in SDK close command (gorarakelyan)

## 2.0.22 Nov 5 2020

- Add SDK `close` method to close dangling experiments (gorarakelyan)

## 2.0.21 Nov 1 2020

- Resolve compatibility issues with python 3.5.0 (gorarakelyan)

## 2.0.20 Oct 26 2020

- Enable pypi aim package name (gorarakelyan)

## 2.0.19 Oct 25 2020

- Add PyTorch Lightning logger (gorarakelyan)
- Add TensorFlow v1 and v2 keras callbacks support (gorarakelyan)

## 2.0.18 Oct 7 2020

- Add ability to run Aim UI in detached mode (gorarakelyan)
- Add ability to specify repo path when running Aim UI (gorarakelyan)

## 2.0.17 Oct 5 2020

- Rename `AimDE` to `Aim UI` (gorarakelyan)

## 2.0.16 Oct 2 2020

- Add ability to specify host when running AimDE (gorarakelyan)
- Disable `AimContainerCommandManager` (gorarakelyan)
- Remove `aimde` command entry point (gorarakelyan)
- Remove `de` prefix from development environment management commands (gorarakelyan)

## 2.0.15 Sep 21 2020

- Set Map artifact default namespace (gorarakelyan)

## 2.0.14 Sep 21 2020

- Set Metric hashable context to None if no kwarg is passed (gorarakelyan)

## 2.0.13 Sep 21 2020

- Add ability to query runs by metric value (gorarakelyan)
- Add ability to query runs via SDK (gorarakelyan)

## 2.0.12 Sep 12 2020

- Update Session to handle exceptions gracefully (gorarakelyan)

## 2.0.11 Sep 11 2020

- Add alias to keras adapter (gorarakelyan)

## 2.0.10 Sep 10 2020

- Show progress bar when pulling AimDE image (gorarakelyan)

## 2.0.9 Sep 10 2020

- Add ability to start multiple sessions (gorarakelyan)
- Add Aim adapter for keras (gorarakelyan)

## 2.0.8 Aug 26 2020

- Set SDK to select only unarchived runs by default (gorarakelyan)
- Add ability to archive/unarchive runs (gorarakelyan)
- Enable search by run attributes (gorarakelyan)
- Add `is not` keyword to AimQL (gorarakelyan)

## 2.0.7 Aug 21 2020

- Validate Artifact values before storing (gorarakelyan)
- Add sessions to SDK (gorarakelyan)

## 2.0.6 Aug 13 2020

- Add ability to retrieve metrics and traces from repo (gorarakelyan)
- Add SDK `select` method to select runs and artifacts (gorarakelyan)
- Implement search query language (gorarakelyan)

## 2.0.5 Jul 18 2020

- Fix issue with PyPI reStructuredText format compatibility (gorarakelyan)

## 2.0.4 Jul 18 2020

- Add ability to attach tf.summary logs to AimDE (gorarakelyan)

## 2.0.3 Jul 8 2020

- Pass project path to development environment container (gorarakelyan)

## 2.0.2 Jul 7 2020

- Make `epoch` argument optional for `Metric` artifact (gorarakelyan)
- Add ability to automatically commit runs after exit (gorarakelyan)
- Add `aim up` shortcut for running development environment (gorarakelyan)
- Remove first required argument(artifact name) from sdk track function (gorarakelyan)
- Add general dictionary artifact for tracking `key: value` parameters (gorarakelyan)

## 2.0.1 Jun 24 2020

- Fix inconsistent DE naming (gorarakelyan)

## 2.0.0 Jun 18 2020

- Tidy up aim and remove some artifacts (gorarakelyan)
- Update AimContainerCMD to open connection on custom port (gorarakelyan)
- Save passed process uuid to commit configs (gorarakelyan)
- Ability to query processes (gorarakelyan)
- Execute process and store logs into a commit of specific experiment (gorarakelyan)
- Kill running process and its children recursively (gorarakelyan)
- Keep executed processes for monitoring and management (gorarakelyan)
- Add container command handler to exec commands on the host (gorarakelyan)
- Refactor Text artifact to store sentences using protobuf and aimrecords (jamesj-jiao)
- Add ability to pass aim board port as an argument (gorarakelyan)

## 1.2.17 May 8 2020

- Add config command (gorarakelyan)
- Tune artifacts: images, metric_groups, params (gorarakelyan)

## 1.2.16 Apr 29 2020

- Add ability to pass numpy array as a segmentation mask (gorarakelyan)

## 1.2.15 Apr 29 2020

- Add basic image list tracking (gorarakelyan)

## 1.2.14 Apr 27 2020

- Optimize segmentation tracking insight to load faster (gorarakelyan)

## 1.2.13 Apr 25 2020

- Remove GitHub security alert (gorarakelyan)
- Add image semantic segmentation tracking (gorarakelyan)

## 1.2.12 Apr 20 2020

- Add missing init file for aim.artifacts.proto (@mike1808)

## 1.2.11 Apr 16 2020

- Make epoch property optional for Metric (gorarakelyan)

## 1.2.10 Apr 16 2020

- Serialize and store `Metric` records using protobuf and aimrecords (gorarakelyan)
- Create RecordWriter factory which handles artifact records saving (gorarakelyan)
- Extract artifact serialization to ArtifactWriter (mike1808)

## 1.2.9 Mar 16 2020

- Alert prerequisites installation message for running board (gorarakelyan)

## 1.2.8 Mar 15 2020

- Update profiler interface for keras (gorarakelyan)

## 1.2.7 Mar 14 2020

- Add board pull command (gorarakelyan)
- Change board ports to 43800,1,2 (gorarakelyan)
- Add ability to profile graph output nodes (gorarakelyan)
- Remove issue with autograd inside while loop (gorarakelyan)
- Add aim board development mode (gorarakelyan)
- Update board name hash algorithm to md5 (gorarakelyan)
- Add board CLI commands: up, down and upgrade (gorarakelyan)
- Add ability to tag version as a release candidate (gorarakelyan)

## 1.2.6 Feb 28 2020

- Add learning rate update tracking (gorarakelyan)

## 1.2.5 Feb 25 2020

- Add autocommit feature to push command: `aim push -c [-m <msg>]` (gorarakelyan)
- Add cli status command to list branch uncommitted artifacts (gorarakelyan)
- Add an ability to aggregate duplicated nodes within a loop (gorarakelyan)
- Remove gradient break issue when profiling output nodes (gorarakelyan)

## 1.2.4 Feb 20 2020

- Enable profiler to track nodes inside loops (gorarakelyan)
- Ability to disable profiler for evaluation or inference (gorarakelyan)

## 1.2.3 Feb 13 2020

- Set minimum required python version to 3.5.2 (gorarakelyan)

## 1.2.2 Feb 13 2020

- Downgrade required python version (gorarakelyan)

## 1.2.1 Feb 13 2020

- Edit README.md to pass reStructuredText validation on pypi (gorarakelyan)

## 1.2.0 Feb 13 2020

- Make aim CLI directly accessible from main.py (gorarakelyan)
- Add disk space usage tracking (gorarakelyan)
- Add profiler support for Keras (gorarakelyan)
- Add TensorFlow graph nodes profiler (gorarakelyan)
- Add command to run aim live container mounted on aim repo (gorarakelyan)
- Update profiler to track GPU usage (gorarakelyan)
- Add machine resource usage profiler (gorarakelyan)

## 1.1.1 Jan 14 2020

- Remove aim dependencies such as keras, pytorch and etc (gorarakelyan)

## 1.1.0 Jan 12 2020

- Update code diff tracking to be optional (gorarakelyan)
- Add default False value to aim init function (gorarakelyan)
- Update aim repo to correctly identify cwd (gorarakelyan)
- Update push command to commit if msg argument is specified (gorarakelyan)
- Add ability to initialize repo from within the sdk (gorarakelyan)

## 1.0.2 Jan 7 2020

- Remove objects dir from empty .aim branch index (gorarakelyan)

## 1.0.1 Dec 26 2019

- Add cil command to print aim current version (gorarakelyan)

## 1.0.0 Dec 25 2019

- Add aim version number in commit config file (gorarakelyan)
- Update push command to send username and check storage availability (gorarakelyan)
- Add hyper parameters tracking (gorarakelyan)
- Update push command to print shorter file names when pushing to remote (gorarakelyan)
- Update tracking artifacts to be saved in log format (gorarakelyan)
- Add pytorch cuda support to existing sdk artefacts (gorarakelyan)
- Add cli reset command (gorarakelyan)
- Add nested module tracking support to aim sdk (gorarakelyan)
- Add code difference tracking to aim sdk (gorarakelyan)
- Update aim push command to send commits (gorarakelyan)
- Add commit structure implementation (gorarakelyan)
- Add aim commit command synchronized with git commits (gorarakelyan)
- Add version control system factory (gorarakelyan)
- Update all insights example (gorarakelyan)
- Add model gradients tracking (gorarakelyan)
- Add model weights distribution tracking (gorarakelyan)
- Add aim correlation tracking (gorarakelyan)

## 0.2.9 Nov 30 2019

- Update push tolerance when remote origin is invalid (gorarakelyan)

## 0.2.8 Nov 30 2019

- Update aim auth public key search algorithm (gorarakelyan)

## 0.2.7 Nov 14 2019

- Update dependencies torch and torchvision versions (sgevorg)

## 0.2.6 Nov 5 2019

- Update aim track logger (gorarakelyan)

## 0.2.5 Nov 4 2019

- Add branch name validation (gorarakelyan)
- Add single branch push to aim push command (gorarakelyan)

## 0.2.4 Nov 3 2019

- Update aim auth print format (gorarakelyan)
- Update setup.py requirements (gorarakelyan)

## 0.2.3 Nov 3 2019

- Update package requirements (gorarakelyan)

## 0.2.2 Nov 1 2019

- Update package requirements (sgevorg)

## 0.2.1 Nov 1 2019

- Add paramiko to required in setup.py (sgevorg)

## 0.2.0 Nov 1 2019

- Update the repo to prep for open source pypi push (sgevorg)
- Add error and activity logging (sgevorg)
- Add push command robustness (gorarakelyan)
- Add cli auth command (gorarakelyan)
- Add public key authentication (gorarakelyan)
- Update push to send only branches (gorarakelyan)
- Add branching command line interface (gorarakelyan)
- Update skd interface (gorarakelyan)
- Add pytorch examples inside examples directory (gorarakelyan)
- Add model load sdk method (gorarakelyan)
- Add model checkpoint save tests (gorarakelyan)
- Update file sending protocol (gorarakelyan)
- Add model tracking (gorarakelyan)

## 0.1.0 - Sep 23 2019

- Update setup py to build cython extensions (gorarakelyan)
- Update tcp client to send multiple files through one connection (gorarakelyan)
- Update tcp client to send images (gorarakelyan)
- Update sdk track functionality to support multiple metrics (gorarakelyan)
- Update push command for sending repo to a given remote (gorarakelyan)
- Add cli remote commands (gorarakelyan)
- Update cli architecture from single group of commands to multiple groups (gorarakelyan)
- Add testing env first skeleton and versions (sgevorg)
- Add dummy exporting files from .aim-test (sgevorg)
- Add description for Testing Environment (sgevorg)
- Update metadata structure and handling (sgevorg)
- Add support for seq2seq models (sgevorg)
- Update the output of doker image build to be more informative and intuitive (sgevorg)
- Update README.MD with changed Aim messaging (sgevorg)
- Remove setup.cfg file (maybe temporarily) (sgevorg)
- Update the location for docker build template files, move to data/ (sgevorg)
- Update the `docs/cli.md` for aim-deploy docs (sgevorg)
- Add docker deploy `.aim/deploy_temp/<model>` cleanup at the end of the build (sgevorg)
- Add Docker Deploy via `aim-deploy` command (sgevorg)
- Add Docker image generate skeleton (sgevorg)
- Add AimModel.load_mode static function to parse `.aim` files (sgevorg)
- Update exporter to decouple from specifics of exporting and framework (sgevorg)
- Add model export with `.aim` extension (sgevorg)
- Remove pack/unpack of the metadata (sgevorg)
- Add pack/unpack to add metadata to model for engine processing (sgevorg)
- Add aim-deploy command configuration in cli (sgevorg)
- Add basic cli (sgevorg)
- Update setup.py for cli first version (sgevorg)
- Add initial cli specs (sgevorg)
- Add directories: the initial skeleton of the repo (sgevorg)
- Add gitignore, license file and other basics for repo (sgevorg)<|MERGE_RESOLUTION|>--- conflicted
+++ resolved
@@ -1,16 +1,12 @@
 # Changelog
 
-<<<<<<< HEAD
 ## Unreleased
 
 ### Enhancements:
 
 - Add ability to sort by the last value of the metric in table (VkoHov)
 
-## 3.11.2 
-=======
 ## 3.11.2 Jul 8, 2022
->>>>>>> 7fee9f04
 
 ### Enhancements:
 
