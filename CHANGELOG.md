# Changelog

## Unreleased

### Enhancements:

- Add LightGBM integration example (gorarakelyan)
- Add descriptive document titles for pages (KaroMourad)
- Implement unit-tests for aim SDK utils (yeghiakoronian)
- Display std.dev/err aggregated values in the table (VkoHov)
- Add `active` state indicator property for `aim.Run` (mihran113)

### Fixes:

- Change zooming default option to multiple (VkoHov)
- Changed grouped rows' min and max values names to `Group Min` and `Group Max` (VkoHov)
- Preserve the search input value of the grouping dropdown (VkoHov)
- Fix params duplication in dropdowns (VkoHov)
<<<<<<< HEAD
- Reorder and add non-hideable table columns (arsengit)
=======
- Resolve typing latency issue in the query search input (arsengit)

## 3.10.3 May 31, 2022

- Adjust the content overflowing of the Delete and the Archive modals (VkoHov)
- Resolve issue with redirect in run page (arsengit)

## 3.10.2 May 26, 2022

- Adjust SRP Logs row height calculation (VkoHov)
- Fix issue with live update requests scheduler (rubenaprikyan)
- Fix log capturing crash during run garbage collection (mihran113)
- Fix Pytorch Lightning adapter `finalize` method (mihran113)
- Fix params duplication in dropdowns (VkoHov)
- Skip system params in Explorer pages (alberttorosyan)
>>>>>>> 31cb93d5

## 3.10.1 May 18, 2022

- Resolve issue with rendering run params in the overview tab of SRP (arsengit)
- Fix issue with search query state update (arsengit)

## 3.10.0 May 17, 2022

### Enhancements:

- Add ability to adjust the density of the visible content in tables (roubkar)
- Set `metric.name` as default option for grouping (roubkar)
- Show user-selected params before group config in chart popover (roubkar) 
- Optimize stream decoding performance on UI (mahnerak)
- Add support for animated image formats to Aim Image object (devfox-se)
- Add `AimLogger` for Catboost (devfox-se)
- Add `AimCallback` for LightGBM (devfox-se)
- Keep the extents of `HighPlot` axes brush in the state and the URL (VkoHov)
- Integrate `aim` with `cimport`-able `aimrocks` (mahnerak)
- Add `__slots__` to some classes to improve performance (mahnerak)
- Define base abstractions for `Iterator` and `DB` by borrowing from `aimrocks` (mahnerak)
- Use `KeysIterator` and `ValuesIterator` wrappers instead of reimplementing (mahnerak)
- Rename `PrefixView.container` to `PrefixView.parent` (mahnerak)
- Reimplement `absolute_path` (mahnerak)
- Cython bindings for `PrefixView`, `TreeView`, `Container`, `ArrayView` (mahnerak)
- Add ability to track and visualize stdout/stderr (mihran113, VkoHov)
- Fix `AimLogger` deprecation issues related to release of PyTorch Lightning v1.5 (arnauddhaene)
- Enable better autocomplete experience with monaco editor (arsengit)
- Pre-loading and caching necessary resources, add pre-loader animation to Aim UI (arsengit) 

### Fixes:

- Remove hard-coded installation of pre-requirements (mahnerak)
- Remove duplicate code from `TreeView` and `Container` methods (mahnerak)
- Fix issue with filtering metrics values in single run page (KaroMourad)

## 3.9.4 May 12, 2022

- Fix run remote tracking queue cleanup (mihran113)
- Fix HF callback before training access (mihran113)
- Fix compatibility with Jinja 3.1 (devfox-se)

## 3.9.3 May 10, 2022

- Fix affecting stroke types after changing color persistence (KaroMourad)

## 3.9.2 Apr 29, 2022

- Move aim_ui package data to separate directory (devfox-se)

## 3.9.1 Apr 29, 2022

- Move aim_ui package data to separate directory (devfox-se)

## 3.9.0 Apr 29, 2022

### Enhancements:

- Add `Notes Tab` to single run page (arsengit)
- Add the run name to the batch delete and the batch archive modals (VkoHov)
- Increase the scalability of rendering lines in charts (KaroMourad)
- Increase live update requests delay to prevent performance issues (rubenaprikyan)
- Change font-family to monospace in the Table component (arsengit)
- Add info massage for single value sliders (VkoHov)
- Add `--log-level` argument for aim up/server commands (mihran113)
- Add notes backend api interface (devfox-se)
- Fix type hints in `Repo` class (uduse)

### Fixes:

- Fix LineChart y-dimension margin calculation (KaroMourad)
- Fix HighPlot lines partially rendering issue (KaroMourad)
- Fix HighPlot axis ticks overlapping issue (KaroMourad)
- Fix sorting Params/Scatters explorer axis ticks (KaroMourad)
- Fix compatibility with pytorch-lightning v1.6.0 (mihran113)
- Fix the image's original size cropping (VkoHov)
- Fix `PATH` related issues for `alembic` and `uvicorn` (mihran113)
- Fix queries for custom object APIs (mihran113)
- Fix chart height updating when resize mode changed (VkoHov)
- Fix HuggingFace callback context capturing (mihran113)
- Fix Params/Scatters explorers' row hiding functionality (VkoHov)
- Fix Profiler logs are saved outside repo directory (devfox-se)

## 3.8.1 Apr 6, 2022

- Encode run hash before including in CSS selectors (Hamik25)
- Fix displaying incorrect metric values for large range scale in LineChart (KaroMourad)
- Fix issue with rendering lines for large range scale in LineChart (KaroMourad)
- Fix issue with URL state sync for bookmarks (roubkar)
- Fix issue with displaying negative param values on Aim UI (roubkar)
- Fix row hiding functionality (roubkar)
- Tune RunOverviewTab container styles (arsengit)
- Update documentations links on UI (rubenaprikyan)
- Fix `RepoIndexManager` run's reference cleanup (mihran113)
- Fix remote run finalization (mihran113)
- Fix issue with fetch on load more (infinite scroll) functionality in Runs Explorer (rubenaprikyan)

## 3.8.0 Mar 26, 2022

### Enhancements:

- Hugging Face adapter refactoring (mihran113)
- Add run description columns to all run specific tables (VkoHov, mihran113)
- Change images rendering optimization default value to smoother (VkoHov)
- Set default steps ordering to desc in single run tabs (VkoHov, devfox-se)
- Add run name to grouping, ordering and run navigation popovers (VkoHov)
- Add ability to apply color scale on columns with numeric values (VkoHov)
- Refactored XGBoost AimCallback (devfox-se)
- Reopenable callbacks for integrations (mihran113)
- Add DVC integration (devfox-se)
- Add API profiler and unified API error response (devfox-se)
- Add API to retrieve N'th step of sequence (devfox-se)

### Fixes:

- Fix issue with calculation of active point on mouse hover in the LineChart (KaroMourad)
- Fix issue with wrong URL caching for Explorer pages (roubkar)
- Fix issue with focusing on the chart active point while moving the cursor (KaroMourad)
- Fix the image full view toggle icon visibility if the image has a white background (VkoHov)
- Fix scroll to the end of the audio tab (VkoHov)
- Add scrollbar to image full view mode content (VkoHov)
- Fix issues with run name/description not being set (mihran113)
- Fix issue with run single page tabs result caching (mihran113)
- Fix git system param tracking (devfox-se)
- Fix runs manual closing (mihran113)
- Fix Docker image creation step in packaging workflow (alberttorosyan)
- Fix Jinja2 template rendering with starlette==0.14.2 (alberttorosyan)

## 3.7.5 Mar 18, 2022

- Add request aborting functionality in single run page tabs (arsengit)
- Render plotly figures properly in single run page (arsengit)

## 3.7.4 Mar 15, 2022

- Fix density min and max validation calculation (VkoHov)

## 3.7.3 Mar 14, 2022

- Add missing names for dynamically imported files in single run page (arsengit)

## 3.7.2 Mar 10, 2022

- Fix issue with rendering UI re keeping long URL (KaroMourad)
- Split code in the single run page to optimize chunk size (arsengit)

## 3.7.1 Mar 10, 2022

- Fix metric queries with epoch=None (alberttorosyan)

## 3.7.0 Mar 9, 2022

### Enhancements:

- Add Run overview tab in run single page (arsengit, VkoHov, KaroMourad, rubenaprikyan)
- Custom max message size for Aim Remote tracking (alberttorosyan)
- Docker images for aim up/server (alberttorosyan)
- TF/Keras adapters refactoring (mihran113)
- Remote tracking client-side retry logic (aramaim)
- Add record_density to initial get-batch request for figures (VkoHov)

### Fixes:

- Fix rendering new lines in texts visualizer (arsengit)

## 3.6.3 Mar 4, 2022

- Fix UI rendering issue on colab (rubenaprikyan)

## 3.6.2 Mar 2, 2022

- Fix chart interactions issue in the Single Run Page Metrics tab (roubkar)
- Fix `resolve_objects` in remote tracking client subtree (alberttorosyan)
- Reject `0` as step/record count (alberttorosyan, VkoHov)
- Fix error on mlflow conversion by experiment id (devfox-se)

## 3.6.1 Feb 25, 2022

- Fix issue with aligning x-axis by custom metric (KaroMourad)
- Add `__AIM_PROXY_URL__` env variable to see full proxy url when running `aim up` command(rubenaprikyan)
- Add `--proxy-url` argument to notebook extension's `%aim up` to render UI correctly if there is a proxy server (rubenaprikyan)
- Add SageMaker integration, `jupyter-server-proxy` s bug-fix script (rubenaprikyan, mahnerak)
- Fix animation support in Plotly visualization and figure loading performance (Hamik25, mihran113)
- Display `None` values in group config column (VkoHov, Hamik25)
- Fix rendering issue on `Select` form search suggestions list (arsengit)
- Fix PL.AimLogger save_dir AttributeError (GeeeekExplorer)
- Remove `__example_type__` substring from param name (VkoHov)

## 3.6.0 Feb 22 2022

### Enhancements:

- Sort params columns in alphabetical order (arsengit)
- Add illustrations for indicating explorer search states (arsengit)
- Ability to export chart as image (KaroMourad)
- Ability to group by metric.context (VkoHov)
- Tune manage columns items highlighting styles (VkoHov)
- Set active style on table actions popover buttons with applied changes (arsengit)
- Unification of Run Custom Object APIs (alberttorosyan, VkoHov)
- Aim repo runs data automatic indexing (alberttorosyan)
- Pytorch Lightning adapter refactoring (mihran113)
- Add Pytorch Ignite integration (mihran113)
- Add wildcard support for `aim runs` subcommands (mihran113)
- Add MLflow logs conversion command (devfox-se)
- Add CustomObject implementation for `hub.dataset` (alberttorosyan)

### Fixes:

- Fix live updated data loss after triggering endless scroll (VkoHov)
- Fix system metric columns pinning functionality and grouping column order (arsengit)
- Fix system metrics search in manage columns popover (VkoHov)
- Fix queries on remote repos (mihran113)
- Fix incorrect boolean value formatting (VkoHov)

## 3.5.4 Feb 15 2022

- Fix batch archive functionality (VkoHov)
- Add repo lock/release feature (devfox-se)

## 3.5.3 Feb 11 2022

- Fix rendering issue in runs explorer page (arsengit)

## 3.5.2 Feb 10 2022

- Fix issue with displaying current day activity cell on week's first day (rubenaprikyan)
- Fix issue with filtering options while typing in input of autocomplete in Tooltip and Grouping popovers (rubenaprikyan)

## 3.5.1 Feb 4 2022

- Fix folder creation when tracking with remote tracker (aramaim)

## 3.5.0 Feb 3 2022

### Enhancements:

- Ability to hide system metrics from table (arsengit)
- Add input validations to range selectors (Hamik25)
- Improve media panel rendering performance on hovering over images (KaroMourad)
- Add ability to parse and import TensorFlow events into aim (devfox-se)
- Add system parameter logging: CLI, Env, Executable, Git, Installed packages (devfox-se)
- Convert nested non-native objects (e.g. OmegaConf config instance) upon storing (devfox-se)
- Add cli subcommands cp and mv for aim runs command (mihran113)
- Add handler for matplotlib figures in Image and Figure custom objects (devfox-se)
- Improve highlighting of table focused/hovered/selected row (VkoHov)

### Fixes:

- Fix stalled runs deletion (mihran113)
- Fix background transparency in colab when using dark mode of system (rubenaprikyan)
- Fix Grouping and Tooltip popovers states' resetting issue when live-update is on (rubenaprikyan)
- Fix table column's sort functionality issue in Params and Scatters Explorers (rubenaprikyan)

## 3.4.1 Jan 23 2022

- Fix issue with displaying experiment name in Images Explorer table (VkoHov)

## 3.4.0 Jan 22 2022

- Add ability to apply group stacking on media elements list (KaroMourad)
- Add ability to apply sorting by run creation_time on table rows (roubkar)
- Add ability to filter texts table with keyword matching (roubkar, rubenaprikyan)
- Add ability to delete run from settings tab (Hamik25)
- Enhance controls states of explorer pages (arsengit)
- Add --repo, --host arguments support for notebook extension (VkoHov, rubenaprikyan)
- Add trendline options to ScatterPlot (roubkar)
- Add ability to display images in original size and align by width (arsengit)
- Add version, docs and slack links to sidebar (arsengit)
- Enhance AudioPlayer component (arsengit)
- Recover active tab in run details page after reload (roubkar)
- Add ability to archive or delete runs with batches (VkoHov)
- Remote tracking server [experimental] (alberttorosyan, mihran113, aramaim)
- Add ability to change media elements order (VkoHov)
- Add ability to hard delete runs (alberttorosyan)
- Lossy format support for aim.Image (devfox-se)
- Timezone issues fix for creation and end times (mihran113)

## 3.3.5 Jan 14 2022

- Add non-strict write mode to replace not-yet-supported types with their
  string representations. (mahnerak)
- Log pytorch_lightning hyperparameters in non-strict mode. (mahnerak)

## 3.3.4 Jan 10 2022

- Fix issue with WAL files flushing (alberttorosyan)
- Support for omegaconf configs in pytorch_lightning adapter (devfox-se)

## 3.3.3 Dec 24 2021

- Fix issue with showing range panel in Images Explorer (roubkar)

## 3.3.2 Dec 20 2021

- Fix issue with not providing point density value to live-update query (rubenaprikyan)

## 3.3.1 Dec 18 2021

- Fix getValue function to show correct chart title data (KaroMourad)

## 3.3.0 Dec 17 2021

- Add ability to track and explore audios in run detail page (arsengit, VkoHov, devfox-se)
- Add ability to track and visualize texts (mihran113, roubkar)
- Fix boolean values encoding (mahnerak)
- Add Scatter Explorer to visualize correlations between metric last value and hyperparameter (KaroMourad)
- Add ability to track and visualize plotly objects (devfox-se, Hamik25, rubenaprikyan)
- Add ability to query distributions by step range and density (VkoHov, rubenaprikyan)
- Add colab notebook support (mihran113, rubenaprikyan)
- Implement images visualization tab in run detail page (VkoHov, KaroMourad)
- Add custom URL prefix support (mihran113, Hamik25, roubkar)
- Enhance metric selection dropdowns to see lists in alphabetical order (rubenaprikyan)

## 3.2.2 Dec 10 2021

- Fix Run finalization index timeout issue (alberttorosyan)

## 3.2.1 Dec 8 2021

- Add ability to provide custom base path for API (mihran113, roubkar)
- Fix table groups column default order (arsengit)
- Fix table panel height issue in runs explorer page (arsengit)

## 3.2.0 Dec 3 2021

- Add ability to cancel pending request (roubkar, arsengit)
- Add support for secure protocol for API calls (mihran113, roubkar)
- Implement image full size view (VkoHov)
- Add ability to manipulate with image size and rendering type (arsengit)
- Enhance Table column for selected grouping config options (arsengit)
- Implement suggestions list for AimQL search (arsengit, rubenaprikyan)
- Add ability to track and visualize distributions (mihran113, rubenaprikyan)
- Add notebook extension, magic functions (rubenaprikyan)

## 3.1.1 Nov 25 2021

- Apply default ordering on images set (VkoHov)
- Ability to show image data in a tooltip on hover (KaroMourad)
- Support of Image input additional data sources (alberttorosyan)
- Ability to export run props as pandas dataframe (gorarakelyan)
- Slice image sequence by index for the given steps range (alberttorosyan)
- Improve Images Explorer rendering performance through better images list virtualization (roubkar)

## 3.1.0 Nov 20 2021

- Add ability to explore tracked images (VkoHov)
- Improve rendering performance by virtualizing table columns (roubkar)
- Add ability to apply grouping by higher level param key (roubkar)
- Add ability to specify repository path during `aim init` via `--repo` argument (rubenaprikyan)

## 3.0.7 Nov 17 2021

- Fix for missing metrics when numpy.float64 values tracked (alberttorosyan)

## 3.0.6 Nov 9 2021

- Fix for blocking container optimization for in progress runs (alberttorosyan)

## 3.0.5 Nov 9 2021

- Add tqdm package in setup.py required section (mihran113)

## 3.0.4 Nov 8 2021

- Switch to aimrocks 0.0.10 - exposes data flushing interface (mihran113)
- Optimize stored data when runs finalized (mihran113)
- Update `aim reindex` command to run storage optimizations (alberttorosyan)
- Storage partial optimizations on metric/run queries (alberttorosyan)

## 3.0.3 Nov 4 2021

- Bump sqlalchemy version to 1.4.1 (alberttorosyan)

## 3.0.2 Oct 27 2021

- Switch to aimrocks 0.0.9 - built on rocksdb 6.25.3 (alberttorosyan)
- Remove grouping select options from Params app config (VkoHov)
- Sort metrics data in ascending order for X-axis (KaroMourad)

## 3.0.1 Oct 22 2021

- Check telemetry_enabled option on segment initialization (VkoHov)
- Draw LineChart Y-axis (horizontal) tick lines on zooming (KaroMourad)
- Sort select options/params based on input value (roubkar)
- Fix query construction issue for multiple context items (roubkar)
- Fix issue with making API call from Web Worker (VkoHov)

## 3.0.0 Oct 21 2021

- Completely revamped UI:

  - Runs, metrics and params explorers
  - Bookmarks, Tags, Homepage
  - New UI works smooth with ~500 metrics displayed at the same time with full Aim table interactions

- Completely revamped storage:
  - 10x faster embedded storage based on Rocksdb
  - Average run query execution time on ~2000 runs: 0.784s
  - Average metrics query execution time on ~2000 runs with 6000 metrics: 1.552s

## 2.7.1 Jun 30 2021

- Fix bookmark navigation issue (roubkar)
- Empty metric select on X-axis alignment property change (roubkar)

## 2.7.0 Jun 23 2021

- Add ability to export table data as CSV (KaroMourad)
- Add ability to bookmark explore screen state (roubkar)
- Add dashboards and apps API (mihran113)

## 2.6.0 Jun 12 2021

- Resolve namedtuple python 3.5 incompatibility (gorarakelyan)
- Add ability to align X-axis by a metric (mihran113, roubkar)
- Add tooltip popover for the chart hover state (roubkar)

## 2.5.0 May 27 2021

- Set gunicorn timeouts (mihran113)
- Remove redundant deserialize method (gorarakelyan)
- Move the Flask server to main repo to support 'docker'less UI (mihran113)

## 2.4.0 May 13 2021

- Bump up Aim UI to v1.6.0 (gorarakelyan)
- Add xgboost integration (khazhak)
- Update keras adapter interface (khazhak)
- Convert tensors to python numbers (gorarakelyan)

## 2.3.0 Apr 10 2021

- Bump up Aim UI to v1.5.0 (gorarakelyan)
- Set default interval of sys tracking to 10 seconds (gorarakelyan)
- Add ability to track system metrics (gorarakelyan)

## 2.2.1 Mar 31 2021

- Bump up Aim UI to v1.4.1 (gorarakelyan)

## 2.2.0 Mar 24 2021

- Bump up Aim UI to v1.4.0 (gorarakelyan)
- Add Hugging Face integration (Khazhak)
- Reorganize documentation (Tatevv)

## 2.1.6 Feb 26 2021

- Add ability to opt out telemetry (gorarakelyan)
- Remove experiment name from config file when calling repo.remove_branch method (gorarakelyan)

## 2.1.5 Jan 7 2021

- Handle NaN or infinite floats passed to artifacts (gorarakelyan)

## 2.1.4 Dec 2 2020

- Add ability to specify session run hash (gorarakelyan)
- Initialize repo if it was empty when opening session (gorarakelyan)
- Add validation of map artifact parameters (gorarakelyan)

## 2.1.3 Nov 24 2020

- Support comparison of list type contexts (gorarakelyan)

## 2.1.2 Nov 24 2020

- Fix empty contexts comparison issue (gorarakelyan)

## 2.1.1 Nov 22 2020

- Return only selected params in SelectResult (gorarakelyan)

## 2.1.0 Nov 19 2020

- Add AimRepo select method (gorarakelyan)
- Implement SelectResult class (gorarakelyan)

## 2.0.27 Nov 13 2020

- Fix issue with artifact step initializer (gorarakelyan)

## 2.0.26 Nov 10 2020

- Add `block_termination` argument to aim.Session (gorarakelyan)
- Convert infinity parameter to string in artifacts (gorarakelyan)

## 2.0.25 Nov 9 2020

- Reconstruct run metadata file when running close command (gorarakelyan)

## 2.0.24 Nov 8 2020

- Add SIGTERM signal handler (gorarakelyan)
- Run `track` function in a parallel thread (gorarakelyan)
- Add SDK session flush method (gorarakelyan)
- Flush aggregated metrics at a given frequency (gorarakelyan)
- Update run metadata file only on artifacts update (gorarakelyan)

## 2.0.23 Nov 5 2020

- Make experiment name argument required in SDK close command (gorarakelyan)

## 2.0.22 Nov 5 2020

- Add SDK `close` method to close dangling experiments (gorarakelyan)

## 2.0.21 Nov 1 2020

- Resolve compatibility issues with python 3.5.0 (gorarakelyan)

## 2.0.20 Oct 26 2020

- Enable pypi aim package name (gorarakelyan)

## 2.0.19 Oct 25 2020

- Add PyTorch Lightning logger (gorarakelyan)
- Add TensorFlow v1 and v2 keras callbacks support (gorarakelyan)

## 2.0.18 Oct 7 2020

- Add ability to run Aim UI in detached mode (gorarakelyan)
- Add ability to specify repo path when running Aim UI (gorarakelyan)

## 2.0.17 Oct 5 2020

- Rename `AimDE` to `Aim UI` (gorarakelyan)

## 2.0.16 Oct 2 2020

- Add ability to specify host when running AimDE (gorarakelyan)
- Disable `AimContainerCommandManager` (gorarakelyan)
- Remove `aimde` command entry point (gorarakelyan)
- Remove `de` prefix from development environment management commands (gorarakelyan)

## 2.0.15 Sep 21 2020

- Set Map artifact default namespace (gorarakelyan)

## 2.0.14 Sep 21 2020

- Set Metric hashable context to None if no kwarg is passed (gorarakelyan)

## 2.0.13 Sep 21 2020

- Add ability to query runs by metric value (gorarakelyan)
- Add ability to query runs via SDK (gorarakelyan)

## 2.0.12 Sep 12 2020

- Update Session to handle exceptions gracefully (gorarakelyan)

## 2.0.11 Sep 11 2020

- Add alias to keras adapter (gorarakelyan)

## 2.0.10 Sep 10 2020

- Show progress bar when pulling AimDE image (gorarakelyan)

## 2.0.9 Sep 10 2020

- Add ability to start multiple sessions (gorarakelyan)
- Add Aim adapter for keras (gorarakelyan)

## 2.0.8 Aug 26 2020

- Set SDK to select only unarchived runs by default (gorarakelyan)
- Add ability to archive/unarchive runs (gorarakelyan)
- Enable search by run attributes (gorarakelyan)
- Add `is not` keyword to AimQL (gorarakelyan)

## 2.0.7 Aug 21 2020

- Validate Artifact values before storing (gorarakelyan)
- Add sessions to SDK (gorarakelyan)

## 2.0.6 Aug 13 2020

- Add ability to retrieve metrics and traces from repo (gorarakelyan)
- Add SDK `select` method to select runs and artifacts (gorarakelyan)
- Implement search query language (gorarakelyan)

## 2.0.5 Jul 18 2020

- Fix issue with PyPI reStructuredText format compatibility (gorarakelyan)

## 2.0.4 Jul 18 2020

- Add ability to attach tf.summary logs to AimDE (gorarakelyan)

## 2.0.3 Jul 8 2020

- Pass project path to development environment container (gorarakelyan)

## 2.0.2 Jul 7 2020

- Make `epoch` argument optional for `Metric` artifact (gorarakelyan)
- Add ability to automatically commit runs after exit (gorarakelyan)
- Add `aim up` shortcut for running development environment (gorarakelyan)
- Remove first required argument(artifact name) from sdk track function (gorarakelyan)
- Add general dictionary artifact for tracking `key: value` parameters (gorarakelyan)

## 2.0.1 Jun 24 2020

- Fix inconsistent DE naming (gorarakelyan)

## 2.0.0 Jun 18 2020

- Tidy up aim and remove some artifacts (gorarakelyan)
- Update AimContainerCMD to open connection on custom port (gorarakelyan)
- Save passed process uuid to commit configs (gorarakelyan)
- Ability to query processes (gorarakelyan)
- Execute process and store logs into a commit of specific experiment (gorarakelyan)
- Kill running process and its children recursively (gorarakelyan)
- Keep executed processes for monitoring and management (gorarakelyan)
- Add container command handler to exec commands on the host (gorarakelyan)
- Refactor Text artifact to store sentences using protobuf and aimrecords (jamesj-jiao)
- Add ability to pass aim board port as an argument (gorarakelyan)

## 1.2.17 May 8 2020

- Add config command (gorarakelyan)
- Tune artifacts: images, metric_groups, params (gorarakelyan)

## 1.2.16 Apr 29 2020

- Add ability to pass numpy array as a segmentation mask (gorarakelyan)

## 1.2.15 Apr 29 2020

- Add basic image list tracking (gorarakelyan)

## 1.2.14 Apr 27 2020

- Optimize segmentation tracking insight to load faster (gorarakelyan)

## 1.2.13 Apr 25 2020

- Remove GitHub security alert (gorarakelyan)
- Add image semantic segmentation tracking (gorarakelyan)

## 1.2.12 Apr 20 2020

- Add missing init file for aim.artifacts.proto (@mike1808)

## 1.2.11 Apr 16 2020

- Make epoch property optional for Metric (gorarakelyan)

## 1.2.10 Apr 16 2020

- Serialize and store `Metric` records using protobuf and aimrecords (gorarakelyan)
- Create RecordWriter factory which handles artifact records saving (gorarakelyan)
- Extract artifact serialization to ArtifactWriter (mike1808)

## 1.2.9 Mar 16 2020

- Alert prerequisites installation message for running board (gorarakelyan)

## 1.2.8 Mar 15 2020

- Update profiler interface for keras (gorarakelyan)

## 1.2.7 Mar 14 2020

- Add board pull command (gorarakelyan)
- Change board ports to 43800,1,2 (gorarakelyan)
- Add ability to profile graph output nodes (gorarakelyan)
- Remove issue with autograd inside while loop (gorarakelyan)
- Add aim board development mode (gorarakelyan)
- Update board name hash algorithm to md5 (gorarakelyan)
- Add board CLI commands: up, down and upgrade (gorarakelyan)
- Add ability to tag version as a release candidate (gorarakelyan)

## 1.2.6 Feb 28 2020

- Add learning rate update tracking (gorarakelyan)

## 1.2.5 Feb 25 2020

- Add autocommit feature to push command: `aim push -c [-m <msg>]` (gorarakelyan)
- Add cli status command to list branch uncommitted artifacts (gorarakelyan)
- Add an ability to aggregate duplicated nodes within a loop (gorarakelyan)
- Remove gradient break issue when profiling output nodes (gorarakelyan)

## 1.2.4 Feb 20 2020

- Enable profiler to track nodes inside loops (gorarakelyan)
- Ability to disable profiler for evaluation or inference (gorarakelyan)

## 1.2.3 Feb 13 2020

- Set minimum required python version to 3.5.2 (gorarakelyan)

## 1.2.2 Feb 13 2020

- Downgrade required python version (gorarakelyan)

## 1.2.1 Feb 13 2020

- Edit README.md to pass reStructuredText validation on pypi (gorarakelyan)

## 1.2.0 Feb 13 2020

- Make aim CLI directly accessible from main.py (gorarakelyan)
- Add disk space usage tracking (gorarakelyan)
- Add profiler support for Keras (gorarakelyan)
- Add TensorFlow graph nodes profiler (gorarakelyan)
- Add command to run aim live container mounted on aim repo (gorarakelyan)
- Update profiler to track GPU usage (gorarakelyan)
- Add machine resource usage profiler (gorarakelyan)

## 1.1.1 Jan 14 2020

- Remove aim dependencies such as keras, pytorch and etc (gorarakelyan)

## 1.1.0 Jan 12 2020

- Update code diff tracking to be optional (gorarakelyan)
- Add default False value to aim init function (gorarakelyan)
- Update aim repo to correctly identify cwd (gorarakelyan)
- Update push command to commit if msg argument is specified (gorarakelyan)
- Add ability to initialize repo from within the sdk (gorarakelyan)

## 1.0.2 Jan 7 2020

- Remove objects dir from empty .aim branch index (gorarakelyan)

## 1.0.1 Dec 26 2019

- Add cil command to print aim current version (gorarakelyan)

## 1.0.0 Dec 25 2019

- Add aim version number in commit config file (gorarakelyan)
- Update push command to send username and check storage availability (gorarakelyan)
- Add hyper parameters tracking (gorarakelyan)
- Update push command to print shorter file names when pushing to remote (gorarakelyan)
- Update tracking artifacts to be saved in log format (gorarakelyan)
- Add pytorch cuda support to existing sdk artefacts (gorarakelyan)
- Add cli reset command (gorarakelyan)
- Add nested module tracking support to aim sdk (gorarakelyan)
- Add code difference tracking to aim sdk (gorarakelyan)
- Update aim push command to send commits (gorarakelyan)
- Add commit structure implementation (gorarakelyan)
- Add aim commit command synchronized with git commits (gorarakelyan)
- Add version control system factory (gorarakelyan)
- Update all insights example (gorarakelyan)
- Add model gradients tracking (gorarakelyan)
- Add model weights distribution tracking (gorarakelyan)
- Add aim correlation tracking (gorarakelyan)

## 0.2.9 Nov 30 2019

- Update push tolerance when remote origin is invalid (gorarakelyan)

## 0.2.8 Nov 30 2019

- Update aim auth public key search algorithm (gorarakelyan)

## 0.2.7 Nov 14 2019

- Update dependencies torch and torchvision versions (sgevorg)

## 0.2.6 Nov 5 2019

- Update aim track logger (gorarakelyan)

## 0.2.5 Nov 4 2019

- Add branch name validation (gorarakelyan)
- Add single branch push to aim push command (gorarakelyan)

## 0.2.4 Nov 3 2019

- Update aim auth print format (gorarakelyan)
- Update setup.py requirements (gorarakelyan)

## 0.2.3 Nov 3 2019

- Update package requirements (gorarakelyan)

## 0.2.2 Nov 1 2019

- Update package requirements (sgevorg)

## 0.2.1 Nov 1 2019

- Add paramiko to required in setup.py (sgevorg)

## 0.2.0 Nov 1 2019

- Update the repo to prep for open source pypi push (sgevorg)
- Add error and activity logging (sgevorg)
- Add push command robustness (gorarakelyan)
- Add cli auth command (gorarakelyan)
- Add public key authentication (gorarakelyan)
- Update push to send only branches (gorarakelyan)
- Add branching command line interface (gorarakelyan)
- Update skd interface (gorarakelyan)
- Add pytorch examples inside examples directory (gorarakelyan)
- Add model load sdk method (gorarakelyan)
- Add model checkpoint save tests (gorarakelyan)
- Update file sending protocol (gorarakelyan)
- Add model tracking (gorarakelyan)

## 0.1.0 - Sep 23 2019

- Update setup py to build cython extensions (gorarakelyan)
- Update tcp client to send multiple files through one connection (gorarakelyan)
- Update tcp client to send images (gorarakelyan)
- Update sdk track functionality to support multiple metrics (gorarakelyan)
- Update push command for sending repo to a given remote (gorarakelyan)
- Add cli remote commands (gorarakelyan)
- Update cli architecture from single group of commands to multiple groups (gorarakelyan)
- Add testing env first skeleton and versions (sgevorg)
- Add dummy exporting files from .aim-test (sgevorg)
- Add description for Testing Environment (sgevorg)
- Update metadata structure and handling (sgevorg)
- Add support for seq2seq models (sgevorg)
- Update the output of doker image build to be more informative and intuitive (sgevorg)
- Update README.MD with changed Aim messaging (sgevorg)
- Remove setup.cfg file (maybe temporarily) (sgevorg)
- Update the location for docker build template files, move to data/ (sgevorg)
- Update the `docs/cli.md` for aim-deploy docs (sgevorg)
- Add docker deploy `.aim/deploy_temp/<model>` cleanup at the end of the build (sgevorg)
- Add Docker Deploy via `aim-deploy` command (sgevorg)
- Add Docker image generate skeleton (sgevorg)
- Add AimModel.load_mode static function to parse `.aim` files (sgevorg)
- Update exporter to decouple from specifics of exporting and framework (sgevorg)
- Add model export with `.aim` extension (sgevorg)
- Remove pack/unpack of the metadata (sgevorg)
- Add pack/unpack to add metadata to model for engine processing (sgevorg)
- Add aim-deploy command configuration in cli (sgevorg)
- Add basic cli (sgevorg)
- Update setup.py for cli first version (sgevorg)
- Add initial cli specs (sgevorg)
- Add directories: the initial skeleton of the repo (sgevorg)
- Add gitignore, license file and other basics for repo (sgevorg)<|MERGE_RESOLUTION|>--- conflicted
+++ resolved
@@ -16,10 +16,9 @@
 - Changed grouped rows' min and max values names to `Group Min` and `Group Max` (VkoHov)
 - Preserve the search input value of the grouping dropdown (VkoHov)
 - Fix params duplication in dropdowns (VkoHov)
-<<<<<<< HEAD
+- Resolve typing latency issue in the query search input (arsengit)
 - Reorder and add non-hideable table columns (arsengit)
-=======
-- Resolve typing latency issue in the query search input (arsengit)
+
 
 ## 3.10.3 May 31, 2022
 
@@ -34,7 +33,6 @@
 - Fix Pytorch Lightning adapter `finalize` method (mihran113)
 - Fix params duplication in dropdowns (VkoHov)
 - Skip system params in Explorer pages (alberttorosyan)
->>>>>>> 31cb93d5
 
 ## 3.10.1 May 18, 2022
 
