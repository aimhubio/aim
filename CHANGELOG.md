--- conflicted
+++ resolved
@@ -1,19 +1,12 @@
 # Changelog
 
-<<<<<<< HEAD
-## Unreleased
-
-### Fixes:
-
-- Fix issue with rendering lines for large range scale in the LineChart (KaroMourad)
-=======
 ## 3.8.1
 
+- Fix issue with rendering lines for large range scale in LineChart (KaroMourad)
 - Tune RunOverviewTab container styles (arsengit)
 - Update documentations links on UI (rubenaprikyan)
 - Fix `RepoIndexManager` run's reference cleanup (mihran113)
 - Fix issue with fetch on load more (infinite scroll) functionality in Runs Explorer (rubenaprikyan)
->>>>>>> a6683fb7
 
 ## 3.8.0 Mar 26, 2022
 
