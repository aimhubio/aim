--- conflicted
+++ resolved
@@ -1,17 +1,11 @@
 # Changelog
 
 ## Unreleased
-<<<<<<< HEAD
-=======
-
-###Enhancements
-
+
+### Enhancements:
+
+- Ability to group by metric.context (VkoHov)
 - Add ability to apply active style on table actions popover buttons with applied changes (arsengit)
->>>>>>> bfa62d41
-
-### Enhancements:
-
-- Ability to group by metric.context (VkoHov)
 
 ### Fixes: 
 
