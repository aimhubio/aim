--- conflicted
+++ resolved
@@ -2,17 +2,14 @@
 
 ## Unreleased
 
-<<<<<<< HEAD
+###Enhancements
+
+- Add ability to apply active style on table actions popover buttons with applied changes (arsengit)
 - Unification of Run Custom Object APIs (alberttorosyan, VkoHov)
-=======
-###Enhancements
-
-- Add ability to apply active style on table actions popover buttons with applied changes (arsengit)
 
 ###Fixes 
 
 - Fix system metric columns pinning functionality and grouping column order (arsengit)
-
 
 ## 3.5.3 Feb 11 2022
 
@@ -22,7 +19,6 @@
 
 - Fix issue with displaying current day activity cell on week's first day (rubenaprikyan)
 - Fix issue with filtering options while typing in input of autocomplete in Tooltip and Grouping popovers (rubenaprikyan)
->>>>>>> bfa62d41
 
 ## 3.5.1 Feb 4 2022
 
