# Changelog

## 3.8.1

<<<<<<< HEAD
- Fix issue with URL state sync for bookmarks (roubkar)
=======
- Fix issue with displaying negative param values on Aim UI (roubkar)
- Fix row hiding functionality (roubkar)
- Tune RunOverviewTab container styles (arsengit)
>>>>>>> 1d6fbbc5
- Update documentations links on UI (rubenaprikyan)
- Fix `RepoIndexManager` run's reference cleanup (mihran113)
- Fix issue with fetch on load more (infinite scroll) functionality in Runs Explorer (rubenaprikyan)

## 3.8.0 Mar 26, 2022

### Enhancements:

- Hugging Face adapter refactoring (mihran113)
- Add run description columns to all run specific tables (VkoHov, mihran113)
- Change images rendering optimization default value to smoother (VkoHov)
- Set default steps ordering to desc in single run tabs (VkoHov, devfox-se)
- Add run name to grouping, ordering and run navigation popovers (VkoHov)
- Add ability to apply color scale on columns with numeric values (VkoHov)
- Refactored XGBoost AimCallback (devfox-se)
- Reopenable callbacks for integrations (mihran113)
- Add DVC integration (devfox-se)
- Add API profiler and unified API error response (devfox-se)
- Add API to retrieve N'th step of sequence (devfox-se)

### Fixes:

- Fix issue with calculation of active point on mouse hover in the LineChart (KaroMourad)
- Fix issue with wrong URL caching for Explorer pages (roubkar)
- Fix issue with focusing on the chart active point while moving the cursor (KaroMourad)
- Fix the image full view toggle icon visibility if the image has a white background (VkoHov)
- Fix scroll to the end of the audio tab (VkoHov)
- Add scrollbar to image full view mode content (VkoHov)
- Fix issues with run name/description not being set (mihran113)
- Fix issue with run single page tabs result caching (mihran113)
- Fix git system param tracking (devfox-se)
- Fix runs manual closing (mihran113)
- Fix Docker image creation step in packaging workflow (alberttorosyan)
- Fix Jinja2 template rendering with starlette==0.14.2 (alberttorosyan)

## 3.7.5 Mar 18, 2022

- Add request aborting functionality in single run page tabs (arsengit)
- Render plotly figures properly in single run page (arsengit)

## 3.7.4 Mar 15, 2022

- Fix density min and max validation calculation (VkoHov)

## 3.7.3 Mar 14, 2022

- Add missing names for dynamically imported files in single run page (arsengit)

## 3.7.2 Mar 10, 2022

- Fix issue with rendering UI re keeping long URL (KaroMourad)
- Split code in the single run page to optimize chunk size (arsengit)

## 3.7.1 Mar 10, 2022

- Fix metric queries with epoch=None (alberttorosyan)

## 3.7.0 Mar 9, 2022

### Enhancements:

- Add Run overview tab in run single page (arsengit, VkoHov, KaroMourad, rubenaprikyan)
- Custom max message size for Aim Remote tracking (alberttorosyan)
- Docker images for aim up/server (alberttorosyan)
- TF/Keras adapters refactoring (mihran113)
- Remote tracking client-side retry logic (aramaim)
- Add record_density to initial get-batch request for figures (VkoHov)

### Fixes:

- Fix rendering new lines in texts visualizer (arsengit)

## 3.6.3 Mar 4, 2022

- Fix UI rendering issue on colab (rubenaprikyan)

## 3.6.2 Mar 2, 2022

- Fix chart interactions issue in the Single Run Page Metrics tab (roubkar)
- Fix `resolve_objects` in remote tracking client subtree (alberttorosyan)
- Reject `0` as step/record count (alberttorosyan, VkoHov)
- Fix error on mlflow conversion by experiment id (devfox-se)

## 3.6.1 Feb 25, 2022

- Fix issue with aligning x-axis by custom metric (KaroMourad)
- Add `__AIM_PROXY_URL__` env variable to see full proxy url when running `aim up` command(rubenaprikyan)
- Add `--proxy-url` argument to notebook extension's `%aim up` to render UI correctly if there is a proxy server (rubenaprikyan)
- Add SageMaker integration, `jupyter-server-proxy` s bug-fix script (rubenaprikyan, mahnerak)
- Fix animation support in Plotly visualization and figure loading performance (Hamik25, mihran113)
- Display `None` values in group config column (VkoHov, Hamik25)
- Fix rendering issue on `Select` form search suggestions list (arsengit)
- Fix PL.AimLogger save_dir AttributeError (GeeeekExplorer)
- Remove `__example_type__` substring from param name (VkoHov)

## 3.6.0 Feb 22 2022

### Enhancements:

- Sort params columns in alphabetical order (arsengit)
- Add illustrations for indicating explorer search states (arsengit)
- Ability to export chart as image (KaroMourad)
- Ability to group by metric.context (VkoHov)
- Tune manage columns items highlighting styles (VkoHov)
- Set active style on table actions popover buttons with applied changes (arsengit)
- Unification of Run Custom Object APIs (alberttorosyan, VkoHov)
- Aim repo runs data automatic indexing (alberttorosyan)
- Pytorch Lightning adapter refactoring (mihran113)
- Add Pytorch Ignite integration (mihran113)
- Add wildcard support for `aim runs` subcommands (mihran113)
- Add MLflow logs conversion command (devfox-se)
- Add CustomObject implementation for `hub.dataset` (alberttorosyan)

### Fixes:

- Fix live updated data loss after triggering endless scroll (VkoHov)
- Fix system metric columns pinning functionality and grouping column order (arsengit)
- Fix system metrics search in manage columns popover (VkoHov)
- Fix queries on remote repos (mihran113)
- Fix incorrect boolean value formatting (VkoHov)

## 3.5.4 Feb 15 2022

- Fix batch archive functionality (VkoHov)
- Add repo lock/release feature (devfox-se)

## 3.5.3 Feb 11 2022

- Fix rendering issue in runs explorer page (arsengit)

## 3.5.2 Feb 10 2022

- Fix issue with displaying current day activity cell on week's first day (rubenaprikyan)
- Fix issue with filtering options while typing in input of autocomplete in Tooltip and Grouping popovers (rubenaprikyan)

## 3.5.1 Feb 4 2022

- Fix folder creation when tracking with remote tracker (aramaim)

## 3.5.0 Feb 3 2022

### Enhancements:

- Ability to hide system metrics from table (arsengit)
- Add input validations to range selectors (Hamik25)
- Improve media panel rendering performance on hovering over images (KaroMourad)
- Add ability to parse and import TensorFlow events into aim (devfox-se)
- Add system parameter logging: CLI, Env, Executable, Git, Installed packages (devfox-se)
- Convert nested non-native objects (e.g. OmegaConf config instance) upon storing (devfox-se)
- Add cli subcommands cp and mv for aim runs command (mihran113)
- Add handler for matplotlib figures in Image and Figure custom objects (devfox-se)
- Improve highlighting of table focused/hovered/selected row (VkoHov)

### Fixes:

- Fix stalled runs deletion (mihran113)
- Fix background transparency in colab when using dark mode of system (rubenaprikyan)
- Fix Grouping and Tooltip popovers states' resetting issue when live-update is on (rubenaprikyan)
- Fix table column's sort functionality issue in Params and Scatters Explorers (rubenaprikyan)

## 3.4.1 Jan 23 2022

- Fix issue with displaying experiment name in Images Explorer table (VkoHov)

## 3.4.0 Jan 22 2022

- Add ability to apply group stacking on media elements list (KaroMourad)
- Add ability to apply sorting by run creation_time on table rows (roubkar)
- Add ability to filter texts table with keyword matching (roubkar, rubenaprikyan)
- Add ability to delete run from settings tab (Hamik25)
- Enhance controls states of explorer pages (arsengit)
- Add --repo, --host arguments support for notebook extension (VkoHov, rubenaprikyan)
- Add trendline options to ScatterPlot (roubkar)
- Add ability to display images in original size and align by width (arsengit)
- Add version, docs and slack links to sidebar (arsengit)
- Enhance AudioPlayer component (arsengit)
- Recover active tab in run details page after reload (roubkar)
- Add ability to archive or delete runs with batches (VkoHov)
- Remote tracking server [experimental] (alberttorosyan, mihran113, aramaim)
- Add ability to change media elements order (VkoHov)
- Add ability to hard delete runs (alberttorosyan)
- Lossy format support for aim.Image (devfox-se)
- Timezone issues fix for creation and end times (mihran113)

## 3.3.5 Jan 14 2022

- Add non-strict write mode to replace not-yet-supported types with their
  string representations. (mahnerak)
- Log pytorch_lightning hyperparameters in non-strict mode. (mahnerak)

## 3.3.4 Jan 10 2022

- Fix issue with WAL files flushing (alberttorosyan)
- Support for omegaconf configs in pytorch_lightning adapter (devfox-se)

## 3.3.3 Dec 24 2021

- Fix issue with showing range panel in Images Explorer (roubkar)

## 3.3.2 Dec 20 2021

- Fix issue with not providing point density value to live-update query (rubenaprikyan)

## 3.3.1 Dec 18 2021

- Fix getValue function to show correct chart title data (KaroMourad)

## 3.3.0 Dec 17 2021

- Add ability to track and explore audios in run detail page (arsengit, VkoHov, devfox-se)
- Add ability to track and visualize texts (mihran113, roubkar)
- Fix boolean values encoding (mahnerak)
- Add Scatter Explorer to visualize correlations between metric last value and hyperparameter (KaroMourad)
- Add ability to track and visualize plotly objects (devfox-se, Hamik25, rubenaprikyan)
- Add ability to query distributions by step range and density (VkoHov, rubenaprikyan)
- Add colab notebook support (mihran113, rubenaprikyan)
- Implement images visualization tab in run detail page (VkoHov, KaroMourad)
- Add custom URL prefix support (mihran113, Hamik25, roubkar)
- Enhance metric selection dropdowns to see lists in alphabetical order (rubenaprikyan)

## 3.2.2 Dec 10 2021

- Fix Run finalization index timeout issue (alberttorosyan)

## 3.2.1 Dec 8 2021

- Add ability to provide custom base path for API (mihran113, roubkar)
- Fix table groups column default order (arsengit)
- Fix table panel height issue in runs explorer page (arsengit)

## 3.2.0 Dec 3 2021

- Add ability to cancel pending request (roubkar, arsengit)
- Add support for secure protocol for API calls (mihran113, roubkar)
- Implement image full size view (VkoHov)
- Add ability to manipulate with image size and rendering type (arsengit)
- Enhance Table column for selected grouping config options (arsengit)
- Implement suggestions list for AimQL search (arsengit, rubenaprikyan)
- Add ability to track and visualize distributions (mihran113, rubenaprikyan)
- Add notebook extension, magic functions (rubenaprikyan)

## 3.1.1 Nov 25 2021

- Apply default ordering on images set (VkoHov)
- Ability to show image data in a tooltip on hover (KaroMourad)
- Support of Image input additional data sources (alberttorosyan)
- Ability to export run props as pandas dataframe (gorarakelyan)
- Slice image sequence by index for the given steps range (alberttorosyan)
- Improve Images Explorer rendering performance through better images list virtualization (roubkar)

## 3.1.0 Nov 20 2021

- Add ability to explore tracked images (VkoHov)
- Improve rendering performance by virtualizing table columns (roubkar)
- Add ability to apply grouping by higher level param key (roubkar)
- Add ability to specify repository path during `aim init` via `--repo` argument (rubenaprikyan)

## 3.0.7 Nov 17 2021

- Fix for missing metrics when numpy.float64 values tracked (alberttorosyan)

## 3.0.6 Nov 9 2021

- Fix for blocking container optimization for in progress runs (alberttorosyan)

## 3.0.5 Nov 9 2021

- Add tqdm package in setup.py required section (mihran113)

## 3.0.4 Nov 8 2021

- Switch to aimrocks 0.0.10 - exposes data flushing interface (mihran113)
- Optimize stored data when runs finalized (mihran113)
- Update `aim reindex` command to run storage optimizations (alberttorosyan)
- Storage partial optimizations on metric/run queries (alberttorosyan)

## 3.0.3 Nov 4 2021

- Bump sqlalchemy version to 1.4.1 (alberttorosyan)

## 3.0.2 Oct 27 2021

- Switch to aimrocks 0.0.9 - built on rocksdb 6.25.3 (alberttorosyan)
- Remove grouping select options from Params app config (VkoHov)
- Sort metrics data in ascending order for X-axis (KaroMourad)

## 3.0.1 Oct 22 2021

- Check telemetry_enabled option on segment initialization (VkoHov)
- Draw LineChart Y-axis (horizontal) tick lines on zooming (KaroMourad)
- Sort select options/params based on input value (roubkar)
- Fix query construction issue for multiple context items (roubkar)
- Fix issue with making API call from Web Worker (VkoHov)

## 3.0.0 Oct 21 2021

- Completely revamped UI:

  - Runs, metrics and params explorers
  - Bookmarks, Tags, Homepage
  - New UI works smooth with ~500 metrics displayed at the same time with full Aim table interactions

- Completely revamped storage:
  - 10x faster embedded storage based on Rocksdb
  - Average run query execution time on ~2000 runs: 0.784s
  - Average metrics query execution time on ~2000 runs with 6000 metrics: 1.552s

## 2.7.1 Jun 30 2021

- Fix bookmark navigation issue (roubkar)
- Empty metric select on X-axis alignment property change (roubkar)

## 2.7.0 Jun 23 2021

- Add ability to export table data as CSV (KaroMourad)
- Add ability to bookmark explore screen state (roubkar)
- Add dashboards and apps API (mihran113)

## 2.6.0 Jun 12 2021

- Resolve namedtuple python 3.5 incompatibility (gorarakelyan)
- Add ability to align X-axis by a metric (mihran113, roubkar)
- Add tooltip popover for the chart hover state (roubkar)

## 2.5.0 May 27 2021

- Set gunicorn timeouts (mihran113)
- Remove redundant deserialize method (gorarakelyan)
- Move the Flask server to main repo to support 'docker'less UI (mihran113)

## 2.4.0 May 13 2021

- Bump up Aim UI to v1.6.0 (gorarakelyan)
- Add xgboost integration (khazhak)
- Update keras adapter interface (khazhak)
- Convert tensors to python numbers (gorarakelyan)

## 2.3.0 Apr 10 2021

- Bump up Aim UI to v1.5.0 (gorarakelyan)
- Set default interval of sys tracking to 10 seconds (gorarakelyan)
- Add ability to track system metrics (gorarakelyan)

## 2.2.1 Mar 31 2021

- Bump up Aim UI to v1.4.1 (gorarakelyan)

## 2.2.0 Mar 24 2021

- Bump up Aim UI to v1.4.0 (gorarakelyan)
- Add Hugging Face integration (Khazhak)
- Reorganize documentation (Tatevv)

## 2.1.6 Feb 26 2021

- Add ability to opt out telemetry (gorarakelyan)
- Remove experiment name from config file when calling repo.remove_branch method (gorarakelyan)

## 2.1.5 Jan 7 2021

- Handle NaN or infinite floats passed to artifacts (gorarakelyan)

## 2.1.4 Dec 2 2020

- Add ability to specify session run hash (gorarakelyan)
- Initialize repo if it was empty when opening session (gorarakelyan)
- Add validation of map artifact parameters (gorarakelyan)

## 2.1.3 Nov 24 2020

- Support comparison of list type contexts (gorarakelyan)

## 2.1.2 Nov 24 2020

- Fix empty contexts comparison issue (gorarakelyan)

## 2.1.1 Nov 22 2020

- Return only selected params in SelectResult (gorarakelyan)

## 2.1.0 Nov 19 2020

- Add AimRepo select method (gorarakelyan)
- Implement SelectResult class (gorarakelyan)

## 2.0.27 Nov 13 2020

- Fix issue with artifact step initializer (gorarakelyan)

## 2.0.26 Nov 10 2020

- Add `block_termination` argument to aim.Session (gorarakelyan)
- Convert infinity parameter to string in artifacts (gorarakelyan)

## 2.0.25 Nov 9 2020

- Reconstruct run metadata file when running close command (gorarakelyan)

## 2.0.24 Nov 8 2020

- Add SIGTERM signal handler (gorarakelyan)
- Run `track` function in a parallel thread (gorarakelyan)
- Add SDK session flush method (gorarakelyan)
- Flush aggregated metrics at a given frequency (gorarakelyan)
- Update run metadata file only on artifacts update (gorarakelyan)

## 2.0.23 Nov 5 2020

- Make experiment name argument required in SDK close command (gorarakelyan)

## 2.0.22 Nov 5 2020

- Add SDK `close` method to close dangling experiments (gorarakelyan)

## 2.0.21 Nov 1 2020

- Resolve compatibility issues with python 3.5.0 (gorarakelyan)

## 2.0.20 Oct 26 2020

- Enable pypi aim package name (gorarakelyan)

## 2.0.19 Oct 25 2020

- Add PyTorch Lightning logger (gorarakelyan)
- Add TensorFlow v1 and v2 keras callbacks support (gorarakelyan)

## 2.0.18 Oct 7 2020

- Add ability to run Aim UI in detached mode (gorarakelyan)
- Add ability to specify repo path when running Aim UI (gorarakelyan)

## 2.0.17 Oct 5 2020

- Rename `AimDE` to `Aim UI` (gorarakelyan)

## 2.0.16 Oct 2 2020

- Add ability to specify host when running AimDE (gorarakelyan)
- Disable `AimContainerCommandManager` (gorarakelyan)
- Remove `aimde` command entry point (gorarakelyan)
- Remove `de` prefix from development environment management commands (gorarakelyan)

## 2.0.15 Sep 21 2020

- Set Map artifact default namespace (gorarakelyan)

## 2.0.14 Sep 21 2020

- Set Metric hashable context to None if no kwarg is passed (gorarakelyan)

## 2.0.13 Sep 21 2020

- Add ability to query runs by metric value (gorarakelyan)
- Add ability to query runs via SDK (gorarakelyan)

## 2.0.12 Sep 12 2020

- Update Session to handle exceptions gracefully (gorarakelyan)

## 2.0.11 Sep 11 2020

- Add alias to keras adapter (gorarakelyan)

## 2.0.10 Sep 10 2020

- Show progress bar when pulling AimDE image (gorarakelyan)

## 2.0.9 Sep 10 2020

- Add ability to start multiple sessions (gorarakelyan)
- Add Aim adapter for keras (gorarakelyan)

## 2.0.8 Aug 26 2020

- Set SDK to select only unarchived runs by default (gorarakelyan)
- Add ability to archive/unarchive runs (gorarakelyan)
- Enable search by run attributes (gorarakelyan)
- Add `is not` keyword to AimQL (gorarakelyan)

## 2.0.7 Aug 21 2020

- Validate Artifact values before storing (gorarakelyan)
- Add sessions to SDK (gorarakelyan)

## 2.0.6 Aug 13 2020

- Add ability to retrieve metrics and traces from repo (gorarakelyan)
- Add SDK `select` method to select runs and artifacts (gorarakelyan)
- Implement search query language (gorarakelyan)

## 2.0.5 Jul 18 2020

- Fix issue with PyPI reStructuredText format compatibility (gorarakelyan)

## 2.0.4 Jul 18 2020

- Add ability to attach tf.summary logs to AimDE (gorarakelyan)

## 2.0.3 Jul 8 2020

- Pass project path to development environment container (gorarakelyan)

## 2.0.2 Jul 7 2020

- Make `epoch` argument optional for `Metric` artifact (gorarakelyan)
- Add ability to automatically commit runs after exit (gorarakelyan)
- Add `aim up` shortcut for running development environment (gorarakelyan)
- Remove first required argument(artifact name) from sdk track function (gorarakelyan)
- Add general dictionary artifact for tracking `key: value` parameters (gorarakelyan)

## 2.0.1 Jun 24 2020

- Fix inconsistent DE naming (gorarakelyan)

## 2.0.0 Jun 18 2020

- Tidy up aim and remove some artifacts (gorarakelyan)
- Update AimContainerCMD to open connection on custom port (gorarakelyan)
- Save passed process uuid to commit configs (gorarakelyan)
- Ability to query processes (gorarakelyan)
- Execute process and store logs into a commit of specific experiment (gorarakelyan)
- Kill running process and its children recursively (gorarakelyan)
- Keep executed processes for monitoring and management (gorarakelyan)
- Add container command handler to exec commands on the host (gorarakelyan)
- Refactor Text artifact to store sentences using protobuf and aimrecords (jamesj-jiao)
- Add ability to pass aim board port as an argument (gorarakelyan)

## 1.2.17 May 8 2020

- Add config command (gorarakelyan)
- Tune artifacts: images, metric_groups, params (gorarakelyan)

## 1.2.16 Apr 29 2020

- Add ability to pass numpy array as a segmentation mask (gorarakelyan)

## 1.2.15 Apr 29 2020

- Add basic image list tracking (gorarakelyan)

## 1.2.14 Apr 27 2020

- Optimize segmentation tracking insight to load faster (gorarakelyan)

## 1.2.13 Apr 25 2020

- Remove GitHub security alert (gorarakelyan)
- Add image semantic segmentation tracking (gorarakelyan)

## 1.2.12 Apr 20 2020

- Add missing init file for aim.artifacts.proto (@mike1808)

## 1.2.11 Apr 16 2020

- Make epoch property optional for Metric (gorarakelyan)

## 1.2.10 Apr 16 2020

- Serialize and store `Metric` records using protobuf and aimrecords (gorarakelyan)
- Create RecordWriter factory which handles artifact records saving (gorarakelyan)
- Extract artifact serialization to ArtifactWriter (mike1808)

## 1.2.9 Mar 16 2020

- Alert prerequisites installation message for running board (gorarakelyan)

## 1.2.8 Mar 15 2020

- Update profiler interface for keras (gorarakelyan)

## 1.2.7 Mar 14 2020

- Add board pull command (gorarakelyan)
- Change board ports to 43800,1,2 (gorarakelyan)
- Add ability to profile graph output nodes (gorarakelyan)
- Remove issue with autograd inside while loop (gorarakelyan)
- Add aim board development mode (gorarakelyan)
- Update board name hash algorithm to md5 (gorarakelyan)
- Add board CLI commands: up, down and upgrade (gorarakelyan)
- Add ability to tag version as a release candidate (gorarakelyan)

## 1.2.6 Feb 28 2020

- Add learning rate update tracking (gorarakelyan)

## 1.2.5 Feb 25 2020

- Add autocommit feature to push command: `aim push -c [-m <msg>]` (gorarakelyan)
- Add cli status command to list branch uncommitted artifacts (gorarakelyan)
- Add an ability to aggregate duplicated nodes within a loop (gorarakelyan)
- Remove gradient break issue when profiling output nodes (gorarakelyan)

## 1.2.4 Feb 20 2020

- Enable profiler to track nodes inside loops (gorarakelyan)
- Ability to disable profiler for evaluation or inference (gorarakelyan)

## 1.2.3 Feb 13 2020

- Set minimum required python version to 3.5.2 (gorarakelyan)

## 1.2.2 Feb 13 2020

- Downgrade required python version (gorarakelyan)

## 1.2.1 Feb 13 2020

- Edit README.md to pass reStructuredText validation on pypi (gorarakelyan)

## 1.2.0 Feb 13 2020

- Make aim CLI directly accessible from main.py (gorarakelyan)
- Add disk space usage tracking (gorarakelyan)
- Add profiler support for Keras (gorarakelyan)
- Add TensorFlow graph nodes profiler (gorarakelyan)
- Add command to run aim live container mounted on aim repo (gorarakelyan)
- Update profiler to track GPU usage (gorarakelyan)
- Add machine resource usage profiler (gorarakelyan)

## 1.1.1 Jan 14 2020

- Remove aim dependencies such as keras, pytorch and etc (gorarakelyan)

## 1.1.0 Jan 12 2020

- Update code diff tracking to be optional (gorarakelyan)
- Add default False value to aim init function (gorarakelyan)
- Update aim repo to correctly identify cwd (gorarakelyan)
- Update push command to commit if msg argument is specified (gorarakelyan)
- Add ability to initialize repo from within the sdk (gorarakelyan)

## 1.0.2 Jan 7 2020

- Remove objects dir from empty .aim branch index (gorarakelyan)

## 1.0.1 Dec 26 2019

- Add cil command to print aim current version (gorarakelyan)

## 1.0.0 Dec 25 2019

- Add aim version number in commit config file (gorarakelyan)
- Update push command to send username and check storage availability (gorarakelyan)
- Add hyper parameters tracking (gorarakelyan)
- Update push command to print shorter file names when pushing to remote (gorarakelyan)
- Update tracking artifacts to be saved in log format (gorarakelyan)
- Add pytorch cuda support to existing sdk artefacts (gorarakelyan)
- Add cli reset command (gorarakelyan)
- Add nested module tracking support to aim sdk (gorarakelyan)
- Add code difference tracking to aim sdk (gorarakelyan)
- Update aim push command to send commits (gorarakelyan)
- Add commit structure implementation (gorarakelyan)
- Add aim commit command synchronized with git commits (gorarakelyan)
- Add version control system factory (gorarakelyan)
- Update all insights example (gorarakelyan)
- Add model gradients tracking (gorarakelyan)
- Add model weights distribution tracking (gorarakelyan)
- Add aim correlation tracking (gorarakelyan)

## 0.2.9 Nov 30 2019

- Update push tolerance when remote origin is invalid (gorarakelyan)

## 0.2.8 Nov 30 2019

- Update aim auth public key search algorithm (gorarakelyan)

## 0.2.7 Nov 14 2019

- Update dependencies torch and torchvision versions (sgevorg)

## 0.2.6 Nov 5 2019

- Update aim track logger (gorarakelyan)

## 0.2.5 Nov 4 2019

- Add branch name validation (gorarakelyan)
- Add single branch push to aim push command (gorarakelyan)

## 0.2.4 Nov 3 2019

- Update aim auth print format (gorarakelyan)
- Update setup.py requirements (gorarakelyan)

## 0.2.3 Nov 3 2019

- Update package requirements (gorarakelyan)

## 0.2.2 Nov 1 2019

- Update package requirements (sgevorg)

## 0.2.1 Nov 1 2019

- Add paramiko to required in setup.py (sgevorg)

## 0.2.0 Nov 1 2019

- Update the repo to prep for open source pypi push (sgevorg)
- Add error and activity logging (sgevorg)
- Add push command robustness (gorarakelyan)
- Add cli auth command (gorarakelyan)
- Add public key authentication (gorarakelyan)
- Update push to send only branches (gorarakelyan)
- Add branching command line interface (gorarakelyan)
- Update skd interface (gorarakelyan)
- Add pytorch examples inside examples directory (gorarakelyan)
- Add model load sdk method (gorarakelyan)
- Add model checkpoint save tests (gorarakelyan)
- Update file sending protocol (gorarakelyan)
- Add model tracking (gorarakelyan)

## 0.1.0 - Sep 23 2019

- Update setup py to build cython extensions (gorarakelyan)
- Update tcp client to send multiple files through one connection (gorarakelyan)
- Update tcp client to send images (gorarakelyan)
- Update sdk track functionality to support multiple metrics (gorarakelyan)
- Update push command for sending repo to a given remote (gorarakelyan)
- Add cli remote commands (gorarakelyan)
- Update cli architecture from single group of commands to multiple groups (gorarakelyan)
- Add testing env first skeleton and versions (sgevorg)
- Add dummy exporting files from .aim-test (sgevorg)
- Add description for Testing Environment (sgevorg)
- Update metadata structure and handling (sgevorg)
- Add support for seq2seq models (sgevorg)
- Update the output of doker image build to be more informative and intuitive (sgevorg)
- Update README.MD with changed Aim messaging (sgevorg)
- Remove setup.cfg file (maybe temporarily) (sgevorg)
- Update the location for docker build template files, move to data/ (sgevorg)
- Update the `docs/cli.md` for aim-deploy docs (sgevorg)
- Add docker deploy `.aim/deploy_temp/<model>` cleanup at the end of the build (sgevorg)
- Add Docker Deploy via `aim-deploy` command (sgevorg)
- Add Docker image generate skeleton (sgevorg)
- Add AimModel.load_mode static function to parse `.aim` files (sgevorg)
- Update exporter to decouple from specifics of exporting and framework (sgevorg)
- Add model export with `.aim` extension (sgevorg)
- Remove pack/unpack of the metadata (sgevorg)
- Add pack/unpack to add metadata to model for engine processing (sgevorg)
- Add aim-deploy command configuration in cli (sgevorg)
- Add basic cli (sgevorg)
- Update setup.py for cli first version (sgevorg)
- Add initial cli specs (sgevorg)
- Add directories: the initial skeleton of the repo (sgevorg)
- Add gitignore, license file and other basics for repo (sgevorg)<|MERGE_RESOLUTION|>--- conflicted
+++ resolved
@@ -2,13 +2,10 @@
 
 ## 3.8.1
 
-<<<<<<< HEAD
 - Fix issue with URL state sync for bookmarks (roubkar)
-=======
 - Fix issue with displaying negative param values on Aim UI (roubkar)
 - Fix row hiding functionality (roubkar)
 - Tune RunOverviewTab container styles (arsengit)
->>>>>>> 1d6fbbc5
 - Update documentations links on UI (rubenaprikyan)
 - Fix `RepoIndexManager` run's reference cleanup (mihran113)
 - Fix issue with fetch on load more (infinite scroll) functionality in Runs Explorer (rubenaprikyan)
