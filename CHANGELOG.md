--- conflicted
+++ resolved
@@ -2,14 +2,12 @@
 
 ## Unreleased
 
-<<<<<<< HEAD
 - Add ability to cancel pending request (roubkar)
-=======
 - Add support for secure protocol for API calls (mihran113, roubkar)
->>>>>>> a5063961
 - Implement suggestions list for AimQL search (arsengit, rubenaprikyan)
 - Implement image full size view (VkoHov)
 - Add ability to manipulate with image size and rendering type (arsengit)
+- Enhance Table column for selected grouping config options (arsengit)
 
 ## 3.1.1 Nov 25 2021
 
