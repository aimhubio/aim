--- conflicted
+++ resolved
@@ -2,23 +2,14 @@
 
 ## Unreleased
 
-<<<<<<< HEAD
-### Enhancements
-=======
 ### Enhancements:
->>>>>>> fe62f3be
 
 - Ability to group by metric.context (VkoHov)
 - Add ability to apply active style on table actions popover buttons with applied changes (arsengit)
-<<<<<<< HEAD
 - Unification of Run Custom Object APIs (alberttorosyan, VkoHov)
-
-### Fixes 
-=======
 - Aim repo runs data automatic indexing (alberttorosyan)
 
 ### Fixes: 
->>>>>>> fe62f3be
 
 - Add repo lock/release feature (devfox-se)
 - Fix system metric columns pinning functionality and grouping column order (arsengit)
