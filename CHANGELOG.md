--- conflicted
+++ resolved
@@ -25,15 +25,12 @@
 
 ## 3.9.4 May 12, 2022
 
-<<<<<<< HEAD
-=======
 - Fix run remote tracking queue cleanup (mihran113)
 - Fix HF callback before training access (mihran113)
 - Fix compatibility with Jinja 3.1 (devfox-se)
 
 ## 3.9.3 May 10, 2022
 
->>>>>>> 315a3502
 - Fix affecting stroke types after changing color persistence (KaroMourad)
 
 ## 3.9.2 Apr 29, 2022
