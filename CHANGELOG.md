--- conflicted
+++ resolved
@@ -10,16 +10,11 @@
 - Add the ability to create custom UI boards (roubkar, arsengit, KaroMourad)
 - Relocate aim explorers to `Explorers` page (arsengit)
 - Add functionality for custom context in the PyTorch Ignite (tmynn)
-<<<<<<< HEAD
-### fixes
+
+### Fixes
+
 - Convert NaNs and Infs in responses to strings (n-gao)
 - Import `Image` and `Audio` for `TensorboardFolderTracker` (alansaul)
-=======
-
-### Fixes
-
--  Convert NaNs and Infs in responses to strings (n-gao)
->>>>>>> fba120b9
 
 ## 3.17.4  May 4, 2023
 
