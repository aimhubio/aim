--- conflicted
+++ resolved
@@ -12,11 +12,8 @@
 - Add fast.ai integration (tmynn)
 - Add command for dangling params cleanup (mihran113)
 - Deprecate Python 3.6 (alberttorosyan)
-<<<<<<< HEAD
+- Add MXNet integration (tmynn)
 - Add Optuna integration (tmynn)
-=======
-- Add MXNet integration (tmynn)
->>>>>>> e031118f
 
 ### Fixes:
 
