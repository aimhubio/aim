# Changelog

## Unreleased


### Enhancements:

- Implement vertically scalable version of Remote Tracking (mihran113, alberttorosyan)
<<<<<<< HEAD
- Add the ability to search, filter, and compare audio through Audios Explorer (VkoHov)
=======
- Add epoch tracking for PyTorch Lightning (tmynn)
- Add PaddlePaddle integration (tmynn)
- Add Optuna integration (tmynn)

### Fixes:
- Fix multiple progress bars handling for terminal logs capturing (mihran113)
- Handle resources when multiple `Ctrl-C`s are pressed (alberttorosyan)

## 3.14.3 Oct 29, 2022

- Fix search for empty queries in explorers (KaroMourad)

## 3.14.2 Oct 28, 2022

- Add support to sync explorer state through url on Base and Figures Explorers (rubenaprikyan)
- Add support to highlight syntax error in Figures Explorer (KaroMourad)
- Fix issue with applying solid stroke styles on stroke badge in table (KaroMourad)
- Fix active runs indicators overlapping issue in LineChart (KaroMourad)
- Add support for text style formatting in the logs tab (VkoHov)
- Fix "`TypeError: check()` keywords must be strings" for `Run.metrics()` method (alberttorosyan)
- Fix run info API call error when tag color/description is None (alberttorosyan)
- Fix remote heartbeat resource cleanup (mihran113)
>>>>>>> f097cafe

## 3.14.1 Oct 7, 2022

- Fix the current release duplication highlighting issue on the Dashboard page (arsengit)

## 3.14.0 Oct 6, 2022

### Enhancements:

- Move `aim reindex` command under `aim storage` group (mihran113)
- Add the ability to attach/remove tags on the Run Page (roubkar)
- Support dictionary as an argument of `Run.track` (alberttorosyan)
- Display the tags of the run in the tables of the explorers (VkoHov)
- Revamp Figures explorer controls and grouping sections for better onboarding and usability (VkoHov, KaroMourad)
- Replace the spinner loader with a lighter one (VkoHov)
- Add fast.ai integration (tmynn)
- Add command for dangling params cleanup (mihran113)
- Add top and bottom appearance modes to the chart popover (VkoHov)
- Deprecate Python 3.6 (alberttorosyan)
- Add MXNet integration (tmynn)
- Create a Dashboard page to provide a better onboarding experience (arsengit, roubkar, KaroMourad, mihran113)
- Add support for tracking jax device arrays (mihran113)

### Fixes:

- Fix chart hovering issue occurring when "nan" values are tracked (KaroMourad)
- Use empty dict as default when getting Run params (alberttorosyan)
- Change unit-tests data isolation mechanism (alberttorosyan)
- Adjust the visibility of the run color in tables (VkoHov)
- Fix response headers for remote tracking server (mihran113)
- Fix `TypeError`s in single run page (mihran113)

## 3.13.4 Sep 25, 2022

- Add the ability to disable smoothing explicitly (KaroMourad)
- Virtualize the run params list in the Run page (roubkar)

## 3.13.3 Sep 16, 2022

- Fix request cancellation on `Logs` tab (mihran113)
- Fix the data live update handling in the Logs tab (VkoHov)

## 3.13.2 Sep 10, 2022

- Fix content overlapping issue of x-axis alignment dropdown (KaroMourad)
- Fix the regression line rendering issue on Scatter plot exported image (KaroMourad)

## 3.13.1 Sep 1, 2022

- Add support for querying metrics by last value (mihran113)
- Fix aim reindex command failure (alberttorosyan)
- Fix issue with remote runs re-open (mihran113)
- Deprecate custom set Run.hash values (alberttorosyan)
- Tune mlflow converter run properties (tmynn)
- Fix `AimLogger` deprecation issues related to release of PyTorch Lightning v1.7 (djwessel)

## 3.13.0 Aug 21, 2022

### Enhancements:

- Add Figures Explorer to visualize and compare plotly figures (rubenaprikyan, KaroMourad, arsengit, VkoHov, roubkar)
- Add Base Explorer as core of all explorers (rubenaprikyan, KaroMourad, arsengit, VkoHov, roubkar)
- Add logging for remote resource cleanup and network stability (mihran113)
- Restrict Run.hash to auto-generated values only (alberttorosyan)
- Add ability to compare selected runs from the table (arsengit)
- Notify users about failed/stalled runs (mahnerak, alberttorosyan)
- Add ability to pin metrics in Run Page (mihran113, roubkar)
- Add step for unit tests for nightly releases workflow (mihran113)
- Add Keras-Tuner integration (tmynn)
- Add Weights & Biases to Aim log converter (tmynn)

### Fixes:

- Fix chart exporting issue (KaroMourad)
- Fix aim ui rendering issue on notebooks (rubenaprikyan)
- Fix live update retry to show live data after solving connection problems with the server (rubenaprikyan)
- Fix tensorboard convert while converting tensor (sharathmk99)
- Fix incorrect column keys of metrics in the table grid of the runs dashboard (VkoHov)
- Fix git info collection (mihran113)
- Fix code block content and query copying functionality (arsengit)
- Provide compatibility between plotly and matplotlib (tmynn)
- Warn to use aim.Image if aim.Figure fails (tmynn)

## 3.12.2 Aug 5, 2022

- Fix formatting of empty metric contexts (VkoHov)
- Apply lazy loading on metrics in Run Page (roubkar)

## 3.12.1 Aug 2, 2022

- Loosen version requirements for grpcio (alberttorosyan)
- Fix remote heartbeat-watcher resource cleanup (mihran113)
- Break long metric names into multiple lines in Run Page (roubkar)
- Enable run filtering by metric values (mihran113)
- Fix Cython version to eliminate build errors (mihran113)

## 3.12.0 Jul 22, 2022

### Enhancements:

- Add ability to set axes range manually for line charts on UI (KaroMourad)
- Add more user-friendly querying for dates (mihran113, arsengit)
- Filter redundant tooltip data from URL config state (KaroMourad)
- Improve rendering performance by enhancing table columns virtualization mechanism (roubkar)
- Increase visibility and usability of the Show table diff button (arsengit)
- Add support for tensorboard audios conversion (mihran113)
- Format params keys/paths properly (VkoHov)
- Mention explicitly run params everywhere params is mentioned (VkoHov)
- Add ability to hide a batch of items in explorers (VkoHov)
- Add ability to sort by the last value of the metric in table (VkoHov)
- Preserve active line even if it is dropped out of the filtered area (VkoHov)
- Add run duration property for SDK and queries (mihran113)
- Add client vs server version check for remote tracking server (mihran113)
- Add Remote tracking client heartbeat (mihran113)

### Fixes:

- Tune table sorting icon box overlapping with column box in compact mode (KaroMourad)
- Fix tensorboard log conversion for images (mihran113)
- Check if gradient is None when tracking gradient distributions (kage08)
- Fix displaying non-syntax errors across Aim UI (arsengit)
- Fix queries on remote repos (mihran113)
- Fix interval progress reports for query apis (mihran113)
- Fix query request cancellation errors (mihran113)
- Auto-detect and address inconsistencies in meta and series trees (mahnerak)

## 3.11.2 Jul 8, 2022

### Enhancements:

- Display the error position when getting syntax errors after searching (arsengit)

### Fixes:

- Avoid saving crashed or terminated search requests as the last state on explorers (arsengit)
- Remove the progress bar blinking when searching runs in Runs Explorer (KaroMourad)
- Fix the "matched runs" sentence color style in progress bars (KaroMourad)
- Fix `SyntaxError` handling for python3.10+ (mihran113)
- Fix generic Exceptions handling and adjust HTTPException handling (alberttorosyan)

## 3.11.1 Jun 27, 2022

- Replace base58 encoder with base64 (KaroMourad, VkoHov)
- Fix Notes tab loading issue (arsengit)
- Fix the loading logic of the `monaco editor` across the Aim Ui (arsengit)
- Fix `Table` export functionality in Params and Scatters explorers (arsengit)
- Allow mixing numeric types on a single Sequence (alberttorosyan)

## 3.11.0 Jun 21, 2022

### Enhancements:

- Add `--uds` option for `aim up` command (mihran113)
- Add progress reporting for search APIs and tqdm progress for SDK queries (mihran113)
- Add all the attributes of runs in the grouping popovers (KaroMourad)
- Display progress bar on Explorer pages when searching metadata (KaroMourad)
- Improve the processing speed for tb to aim converter (osoblanco)
- Adjust charts hover attributes position calculation and styles (KaroMourad)
- Improve formatting of numbers by setting maximum precision (KaroMourad)
- Add cloud storage backups to AWS S3 for aim repo runs (karan2801)
- Add LightGBM integration example (gorarakelyan)
- Add descriptive document titles for pages (KaroMourad)
- Implement unit-tests for aim SDK utils (yeghiakoronian)
- Display std.dev/err aggregated values in the table (VkoHov)
- Add `active` state indicator property for `aim.Run` (mihran113)
- Add `active` state indicators on the chart (VkoHov)
- Add ability to edit run name and description of run (VkoHov)
- Show the description in the sidebar of the run overview tab (VkoHov)
- Add all the attributes of run in the tooltip (VkoHov)
- Optimize the initial render time of Aim UI by using more lightweight font-family (arsengit)
- Use monaco editor as the syntax highlighter across the Aim UI (arsengit)
- Add loader to the top of the logs box in the run page (VkoHov)
- Add the date and the duration of run in the header of the single run page (VkoHov)
- Add the name, status and duration of run in the runs table of the tags page (VkoHov)
- Fit long name values in manage columns popover (arsengit)
- Add caching mechanism for sequence queries to optimize query performance (mihran113)
- Use step random hash as a key for metric sequences (alberttorosyan)

### Fixes:

- Fix issue with tensorboard to aim conversion (osoblanco)
- Fix reset zoom history on alignment type change (KaroMourad)
- Fix issue with rendering incorrect data when x-axis aligned by `relative time/epoch` (KaroMourad)
- Fix LineCart axis ticks overlapping issue on log scale (KaroMourad)
- Change zooming default option to multiple (VkoHov)
- Change grouped rows' min and max values names to `Group Min` and `Group Max` (VkoHov)
- Preserve the search input value of the grouping dropdown (VkoHov)
- Change the titles and placeholders in popovers (VkoHov)
- Resolve typing latency issue in the query search input (arsengit)
- Reorder and add non-hideable table columns (arsengit)
- Change the font of the runs navigation popover (VkoHov)
- Keep color persistence state after page reload (VkoHov)
- Resolve content blinking issue after search in the run page (arsengit)
- Fix scroll to bottom on live-update in logs tab (VkoHov)
- Fix timezone issues for activity map (mihran113)
- Fix `aim up` command output when `--port 0` is passed (mihran113)

## 3.10.3 May 31, 2022

- Adjust the content overflowing of the Delete and the Archive modals (VkoHov)
- Resolve issue with redirect in run page (arsengit)

## 3.10.2 May 26, 2022

- Adjust SRP Logs row height calculation (VkoHov)
- Fix issue with live update requests scheduler (rubenaprikyan)
- Fix log capturing crash during run garbage collection (mihran113)
- Fix Pytorch Lightning adapter `finalize` method (mihran113)
- Fix params duplication in dropdowns (VkoHov)
- Skip system params in Explorer pages (alberttorosyan)

## 3.10.1 May 18, 2022

- Resolve issue with rendering run params in the overview tab of SRP (arsengit)
- Fix issue with search query state update (arsengit)

## 3.10.0 May 17, 2022

### Enhancements:

- Add ability to adjust the density of the visible content in tables (roubkar)
- Set `metric.name` as default option for grouping (roubkar)
- Show user-selected params before group config in chart popover (roubkar)
- Optimize stream decoding performance on UI (mahnerak)
- Add support for animated image formats to Aim Image object (devfox-se)
- Add `AimLogger` for Catboost (devfox-se)
- Add `AimCallback` for LightGBM (devfox-se)
- Keep the extents of `HighPlot` axes brush in the state and the URL (VkoHov)
- Integrate `aim` with `cimport`-able `aimrocks` (mahnerak)
- Add `__slots__` to some classes to improve performance (mahnerak)
- Define base abstractions for `Iterator` and `DB` by borrowing from `aimrocks` (mahnerak)
- Use `KeysIterator` and `ValuesIterator` wrappers instead of reimplementing (mahnerak)
- Rename `PrefixView.container` to `PrefixView.parent` (mahnerak)
- Reimplement `absolute_path` (mahnerak)
- Cython bindings for `PrefixView`, `TreeView`, `Container`, `ArrayView` (mahnerak)
- Add ability to track and visualize stdout/stderr (mihran113, VkoHov)
- Fix `AimLogger` deprecation issues related to release of PyTorch Lightning v1.5 (arnauddhaene)
- Enable better autocomplete experience with monaco editor (arsengit)
- Pre-loading and caching necessary resources, add pre-loader animation to Aim UI (arsengit)

### Fixes:

- Remove hard-coded installation of pre-requirements (mahnerak)
- Remove duplicate code from `TreeView` and `Container` methods (mahnerak)
- Fix issue with filtering metrics values in single run page (KaroMourad)

## 3.9.4 May 12, 2022

- Fix run remote tracking queue cleanup (mihran113)
- Fix HF callback before training access (mihran113)
- Fix compatibility with Jinja 3.1 (devfox-se)

## 3.9.3 May 10, 2022

- Fix affecting stroke types after changing color persistence (KaroMourad)

## 3.9.2 Apr 29, 2022

- Move aim_ui package data to separate directory (devfox-se)

## 3.9.1 Apr 29, 2022

- Move aim_ui package data to separate directory (devfox-se)

## 3.9.0 Apr 29, 2022

### Enhancements:

- Add `Notes Tab` to single run page (arsengit)
- Add the run name to the batch delete and the batch archive modals (VkoHov)
- Increase the scalability of rendering lines in charts (KaroMourad)
- Increase live update requests delay to prevent performance issues (rubenaprikyan)
- Change font-family to monospace in the Table component (arsengit)
- Add info massage for single value sliders (VkoHov)
- Add `--log-level` argument for aim up/server commands (mihran113)
- Add notes backend api interface (devfox-se)
- Fix type hints in `Repo` class (uduse)

### Fixes:

- Fix LineChart y-dimension margin calculation (KaroMourad)
- Fix HighPlot lines partially rendering issue (KaroMourad)
- Fix HighPlot axis ticks overlapping issue (KaroMourad)
- Fix sorting Params/Scatters explorer axis ticks (KaroMourad)
- Fix compatibility with pytorch-lightning v1.6.0 (mihran113)
- Fix the image's original size cropping (VkoHov)
- Fix `PATH` related issues for `alembic` and `uvicorn` (mihran113)
- Fix queries for custom object APIs (mihran113)
- Fix chart height updating when resize mode changed (VkoHov)
- Fix HuggingFace callback context capturing (mihran113)
- Fix Params/Scatters explorers' row hiding functionality (VkoHov)
- Fix Profiler logs are saved outside repo directory (devfox-se)

## 3.8.1 Apr 6, 2022

- Encode run hash before including in CSS selectors (Hamik25)
- Fix displaying incorrect metric values for large range scale in LineChart (KaroMourad)
- Fix issue with rendering lines for large range scale in LineChart (KaroMourad)
- Fix issue with URL state sync for bookmarks (roubkar)
- Fix issue with displaying negative param values on Aim UI (roubkar)
- Fix row hiding functionality (roubkar)
- Tune RunOverviewTab container styles (arsengit)
- Update documentations links on UI (rubenaprikyan)
- Fix `RepoIndexManager` run's reference cleanup (mihran113)
- Fix remote run finalization (mihran113)
- Fix issue with fetch on load more (infinite scroll) functionality in Runs Explorer (rubenaprikyan)

## 3.8.0 Mar 26, 2022

### Enhancements:

- Hugging Face adapter refactoring (mihran113)
- Add run description columns to all run specific tables (VkoHov, mihran113)
- Change images rendering optimization default value to smoother (VkoHov)
- Set default steps ordering to desc in single run tabs (VkoHov, devfox-se)
- Add run name to grouping, ordering and run navigation popovers (VkoHov)
- Add ability to apply color scale on columns with numeric values (VkoHov)
- Refactored XGBoost AimCallback (devfox-se)
- Reopenable callbacks for integrations (mihran113)
- Add DVC integration (devfox-se)
- Add API profiler and unified API error response (devfox-se)
- Add API to retrieve N'th step of sequence (devfox-se)

### Fixes:

- Fix issue with calculation of active point on mouse hover in the LineChart (KaroMourad)
- Fix issue with wrong URL caching for Explorer pages (roubkar)
- Fix issue with focusing on the chart active point while moving the cursor (KaroMourad)
- Fix the image full view toggle icon visibility if the image has a white background (VkoHov)
- Fix scroll to the end of the audio tab (VkoHov)
- Add scrollbar to image full view mode content (VkoHov)
- Fix issues with run name/description not being set (mihran113)
- Fix issue with run single page tabs result caching (mihran113)
- Fix git system param tracking (devfox-se)
- Fix runs manual closing (mihran113)
- Fix Docker image creation step in packaging workflow (alberttorosyan)
- Fix Jinja2 template rendering with starlette==0.14.2 (alberttorosyan)

## 3.7.5 Mar 18, 2022

- Add request aborting functionality in single run page tabs (arsengit)
- Render plotly figures properly in single run page (arsengit)

## 3.7.4 Mar 15, 2022

- Fix density min and max validation calculation (VkoHov)

## 3.7.3 Mar 14, 2022

- Add missing names for dynamically imported files in single run page (arsengit)

## 3.7.2 Mar 10, 2022

- Fix issue with rendering UI re keeping long URL (KaroMourad)
- Split code in the single run page to optimize chunk size (arsengit)

## 3.7.1 Mar 10, 2022

- Fix metric queries with epoch=None (alberttorosyan)

## 3.7.0 Mar 9, 2022

### Enhancements:

- Add Run overview tab in run single page (arsengit, VkoHov, KaroMourad, rubenaprikyan)
- Custom max message size for Aim Remote tracking (alberttorosyan)
- Docker images for aim up/server (alberttorosyan)
- TF/Keras adapters refactoring (mihran113)
- Remote tracking client-side retry logic (aramaim)
- Add record_density to initial get-batch request for figures (VkoHov)

### Fixes:

- Fix rendering new lines in texts visualizer (arsengit)

## 3.6.3 Mar 4, 2022

- Fix UI rendering issue on colab (rubenaprikyan)

## 3.6.2 Mar 2, 2022

- Fix chart interactions issue in the Single Run Page Metrics tab (roubkar)
- Fix `resolve_objects` in remote tracking client subtree (alberttorosyan)
- Reject `0` as step/record count (alberttorosyan, VkoHov)
- Fix error on mlflow conversion by experiment id (devfox-se)

## 3.6.1 Feb 25, 2022

- Fix issue with aligning x-axis by custom metric (KaroMourad)
- Add `__AIM_PROXY_URL__` env variable to see full proxy url when running `aim up` command(rubenaprikyan)
- Add `--proxy-url` argument to notebook extension's `%aim up` to render UI correctly if there is a proxy server (rubenaprikyan)
- Add SageMaker integration, `jupyter-server-proxy` s bug-fix script (rubenaprikyan, mahnerak)
- Fix animation support in Plotly visualization and figure loading performance (Hamik25, mihran113)
- Display `None` values in group config column (VkoHov, Hamik25)
- Fix rendering issue on `Select` form search suggestions list (arsengit)
- Fix PL.AimLogger save_dir AttributeError (GeeeekExplorer)
- Remove `__example_type__` substring from param name (VkoHov)

## 3.6.0 Feb 22 2022

### Enhancements:

- Sort params columns in alphabetical order (arsengit)
- Add illustrations for indicating explorer search states (arsengit)
- Ability to export chart as image (KaroMourad)
- Ability to group by metric.context (VkoHov)
- Tune manage columns items highlighting styles (VkoHov)
- Set active style on table actions popover buttons with applied changes (arsengit)
- Unification of Run Custom Object APIs (alberttorosyan, VkoHov)
- Aim repo runs data automatic indexing (alberttorosyan)
- Pytorch Lightning adapter refactoring (mihran113)
- Add Pytorch Ignite integration (mihran113)
- Add wildcard support for `aim runs` subcommands (mihran113)
- Add MLflow logs conversion command (devfox-se)
- Add CustomObject implementation for `hub.dataset` (alberttorosyan)

### Fixes:

- Fix live updated data loss after triggering endless scroll (VkoHov)
- Fix system metric columns pinning functionality and grouping column order (arsengit)
- Fix system metrics search in manage columns popover (VkoHov)
- Fix queries on remote repos (mihran113)
- Fix incorrect boolean value formatting (VkoHov)

## 3.5.4 Feb 15 2022

- Fix batch archive functionality (VkoHov)
- Add repo lock/release feature (devfox-se)

## 3.5.3 Feb 11 2022

- Fix rendering issue in runs explorer page (arsengit)

## 3.5.2 Feb 10 2022

- Fix issue with displaying current day activity cell on week's first day (rubenaprikyan)
- Fix issue with filtering options while typing in input of autocomplete in Tooltip and Grouping popovers (rubenaprikyan)

## 3.5.1 Feb 4 2022

- Fix folder creation when tracking with remote tracker (aramaim)

## 3.5.0 Feb 3 2022

### Enhancements:

- Ability to hide system metrics from table (arsengit)
- Add input validations to range selectors (Hamik25)
- Improve media panel rendering performance on hovering over images (KaroMourad)
- Add ability to parse and import TensorFlow events into aim (devfox-se)
- Add system parameter logging: CLI, Env, Executable, Git, Installed packages (devfox-se)
- Convert nested non-native objects (e.g. OmegaConf config instance) upon storing (devfox-se)
- Add cli subcommands cp and mv for aim runs command (mihran113)
- Add handler for matplotlib figures in Image and Figure custom objects (devfox-se)
- Improve highlighting of table focused/hovered/selected row (VkoHov)

### Fixes:

- Fix stalled runs deletion (mihran113)
- Fix background transparency in colab when using dark mode of system (rubenaprikyan)
- Fix Grouping and Tooltip popovers states' resetting issue when live-update is on (rubenaprikyan)
- Fix table column's sort functionality issue in Params and Scatters Explorers (rubenaprikyan)

## 3.4.1 Jan 23 2022

- Fix issue with displaying experiment name in Images Explorer table (VkoHov)

## 3.4.0 Jan 22 2022

- Add ability to apply group stacking on media elements list (KaroMourad)
- Add ability to apply sorting by run creation_time on table rows (roubkar)
- Add ability to filter texts table with keyword matching (roubkar, rubenaprikyan)
- Add ability to delete run from settings tab (Hamik25)
- Enhance controls states of explorer pages (arsengit)
- Add --repo, --host arguments support for notebook extension (VkoHov, rubenaprikyan)
- Add trendline options to ScatterPlot (roubkar)
- Add ability to display images in original size and align by width (arsengit)
- Add version, docs and slack links to sidebar (arsengit)
- Enhance AudioPlayer component (arsengit)
- Recover active tab in run details page after reload (roubkar)
- Add ability to archive or delete runs with batches (VkoHov)
- Remote tracking server [experimental] (alberttorosyan, mihran113, aramaim)
- Add ability to change media elements order (VkoHov)
- Add ability to hard delete runs (alberttorosyan)
- Lossy format support for aim.Image (devfox-se)
- Timezone issues fix for creation and end times (mihran113)

## 3.3.5 Jan 14 2022

- Add non-strict write mode to replace not-yet-supported types with their
  string representations. (mahnerak)
- Log pytorch_lightning hyperparameters in non-strict mode. (mahnerak)

## 3.3.4 Jan 10 2022

- Fix issue with WAL files flushing (alberttorosyan)
- Support for omegaconf configs in pytorch_lightning adapter (devfox-se)

## 3.3.3 Dec 24 2021

- Fix issue with showing range panel in Images Explorer (roubkar)

## 3.3.2 Dec 20 2021

- Fix issue with not providing point density value to live-update query (rubenaprikyan)

## 3.3.1 Dec 18 2021

- Fix getValue function to show correct chart title data (KaroMourad)

## 3.3.0 Dec 17 2021

- Add ability to track and explore audios in run detail page (arsengit, VkoHov, devfox-se)
- Add ability to track and visualize texts (mihran113, roubkar)
- Fix boolean values encoding (mahnerak)
- Add Scatter Explorer to visualize correlations between metric last value and hyperparameter (KaroMourad)
- Add ability to track and visualize plotly objects (devfox-se, Hamik25, rubenaprikyan)
- Add ability to query distributions by step range and density (VkoHov, rubenaprikyan)
- Add colab notebook support (mihran113, rubenaprikyan)
- Implement images visualization tab in run detail page (VkoHov, KaroMourad)
- Add custom URL prefix support (mihran113, Hamik25, roubkar)
- Enhance metric selection dropdowns to see lists in alphabetical order (rubenaprikyan)

## 3.2.2 Dec 10 2021

- Fix Run finalization index timeout issue (alberttorosyan)

## 3.2.1 Dec 8 2021

- Add ability to provide custom base path for API (mihran113, roubkar)
- Fix table groups column default order (arsengit)
- Fix table panel height issue in runs explorer page (arsengit)

## 3.2.0 Dec 3 2021

- Add ability to cancel pending request (roubkar, arsengit)
- Add support for secure protocol for API calls (mihran113, roubkar)
- Implement image full size view (VkoHov)
- Add ability to manipulate with image size and rendering type (arsengit)
- Enhance Table column for selected grouping config options (arsengit)
- Implement suggestions list for AimQL search (arsengit, rubenaprikyan)
- Add ability to track and visualize distributions (mihran113, rubenaprikyan)
- Add notebook extension, magic functions (rubenaprikyan)

## 3.1.1 Nov 25 2021

- Apply default ordering on images set (VkoHov)
- Ability to show image data in a tooltip on hover (KaroMourad)
- Support of Image input additional data sources (alberttorosyan)
- Ability to export run props as pandas dataframe (gorarakelyan)
- Slice image sequence by index for the given steps range (alberttorosyan)
- Improve Images Explorer rendering performance through better images list virtualization (roubkar)

## 3.1.0 Nov 20 2021

- Add ability to explore tracked images (VkoHov)
- Improve rendering performance by virtualizing table columns (roubkar)
- Add ability to apply grouping by higher level param key (roubkar)
- Add ability to specify repository path during `aim init` via `--repo` argument (rubenaprikyan)

## 3.0.7 Nov 17 2021

- Fix for missing metrics when numpy.float64 values tracked (alberttorosyan)

## 3.0.6 Nov 9 2021

- Fix for blocking container optimization for in progress runs (alberttorosyan)

## 3.0.5 Nov 9 2021

- Add tqdm package in setup.py required section (mihran113)

## 3.0.4 Nov 8 2021

- Switch to aimrocks 0.0.10 - exposes data flushing interface (mihran113)
- Optimize stored data when runs finalized (mihran113)
- Update `aim reindex` command to run storage optimizations (alberttorosyan)
- Storage partial optimizations on metric/run queries (alberttorosyan)

## 3.0.3 Nov 4 2021

- Bump sqlalchemy version to 1.4.1 (alberttorosyan)

## 3.0.2 Oct 27 2021

- Switch to aimrocks 0.0.9 - built on rocksdb 6.25.3 (alberttorosyan)
- Remove grouping select options from Params app config (VkoHov)
- Sort metrics data in ascending order for X-axis (KaroMourad)

## 3.0.1 Oct 22 2021

- Check telemetry_enabled option on segment initialization (VkoHov)
- Draw LineChart Y-axis (horizontal) tick lines on zooming (KaroMourad)
- Sort select options/params based on input value (roubkar)
- Fix query construction issue for multiple context items (roubkar)
- Fix issue with making API call from Web Worker (VkoHov)

## 3.0.0 Oct 21 2021

- Completely revamped UI:

  - Runs, metrics and params explorers
  - Bookmarks, Tags, Homepage
  - New UI works smooth with ~500 metrics displayed at the same time with full Aim table interactions

- Completely revamped storage:
  - 10x faster embedded storage based on Rocksdb
  - Average run query execution time on ~2000 runs: 0.784s
  - Average metrics query execution time on ~2000 runs with 6000 metrics: 1.552s

## 2.7.1 Jun 30 2021

- Fix bookmark navigation issue (roubkar)
- Empty metric select on X-axis alignment property change (roubkar)

## 2.7.0 Jun 23 2021

- Add ability to export table data as CSV (KaroMourad)
- Add ability to bookmark explore screen state (roubkar)
- Add dashboards and apps API (mihran113)

## 2.6.0 Jun 12 2021

- Resolve namedtuple python 3.5 incompatibility (gorarakelyan)
- Add ability to align X-axis by a metric (mihran113, roubkar)
- Add tooltip popover for the chart hover state (roubkar)

## 2.5.0 May 27 2021

- Set gunicorn timeouts (mihran113)
- Remove redundant deserialize method (gorarakelyan)
- Move the Flask server to main repo to support 'docker'less UI (mihran113)

## 2.4.0 May 13 2021

- Bump up Aim UI to v1.6.0 (gorarakelyan)
- Add xgboost integration (khazhak)
- Update keras adapter interface (khazhak)
- Convert tensors to python numbers (gorarakelyan)

## 2.3.0 Apr 10 2021

- Bump up Aim UI to v1.5.0 (gorarakelyan)
- Set default interval of sys tracking to 10 seconds (gorarakelyan)
- Add ability to track system metrics (gorarakelyan)

## 2.2.1 Mar 31 2021

- Bump up Aim UI to v1.4.1 (gorarakelyan)

## 2.2.0 Mar 24 2021

- Bump up Aim UI to v1.4.0 (gorarakelyan)
- Add Hugging Face integration (Khazhak)
- Reorganize documentation (Tatevv)

## 2.1.6 Feb 26 2021

- Add ability to opt out telemetry (gorarakelyan)
- Remove experiment name from config file when calling repo.remove_branch method (gorarakelyan)

## 2.1.5 Jan 7 2021

- Handle NaN or infinite floats passed to artifacts (gorarakelyan)

## 2.1.4 Dec 2 2020

- Add ability to specify session run hash (gorarakelyan)
- Initialize repo if it was empty when opening session (gorarakelyan)
- Add validation of map artifact parameters (gorarakelyan)

## 2.1.3 Nov 24 2020

- Support comparison of list type contexts (gorarakelyan)

## 2.1.2 Nov 24 2020

- Fix empty contexts comparison issue (gorarakelyan)

## 2.1.1 Nov 22 2020

- Return only selected params in SelectResult (gorarakelyan)

## 2.1.0 Nov 19 2020

- Add AimRepo select method (gorarakelyan)
- Implement SelectResult class (gorarakelyan)

## 2.0.27 Nov 13 2020

- Fix issue with artifact step initializer (gorarakelyan)

## 2.0.26 Nov 10 2020

- Add `block_termination` argument to aim.Session (gorarakelyan)
- Convert infinity parameter to string in artifacts (gorarakelyan)

## 2.0.25 Nov 9 2020

- Reconstruct run metadata file when running close command (gorarakelyan)

## 2.0.24 Nov 8 2020

- Add SIGTERM signal handler (gorarakelyan)
- Run `track` function in a parallel thread (gorarakelyan)
- Add SDK session flush method (gorarakelyan)
- Flush aggregated metrics at a given frequency (gorarakelyan)
- Update run metadata file only on artifacts update (gorarakelyan)

## 2.0.23 Nov 5 2020

- Make experiment name argument required in SDK close command (gorarakelyan)

## 2.0.22 Nov 5 2020

- Add SDK `close` method to close dangling experiments (gorarakelyan)

## 2.0.21 Nov 1 2020

- Resolve compatibility issues with python 3.5.0 (gorarakelyan)

## 2.0.20 Oct 26 2020

- Enable pypi aim package name (gorarakelyan)

## 2.0.19 Oct 25 2020

- Add PyTorch Lightning logger (gorarakelyan)
- Add TensorFlow v1 and v2 keras callbacks support (gorarakelyan)

## 2.0.18 Oct 7 2020

- Add ability to run Aim UI in detached mode (gorarakelyan)
- Add ability to specify repo path when running Aim UI (gorarakelyan)

## 2.0.17 Oct 5 2020

- Rename `AimDE` to `Aim UI` (gorarakelyan)

## 2.0.16 Oct 2 2020

- Add ability to specify host when running AimDE (gorarakelyan)
- Disable `AimContainerCommandManager` (gorarakelyan)
- Remove `aimde` command entry point (gorarakelyan)
- Remove `de` prefix from development environment management commands (gorarakelyan)

## 2.0.15 Sep 21 2020

- Set Map artifact default namespace (gorarakelyan)

## 2.0.14 Sep 21 2020

- Set Metric hashable context to None if no kwarg is passed (gorarakelyan)

## 2.0.13 Sep 21 2020

- Add ability to query runs by metric value (gorarakelyan)
- Add ability to query runs via SDK (gorarakelyan)

## 2.0.12 Sep 12 2020

- Update Session to handle exceptions gracefully (gorarakelyan)

## 2.0.11 Sep 11 2020

- Add alias to keras adapter (gorarakelyan)

## 2.0.10 Sep 10 2020

- Show progress bar when pulling AimDE image (gorarakelyan)

## 2.0.9 Sep 10 2020

- Add ability to start multiple sessions (gorarakelyan)
- Add Aim adapter for keras (gorarakelyan)

## 2.0.8 Aug 26 2020

- Set SDK to select only unarchived runs by default (gorarakelyan)
- Add ability to archive/unarchive runs (gorarakelyan)
- Enable search by run attributes (gorarakelyan)
- Add `is not` keyword to AimQL (gorarakelyan)

## 2.0.7 Aug 21 2020

- Validate Artifact values before storing (gorarakelyan)
- Add sessions to SDK (gorarakelyan)

## 2.0.6 Aug 13 2020

- Add ability to retrieve metrics and traces from repo (gorarakelyan)
- Add SDK `select` method to select runs and artifacts (gorarakelyan)
- Implement search query language (gorarakelyan)

## 2.0.5 Jul 18 2020

- Fix issue with PyPI reStructuredText format compatibility (gorarakelyan)

## 2.0.4 Jul 18 2020

- Add ability to attach tf.summary logs to AimDE (gorarakelyan)

## 2.0.3 Jul 8 2020

- Pass project path to development environment container (gorarakelyan)

## 2.0.2 Jul 7 2020

- Make `epoch` argument optional for `Metric` artifact (gorarakelyan)
- Add ability to automatically commit runs after exit (gorarakelyan)
- Add `aim up` shortcut for running development environment (gorarakelyan)
- Remove first required argument(artifact name) from sdk track function (gorarakelyan)
- Add general dictionary artifact for tracking `key: value` parameters (gorarakelyan)

## 2.0.1 Jun 24 2020

- Fix inconsistent DE naming (gorarakelyan)

## 2.0.0 Jun 18 2020

- Tidy up aim and remove some artifacts (gorarakelyan)
- Update AimContainerCMD to open connection on custom port (gorarakelyan)
- Save passed process uuid to commit configs (gorarakelyan)
- Ability to query processes (gorarakelyan)
- Execute process and store logs into a commit of specific experiment (gorarakelyan)
- Kill running process and its children recursively (gorarakelyan)
- Keep executed processes for monitoring and management (gorarakelyan)
- Add container command handler to exec commands on the host (gorarakelyan)
- Refactor Text artifact to store sentences using protobuf and aimrecords (jamesj-jiao)
- Add ability to pass aim board port as an argument (gorarakelyan)

## 1.2.17 May 8 2020

- Add config command (gorarakelyan)
- Tune artifacts: images, metric_groups, params (gorarakelyan)

## 1.2.16 Apr 29 2020

- Add ability to pass numpy array as a segmentation mask (gorarakelyan)

## 1.2.15 Apr 29 2020

- Add basic image list tracking (gorarakelyan)

## 1.2.14 Apr 27 2020

- Optimize segmentation tracking insight to load faster (gorarakelyan)

## 1.2.13 Apr 25 2020

- Remove GitHub security alert (gorarakelyan)
- Add image semantic segmentation tracking (gorarakelyan)

## 1.2.12 Apr 20 2020

- Add missing init file for aim.artifacts.proto (@mike1808)

## 1.2.11 Apr 16 2020

- Make epoch property optional for Metric (gorarakelyan)

## 1.2.10 Apr 16 2020

- Serialize and store `Metric` records using protobuf and aimrecords (gorarakelyan)
- Create RecordWriter factory which handles artifact records saving (gorarakelyan)
- Extract artifact serialization to ArtifactWriter (mike1808)

## 1.2.9 Mar 16 2020

- Alert prerequisites installation message for running board (gorarakelyan)

## 1.2.8 Mar 15 2020

- Update profiler interface for keras (gorarakelyan)

## 1.2.7 Mar 14 2020

- Add board pull command (gorarakelyan)
- Change board ports to 43800,1,2 (gorarakelyan)
- Add ability to profile graph output nodes (gorarakelyan)
- Remove issue with autograd inside while loop (gorarakelyan)
- Add aim board development mode (gorarakelyan)
- Update board name hash algorithm to md5 (gorarakelyan)
- Add board CLI commands: up, down and upgrade (gorarakelyan)
- Add ability to tag version as a release candidate (gorarakelyan)

## 1.2.6 Feb 28 2020

- Add learning rate update tracking (gorarakelyan)

## 1.2.5 Feb 25 2020

- Add autocommit feature to push command: `aim push -c [-m <msg>]` (gorarakelyan)
- Add cli status command to list branch uncommitted artifacts (gorarakelyan)
- Add an ability to aggregate duplicated nodes within a loop (gorarakelyan)
- Remove gradient break issue when profiling output nodes (gorarakelyan)

## 1.2.4 Feb 20 2020

- Enable profiler to track nodes inside loops (gorarakelyan)
- Ability to disable profiler for evaluation or inference (gorarakelyan)

## 1.2.3 Feb 13 2020

- Set minimum required python version to 3.5.2 (gorarakelyan)

## 1.2.2 Feb 13 2020

- Downgrade required python version (gorarakelyan)

## 1.2.1 Feb 13 2020

- Edit README.md to pass reStructuredText validation on pypi (gorarakelyan)

## 1.2.0 Feb 13 2020

- Make aim CLI directly accessible from main.py (gorarakelyan)
- Add disk space usage tracking (gorarakelyan)
- Add profiler support for Keras (gorarakelyan)
- Add TensorFlow graph nodes profiler (gorarakelyan)
- Add command to run aim live container mounted on aim repo (gorarakelyan)
- Update profiler to track GPU usage (gorarakelyan)
- Add machine resource usage profiler (gorarakelyan)

## 1.1.1 Jan 14 2020

- Remove aim dependencies such as keras, pytorch and etc (gorarakelyan)

## 1.1.0 Jan 12 2020

- Update code diff tracking to be optional (gorarakelyan)
- Add default False value to aim init function (gorarakelyan)
- Update aim repo to correctly identify cwd (gorarakelyan)
- Update push command to commit if msg argument is specified (gorarakelyan)
- Add ability to initialize repo from within the sdk (gorarakelyan)

## 1.0.2 Jan 7 2020

- Remove objects dir from empty .aim branch index (gorarakelyan)

## 1.0.1 Dec 26 2019

- Add cil command to print aim current version (gorarakelyan)

## 1.0.0 Dec 25 2019

- Add aim version number in commit config file (gorarakelyan)
- Update push command to send username and check storage availability (gorarakelyan)
- Add hyper parameters tracking (gorarakelyan)
- Update push command to print shorter file names when pushing to remote (gorarakelyan)
- Update tracking artifacts to be saved in log format (gorarakelyan)
- Add pytorch cuda support to existing sdk artefacts (gorarakelyan)
- Add cli reset command (gorarakelyan)
- Add nested module tracking support to aim sdk (gorarakelyan)
- Add code difference tracking to aim sdk (gorarakelyan)
- Update aim push command to send commits (gorarakelyan)
- Add commit structure implementation (gorarakelyan)
- Add aim commit command synchronized with git commits (gorarakelyan)
- Add version control system factory (gorarakelyan)
- Update all insights example (gorarakelyan)
- Add model gradients tracking (gorarakelyan)
- Add model weights distribution tracking (gorarakelyan)
- Add aim correlation tracking (gorarakelyan)

## 0.2.9 Nov 30 2019

- Update push tolerance when remote origin is invalid (gorarakelyan)

## 0.2.8 Nov 30 2019

- Update aim auth public key search algorithm (gorarakelyan)

## 0.2.7 Nov 14 2019

- Update dependencies torch and torchvision versions (sgevorg)

## 0.2.6 Nov 5 2019

- Update aim track logger (gorarakelyan)

## 0.2.5 Nov 4 2019

- Add branch name validation (gorarakelyan)
- Add single branch push to aim push command (gorarakelyan)

## 0.2.4 Nov 3 2019

- Update aim auth print format (gorarakelyan)
- Update setup.py requirements (gorarakelyan)

## 0.2.3 Nov 3 2019

- Update package requirements (gorarakelyan)

## 0.2.2 Nov 1 2019

- Update package requirements (sgevorg)

## 0.2.1 Nov 1 2019

- Add paramiko to required in setup.py (sgevorg)

## 0.2.0 Nov 1 2019

- Update the repo to prep for open source pypi push (sgevorg)
- Add error and activity logging (sgevorg)
- Add push command robustness (gorarakelyan)
- Add cli auth command (gorarakelyan)
- Add public key authentication (gorarakelyan)
- Update push to send only branches (gorarakelyan)
- Add branching command line interface (gorarakelyan)
- Update skd interface (gorarakelyan)
- Add pytorch examples inside examples directory (gorarakelyan)
- Add model load sdk method (gorarakelyan)
- Add model checkpoint save tests (gorarakelyan)
- Update file sending protocol (gorarakelyan)
- Add model tracking (gorarakelyan)

## 0.1.0 - Sep 23 2019

- Update setup py to build cython extensions (gorarakelyan)
- Update tcp client to send multiple files through one connection (gorarakelyan)
- Update tcp client to send images (gorarakelyan)
- Update sdk track functionality to support multiple metrics (gorarakelyan)
- Update push command for sending repo to a given remote (gorarakelyan)
- Add cli remote commands (gorarakelyan)
- Update cli architecture from single group of commands to multiple groups (gorarakelyan)
- Add testing env first skeleton and versions (sgevorg)
- Add dummy exporting files from .aim-test (sgevorg)
- Add description for Testing Environment (sgevorg)
- Update metadata structure and handling (sgevorg)
- Add support for seq2seq models (sgevorg)
- Update the output of doker image build to be more informative and intuitive (sgevorg)
- Update README.MD with changed Aim messaging (sgevorg)
- Remove setup.cfg file (maybe temporarily) (sgevorg)
- Update the location for docker build template files, move to data/ (sgevorg)
- Update the `docs/cli.md` for aim-deploy docs (sgevorg)
- Add docker deploy `.aim/deploy_temp/<model>` cleanup at the end of the build (sgevorg)
- Add Docker Deploy via `aim-deploy` command (sgevorg)
- Add Docker image generate skeleton (sgevorg)
- Add AimModel.load_mode static function to parse `.aim` files (sgevorg)
- Update exporter to decouple from specifics of exporting and framework (sgevorg)
- Add model export with `.aim` extension (sgevorg)
- Remove pack/unpack of the metadata (sgevorg)
- Add pack/unpack to add metadata to model for engine processing (sgevorg)
- Add aim-deploy command configuration in cli (sgevorg)
- Add basic cli (sgevorg)
- Update setup.py for cli first version (sgevorg)
- Add initial cli specs (sgevorg)
- Add directories: the initial skeleton of the repo (sgevorg)
- Add gitignore, license file and other basics for repo (sgevorg)<|MERGE_RESOLUTION|>--- conflicted
+++ resolved
@@ -6,9 +6,7 @@
 ### Enhancements:
 
 - Implement vertically scalable version of Remote Tracking (mihran113, alberttorosyan)
-<<<<<<< HEAD
 - Add the ability to search, filter, and compare audio through Audios Explorer (VkoHov)
-=======
 - Add epoch tracking for PyTorch Lightning (tmynn)
 - Add PaddlePaddle integration (tmynn)
 - Add Optuna integration (tmynn)
@@ -31,7 +29,6 @@
 - Fix "`TypeError: check()` keywords must be strings" for `Run.metrics()` method (alberttorosyan)
 - Fix run info API call error when tag color/description is None (alberttorosyan)
 - Fix remote heartbeat resource cleanup (mihran113)
->>>>>>> f097cafe
 
 ## 3.14.1 Oct 7, 2022
 
