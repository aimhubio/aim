--- conflicted
+++ resolved
@@ -4,11 +4,8 @@
 
 ### Enhancements:
 
-<<<<<<< HEAD
+- Increase the scalability of rendering lines in charts (KaroMourad)
 - Increase live update requests delay to prevent performance issues  (rubenaprikyan)
-=======
-- Increase the scalability of rendering lines in charts (KaroMourad)
->>>>>>> 8df1eabc
 - Change font-family to monospace in the Table component (arsengit)
 - Add info massage for single value sliders (VkoHov)
 - Add `--log-level` argument for aim up/server commands (mihran113)
