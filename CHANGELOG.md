# Changelog

## Unreleased

### Enhancements:

- Improve formatting of numbers by setting maximum precision (KaroMourad)
- Add cloud storage backups to AWS S3 for aim repo runs (karan2801)
- Add LightGBM integration example (gorarakelyan)
- Add descriptive document titles for pages (KaroMourad)
- Implement unit-tests for aim SDK utils (yeghiakoronian)
- Display std.dev/err aggregated values in the table (VkoHov)
- Add `active` state indicator property for `aim.Run` (mihran113)
- Add ability to edit run name and description of run (VkoHov)
- Show the description in the sidebar of the run overview tab (VkoHov)
- Add all the attributes of run in the tooltip (VkoHov)
- Optimize the initial render time of Aim UI by using more lightweight font-family (arsengit)
- Use monaco editor as the syntax highlighter across the Aim UI (arsengit)

### Fixes:

- Fix issue with rendering incorrect data when x-axis aligned by `relative time/epoch` (KaroMourad)
- Fix LineCart axis ticks overlapping issue on log scale (KaroMourad)
- Change zooming default option to multiple (VkoHov)
- Change grouped rows' min and max values names to `Group Min` and `Group Max` (VkoHov)
- Preserve the search input value of the grouping dropdown (VkoHov)
- Change the titles and placeholders in popovers (VkoHov)
- Fix params duplication in dropdowns (VkoHov)
- Resolve typing latency issue in the query search input (arsengit)
- Reorder and add non-hideable table columns (arsengit)
<<<<<<< HEAD
- Change the font of the runs navigation popover (VkoHov)
=======
>>>>>>> 45bc4321

## 3.10.3 May 31, 2022

- Adjust the content overflowing of the Delete and the Archive modals (VkoHov)
- Resolve issue with redirect in run page (arsengit)

## 3.10.2 May 26, 2022

- Adjust SRP Logs row height calculation (VkoHov)
- Fix issue with live update requests scheduler (rubenaprikyan)
- Fix log capturing crash during run garbage collection (mihran113)
- Fix Pytorch Lightning adapter `finalize` method (mihran113)
- Fix params duplication in dropdowns (VkoHov)
- Skip system params in Explorer pages (alberttorosyan)

## 3.10.1 May 18, 2022

- Resolve issue with rendering run params in the overview tab of SRP (arsengit)
- Fix issue with search query state update (arsengit)

## 3.10.0 May 17, 2022

### Enhancements:

- Add ability to adjust the density of the visible content in tables (roubkar)
- Set `metric.name` as default option for grouping (roubkar)
- Show user-selected params before group config in chart popover (roubkar)
- Optimize stream decoding performance on UI (mahnerak)
- Add support for animated image formats to Aim Image object (devfox-se)
- Add `AimLogger` for Catboost (devfox-se)
- Add `AimCallback` for LightGBM (devfox-se)
- Keep the extents of `HighPlot` axes brush in the state and the URL (VkoHov)
- Integrate `aim` with `cimport`-able `aimrocks` (mahnerak)
- Add `__slots__` to some classes to improve performance (mahnerak)
- Define base abstractions for `Iterator` and `DB` by borrowing from `aimrocks` (mahnerak)
- Use `KeysIterator` and `ValuesIterator` wrappers instead of reimplementing (mahnerak)
- Rename `PrefixView.container` to `PrefixView.parent` (mahnerak)
- Reimplement `absolute_path` (mahnerak)
- Cython bindings for `PrefixView`, `TreeView`, `Container`, `ArrayView` (mahnerak)
- Add ability to track and visualize stdout/stderr (mihran113, VkoHov)
- Fix `AimLogger` deprecation issues related to release of PyTorch Lightning v1.5 (arnauddhaene)
- Enable better autocomplete experience with monaco editor (arsengit)
- Pre-loading and caching necessary resources, add pre-loader animation to Aim UI (arsengit)

### Fixes:

- Remove hard-coded installation of pre-requirements (mahnerak)
- Remove duplicate code from `TreeView` and `Container` methods (mahnerak)
- Fix issue with filtering metrics values in single run page (KaroMourad)

## 3.9.4 May 12, 2022

- Fix run remote tracking queue cleanup (mihran113)
- Fix HF callback before training access (mihran113)
- Fix compatibility with Jinja 3.1 (devfox-se)

## 3.9.3 May 10, 2022

- Fix affecting stroke types after changing color persistence (KaroMourad)

## 3.9.2 Apr 29, 2022

- Move aim_ui package data to separate directory (devfox-se)

## 3.9.1 Apr 29, 2022

- Move aim_ui package data to separate directory (devfox-se)

## 3.9.0 Apr 29, 2022

### Enhancements:

- Add `Notes Tab` to single run page (arsengit)
- Add the run name to the batch delete and the batch archive modals (VkoHov)
- Increase the scalability of rendering lines in charts (KaroMourad)
- Increase live update requests delay to prevent performance issues (rubenaprikyan)
- Change font-family to monospace in the Table component (arsengit)
- Add info massage for single value sliders (VkoHov)
- Add `--log-level` argument for aim up/server commands (mihran113)
- Add notes backend api interface (devfox-se)
- Fix type hints in `Repo` class (uduse)

### Fixes:

- Fix LineChart y-dimension margin calculation (KaroMourad)
- Fix HighPlot lines partially rendering issue (KaroMourad)
- Fix HighPlot axis ticks overlapping issue (KaroMourad)
- Fix sorting Params/Scatters explorer axis ticks (KaroMourad)
- Fix compatibility with pytorch-lightning v1.6.0 (mihran113)
- Fix the image's original size cropping (VkoHov)
- Fix `PATH` related issues for `alembic` and `uvicorn` (mihran113)
- Fix queries for custom object APIs (mihran113)
- Fix chart height updating when resize mode changed (VkoHov)
- Fix HuggingFace callback context capturing (mihran113)
- Fix Params/Scatters explorers' row hiding functionality (VkoHov)
- Fix Profiler logs are saved outside repo directory (devfox-se)

## 3.8.1 Apr 6, 2022

- Encode run hash before including in CSS selectors (Hamik25)
- Fix displaying incorrect metric values for large range scale in LineChart (KaroMourad)
- Fix issue with rendering lines for large range scale in LineChart (KaroMourad)
- Fix issue with URL state sync for bookmarks (roubkar)
- Fix issue with displaying negative param values on Aim UI (roubkar)
- Fix row hiding functionality (roubkar)
- Tune RunOverviewTab container styles (arsengit)
- Update documentations links on UI (rubenaprikyan)
- Fix `RepoIndexManager` run's reference cleanup (mihran113)
- Fix remote run finalization (mihran113)
- Fix issue with fetch on load more (infinite scroll) functionality in Runs Explorer (rubenaprikyan)

## 3.8.0 Mar 26, 2022

### Enhancements:

- Hugging Face adapter refactoring (mihran113)
- Add run description columns to all run specific tables (VkoHov, mihran113)
- Change images rendering optimization default value to smoother (VkoHov)
- Set default steps ordering to desc in single run tabs (VkoHov, devfox-se)
- Add run name to grouping, ordering and run navigation popovers (VkoHov)
- Add ability to apply color scale on columns with numeric values (VkoHov)
- Refactored XGBoost AimCallback (devfox-se)
- Reopenable callbacks for integrations (mihran113)
- Add DVC integration (devfox-se)
- Add API profiler and unified API error response (devfox-se)
- Add API to retrieve N'th step of sequence (devfox-se)

### Fixes:

- Fix issue with calculation of active point on mouse hover in the LineChart (KaroMourad)
- Fix issue with wrong URL caching for Explorer pages (roubkar)
- Fix issue with focusing on the chart active point while moving the cursor (KaroMourad)
- Fix the image full view toggle icon visibility if the image has a white background (VkoHov)
- Fix scroll to the end of the audio tab (VkoHov)
- Add scrollbar to image full view mode content (VkoHov)
- Fix issues with run name/description not being set (mihran113)
- Fix issue with run single page tabs result caching (mihran113)
- Fix git system param tracking (devfox-se)
- Fix runs manual closing (mihran113)
- Fix Docker image creation step in packaging workflow (alberttorosyan)
- Fix Jinja2 template rendering with starlette==0.14.2 (alberttorosyan)

## 3.7.5 Mar 18, 2022

- Add request aborting functionality in single run page tabs (arsengit)
- Render plotly figures properly in single run page (arsengit)

## 3.7.4 Mar 15, 2022

- Fix density min and max validation calculation (VkoHov)

## 3.7.3 Mar 14, 2022

- Add missing names for dynamically imported files in single run page (arsengit)

## 3.7.2 Mar 10, 2022

- Fix issue with rendering UI re keeping long URL (KaroMourad)
- Split code in the single run page to optimize chunk size (arsengit)

## 3.7.1 Mar 10, 2022

- Fix metric queries with epoch=None (alberttorosyan)

## 3.7.0 Mar 9, 2022

### Enhancements:

- Add Run overview tab in run single page (arsengit, VkoHov, KaroMourad, rubenaprikyan)
- Custom max message size for Aim Remote tracking (alberttorosyan)
- Docker images for aim up/server (alberttorosyan)
- TF/Keras adapters refactoring (mihran113)
- Remote tracking client-side retry logic (aramaim)
- Add record_density to initial get-batch request for figures (VkoHov)

### Fixes:

- Fix rendering new lines in texts visualizer (arsengit)

## 3.6.3 Mar 4, 2022

- Fix UI rendering issue on colab (rubenaprikyan)

## 3.6.2 Mar 2, 2022

- Fix chart interactions issue in the Single Run Page Metrics tab (roubkar)
- Fix `resolve_objects` in remote tracking client subtree (alberttorosyan)
- Reject `0` as step/record count (alberttorosyan, VkoHov)
- Fix error on mlflow conversion by experiment id (devfox-se)

## 3.6.1 Feb 25, 2022

- Fix issue with aligning x-axis by custom metric (KaroMourad)
- Add `__AIM_PROXY_URL__` env variable to see full proxy url when running `aim up` command(rubenaprikyan)
- Add `--proxy-url` argument to notebook extension's `%aim up` to render UI correctly if there is a proxy server (rubenaprikyan)
- Add SageMaker integration, `jupyter-server-proxy` s bug-fix script (rubenaprikyan, mahnerak)
- Fix animation support in Plotly visualization and figure loading performance (Hamik25, mihran113)
- Display `None` values in group config column (VkoHov, Hamik25)
- Fix rendering issue on `Select` form search suggestions list (arsengit)
- Fix PL.AimLogger save_dir AttributeError (GeeeekExplorer)
- Remove `__example_type__` substring from param name (VkoHov)

## 3.6.0 Feb 22 2022

### Enhancements:

- Sort params columns in alphabetical order (arsengit)
- Add illustrations for indicating explorer search states (arsengit)
- Ability to export chart as image (KaroMourad)
- Ability to group by metric.context (VkoHov)
- Tune manage columns items highlighting styles (VkoHov)
- Set active style on table actions popover buttons with applied changes (arsengit)
- Unification of Run Custom Object APIs (alberttorosyan, VkoHov)
- Aim repo runs data automatic indexing (alberttorosyan)
- Pytorch Lightning adapter refactoring (mihran113)
- Add Pytorch Ignite integration (mihran113)
- Add wildcard support for `aim runs` subcommands (mihran113)
- Add MLflow logs conversion command (devfox-se)
- Add CustomObject implementation for `hub.dataset` (alberttorosyan)

### Fixes:

- Fix live updated data loss after triggering endless scroll (VkoHov)
- Fix system metric columns pinning functionality and grouping column order (arsengit)
- Fix system metrics search in manage columns popover (VkoHov)
- Fix queries on remote repos (mihran113)
- Fix incorrect boolean value formatting (VkoHov)

## 3.5.4 Feb 15 2022

- Fix batch archive functionality (VkoHov)
- Add repo lock/release feature (devfox-se)

## 3.5.3 Feb 11 2022

- Fix rendering issue in runs explorer page (arsengit)

## 3.5.2 Feb 10 2022

- Fix issue with displaying current day activity cell on week's first day (rubenaprikyan)
- Fix issue with filtering options while typing in input of autocomplete in Tooltip and Grouping popovers (rubenaprikyan)

## 3.5.1 Feb 4 2022

- Fix folder creation when tracking with remote tracker (aramaim)

## 3.5.0 Feb 3 2022

### Enhancements:

- Ability to hide system metrics from table (arsengit)
- Add input validations to range selectors (Hamik25)
- Improve media panel rendering performance on hovering over images (KaroMourad)
- Add ability to parse and import TensorFlow events into aim (devfox-se)
- Add system parameter logging: CLI, Env, Executable, Git, Installed packages (devfox-se)
- Convert nested non-native objects (e.g. OmegaConf config instance) upon storing (devfox-se)
- Add cli subcommands cp and mv for aim runs command (mihran113)
- Add handler for matplotlib figures in Image and Figure custom objects (devfox-se)
- Improve highlighting of table focused/hovered/selected row (VkoHov)

### Fixes:

- Fix stalled runs deletion (mihran113)
- Fix background transparency in colab when using dark mode of system (rubenaprikyan)
- Fix Grouping and Tooltip popovers states' resetting issue when live-update is on (rubenaprikyan)
- Fix table column's sort functionality issue in Params and Scatters Explorers (rubenaprikyan)

## 3.4.1 Jan 23 2022

- Fix issue with displaying experiment name in Images Explorer table (VkoHov)

## 3.4.0 Jan 22 2022

- Add ability to apply group stacking on media elements list (KaroMourad)
- Add ability to apply sorting by run creation_time on table rows (roubkar)
- Add ability to filter texts table with keyword matching (roubkar, rubenaprikyan)
- Add ability to delete run from settings tab (Hamik25)
- Enhance controls states of explorer pages (arsengit)
- Add --repo, --host arguments support for notebook extension (VkoHov, rubenaprikyan)
- Add trendline options to ScatterPlot (roubkar)
- Add ability to display images in original size and align by width (arsengit)
- Add version, docs and slack links to sidebar (arsengit)
- Enhance AudioPlayer component (arsengit)
- Recover active tab in run details page after reload (roubkar)
- Add ability to archive or delete runs with batches (VkoHov)
- Remote tracking server [experimental] (alberttorosyan, mihran113, aramaim)
- Add ability to change media elements order (VkoHov)
- Add ability to hard delete runs (alberttorosyan)
- Lossy format support for aim.Image (devfox-se)
- Timezone issues fix for creation and end times (mihran113)

## 3.3.5 Jan 14 2022

- Add non-strict write mode to replace not-yet-supported types with their
  string representations. (mahnerak)
- Log pytorch_lightning hyperparameters in non-strict mode. (mahnerak)

## 3.3.4 Jan 10 2022

- Fix issue with WAL files flushing (alberttorosyan)
- Support for omegaconf configs in pytorch_lightning adapter (devfox-se)

## 3.3.3 Dec 24 2021

- Fix issue with showing range panel in Images Explorer (roubkar)

## 3.3.2 Dec 20 2021

- Fix issue with not providing point density value to live-update query (rubenaprikyan)

## 3.3.1 Dec 18 2021

- Fix getValue function to show correct chart title data (KaroMourad)

## 3.3.0 Dec 17 2021

- Add ability to track and explore audios in run detail page (arsengit, VkoHov, devfox-se)
- Add ability to track and visualize texts (mihran113, roubkar)
- Fix boolean values encoding (mahnerak)
- Add Scatter Explorer to visualize correlations between metric last value and hyperparameter (KaroMourad)
- Add ability to track and visualize plotly objects (devfox-se, Hamik25, rubenaprikyan)
- Add ability to query distributions by step range and density (VkoHov, rubenaprikyan)
- Add colab notebook support (mihran113, rubenaprikyan)
- Implement images visualization tab in run detail page (VkoHov, KaroMourad)
- Add custom URL prefix support (mihran113, Hamik25, roubkar)
- Enhance metric selection dropdowns to see lists in alphabetical order (rubenaprikyan)

## 3.2.2 Dec 10 2021

- Fix Run finalization index timeout issue (alberttorosyan)

## 3.2.1 Dec 8 2021

- Add ability to provide custom base path for API (mihran113, roubkar)
- Fix table groups column default order (arsengit)
- Fix table panel height issue in runs explorer page (arsengit)

## 3.2.0 Dec 3 2021

- Add ability to cancel pending request (roubkar, arsengit)
- Add support for secure protocol for API calls (mihran113, roubkar)
- Implement image full size view (VkoHov)
- Add ability to manipulate with image size and rendering type (arsengit)
- Enhance Table column for selected grouping config options (arsengit)
- Implement suggestions list for AimQL search (arsengit, rubenaprikyan)
- Add ability to track and visualize distributions (mihran113, rubenaprikyan)
- Add notebook extension, magic functions (rubenaprikyan)

## 3.1.1 Nov 25 2021

- Apply default ordering on images set (VkoHov)
- Ability to show image data in a tooltip on hover (KaroMourad)
- Support of Image input additional data sources (alberttorosyan)
- Ability to export run props as pandas dataframe (gorarakelyan)
- Slice image sequence by index for the given steps range (alberttorosyan)
- Improve Images Explorer rendering performance through better images list virtualization (roubkar)

## 3.1.0 Nov 20 2021

- Add ability to explore tracked images (VkoHov)
- Improve rendering performance by virtualizing table columns (roubkar)
- Add ability to apply grouping by higher level param key (roubkar)
- Add ability to specify repository path during `aim init` via `--repo` argument (rubenaprikyan)

## 3.0.7 Nov 17 2021

- Fix for missing metrics when numpy.float64 values tracked (alberttorosyan)

## 3.0.6 Nov 9 2021

- Fix for blocking container optimization for in progress runs (alberttorosyan)

## 3.0.5 Nov 9 2021

- Add tqdm package in setup.py required section (mihran113)

## 3.0.4 Nov 8 2021

- Switch to aimrocks 0.0.10 - exposes data flushing interface (mihran113)
- Optimize stored data when runs finalized (mihran113)
- Update `aim reindex` command to run storage optimizations (alberttorosyan)
- Storage partial optimizations on metric/run queries (alberttorosyan)

## 3.0.3 Nov 4 2021

- Bump sqlalchemy version to 1.4.1 (alberttorosyan)

## 3.0.2 Oct 27 2021

- Switch to aimrocks 0.0.9 - built on rocksdb 6.25.3 (alberttorosyan)
- Remove grouping select options from Params app config (VkoHov)
- Sort metrics data in ascending order for X-axis (KaroMourad)

## 3.0.1 Oct 22 2021

- Check telemetry_enabled option on segment initialization (VkoHov)
- Draw LineChart Y-axis (horizontal) tick lines on zooming (KaroMourad)
- Sort select options/params based on input value (roubkar)
- Fix query construction issue for multiple context items (roubkar)
- Fix issue with making API call from Web Worker (VkoHov)

## 3.0.0 Oct 21 2021

- Completely revamped UI:

  - Runs, metrics and params explorers
  - Bookmarks, Tags, Homepage
  - New UI works smooth with ~500 metrics displayed at the same time with full Aim table interactions

- Completely revamped storage:
  - 10x faster embedded storage based on Rocksdb
  - Average run query execution time on ~2000 runs: 0.784s
  - Average metrics query execution time on ~2000 runs with 6000 metrics: 1.552s

## 2.7.1 Jun 30 2021

- Fix bookmark navigation issue (roubkar)
- Empty metric select on X-axis alignment property change (roubkar)

## 2.7.0 Jun 23 2021

- Add ability to export table data as CSV (KaroMourad)
- Add ability to bookmark explore screen state (roubkar)
- Add dashboards and apps API (mihran113)

## 2.6.0 Jun 12 2021

- Resolve namedtuple python 3.5 incompatibility (gorarakelyan)
- Add ability to align X-axis by a metric (mihran113, roubkar)
- Add tooltip popover for the chart hover state (roubkar)

## 2.5.0 May 27 2021

- Set gunicorn timeouts (mihran113)
- Remove redundant deserialize method (gorarakelyan)
- Move the Flask server to main repo to support 'docker'less UI (mihran113)

## 2.4.0 May 13 2021

- Bump up Aim UI to v1.6.0 (gorarakelyan)
- Add xgboost integration (khazhak)
- Update keras adapter interface (khazhak)
- Convert tensors to python numbers (gorarakelyan)

## 2.3.0 Apr 10 2021

- Bump up Aim UI to v1.5.0 (gorarakelyan)
- Set default interval of sys tracking to 10 seconds (gorarakelyan)
- Add ability to track system metrics (gorarakelyan)

## 2.2.1 Mar 31 2021

- Bump up Aim UI to v1.4.1 (gorarakelyan)

## 2.2.0 Mar 24 2021

- Bump up Aim UI to v1.4.0 (gorarakelyan)
- Add Hugging Face integration (Khazhak)
- Reorganize documentation (Tatevv)

## 2.1.6 Feb 26 2021

- Add ability to opt out telemetry (gorarakelyan)
- Remove experiment name from config file when calling repo.remove_branch method (gorarakelyan)

## 2.1.5 Jan 7 2021

- Handle NaN or infinite floats passed to artifacts (gorarakelyan)

## 2.1.4 Dec 2 2020

- Add ability to specify session run hash (gorarakelyan)
- Initialize repo if it was empty when opening session (gorarakelyan)
- Add validation of map artifact parameters (gorarakelyan)

## 2.1.3 Nov 24 2020

- Support comparison of list type contexts (gorarakelyan)

## 2.1.2 Nov 24 2020

- Fix empty contexts comparison issue (gorarakelyan)

## 2.1.1 Nov 22 2020

- Return only selected params in SelectResult (gorarakelyan)

## 2.1.0 Nov 19 2020

- Add AimRepo select method (gorarakelyan)
- Implement SelectResult class (gorarakelyan)

## 2.0.27 Nov 13 2020

- Fix issue with artifact step initializer (gorarakelyan)

## 2.0.26 Nov 10 2020

- Add `block_termination` argument to aim.Session (gorarakelyan)
- Convert infinity parameter to string in artifacts (gorarakelyan)

## 2.0.25 Nov 9 2020

- Reconstruct run metadata file when running close command (gorarakelyan)

## 2.0.24 Nov 8 2020

- Add SIGTERM signal handler (gorarakelyan)
- Run `track` function in a parallel thread (gorarakelyan)
- Add SDK session flush method (gorarakelyan)
- Flush aggregated metrics at a given frequency (gorarakelyan)
- Update run metadata file only on artifacts update (gorarakelyan)

## 2.0.23 Nov 5 2020

- Make experiment name argument required in SDK close command (gorarakelyan)

## 2.0.22 Nov 5 2020

- Add SDK `close` method to close dangling experiments (gorarakelyan)

## 2.0.21 Nov 1 2020

- Resolve compatibility issues with python 3.5.0 (gorarakelyan)

## 2.0.20 Oct 26 2020

- Enable pypi aim package name (gorarakelyan)

## 2.0.19 Oct 25 2020

- Add PyTorch Lightning logger (gorarakelyan)
- Add TensorFlow v1 and v2 keras callbacks support (gorarakelyan)

## 2.0.18 Oct 7 2020

- Add ability to run Aim UI in detached mode (gorarakelyan)
- Add ability to specify repo path when running Aim UI (gorarakelyan)

## 2.0.17 Oct 5 2020

- Rename `AimDE` to `Aim UI` (gorarakelyan)

## 2.0.16 Oct 2 2020

- Add ability to specify host when running AimDE (gorarakelyan)
- Disable `AimContainerCommandManager` (gorarakelyan)
- Remove `aimde` command entry point (gorarakelyan)
- Remove `de` prefix from development environment management commands (gorarakelyan)

## 2.0.15 Sep 21 2020

- Set Map artifact default namespace (gorarakelyan)

## 2.0.14 Sep 21 2020

- Set Metric hashable context to None if no kwarg is passed (gorarakelyan)

## 2.0.13 Sep 21 2020

- Add ability to query runs by metric value (gorarakelyan)
- Add ability to query runs via SDK (gorarakelyan)

## 2.0.12 Sep 12 2020

- Update Session to handle exceptions gracefully (gorarakelyan)

## 2.0.11 Sep 11 2020

- Add alias to keras adapter (gorarakelyan)

## 2.0.10 Sep 10 2020

- Show progress bar when pulling AimDE image (gorarakelyan)

## 2.0.9 Sep 10 2020

- Add ability to start multiple sessions (gorarakelyan)
- Add Aim adapter for keras (gorarakelyan)

## 2.0.8 Aug 26 2020

- Set SDK to select only unarchived runs by default (gorarakelyan)
- Add ability to archive/unarchive runs (gorarakelyan)
- Enable search by run attributes (gorarakelyan)
- Add `is not` keyword to AimQL (gorarakelyan)

## 2.0.7 Aug 21 2020

- Validate Artifact values before storing (gorarakelyan)
- Add sessions to SDK (gorarakelyan)

## 2.0.6 Aug 13 2020

- Add ability to retrieve metrics and traces from repo (gorarakelyan)
- Add SDK `select` method to select runs and artifacts (gorarakelyan)
- Implement search query language (gorarakelyan)

## 2.0.5 Jul 18 2020

- Fix issue with PyPI reStructuredText format compatibility (gorarakelyan)

## 2.0.4 Jul 18 2020

- Add ability to attach tf.summary logs to AimDE (gorarakelyan)

## 2.0.3 Jul 8 2020

- Pass project path to development environment container (gorarakelyan)

## 2.0.2 Jul 7 2020

- Make `epoch` argument optional for `Metric` artifact (gorarakelyan)
- Add ability to automatically commit runs after exit (gorarakelyan)
- Add `aim up` shortcut for running development environment (gorarakelyan)
- Remove first required argument(artifact name) from sdk track function (gorarakelyan)
- Add general dictionary artifact for tracking `key: value` parameters (gorarakelyan)

## 2.0.1 Jun 24 2020

- Fix inconsistent DE naming (gorarakelyan)

## 2.0.0 Jun 18 2020

- Tidy up aim and remove some artifacts (gorarakelyan)
- Update AimContainerCMD to open connection on custom port (gorarakelyan)
- Save passed process uuid to commit configs (gorarakelyan)
- Ability to query processes (gorarakelyan)
- Execute process and store logs into a commit of specific experiment (gorarakelyan)
- Kill running process and its children recursively (gorarakelyan)
- Keep executed processes for monitoring and management (gorarakelyan)
- Add container command handler to exec commands on the host (gorarakelyan)
- Refactor Text artifact to store sentences using protobuf and aimrecords (jamesj-jiao)
- Add ability to pass aim board port as an argument (gorarakelyan)

## 1.2.17 May 8 2020

- Add config command (gorarakelyan)
- Tune artifacts: images, metric_groups, params (gorarakelyan)

## 1.2.16 Apr 29 2020

- Add ability to pass numpy array as a segmentation mask (gorarakelyan)

## 1.2.15 Apr 29 2020

- Add basic image list tracking (gorarakelyan)

## 1.2.14 Apr 27 2020

- Optimize segmentation tracking insight to load faster (gorarakelyan)

## 1.2.13 Apr 25 2020

- Remove GitHub security alert (gorarakelyan)
- Add image semantic segmentation tracking (gorarakelyan)

## 1.2.12 Apr 20 2020

- Add missing init file for aim.artifacts.proto (@mike1808)

## 1.2.11 Apr 16 2020

- Make epoch property optional for Metric (gorarakelyan)

## 1.2.10 Apr 16 2020

- Serialize and store `Metric` records using protobuf and aimrecords (gorarakelyan)
- Create RecordWriter factory which handles artifact records saving (gorarakelyan)
- Extract artifact serialization to ArtifactWriter (mike1808)

## 1.2.9 Mar 16 2020

- Alert prerequisites installation message for running board (gorarakelyan)

## 1.2.8 Mar 15 2020

- Update profiler interface for keras (gorarakelyan)

## 1.2.7 Mar 14 2020

- Add board pull command (gorarakelyan)
- Change board ports to 43800,1,2 (gorarakelyan)
- Add ability to profile graph output nodes (gorarakelyan)
- Remove issue with autograd inside while loop (gorarakelyan)
- Add aim board development mode (gorarakelyan)
- Update board name hash algorithm to md5 (gorarakelyan)
- Add board CLI commands: up, down and upgrade (gorarakelyan)
- Add ability to tag version as a release candidate (gorarakelyan)

## 1.2.6 Feb 28 2020

- Add learning rate update tracking (gorarakelyan)

## 1.2.5 Feb 25 2020

- Add autocommit feature to push command: `aim push -c [-m <msg>]` (gorarakelyan)
- Add cli status command to list branch uncommitted artifacts (gorarakelyan)
- Add an ability to aggregate duplicated nodes within a loop (gorarakelyan)
- Remove gradient break issue when profiling output nodes (gorarakelyan)

## 1.2.4 Feb 20 2020

- Enable profiler to track nodes inside loops (gorarakelyan)
- Ability to disable profiler for evaluation or inference (gorarakelyan)

## 1.2.3 Feb 13 2020

- Set minimum required python version to 3.5.2 (gorarakelyan)

## 1.2.2 Feb 13 2020

- Downgrade required python version (gorarakelyan)

## 1.2.1 Feb 13 2020

- Edit README.md to pass reStructuredText validation on pypi (gorarakelyan)

## 1.2.0 Feb 13 2020

- Make aim CLI directly accessible from main.py (gorarakelyan)
- Add disk space usage tracking (gorarakelyan)
- Add profiler support for Keras (gorarakelyan)
- Add TensorFlow graph nodes profiler (gorarakelyan)
- Add command to run aim live container mounted on aim repo (gorarakelyan)
- Update profiler to track GPU usage (gorarakelyan)
- Add machine resource usage profiler (gorarakelyan)

## 1.1.1 Jan 14 2020

- Remove aim dependencies such as keras, pytorch and etc (gorarakelyan)

## 1.1.0 Jan 12 2020

- Update code diff tracking to be optional (gorarakelyan)
- Add default False value to aim init function (gorarakelyan)
- Update aim repo to correctly identify cwd (gorarakelyan)
- Update push command to commit if msg argument is specified (gorarakelyan)
- Add ability to initialize repo from within the sdk (gorarakelyan)

## 1.0.2 Jan 7 2020

- Remove objects dir from empty .aim branch index (gorarakelyan)

## 1.0.1 Dec 26 2019

- Add cil command to print aim current version (gorarakelyan)

## 1.0.0 Dec 25 2019

- Add aim version number in commit config file (gorarakelyan)
- Update push command to send username and check storage availability (gorarakelyan)
- Add hyper parameters tracking (gorarakelyan)
- Update push command to print shorter file names when pushing to remote (gorarakelyan)
- Update tracking artifacts to be saved in log format (gorarakelyan)
- Add pytorch cuda support to existing sdk artefacts (gorarakelyan)
- Add cli reset command (gorarakelyan)
- Add nested module tracking support to aim sdk (gorarakelyan)
- Add code difference tracking to aim sdk (gorarakelyan)
- Update aim push command to send commits (gorarakelyan)
- Add commit structure implementation (gorarakelyan)
- Add aim commit command synchronized with git commits (gorarakelyan)
- Add version control system factory (gorarakelyan)
- Update all insights example (gorarakelyan)
- Add model gradients tracking (gorarakelyan)
- Add model weights distribution tracking (gorarakelyan)
- Add aim correlation tracking (gorarakelyan)

## 0.2.9 Nov 30 2019

- Update push tolerance when remote origin is invalid (gorarakelyan)

## 0.2.8 Nov 30 2019

- Update aim auth public key search algorithm (gorarakelyan)

## 0.2.7 Nov 14 2019

- Update dependencies torch and torchvision versions (sgevorg)

## 0.2.6 Nov 5 2019

- Update aim track logger (gorarakelyan)

## 0.2.5 Nov 4 2019

- Add branch name validation (gorarakelyan)
- Add single branch push to aim push command (gorarakelyan)

## 0.2.4 Nov 3 2019

- Update aim auth print format (gorarakelyan)
- Update setup.py requirements (gorarakelyan)

## 0.2.3 Nov 3 2019

- Update package requirements (gorarakelyan)

## 0.2.2 Nov 1 2019

- Update package requirements (sgevorg)

## 0.2.1 Nov 1 2019

- Add paramiko to required in setup.py (sgevorg)

## 0.2.0 Nov 1 2019

- Update the repo to prep for open source pypi push (sgevorg)
- Add error and activity logging (sgevorg)
- Add push command robustness (gorarakelyan)
- Add cli auth command (gorarakelyan)
- Add public key authentication (gorarakelyan)
- Update push to send only branches (gorarakelyan)
- Add branching command line interface (gorarakelyan)
- Update skd interface (gorarakelyan)
- Add pytorch examples inside examples directory (gorarakelyan)
- Add model load sdk method (gorarakelyan)
- Add model checkpoint save tests (gorarakelyan)
- Update file sending protocol (gorarakelyan)
- Add model tracking (gorarakelyan)

## 0.1.0 - Sep 23 2019

- Update setup py to build cython extensions (gorarakelyan)
- Update tcp client to send multiple files through one connection (gorarakelyan)
- Update tcp client to send images (gorarakelyan)
- Update sdk track functionality to support multiple metrics (gorarakelyan)
- Update push command for sending repo to a given remote (gorarakelyan)
- Add cli remote commands (gorarakelyan)
- Update cli architecture from single group of commands to multiple groups (gorarakelyan)
- Add testing env first skeleton and versions (sgevorg)
- Add dummy exporting files from .aim-test (sgevorg)
- Add description for Testing Environment (sgevorg)
- Update metadata structure and handling (sgevorg)
- Add support for seq2seq models (sgevorg)
- Update the output of doker image build to be more informative and intuitive (sgevorg)
- Update README.MD with changed Aim messaging (sgevorg)
- Remove setup.cfg file (maybe temporarily) (sgevorg)
- Update the location for docker build template files, move to data/ (sgevorg)
- Update the `docs/cli.md` for aim-deploy docs (sgevorg)
- Add docker deploy `.aim/deploy_temp/<model>` cleanup at the end of the build (sgevorg)
- Add Docker Deploy via `aim-deploy` command (sgevorg)
- Add Docker image generate skeleton (sgevorg)
- Add AimModel.load_mode static function to parse `.aim` files (sgevorg)
- Update exporter to decouple from specifics of exporting and framework (sgevorg)
- Add model export with `.aim` extension (sgevorg)
- Remove pack/unpack of the metadata (sgevorg)
- Add pack/unpack to add metadata to model for engine processing (sgevorg)
- Add aim-deploy command configuration in cli (sgevorg)
- Add basic cli (sgevorg)
- Update setup.py for cli first version (sgevorg)
- Add initial cli specs (sgevorg)
- Add directories: the initial skeleton of the repo (sgevorg)
- Add gitignore, license file and other basics for repo (sgevorg)<|MERGE_RESOLUTION|>--- conflicted
+++ resolved
@@ -28,10 +28,7 @@
 - Fix params duplication in dropdowns (VkoHov)
 - Resolve typing latency issue in the query search input (arsengit)
 - Reorder and add non-hideable table columns (arsengit)
-<<<<<<< HEAD
 - Change the font of the runs navigation popover (VkoHov)
-=======
->>>>>>> 45bc4321
 
 ## 3.10.3 May 31, 2022
 
