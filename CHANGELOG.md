--- conflicted
+++ resolved
@@ -15,12 +15,9 @@
 - Change zooming default option to multiple (VkoHov)
 - Changed grouped rows' min and max values names to `Group Min` and `Group Max` (VkoHov)
 - Preserve the search input value of the grouping dropdown (VkoHov)
-<<<<<<< HEAD
 - Change the titles and placeholders in popovers (VkoHov)
-=======
 - Fix params duplication in dropdowns (VkoHov)
 - Resolve typing latency issue in the query search input (arsengit)
->>>>>>> ce31d7bc
 
 ## 3.10.1 May 18, 2022
 
