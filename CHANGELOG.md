# Changelog

<<<<<<< HEAD
## Unreleased

### Enhancements:

- Mention explicitly run params everywhere params is mentioned (VkoHov)
=======
## Unreleased 

### Enhancements:

- Add support for tensorboard audios conversion (mihran113)

### Fixes:

- Fix tensorboard log conversion for images (mihran113)
- Fix `SyntaxError` handling for python3.10+ (mihran113)
>>>>>>> 493227c5

## 3.11.1 Jun 27, 2022

- Replace base58 encoder with base64 (KaroMourad, VkoHov)
- Fix Notes tab loading issue (arsengit)
- Fix the loading logic of the `monaco editor` across the Aim Ui (arsengit)
- Fix `Table` export functionality in Params and Scatters explorers (arsengit)
- Allow mixing numeric types on a single Sequence (alberttorosyan)

## 3.11.0 Jun 21, 2022

### Enhancements:

- Add `--uds` option for `aim up` command (mihran113)
- Add progress reporting for search APIs and tqdm progress for SDK queries (mihran113)
- Add all the attributes of runs in the grouping popovers (KaroMourad)
- Display progress bar on Explorer pages when searching metadata (KaroMourad)
- Improve the processing speed for tb to aim converter (osoblanco)
- Adjust charts hover attributes position calculation and styles (KaroMourad)
- Improve formatting of numbers by setting maximum precision (KaroMourad)
- Add cloud storage backups to AWS S3 for aim repo runs (karan2801)
- Add LightGBM integration example (gorarakelyan)
- Add descriptive document titles for pages (KaroMourad)
- Implement unit-tests for aim SDK utils (yeghiakoronian)
- Display std.dev/err aggregated values in the table (VkoHov)
- Add `active` state indicator property for `aim.Run` (mihran113)
- Add `active` state indicators on the chart (VkoHov)
- Add ability to edit run name and description of run (VkoHov)
- Show the description in the sidebar of the run overview tab (VkoHov)
- Add all the attributes of run in the tooltip (VkoHov)
- Optimize the initial render time of Aim UI by using more lightweight font-family (arsengit)
- Use monaco editor as the syntax highlighter across the Aim UI (arsengit)
- Add loader to the top of the logs box in the run page (VkoHov)
- Add the date and the duration of run in the header of the single run page (VkoHov)
- Add the name, status and duration of run in the runs table of the tags page (VkoHov)
- Fit long name values in manage columns popover (arsengit)
- Add caching mechanism for sequence queries to optimize query performance (mihran113)
- Use step random hash as a key for metric sequences (alberttorosyan)

### Fixes:

- Fix issue with tensorboard to aim conversion (osoblanco)
- Fix reset zoom history on alignment type change (KaroMourad)
- Fix issue with rendering incorrect data when x-axis aligned by `relative time/epoch` (KaroMourad)
- Fix LineCart axis ticks overlapping issue on log scale (KaroMourad)
- Change zooming default option to multiple (VkoHov)
- Change grouped rows' min and max values names to `Group Min` and `Group Max` (VkoHov)
- Preserve the search input value of the grouping dropdown (VkoHov)
- Change the titles and placeholders in popovers (VkoHov)
- Resolve typing latency issue in the query search input (arsengit)
- Reorder and add non-hideable table columns (arsengit)
- Change the font of the runs navigation popover (VkoHov)
- Keep color persistence state after page reload (VkoHov)
- Resolve content blinking issue after search in the run page (arsengit)
- Fix scroll to bottom on live-update in logs tab (VkoHov)
- Fix timezone issues for activity map (mihran113)
- Fix `aim up` command output when `--port 0` is passed (mihran113)

## 3.10.3 May 31, 2022

- Adjust the content overflowing of the Delete and the Archive modals (VkoHov)
- Resolve issue with redirect in run page (arsengit)

## 3.10.2 May 26, 2022

- Adjust SRP Logs row height calculation (VkoHov)
- Fix issue with live update requests scheduler (rubenaprikyan)
- Fix log capturing crash during run garbage collection (mihran113)
- Fix Pytorch Lightning adapter `finalize` method (mihran113)
- Fix params duplication in dropdowns (VkoHov)
- Skip system params in Explorer pages (alberttorosyan)

## 3.10.1 May 18, 2022

- Resolve issue with rendering run params in the overview tab of SRP (arsengit)
- Fix issue with search query state update (arsengit)

## 3.10.0 May 17, 2022

### Enhancements:

- Add ability to adjust the density of the visible content in tables (roubkar)
- Set `metric.name` as default option for grouping (roubkar)
- Show user-selected params before group config in chart popover (roubkar)
- Optimize stream decoding performance on UI (mahnerak)
- Add support for animated image formats to Aim Image object (devfox-se)
- Add `AimLogger` for Catboost (devfox-se)
- Add `AimCallback` for LightGBM (devfox-se)
- Keep the extents of `HighPlot` axes brush in the state and the URL (VkoHov)
- Integrate `aim` with `cimport`-able `aimrocks` (mahnerak)
- Add `__slots__` to some classes to improve performance (mahnerak)
- Define base abstractions for `Iterator` and `DB` by borrowing from `aimrocks` (mahnerak)
- Use `KeysIterator` and `ValuesIterator` wrappers instead of reimplementing (mahnerak)
- Rename `PrefixView.container` to `PrefixView.parent` (mahnerak)
- Reimplement `absolute_path` (mahnerak)
- Cython bindings for `PrefixView`, `TreeView`, `Container`, `ArrayView` (mahnerak)
- Add ability to track and visualize stdout/stderr (mihran113, VkoHov)
- Fix `AimLogger` deprecation issues related to release of PyTorch Lightning v1.5 (arnauddhaene)
- Enable better autocomplete experience with monaco editor (arsengit)
- Pre-loading and caching necessary resources, add pre-loader animation to Aim UI (arsengit)

### Fixes:

- Remove hard-coded installation of pre-requirements (mahnerak)
- Remove duplicate code from `TreeView` and `Container` methods (mahnerak)
- Fix issue with filtering metrics values in single run page (KaroMourad)

## 3.9.4 May 12, 2022

- Fix run remote tracking queue cleanup (mihran113)
- Fix HF callback before training access (mihran113)
- Fix compatibility with Jinja 3.1 (devfox-se)

## 3.9.3 May 10, 2022

- Fix affecting stroke types after changing color persistence (KaroMourad)

## 3.9.2 Apr 29, 2022

- Move aim_ui package data to separate directory (devfox-se)

## 3.9.1 Apr 29, 2022

- Move aim_ui package data to separate directory (devfox-se)

## 3.9.0 Apr 29, 2022

### Enhancements:

- Add `Notes Tab` to single run page (arsengit)
- Add the run name to the batch delete and the batch archive modals (VkoHov)
- Increase the scalability of rendering lines in charts (KaroMourad)
- Increase live update requests delay to prevent performance issues (rubenaprikyan)
- Change font-family to monospace in the Table component (arsengit)
- Add info massage for single value sliders (VkoHov)
- Add `--log-level` argument for aim up/server commands (mihran113)
- Add notes backend api interface (devfox-se)
- Fix type hints in `Repo` class (uduse)

### Fixes:

- Fix LineChart y-dimension margin calculation (KaroMourad)
- Fix HighPlot lines partially rendering issue (KaroMourad)
- Fix HighPlot axis ticks overlapping issue (KaroMourad)
- Fix sorting Params/Scatters explorer axis ticks (KaroMourad)
- Fix compatibility with pytorch-lightning v1.6.0 (mihran113)
- Fix the image's original size cropping (VkoHov)
- Fix `PATH` related issues for `alembic` and `uvicorn` (mihran113)
- Fix queries for custom object APIs (mihran113)
- Fix chart height updating when resize mode changed (VkoHov)
- Fix HuggingFace callback context capturing (mihran113)
- Fix Params/Scatters explorers' row hiding functionality (VkoHov)
- Fix Profiler logs are saved outside repo directory (devfox-se)

## 3.8.1 Apr 6, 2022

- Encode run hash before including in CSS selectors (Hamik25)
- Fix displaying incorrect metric values for large range scale in LineChart (KaroMourad)
- Fix issue with rendering lines for large range scale in LineChart (KaroMourad)
- Fix issue with URL state sync for bookmarks (roubkar)
- Fix issue with displaying negative param values on Aim UI (roubkar)
- Fix row hiding functionality (roubkar)
- Tune RunOverviewTab container styles (arsengit)
- Update documentations links on UI (rubenaprikyan)
- Fix `RepoIndexManager` run's reference cleanup (mihran113)
- Fix remote run finalization (mihran113)
- Fix issue with fetch on load more (infinite scroll) functionality in Runs Explorer (rubenaprikyan)

## 3.8.0 Mar 26, 2022

### Enhancements:

- Hugging Face adapter refactoring (mihran113)
- Add run description columns to all run specific tables (VkoHov, mihran113)
- Change images rendering optimization default value to smoother (VkoHov)
- Set default steps ordering to desc in single run tabs (VkoHov, devfox-se)
- Add run name to grouping, ordering and run navigation popovers (VkoHov)
- Add ability to apply color scale on columns with numeric values (VkoHov)
- Refactored XGBoost AimCallback (devfox-se)
- Reopenable callbacks for integrations (mihran113)
- Add DVC integration (devfox-se)
- Add API profiler and unified API error response (devfox-se)
- Add API to retrieve N'th step of sequence (devfox-se)

### Fixes:

- Fix issue with calculation of active point on mouse hover in the LineChart (KaroMourad)
- Fix issue with wrong URL caching for Explorer pages (roubkar)
- Fix issue with focusing on the chart active point while moving the cursor (KaroMourad)
- Fix the image full view toggle icon visibility if the image has a white background (VkoHov)
- Fix scroll to the end of the audio tab (VkoHov)
- Add scrollbar to image full view mode content (VkoHov)
- Fix issues with run name/description not being set (mihran113)
- Fix issue with run single page tabs result caching (mihran113)
- Fix git system param tracking (devfox-se)
- Fix runs manual closing (mihran113)
- Fix Docker image creation step in packaging workflow (alberttorosyan)
- Fix Jinja2 template rendering with starlette==0.14.2 (alberttorosyan)

## 3.7.5 Mar 18, 2022

- Add request aborting functionality in single run page tabs (arsengit)
- Render plotly figures properly in single run page (arsengit)

## 3.7.4 Mar 15, 2022

- Fix density min and max validation calculation (VkoHov)

## 3.7.3 Mar 14, 2022

- Add missing names for dynamically imported files in single run page (arsengit)

## 3.7.2 Mar 10, 2022

- Fix issue with rendering UI re keeping long URL (KaroMourad)
- Split code in the single run page to optimize chunk size (arsengit)

## 3.7.1 Mar 10, 2022

- Fix metric queries with epoch=None (alberttorosyan)

## 3.7.0 Mar 9, 2022

### Enhancements:

- Add Run overview tab in run single page (arsengit, VkoHov, KaroMourad, rubenaprikyan)
- Custom max message size for Aim Remote tracking (alberttorosyan)
- Docker images for aim up/server (alberttorosyan)
- TF/Keras adapters refactoring (mihran113)
- Remote tracking client-side retry logic (aramaim)
- Add record_density to initial get-batch request for figures (VkoHov)

### Fixes:

- Fix rendering new lines in texts visualizer (arsengit)

## 3.6.3 Mar 4, 2022

- Fix UI rendering issue on colab (rubenaprikyan)

## 3.6.2 Mar 2, 2022

- Fix chart interactions issue in the Single Run Page Metrics tab (roubkar)
- Fix `resolve_objects` in remote tracking client subtree (alberttorosyan)
- Reject `0` as step/record count (alberttorosyan, VkoHov)
- Fix error on mlflow conversion by experiment id (devfox-se)

## 3.6.1 Feb 25, 2022

- Fix issue with aligning x-axis by custom metric (KaroMourad)
- Add `__AIM_PROXY_URL__` env variable to see full proxy url when running `aim up` command(rubenaprikyan)
- Add `--proxy-url` argument to notebook extension's `%aim up` to render UI correctly if there is a proxy server (rubenaprikyan)
- Add SageMaker integration, `jupyter-server-proxy` s bug-fix script (rubenaprikyan, mahnerak)
- Fix animation support in Plotly visualization and figure loading performance (Hamik25, mihran113)
- Display `None` values in group config column (VkoHov, Hamik25)
- Fix rendering issue on `Select` form search suggestions list (arsengit)
- Fix PL.AimLogger save_dir AttributeError (GeeeekExplorer)
- Remove `__example_type__` substring from param name (VkoHov)

## 3.6.0 Feb 22 2022

### Enhancements:

- Sort params columns in alphabetical order (arsengit)
- Add illustrations for indicating explorer search states (arsengit)
- Ability to export chart as image (KaroMourad)
- Ability to group by metric.context (VkoHov)
- Tune manage columns items highlighting styles (VkoHov)
- Set active style on table actions popover buttons with applied changes (arsengit)
- Unification of Run Custom Object APIs (alberttorosyan, VkoHov)
- Aim repo runs data automatic indexing (alberttorosyan)
- Pytorch Lightning adapter refactoring (mihran113)
- Add Pytorch Ignite integration (mihran113)
- Add wildcard support for `aim runs` subcommands (mihran113)
- Add MLflow logs conversion command (devfox-se)
- Add CustomObject implementation for `hub.dataset` (alberttorosyan)

### Fixes:

- Fix live updated data loss after triggering endless scroll (VkoHov)
- Fix system metric columns pinning functionality and grouping column order (arsengit)
- Fix system metrics search in manage columns popover (VkoHov)
- Fix queries on remote repos (mihran113)
- Fix incorrect boolean value formatting (VkoHov)

## 3.5.4 Feb 15 2022

- Fix batch archive functionality (VkoHov)
- Add repo lock/release feature (devfox-se)

## 3.5.3 Feb 11 2022

- Fix rendering issue in runs explorer page (arsengit)

## 3.5.2 Feb 10 2022

- Fix issue with displaying current day activity cell on week's first day (rubenaprikyan)
- Fix issue with filtering options while typing in input of autocomplete in Tooltip and Grouping popovers (rubenaprikyan)

## 3.5.1 Feb 4 2022

- Fix folder creation when tracking with remote tracker (aramaim)

## 3.5.0 Feb 3 2022

### Enhancements:

- Ability to hide system metrics from table (arsengit)
- Add input validations to range selectors (Hamik25)
- Improve media panel rendering performance on hovering over images (KaroMourad)
- Add ability to parse and import TensorFlow events into aim (devfox-se)
- Add system parameter logging: CLI, Env, Executable, Git, Installed packages (devfox-se)
- Convert nested non-native objects (e.g. OmegaConf config instance) upon storing (devfox-se)
- Add cli subcommands cp and mv for aim runs command (mihran113)
- Add handler for matplotlib figures in Image and Figure custom objects (devfox-se)
- Improve highlighting of table focused/hovered/selected row (VkoHov)

### Fixes:

- Fix stalled runs deletion (mihran113)
- Fix background transparency in colab when using dark mode of system (rubenaprikyan)
- Fix Grouping and Tooltip popovers states' resetting issue when live-update is on (rubenaprikyan)
- Fix table column's sort functionality issue in Params and Scatters Explorers (rubenaprikyan)

## 3.4.1 Jan 23 2022

- Fix issue with displaying experiment name in Images Explorer table (VkoHov)

## 3.4.0 Jan 22 2022

- Add ability to apply group stacking on media elements list (KaroMourad)
- Add ability to apply sorting by run creation_time on table rows (roubkar)
- Add ability to filter texts table with keyword matching (roubkar, rubenaprikyan)
- Add ability to delete run from settings tab (Hamik25)
- Enhance controls states of explorer pages (arsengit)
- Add --repo, --host arguments support for notebook extension (VkoHov, rubenaprikyan)
- Add trendline options to ScatterPlot (roubkar)
- Add ability to display images in original size and align by width (arsengit)
- Add version, docs and slack links to sidebar (arsengit)
- Enhance AudioPlayer component (arsengit)
- Recover active tab in run details page after reload (roubkar)
- Add ability to archive or delete runs with batches (VkoHov)
- Remote tracking server [experimental] (alberttorosyan, mihran113, aramaim)
- Add ability to change media elements order (VkoHov)
- Add ability to hard delete runs (alberttorosyan)
- Lossy format support for aim.Image (devfox-se)
- Timezone issues fix for creation and end times (mihran113)

## 3.3.5 Jan 14 2022

- Add non-strict write mode to replace not-yet-supported types with their
  string representations. (mahnerak)
- Log pytorch_lightning hyperparameters in non-strict mode. (mahnerak)

## 3.3.4 Jan 10 2022

- Fix issue with WAL files flushing (alberttorosyan)
- Support for omegaconf configs in pytorch_lightning adapter (devfox-se)

## 3.3.3 Dec 24 2021

- Fix issue with showing range panel in Images Explorer (roubkar)

## 3.3.2 Dec 20 2021

- Fix issue with not providing point density value to live-update query (rubenaprikyan)

## 3.3.1 Dec 18 2021

- Fix getValue function to show correct chart title data (KaroMourad)

## 3.3.0 Dec 17 2021

- Add ability to track and explore audios in run detail page (arsengit, VkoHov, devfox-se)
- Add ability to track and visualize texts (mihran113, roubkar)
- Fix boolean values encoding (mahnerak)
- Add Scatter Explorer to visualize correlations between metric last value and hyperparameter (KaroMourad)
- Add ability to track and visualize plotly objects (devfox-se, Hamik25, rubenaprikyan)
- Add ability to query distributions by step range and density (VkoHov, rubenaprikyan)
- Add colab notebook support (mihran113, rubenaprikyan)
- Implement images visualization tab in run detail page (VkoHov, KaroMourad)
- Add custom URL prefix support (mihran113, Hamik25, roubkar)
- Enhance metric selection dropdowns to see lists in alphabetical order (rubenaprikyan)

## 3.2.2 Dec 10 2021

- Fix Run finalization index timeout issue (alberttorosyan)

## 3.2.1 Dec 8 2021

- Add ability to provide custom base path for API (mihran113, roubkar)
- Fix table groups column default order (arsengit)
- Fix table panel height issue in runs explorer page (arsengit)

## 3.2.0 Dec 3 2021

- Add ability to cancel pending request (roubkar, arsengit)
- Add support for secure protocol for API calls (mihran113, roubkar)
- Implement image full size view (VkoHov)
- Add ability to manipulate with image size and rendering type (arsengit)
- Enhance Table column for selected grouping config options (arsengit)
- Implement suggestions list for AimQL search (arsengit, rubenaprikyan)
- Add ability to track and visualize distributions (mihran113, rubenaprikyan)
- Add notebook extension, magic functions (rubenaprikyan)

## 3.1.1 Nov 25 2021

- Apply default ordering on images set (VkoHov)
- Ability to show image data in a tooltip on hover (KaroMourad)
- Support of Image input additional data sources (alberttorosyan)
- Ability to export run props as pandas dataframe (gorarakelyan)
- Slice image sequence by index for the given steps range (alberttorosyan)
- Improve Images Explorer rendering performance through better images list virtualization (roubkar)

## 3.1.0 Nov 20 2021

- Add ability to explore tracked images (VkoHov)
- Improve rendering performance by virtualizing table columns (roubkar)
- Add ability to apply grouping by higher level param key (roubkar)
- Add ability to specify repository path during `aim init` via `--repo` argument (rubenaprikyan)

## 3.0.7 Nov 17 2021

- Fix for missing metrics when numpy.float64 values tracked (alberttorosyan)

## 3.0.6 Nov 9 2021

- Fix for blocking container optimization for in progress runs (alberttorosyan)

## 3.0.5 Nov 9 2021

- Add tqdm package in setup.py required section (mihran113)

## 3.0.4 Nov 8 2021

- Switch to aimrocks 0.0.10 - exposes data flushing interface (mihran113)
- Optimize stored data when runs finalized (mihran113)
- Update `aim reindex` command to run storage optimizations (alberttorosyan)
- Storage partial optimizations on metric/run queries (alberttorosyan)

## 3.0.3 Nov 4 2021

- Bump sqlalchemy version to 1.4.1 (alberttorosyan)

## 3.0.2 Oct 27 2021

- Switch to aimrocks 0.0.9 - built on rocksdb 6.25.3 (alberttorosyan)
- Remove grouping select options from Params app config (VkoHov)
- Sort metrics data in ascending order for X-axis (KaroMourad)

## 3.0.1 Oct 22 2021

- Check telemetry_enabled option on segment initialization (VkoHov)
- Draw LineChart Y-axis (horizontal) tick lines on zooming (KaroMourad)
- Sort select options/params based on input value (roubkar)
- Fix query construction issue for multiple context items (roubkar)
- Fix issue with making API call from Web Worker (VkoHov)

## 3.0.0 Oct 21 2021

- Completely revamped UI:

  - Runs, metrics and params explorers
  - Bookmarks, Tags, Homepage
  - New UI works smooth with ~500 metrics displayed at the same time with full Aim table interactions

- Completely revamped storage:
  - 10x faster embedded storage based on Rocksdb
  - Average run query execution time on ~2000 runs: 0.784s
  - Average metrics query execution time on ~2000 runs with 6000 metrics: 1.552s

## 2.7.1 Jun 30 2021

- Fix bookmark navigation issue (roubkar)
- Empty metric select on X-axis alignment property change (roubkar)

## 2.7.0 Jun 23 2021

- Add ability to export table data as CSV (KaroMourad)
- Add ability to bookmark explore screen state (roubkar)
- Add dashboards and apps API (mihran113)

## 2.6.0 Jun 12 2021

- Resolve namedtuple python 3.5 incompatibility (gorarakelyan)
- Add ability to align X-axis by a metric (mihran113, roubkar)
- Add tooltip popover for the chart hover state (roubkar)

## 2.5.0 May 27 2021

- Set gunicorn timeouts (mihran113)
- Remove redundant deserialize method (gorarakelyan)
- Move the Flask server to main repo to support 'docker'less UI (mihran113)

## 2.4.0 May 13 2021

- Bump up Aim UI to v1.6.0 (gorarakelyan)
- Add xgboost integration (khazhak)
- Update keras adapter interface (khazhak)
- Convert tensors to python numbers (gorarakelyan)

## 2.3.0 Apr 10 2021

- Bump up Aim UI to v1.5.0 (gorarakelyan)
- Set default interval of sys tracking to 10 seconds (gorarakelyan)
- Add ability to track system metrics (gorarakelyan)

## 2.2.1 Mar 31 2021

- Bump up Aim UI to v1.4.1 (gorarakelyan)

## 2.2.0 Mar 24 2021

- Bump up Aim UI to v1.4.0 (gorarakelyan)
- Add Hugging Face integration (Khazhak)
- Reorganize documentation (Tatevv)

## 2.1.6 Feb 26 2021

- Add ability to opt out telemetry (gorarakelyan)
- Remove experiment name from config file when calling repo.remove_branch method (gorarakelyan)

## 2.1.5 Jan 7 2021

- Handle NaN or infinite floats passed to artifacts (gorarakelyan)

## 2.1.4 Dec 2 2020

- Add ability to specify session run hash (gorarakelyan)
- Initialize repo if it was empty when opening session (gorarakelyan)
- Add validation of map artifact parameters (gorarakelyan)

## 2.1.3 Nov 24 2020

- Support comparison of list type contexts (gorarakelyan)

## 2.1.2 Nov 24 2020

- Fix empty contexts comparison issue (gorarakelyan)

## 2.1.1 Nov 22 2020

- Return only selected params in SelectResult (gorarakelyan)

## 2.1.0 Nov 19 2020

- Add AimRepo select method (gorarakelyan)
- Implement SelectResult class (gorarakelyan)

## 2.0.27 Nov 13 2020

- Fix issue with artifact step initializer (gorarakelyan)

## 2.0.26 Nov 10 2020

- Add `block_termination` argument to aim.Session (gorarakelyan)
- Convert infinity parameter to string in artifacts (gorarakelyan)

## 2.0.25 Nov 9 2020

- Reconstruct run metadata file when running close command (gorarakelyan)

## 2.0.24 Nov 8 2020

- Add SIGTERM signal handler (gorarakelyan)
- Run `track` function in a parallel thread (gorarakelyan)
- Add SDK session flush method (gorarakelyan)
- Flush aggregated metrics at a given frequency (gorarakelyan)
- Update run metadata file only on artifacts update (gorarakelyan)

## 2.0.23 Nov 5 2020

- Make experiment name argument required in SDK close command (gorarakelyan)

## 2.0.22 Nov 5 2020

- Add SDK `close` method to close dangling experiments (gorarakelyan)

## 2.0.21 Nov 1 2020

- Resolve compatibility issues with python 3.5.0 (gorarakelyan)

## 2.0.20 Oct 26 2020

- Enable pypi aim package name (gorarakelyan)

## 2.0.19 Oct 25 2020

- Add PyTorch Lightning logger (gorarakelyan)
- Add TensorFlow v1 and v2 keras callbacks support (gorarakelyan)

## 2.0.18 Oct 7 2020

- Add ability to run Aim UI in detached mode (gorarakelyan)
- Add ability to specify repo path when running Aim UI (gorarakelyan)

## 2.0.17 Oct 5 2020

- Rename `AimDE` to `Aim UI` (gorarakelyan)

## 2.0.16 Oct 2 2020

- Add ability to specify host when running AimDE (gorarakelyan)
- Disable `AimContainerCommandManager` (gorarakelyan)
- Remove `aimde` command entry point (gorarakelyan)
- Remove `de` prefix from development environment management commands (gorarakelyan)

## 2.0.15 Sep 21 2020

- Set Map artifact default namespace (gorarakelyan)

## 2.0.14 Sep 21 2020

- Set Metric hashable context to None if no kwarg is passed (gorarakelyan)

## 2.0.13 Sep 21 2020

- Add ability to query runs by metric value (gorarakelyan)
- Add ability to query runs via SDK (gorarakelyan)

## 2.0.12 Sep 12 2020

- Update Session to handle exceptions gracefully (gorarakelyan)

## 2.0.11 Sep 11 2020

- Add alias to keras adapter (gorarakelyan)

## 2.0.10 Sep 10 2020

- Show progress bar when pulling AimDE image (gorarakelyan)

## 2.0.9 Sep 10 2020

- Add ability to start multiple sessions (gorarakelyan)
- Add Aim adapter for keras (gorarakelyan)

## 2.0.8 Aug 26 2020

- Set SDK to select only unarchived runs by default (gorarakelyan)
- Add ability to archive/unarchive runs (gorarakelyan)
- Enable search by run attributes (gorarakelyan)
- Add `is not` keyword to AimQL (gorarakelyan)

## 2.0.7 Aug 21 2020

- Validate Artifact values before storing (gorarakelyan)
- Add sessions to SDK (gorarakelyan)

## 2.0.6 Aug 13 2020

- Add ability to retrieve metrics and traces from repo (gorarakelyan)
- Add SDK `select` method to select runs and artifacts (gorarakelyan)
- Implement search query language (gorarakelyan)

## 2.0.5 Jul 18 2020

- Fix issue with PyPI reStructuredText format compatibility (gorarakelyan)

## 2.0.4 Jul 18 2020

- Add ability to attach tf.summary logs to AimDE (gorarakelyan)

## 2.0.3 Jul 8 2020

- Pass project path to development environment container (gorarakelyan)

## 2.0.2 Jul 7 2020

- Make `epoch` argument optional for `Metric` artifact (gorarakelyan)
- Add ability to automatically commit runs after exit (gorarakelyan)
- Add `aim up` shortcut for running development environment (gorarakelyan)
- Remove first required argument(artifact name) from sdk track function (gorarakelyan)
- Add general dictionary artifact for tracking `key: value` parameters (gorarakelyan)

## 2.0.1 Jun 24 2020

- Fix inconsistent DE naming (gorarakelyan)

## 2.0.0 Jun 18 2020

- Tidy up aim and remove some artifacts (gorarakelyan)
- Update AimContainerCMD to open connection on custom port (gorarakelyan)
- Save passed process uuid to commit configs (gorarakelyan)
- Ability to query processes (gorarakelyan)
- Execute process and store logs into a commit of specific experiment (gorarakelyan)
- Kill running process and its children recursively (gorarakelyan)
- Keep executed processes for monitoring and management (gorarakelyan)
- Add container command handler to exec commands on the host (gorarakelyan)
- Refactor Text artifact to store sentences using protobuf and aimrecords (jamesj-jiao)
- Add ability to pass aim board port as an argument (gorarakelyan)

## 1.2.17 May 8 2020

- Add config command (gorarakelyan)
- Tune artifacts: images, metric_groups, params (gorarakelyan)

## 1.2.16 Apr 29 2020

- Add ability to pass numpy array as a segmentation mask (gorarakelyan)

## 1.2.15 Apr 29 2020

- Add basic image list tracking (gorarakelyan)

## 1.2.14 Apr 27 2020

- Optimize segmentation tracking insight to load faster (gorarakelyan)

## 1.2.13 Apr 25 2020

- Remove GitHub security alert (gorarakelyan)
- Add image semantic segmentation tracking (gorarakelyan)

## 1.2.12 Apr 20 2020

- Add missing init file for aim.artifacts.proto (@mike1808)

## 1.2.11 Apr 16 2020

- Make epoch property optional for Metric (gorarakelyan)

## 1.2.10 Apr 16 2020

- Serialize and store `Metric` records using protobuf and aimrecords (gorarakelyan)
- Create RecordWriter factory which handles artifact records saving (gorarakelyan)
- Extract artifact serialization to ArtifactWriter (mike1808)

## 1.2.9 Mar 16 2020

- Alert prerequisites installation message for running board (gorarakelyan)

## 1.2.8 Mar 15 2020

- Update profiler interface for keras (gorarakelyan)

## 1.2.7 Mar 14 2020

- Add board pull command (gorarakelyan)
- Change board ports to 43800,1,2 (gorarakelyan)
- Add ability to profile graph output nodes (gorarakelyan)
- Remove issue with autograd inside while loop (gorarakelyan)
- Add aim board development mode (gorarakelyan)
- Update board name hash algorithm to md5 (gorarakelyan)
- Add board CLI commands: up, down and upgrade (gorarakelyan)
- Add ability to tag version as a release candidate (gorarakelyan)

## 1.2.6 Feb 28 2020

- Add learning rate update tracking (gorarakelyan)

## 1.2.5 Feb 25 2020

- Add autocommit feature to push command: `aim push -c [-m <msg>]` (gorarakelyan)
- Add cli status command to list branch uncommitted artifacts (gorarakelyan)
- Add an ability to aggregate duplicated nodes within a loop (gorarakelyan)
- Remove gradient break issue when profiling output nodes (gorarakelyan)

## 1.2.4 Feb 20 2020

- Enable profiler to track nodes inside loops (gorarakelyan)
- Ability to disable profiler for evaluation or inference (gorarakelyan)

## 1.2.3 Feb 13 2020

- Set minimum required python version to 3.5.2 (gorarakelyan)

## 1.2.2 Feb 13 2020

- Downgrade required python version (gorarakelyan)

## 1.2.1 Feb 13 2020

- Edit README.md to pass reStructuredText validation on pypi (gorarakelyan)

## 1.2.0 Feb 13 2020

- Make aim CLI directly accessible from main.py (gorarakelyan)
- Add disk space usage tracking (gorarakelyan)
- Add profiler support for Keras (gorarakelyan)
- Add TensorFlow graph nodes profiler (gorarakelyan)
- Add command to run aim live container mounted on aim repo (gorarakelyan)
- Update profiler to track GPU usage (gorarakelyan)
- Add machine resource usage profiler (gorarakelyan)

## 1.1.1 Jan 14 2020

- Remove aim dependencies such as keras, pytorch and etc (gorarakelyan)

## 1.1.0 Jan 12 2020

- Update code diff tracking to be optional (gorarakelyan)
- Add default False value to aim init function (gorarakelyan)
- Update aim repo to correctly identify cwd (gorarakelyan)
- Update push command to commit if msg argument is specified (gorarakelyan)
- Add ability to initialize repo from within the sdk (gorarakelyan)

## 1.0.2 Jan 7 2020

- Remove objects dir from empty .aim branch index (gorarakelyan)

## 1.0.1 Dec 26 2019

- Add cil command to print aim current version (gorarakelyan)

## 1.0.0 Dec 25 2019

- Add aim version number in commit config file (gorarakelyan)
- Update push command to send username and check storage availability (gorarakelyan)
- Add hyper parameters tracking (gorarakelyan)
- Update push command to print shorter file names when pushing to remote (gorarakelyan)
- Update tracking artifacts to be saved in log format (gorarakelyan)
- Add pytorch cuda support to existing sdk artefacts (gorarakelyan)
- Add cli reset command (gorarakelyan)
- Add nested module tracking support to aim sdk (gorarakelyan)
- Add code difference tracking to aim sdk (gorarakelyan)
- Update aim push command to send commits (gorarakelyan)
- Add commit structure implementation (gorarakelyan)
- Add aim commit command synchronized with git commits (gorarakelyan)
- Add version control system factory (gorarakelyan)
- Update all insights example (gorarakelyan)
- Add model gradients tracking (gorarakelyan)
- Add model weights distribution tracking (gorarakelyan)
- Add aim correlation tracking (gorarakelyan)

## 0.2.9 Nov 30 2019

- Update push tolerance when remote origin is invalid (gorarakelyan)

## 0.2.8 Nov 30 2019

- Update aim auth public key search algorithm (gorarakelyan)

## 0.2.7 Nov 14 2019

- Update dependencies torch and torchvision versions (sgevorg)

## 0.2.6 Nov 5 2019

- Update aim track logger (gorarakelyan)

## 0.2.5 Nov 4 2019

- Add branch name validation (gorarakelyan)
- Add single branch push to aim push command (gorarakelyan)

## 0.2.4 Nov 3 2019

- Update aim auth print format (gorarakelyan)
- Update setup.py requirements (gorarakelyan)

## 0.2.3 Nov 3 2019

- Update package requirements (gorarakelyan)

## 0.2.2 Nov 1 2019

- Update package requirements (sgevorg)

## 0.2.1 Nov 1 2019

- Add paramiko to required in setup.py (sgevorg)

## 0.2.0 Nov 1 2019

- Update the repo to prep for open source pypi push (sgevorg)
- Add error and activity logging (sgevorg)
- Add push command robustness (gorarakelyan)
- Add cli auth command (gorarakelyan)
- Add public key authentication (gorarakelyan)
- Update push to send only branches (gorarakelyan)
- Add branching command line interface (gorarakelyan)
- Update skd interface (gorarakelyan)
- Add pytorch examples inside examples directory (gorarakelyan)
- Add model load sdk method (gorarakelyan)
- Add model checkpoint save tests (gorarakelyan)
- Update file sending protocol (gorarakelyan)
- Add model tracking (gorarakelyan)

## 0.1.0 - Sep 23 2019

- Update setup py to build cython extensions (gorarakelyan)
- Update tcp client to send multiple files through one connection (gorarakelyan)
- Update tcp client to send images (gorarakelyan)
- Update sdk track functionality to support multiple metrics (gorarakelyan)
- Update push command for sending repo to a given remote (gorarakelyan)
- Add cli remote commands (gorarakelyan)
- Update cli architecture from single group of commands to multiple groups (gorarakelyan)
- Add testing env first skeleton and versions (sgevorg)
- Add dummy exporting files from .aim-test (sgevorg)
- Add description for Testing Environment (sgevorg)
- Update metadata structure and handling (sgevorg)
- Add support for seq2seq models (sgevorg)
- Update the output of doker image build to be more informative and intuitive (sgevorg)
- Update README.MD with changed Aim messaging (sgevorg)
- Remove setup.cfg file (maybe temporarily) (sgevorg)
- Update the location for docker build template files, move to data/ (sgevorg)
- Update the `docs/cli.md` for aim-deploy docs (sgevorg)
- Add docker deploy `.aim/deploy_temp/<model>` cleanup at the end of the build (sgevorg)
- Add Docker Deploy via `aim-deploy` command (sgevorg)
- Add Docker image generate skeleton (sgevorg)
- Add AimModel.load_mode static function to parse `.aim` files (sgevorg)
- Update exporter to decouple from specifics of exporting and framework (sgevorg)
- Add model export with `.aim` extension (sgevorg)
- Remove pack/unpack of the metadata (sgevorg)
- Add pack/unpack to add metadata to model for engine processing (sgevorg)
- Add aim-deploy command configuration in cli (sgevorg)
- Add basic cli (sgevorg)
- Update setup.py for cli first version (sgevorg)
- Add initial cli specs (sgevorg)
- Add directories: the initial skeleton of the repo (sgevorg)
- Add gitignore, license file and other basics for repo (sgevorg)<|MERGE_RESOLUTION|>--- conflicted
+++ resolved
@@ -1,23 +1,16 @@
 # Changelog
 
-<<<<<<< HEAD
-## Unreleased
+## Unreleased 
 
 ### Enhancements:
 
+- Add support for tensorboard audios conversion (mihran113)
 - Mention explicitly run params everywhere params is mentioned (VkoHov)
-=======
-## Unreleased 
-
-### Enhancements:
-
-- Add support for tensorboard audios conversion (mihran113)
 
 ### Fixes:
 
 - Fix tensorboard log conversion for images (mihran113)
 - Fix `SyntaxError` handling for python3.10+ (mihran113)
->>>>>>> 493227c5
 
 ## 3.11.1 Jun 27, 2022
 
