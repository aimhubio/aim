--- conflicted
+++ resolved
@@ -4,11 +4,8 @@
 
 - Add support for secure protocol for API calls (mihran113, roubkar)
 - Implement suggestions list for AimQL search (arsengit, rubenaprikyan)
-<<<<<<< HEAD
 - Implement image full size view (VkoHov)
-=======
 - Add ability to manipulate with image size and rendering type (arsengit)
->>>>>>> 62e27546
 
 ## 3.1.1 Nov 25 2021
 
