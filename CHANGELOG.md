--- conflicted
+++ resolved
@@ -7,16 +7,13 @@
 - Hugging Face adapter refactoring (mihran113)
 - Add run description columns to all run specific tables (VkoHov, mihran113)
 - Change images rendering optimization default value to smoother (VkoHov)
-<<<<<<< HEAD
 - Set default steps ordering to desc in single run tabs (VkoHov)
-=======
 - Add run name to grouping, ordering and run navigation popovers (VkoHov)
 - Add ability to apply color scale on columns with numeric values (VkoHov)
 - Refactored XGBoost AimCallback (devfox-se)
 - Reopenable callbacks for integrations (mihran113)
 - Add DVC integration (devfox-se)
 - Added API profiler and unified API error response (devfox-se)
->>>>>>> fd94746d
 
 ### Fixes:
 
