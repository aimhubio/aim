# Changelog

## Unreleased 

### Enhancements

- Add the ability to track and visualize 3D figures (pabhermoso)
- Add activeloop deeplake plugin (drahnreb)
- Revamp grouping popovers design in Base Explorers (KaroMourad, arsengit)
- Add the ability to group by `grid` type in Base Explorers (KaroMourad)
- Add the ability to create Reports (roubkar, arsengit)
- Add the ability to create custom UI boards (roubkar, arsengit, KaroMourad)
- Relocate aim explorers to `Explorers` page (arsengit)
- Add functionality for custom context in the PyTorch Ignite (tmynn)
<<<<<<< HEAD
- Add the ability for `TensorboardFolderTracker` to track `Histogram`'s as Aim `Distribution`'s (alansaul)
=======
- Extend `aim.ext.tensorboard_tracker.run.Run` to allow stdout logging and system stats and parameter logging (alansaul)
- Switch to patched version of official pynvml(mihran113)
- Discover and register aimstack directory sub-modules as Aim packages (alberttorosyan)
- Aim core & standard package separation (alberttorosyan)
- Storage and tracking server unification (mihran113)
- Serve boards from Aim package (alberttorosyan)
>>>>>>> e35b829a

### Fixes

- Convert NaNs and Infs in responses to strings (n-gao)
- Import `Image` and `Audio` for `TensorboardFolderTracker` (alansaul)

## 3.17.4  May 4, 2023

- Resolve run messages duplication issue for in progress runs (roubkar)
- Fix metric values inconsistency with steps (mihran113)
- Enable CLI for remote repos (mihran113)
- Safe force-acquire index lock using meta-locks (alberttorosyan, mihran113)
- Fix the issue with containers left open (mihran113)
- Fix issue with notebook extension start-up (mihran113)
- Disable SDK events tracking with Segment API (alberttorosyan)

## 3.17.3 Apr 6, 2023

- Fix the community popup overflowing issue (KaroMourad)
- Optimize images blobs URI loading performance (asynclee)

## 3.17.2 Mar 28, 2023

- Fix explorer crashing issue caused by adding a `displayName` property in Grouping component (KaroMourad)

## 3.17.1 Mar 24, 2023

- Avoid explorer crashing when accessing empty chart values (KaroMourad)

## 3.17.0 Mar 24, 2023

### Enhancements
- Expose `run_name` and `run_hash` parameters to the `aim.sdk.adapters.pytorch_lightning.AimLogger` adapter (constd)
- Add navigation link to Experiment page from the Run page (roubkar)
- Add navigation to explorers from the Run page (roubkar)
- Implement Metrics Explorer v2 via Base Explorer (KaroMourad)
- Add Text Explorer to filter and compare text (roubkar)
- Add groundwork for the UI kit v2 for improved usability (arsengit)

### Fixes

- Add support for Path type to the repo attribute of the Run class (emekaokoli19)
- Add support for jax>0.4.0 (n-gao)
- Add -y option to Aim CLI commands (emekaokoli19)
- Fix issue with toggling lines visibility during live update (roubkar)
- Fix the issue when HF model doesn't have `num_labels` attribute (mihran113)
- Fix table cell scrolling issue in the Texts tab of the Run page (roubkar)

## 3.16.2 Mar 3, 2023

- Add exception-free mode to Aim (alberttorosyan)
- Expose `capture_terminal_logs` argument for `aim.sdk.adapters` classes (mihran113)
- Handle inconsistency between Sequence data and metadata (alberttorosyan)

## 3.16.1 Feb 27, 2023

- Pin package version `alembic>=1.5.0` (justinvyu)
- Fix segment `flush()` issue with no internet access (alberttorosyan)
- Fix the issue with an empty-illustrations styles on Base explorers (KaroMourad)
- Add 'join community' popup to the sidebar (KaroMourad)
- Use non-strict mode when logging HF model metadata (alberttorosyan)
- Add set() method implementation in ProxyTree/SubtreeView classes (alberttorosyan)

## 3.16.0 Feb 3, 2023

### Enhancements

- Drop support for python3.6 (mihran113)
- Add support for python3.11 (alberttorosyan)
- Add other x-axis alignment and system logs tracking to cli convert wandb (hjoonjang)
- Add support for pre-binned distribution/histogram (YodaEmbedding)
- Display logged run messages in Run page (VkoHov, alberttorosyan, roubkar)
- Use read-only mode when opening container for indexing (alberttorosyan)
- Add Stable-Baselines3 integration (tmynn)
- Add Acme integration (tmynn)
- Add huggingface/datasets integration (tmynn)
- Enable support for protobuf v4 (mihran113)
- Support events signaling for Remote Tracking server (alberttorosyan)
- Enhance DVC parameters tracking (tmynn)
- Add SDK events tracking (alberttorosyan)
- Add the ability to easily copy run hash with a single click (VkoHov)
- Add Prophet integration (grigoryan-davit)
- Add 'Dataset' type support for hf/datasets (tmynn)
- Add HuggingFace Transformers model info (tmynn)
- Add multidataset logging support for HuggingFace transformers (tmynn)

### Fixes

- Fix gpu stats logging when some stats are unavailable (timokau)
- Sub-path support for RTS addresses (mihran113)
- Fix experiment name update issues (mihran113)
- Fix run experiment setting race conditions (mihran113)
- Fix the issue with runs not appearing on UI (mihran113)

## 3.15.2 Dec 23, 2022

- Change logging level for reporter debug messages (alberttorosyan)
- Fix styling issues on the experiment page (KaroMourad)
- Fix client side worker port calculation for RTS (mihran113)
- Add discord community link in the sidebar (arsengit)
- Display experiments descriptions in the explorers tables (arsengit)

## 3.15.1 Dec 1, 2022

- Fix issue with index container lock for older repos (mihran113)
- Fix issue with rendering incorrect empty-illustration content in Audios explorer (KaroMourad)

## 3.15.0 Nov 26, 2022

### Enhancements:

- Implement Aim callbacks system and extended notifications (alberttorosyan)
- Add chart legends to the Metrics Explorer (KaroMourad)
- Implement vertically scalable version of Remote Tracking (mihran113, alberttorosyan)
- Add the ability to search, filter, and compare audio through Audios Explorer (VkoHov)
- Add epoch tracking for PyTorch Lightning (tmynn)
- Add PaddlePaddle integration (tmynn)
- Add Optuna integration (tmynn)
- Use `packaging` to parse version strings (jangop)
- Implement the experiment page for the overall experiment info view (VkoHov)
- Implement dynamic flushing mechanism for `CheckIn`s based on the flag (mahnerak)
- Implement robust locking and indexing mechanism for Aim Runs (alberttorosyan)

### Fixes:

- Fix multiple progress bars handling for terminal logs capturing (mihran113)
- Handle resources when multiple `Ctrl-C`s are pressed (alberttorosyan)
- Remove non unicode symbols from `aim up` command logs (mihran113)
- Fix "Show Table Diff" for list type elements in runs, params and scatters explorers (kumarshreshtha)
- Support non-Latin chars for encoding in Aim UI (roubkar)
- Make new `CheckIn`s always override the expiry date, consistent to what is documented (mahnerak)

## 3.14.4 Nov 11, 2022

- Fix dropdowns' selected options losses in time of searching other options in Figures Explorer (rubenaprikyan)
- Fix the group property name visibility in the images and audio tabs (VkoHov)
- Change the color contrast of the icons in the manage columns popover (VkoHov)
- Add notifier config files to aim package (alberttorosyan)
- Fix audios to numpy conversion (mihran113)

## 3.14.3 Oct 29, 2022

- Fix search for empty queries in explorers (KaroMourad)

## 3.14.2 Oct 28, 2022

- Add support to sync explorer state through url on Base and Figures Explorers (rubenaprikyan)
- Add support to highlight syntax error in Figures Explorer (KaroMourad)
- Fix issue with applying solid stroke styles on stroke badge in table (KaroMourad)
- Fix active runs indicators overlapping issue in LineChart (KaroMourad)
- Add support for text style formatting in the logs tab (VkoHov)
- Fix "`TypeError: check()` keywords must be strings" for `Run.metrics()` method (alberttorosyan)
- Fix run info API call error when tag color/description is None (alberttorosyan)
- Fix remote heartbeat resource cleanup (mihran113)

## 3.14.1 Oct 7, 2022

- Fix the current release duplication highlighting issue on the Dashboard page (arsengit)

## 3.14.0 Oct 6, 2022

### Enhancements:

- Move `aim reindex` command under `aim storage` group (mihran113)
- Add the ability to attach/remove tags on the Run Page (roubkar)
- Support dictionary as an argument of `Run.track` (alberttorosyan)
- Display the tags of the run in the tables of the explorers (VkoHov)
- Revamp Figures explorer controls and grouping sections for better onboarding and usability (VkoHov, KaroMourad)
- Replace the spinner loader with a lighter one (VkoHov)
- Add fast.ai integration (tmynn)
- Add command for dangling params cleanup (mihran113)
- Add top and bottom appearance modes to the chart popover (VkoHov)
- Deprecate Python 3.6 (alberttorosyan)
- Add MXNet integration (tmynn)
- Create a Dashboard page to provide a better onboarding experience (arsengit, roubkar, KaroMourad, mihran113)
- Add support for tracking jax device arrays (mihran113)

### Fixes:

- Fix chart hovering issue occurring when "nan" values are tracked (KaroMourad)
- Use empty dict as default when getting Run params (alberttorosyan)
- Change unit-tests data isolation mechanism (alberttorosyan)
- Adjust the visibility of the run color in tables (VkoHov)
- Fix response headers for remote tracking server (mihran113)
- Fix `TypeError`s in single run page (mihran113)

## 3.13.4 Sep 25, 2022

- Add the ability to disable smoothing explicitly (KaroMourad)
- Virtualize the run params list in the Run page (roubkar)

## 3.13.3 Sep 16, 2022

- Fix request cancellation on `Logs` tab (mihran113)
- Fix the data live update handling in the Logs tab (VkoHov)

## 3.13.2 Sep 10, 2022

- Fix content overlapping issue of x-axis alignment dropdown (KaroMourad)
- Fix the regression line rendering issue on Scatter plot exported image (KaroMourad)

## 3.13.1 Sep 1, 2022

- Add support for querying metrics by last value (mihran113)
- Fix aim reindex command failure (alberttorosyan)
- Fix issue with remote runs re-open (mihran113)
- Deprecate custom set Run.hash values (alberttorosyan)
- Tune mlflow converter run properties (tmynn)
- Fix `AimLogger` deprecation issues related to release of PyTorch Lightning v1.7 (djwessel)

## 3.13.0 Aug 21, 2022

### Enhancements:

- Add Figures Explorer to visualize and compare plotly figures (rubenaprikyan, KaroMourad, arsengit, VkoHov, roubkar)
- Add Base Explorer as core of all explorers (rubenaprikyan, KaroMourad, arsengit, VkoHov, roubkar)
- Add logging for remote resource cleanup and network stability (mihran113)
- Restrict Run.hash to auto-generated values only (alberttorosyan)
- Add ability to compare selected runs from the table (arsengit)
- Notify users about failed/stalled runs (mahnerak, alberttorosyan)
- Add ability to pin metrics in Run Page (mihran113, roubkar)
- Add step for unit tests for nightly releases workflow (mihran113)
- Add Keras-Tuner integration (tmynn)
- Add Weights & Biases to Aim log converter (tmynn)

### Fixes:

- Fix chart exporting issue (KaroMourad)
- Fix aim ui rendering issue on notebooks (rubenaprikyan)
- Fix live update retry to show live data after solving connection problems with the server (rubenaprikyan)
- Fix tensorboard convert while converting tensor (sharathmk99)
- Fix incorrect column keys of metrics in the table grid of the runs dashboard (VkoHov)
- Fix git info collection (mihran113)
- Fix code block content and query copying functionality (arsengit)
- Provide compatibility between plotly and matplotlib (tmynn)
- Warn to use aim.Image if aim.Figure fails (tmynn)

## 3.12.2 Aug 5, 2022

- Fix formatting of empty metric contexts (VkoHov)
- Apply lazy loading on metrics in Run Page (roubkar)

## 3.12.1 Aug 2, 2022

- Loosen version requirements for grpcio (alberttorosyan)
- Fix remote heartbeat-watcher resource cleanup (mihran113)
- Break long metric names into multiple lines in Run Page (roubkar)
- Enable run filtering by metric values (mihran113)
- Fix Cython version to eliminate build errors (mihran113)

## 3.12.0 Jul 22, 2022

### Enhancements:

- Add ability to set axes range manually for line charts on UI (KaroMourad)
- Add more user-friendly querying for dates (mihran113, arsengit)
- Filter redundant tooltip data from URL config state (KaroMourad)
- Improve rendering performance by enhancing table columns virtualization mechanism (roubkar)
- Increase visibility and usability of the Show table diff button (arsengit)
- Add support for tensorboard audios conversion (mihran113)
- Format params keys/paths properly (VkoHov)
- Mention explicitly run params everywhere params is mentioned (VkoHov)
- Add ability to hide a batch of items in explorers (VkoHov)
- Add ability to sort by the last value of the metric in table (VkoHov)
- Preserve active line even if it is dropped out of the filtered area (VkoHov)
- Add run duration property for SDK and queries (mihran113)
- Add client vs server version check for remote tracking server (mihran113)
- Add Remote tracking client heartbeat (mihran113)

### Fixes:

- Tune table sorting icon box overlapping with column box in compact mode (KaroMourad)
- Fix tensorboard log conversion for images (mihran113)
- Check if gradient is None when tracking gradient distributions (kage08)
- Fix displaying non-syntax errors across Aim UI (arsengit)
- Fix queries on remote repos (mihran113)
- Fix interval progress reports for query apis (mihran113)
- Fix query request cancellation errors (mihran113)
- Auto-detect and address inconsistencies in meta and series trees (mahnerak)

## 3.11.2 Jul 8, 2022

### Enhancements:

- Display the error position when getting syntax errors after searching (arsengit)

### Fixes:

- Avoid saving crashed or terminated search requests as the last state on explorers (arsengit)
- Remove the progress bar blinking when searching runs in Runs Explorer (KaroMourad)
- Fix the "matched runs" sentence color style in progress bars (KaroMourad)
- Fix `SyntaxError` handling for python3.10+ (mihran113)
- Fix generic Exceptions handling and adjust HTTPException handling (alberttorosyan)

## 3.11.1 Jun 27, 2022

- Replace base58 encoder with base64 (KaroMourad, VkoHov)
- Fix Notes tab loading issue (arsengit)
- Fix the loading logic of the `monaco editor` across the Aim Ui (arsengit)
- Fix `Table` export functionality in Params and Scatters explorers (arsengit)
- Allow mixing numeric types on a single Sequence (alberttorosyan)

## 3.11.0 Jun 21, 2022

### Enhancements:

- Add `--uds` option for `aim up` command (mihran113)
- Add progress reporting for search APIs and tqdm progress for SDK queries (mihran113)
- Add all the attributes of runs in the grouping popovers (KaroMourad)
- Display progress bar on Explorer pages when searching metadata (KaroMourad)
- Improve the processing speed for tb to aim converter (osoblanco)
- Adjust charts hover attributes position calculation and styles (KaroMourad)
- Improve formatting of numbers by setting maximum precision (KaroMourad)
- Add cloud storage backups to AWS S3 for aim repo runs (karan2801)
- Add LightGBM integration example (gorarakelyan)
- Add descriptive document titles for pages (KaroMourad)
- Implement unit-tests for aim SDK utils (yeghiakoronian)
- Display std.dev/err aggregated values in the table (VkoHov)
- Add `active` state indicator property for `aim.Run` (mihran113)
- Add `active` state indicators on the chart (VkoHov)
- Add ability to edit run name and description of run (VkoHov)
- Show the description in the sidebar of the run overview tab (VkoHov)
- Add all the attributes of run in the tooltip (VkoHov)
- Optimize the initial render time of Aim UI by using more lightweight font-family (arsengit)
- Use monaco editor as the syntax highlighter across the Aim UI (arsengit)
- Add loader to the top of the logs box in the run page (VkoHov)
- Add the date and the duration of run in the header of the single run page (VkoHov)
- Add the name, status and duration of run in the runs table of the tags page (VkoHov)
- Fit long name values in manage columns popover (arsengit)
- Add caching mechanism for sequence queries to optimize query performance (mihran113)
- Use step random hash as a key for metric sequences (alberttorosyan)

### Fixes:

- Fix issue with tensorboard to aim conversion (osoblanco)
- Fix reset zoom history on alignment type change (KaroMourad)
- Fix issue with rendering incorrect data when x-axis aligned by `relative time/epoch` (KaroMourad)
- Fix LineCart axis ticks overlapping issue on log scale (KaroMourad)
- Change zooming default option to multiple (VkoHov)
- Change grouped rows' min and max values names to `Group Min` and `Group Max` (VkoHov)
- Preserve the search input value of the grouping dropdown (VkoHov)
- Change the titles and placeholders in popovers (VkoHov)
- Resolve typing latency issue in the query search input (arsengit)
- Reorder and add non-hideable table columns (arsengit)
- Change the font of the runs navigation popover (VkoHov)
- Keep color persistence state after page reload (VkoHov)
- Resolve content blinking issue after search in the run page (arsengit)
- Fix scroll to bottom on live-update in logs tab (VkoHov)
- Fix timezone issues for activity map (mihran113)
- Fix `aim up` command output when `--port 0` is passed (mihran113)

## 3.10.3 May 31, 2022

- Adjust the content overflowing of the Delete and the Archive modals (VkoHov)
- Resolve issue with redirect in run page (arsengit)

## 3.10.2 May 26, 2022

- Adjust SRP Logs row height calculation (VkoHov)
- Fix issue with live update requests scheduler (rubenaprikyan)
- Fix log capturing crash during run garbage collection (mihran113)
- Fix Pytorch Lightning adapter `finalize` method (mihran113)
- Fix params duplication in dropdowns (VkoHov)
- Skip system params in Explorer pages (alberttorosyan)

## 3.10.1 May 18, 2022

- Resolve issue with rendering run params in the overview tab of SRP (arsengit)
- Fix issue with search query state update (arsengit)

## 3.10.0 May 17, 2022

### Enhancements:

- Add ability to adjust the density of the visible content in tables (roubkar)
- Set `metric.name` as default option for grouping (roubkar)
- Show user-selected params before group config in chart popover (roubkar)
- Optimize stream decoding performance on UI (mahnerak)
- Add support for animated image formats to Aim Image object (devfox-se)
- Add `AimLogger` for Catboost (devfox-se)
- Add `AimCallback` for LightGBM (devfox-se)
- Keep the extents of `HighPlot` axes brush in the state and the URL (VkoHov)
- Integrate `aim` with `cimport`-able `aimrocks` (mahnerak)
- Add `__slots__` to some classes to improve performance (mahnerak)
- Define base abstractions for `Iterator` and `DB` by borrowing from `aimrocks` (mahnerak)
- Use `KeysIterator` and `ValuesIterator` wrappers instead of reimplementing (mahnerak)
- Rename `PrefixView.container` to `PrefixView.parent` (mahnerak)
- Reimplement `absolute_path` (mahnerak)
- Cython bindings for `PrefixView`, `TreeView`, `Container`, `ArrayView` (mahnerak)
- Add ability to track and visualize stdout/stderr (mihran113, VkoHov)
- Fix `AimLogger` deprecation issues related to release of PyTorch Lightning v1.5 (arnauddhaene)
- Enable better autocomplete experience with monaco editor (arsengit)
- Pre-loading and caching necessary resources, add pre-loader animation to Aim UI (arsengit)

### Fixes:

- Remove hard-coded installation of pre-requirements (mahnerak)
- Remove duplicate code from `TreeView` and `Container` methods (mahnerak)
- Fix issue with filtering metrics values in single run page (KaroMourad)

## 3.9.4 May 12, 2022

- Fix run remote tracking queue cleanup (mihran113)
- Fix HF callback before training access (mihran113)
- Fix compatibility with Jinja 3.1 (devfox-se)

## 3.9.3 May 10, 2022

- Fix affecting stroke types after changing color persistence (KaroMourad)

## 3.9.2 Apr 29, 2022

- Move aim_ui package data to separate directory (devfox-se)

## 3.9.1 Apr 29, 2022

- Move aim_ui package data to separate directory (devfox-se)

## 3.9.0 Apr 29, 2022

### Enhancements:

- Add `Notes Tab` to single run page (arsengit)
- Add the run name to the batch delete and the batch archive modals (VkoHov)
- Increase the scalability of rendering lines in charts (KaroMourad)
- Increase live update requests delay to prevent performance issues (rubenaprikyan)
- Change font-family to monospace in the Table component (arsengit)
- Add info massage for single value sliders (VkoHov)
- Add `--log-level` argument for aim up/server commands (mihran113)
- Add notes backend api interface (devfox-se)
- Fix type hints in `Repo` class (uduse)

### Fixes:

- Fix LineChart y-dimension margin calculation (KaroMourad)
- Fix HighPlot lines partially rendering issue (KaroMourad)
- Fix HighPlot axis ticks overlapping issue (KaroMourad)
- Fix sorting Params/Scatters explorer axis ticks (KaroMourad)
- Fix compatibility with pytorch-lightning v1.6.0 (mihran113)
- Fix the image's original size cropping (VkoHov)
- Fix `PATH` related issues for `alembic` and `uvicorn` (mihran113)
- Fix queries for custom object APIs (mihran113)
- Fix chart height updating when resize mode changed (VkoHov)
- Fix HuggingFace callback context capturing (mihran113)
- Fix Params/Scatters explorers' row hiding functionality (VkoHov)
- Fix Profiler logs are saved outside repo directory (devfox-se)

## 3.8.1 Apr 6, 2022

- Encode run hash before including in CSS selectors (Hamik25)
- Fix displaying incorrect metric values for large range scale in LineChart (KaroMourad)
- Fix issue with rendering lines for large range scale in LineChart (KaroMourad)
- Fix issue with URL state sync for bookmarks (roubkar)
- Fix issue with displaying negative param values on Aim UI (roubkar)
- Fix row hiding functionality (roubkar)
- Tune RunOverviewTab container styles (arsengit)
- Update documentations links on UI (rubenaprikyan)
- Fix `RepoIndexManager` run's reference cleanup (mihran113)
- Fix remote run finalization (mihran113)
- Fix issue with fetch on load more (infinite scroll) functionality in Runs Explorer (rubenaprikyan)

## 3.8.0 Mar 26, 2022

### Enhancements:

- Hugging Face adapter refactoring (mihran113)
- Add run description columns to all run specific tables (VkoHov, mihran113)
- Change images rendering optimization default value to smoother (VkoHov)
- Set default steps ordering to desc in single run tabs (VkoHov, devfox-se)
- Add run name to grouping, ordering and run navigation popovers (VkoHov)
- Add ability to apply color scale on columns with numeric values (VkoHov)
- Refactored XGBoost AimCallback (devfox-se)
- Reopenable callbacks for integrations (mihran113)
- Add DVC integration (devfox-se)
- Add API profiler and unified API error response (devfox-se)
- Add API to retrieve N'th step of sequence (devfox-se)

### Fixes:

- Fix issue with calculation of active point on mouse hover in the LineChart (KaroMourad)
- Fix issue with wrong URL caching for Explorer pages (roubkar)
- Fix issue with focusing on the chart active point while moving the cursor (KaroMourad)
- Fix the image full view toggle icon visibility if the image has a white background (VkoHov)
- Fix scroll to the end of the audio tab (VkoHov)
- Add scrollbar to image full view mode content (VkoHov)
- Fix issues with run name/description not being set (mihran113)
- Fix issue with run single page tabs result caching (mihran113)
- Fix git system param tracking (devfox-se)
- Fix runs manual closing (mihran113)
- Fix Docker image creation step in packaging workflow (alberttorosyan)
- Fix Jinja2 template rendering with starlette==0.14.2 (alberttorosyan)

## 3.7.5 Mar 18, 2022

- Add request aborting functionality in single run page tabs (arsengit)
- Render plotly figures properly in single run page (arsengit)

## 3.7.4 Mar 15, 2022

- Fix density min and max validation calculation (VkoHov)

## 3.7.3 Mar 14, 2022

- Add missing names for dynamically imported files in single run page (arsengit)

## 3.7.2 Mar 10, 2022

- Fix issue with rendering UI re keeping long URL (KaroMourad)
- Split code in the single run page to optimize chunk size (arsengit)

## 3.7.1 Mar 10, 2022

- Fix metric queries with epoch=None (alberttorosyan)

## 3.7.0 Mar 9, 2022

### Enhancements:

- Add Run overview tab in run single page (arsengit, VkoHov, KaroMourad, rubenaprikyan)
- Custom max message size for Aim Remote tracking (alberttorosyan)
- Docker images for aim up/server (alberttorosyan)
- TF/Keras adapters refactoring (mihran113)
- Remote tracking client-side retry logic (aramaim)
- Add record_density to initial get-batch request for figures (VkoHov)

### Fixes:

- Fix rendering new lines in texts visualizer (arsengit)

## 3.6.3 Mar 4, 2022

- Fix UI rendering issue on colab (rubenaprikyan)

## 3.6.2 Mar 2, 2022

- Fix chart interactions issue in the Single Run Page Metrics tab (roubkar)
- Fix `resolve_objects` in remote tracking client subtree (alberttorosyan)
- Reject `0` as step/record count (alberttorosyan, VkoHov)
- Fix error on mlflow conversion by experiment id (devfox-se)

## 3.6.1 Feb 25, 2022

- Fix issue with aligning x-axis by custom metric (KaroMourad)
- Add `__AIM_PROXY_URL__` env variable to see full proxy url when running `aim up` command(rubenaprikyan)
- Add `--proxy-url` argument to notebook extension's `%aim up` to render UI correctly if there is a proxy server (rubenaprikyan)
- Add SageMaker integration, `jupyter-server-proxy` s bug-fix script (rubenaprikyan, mahnerak)
- Fix animation support in Plotly visualization and figure loading performance (Hamik25, mihran113)
- Display `None` values in group config column (VkoHov, Hamik25)
- Fix rendering issue on `Select` form search suggestions list (arsengit)
- Fix PL.AimLogger save_dir AttributeError (GeeeekExplorer)
- Remove `__example_type__` substring from param name (VkoHov)

## 3.6.0 Feb 22 2022

### Enhancements:

- Sort params columns in alphabetical order (arsengit)
- Add illustrations for indicating explorer search states (arsengit)
- Ability to export chart as image (KaroMourad)
- Ability to group by metric.context (VkoHov)
- Tune manage columns items highlighting styles (VkoHov)
- Set active style on table actions popover buttons with applied changes (arsengit)
- Unification of Run Custom Object APIs (alberttorosyan, VkoHov)
- Aim repo runs data automatic indexing (alberttorosyan)
- Pytorch Lightning adapter refactoring (mihran113)
- Add Pytorch Ignite integration (mihran113)
- Add wildcard support for `aim runs` subcommands (mihran113)
- Add MLflow logs conversion command (devfox-se)
- Add CustomObject implementation for `hub.dataset` (alberttorosyan)

### Fixes:

- Fix live updated data loss after triggering endless scroll (VkoHov)
- Fix system metric columns pinning functionality and grouping column order (arsengit)
- Fix system metrics search in manage columns popover (VkoHov)
- Fix queries on remote repos (mihran113)
- Fix incorrect boolean value formatting (VkoHov)

## 3.5.4 Feb 15 2022

- Fix batch archive functionality (VkoHov)
- Add repo lock/release feature (devfox-se)

## 3.5.3 Feb 11 2022

- Fix rendering issue in runs explorer page (arsengit)

## 3.5.2 Feb 10 2022

- Fix issue with displaying current day activity cell on week's first day (rubenaprikyan)
- Fix issue with filtering options while typing in input of autocomplete in Tooltip and Grouping popovers (rubenaprikyan)

## 3.5.1 Feb 4 2022

- Fix folder creation when tracking with remote tracker (aramaim)

## 3.5.0 Feb 3 2022

### Enhancements:

- Ability to hide system metrics from table (arsengit)
- Add input validations to range selectors (Hamik25)
- Improve media panel rendering performance on hovering over images (KaroMourad)
- Add ability to parse and import TensorFlow events into aim (devfox-se)
- Add system parameter logging: CLI, Env, Executable, Git, Installed packages (devfox-se)
- Convert nested non-native objects (e.g. OmegaConf config instance) upon storing (devfox-se)
- Add cli subcommands cp and mv for aim runs command (mihran113)
- Add handler for matplotlib figures in Image and Figure custom objects (devfox-se)
- Improve highlighting of table focused/hovered/selected row (VkoHov)

### Fixes:

- Fix stalled runs deletion (mihran113)
- Fix background transparency in colab when using dark mode of system (rubenaprikyan)
- Fix Grouping and Tooltip popovers states' resetting issue when live-update is on (rubenaprikyan)
- Fix table column's sort functionality issue in Params and Scatters Explorers (rubenaprikyan)

## 3.4.1 Jan 23 2022

- Fix issue with displaying experiment name in Images Explorer table (VkoHov)

## 3.4.0 Jan 22 2022

- Add ability to apply group stacking on media elements list (KaroMourad)
- Add ability to apply sorting by run creation_time on table rows (roubkar)
- Add ability to filter texts table with keyword matching (roubkar, rubenaprikyan)
- Add ability to delete run from settings tab (Hamik25)
- Enhance controls states of explorer pages (arsengit)
- Add --repo, --host arguments support for notebook extension (VkoHov, rubenaprikyan)
- Add trendline options to ScatterPlot (roubkar)
- Add ability to display images in original size and align by width (arsengit)
- Add version, docs and slack links to sidebar (arsengit)
- Enhance AudioPlayer component (arsengit)
- Recover active tab in run details page after reload (roubkar)
- Add ability to archive or delete runs with batches (VkoHov)
- Remote tracking server [experimental] (alberttorosyan, mihran113, aramaim)
- Add ability to change media elements order (VkoHov)
- Add ability to hard delete runs (alberttorosyan)
- Lossy format support for aim.Image (devfox-se)
- Timezone issues fix for creation and end times (mihran113)

## 3.3.5 Jan 14 2022

- Add non-strict write mode to replace not-yet-supported types with their
  string representations. (mahnerak)
- Log pytorch_lightning hyperparameters in non-strict mode. (mahnerak)

## 3.3.4 Jan 10 2022

- Fix issue with WAL files flushing (alberttorosyan)
- Support for omegaconf configs in pytorch_lightning adapter (devfox-se)

## 3.3.3 Dec 24 2021

- Fix issue with showing range panel in Images Explorer (roubkar)

## 3.3.2 Dec 20 2021

- Fix issue with not providing point density value to live-update query (rubenaprikyan)

## 3.3.1 Dec 18 2021

- Fix getValue function to show correct chart title data (KaroMourad)

## 3.3.0 Dec 17 2021

- Add ability to track and explore audios in run detail page (arsengit, VkoHov, devfox-se)
- Add ability to track and visualize texts (mihran113, roubkar)
- Fix boolean values encoding (mahnerak)
- Add Scatter Explorer to visualize correlations between metric last value and hyperparameter (KaroMourad)
- Add ability to track and visualize plotly objects (devfox-se, Hamik25, rubenaprikyan)
- Add ability to query distributions by step range and density (VkoHov, rubenaprikyan)
- Add colab notebook support (mihran113, rubenaprikyan)
- Implement images visualization tab in run detail page (VkoHov, KaroMourad)
- Add custom URL prefix support (mihran113, Hamik25, roubkar)
- Enhance metric selection dropdowns to see lists in alphabetical order (rubenaprikyan)

## 3.2.2 Dec 10 2021

- Fix Run finalization index timeout issue (alberttorosyan)

## 3.2.1 Dec 8 2021

- Add ability to provide custom base path for API (mihran113, roubkar)
- Fix table groups column default order (arsengit)
- Fix table panel height issue in runs explorer page (arsengit)

## 3.2.0 Dec 3 2021

- Add ability to cancel pending request (roubkar, arsengit)
- Add support for secure protocol for API calls (mihran113, roubkar)
- Implement image full size view (VkoHov)
- Add ability to manipulate with image size and rendering type (arsengit)
- Enhance Table column for selected grouping config options (arsengit)
- Implement suggestions list for AimQL search (arsengit, rubenaprikyan)
- Add ability to track and visualize distributions (mihran113, rubenaprikyan)
- Add notebook extension, magic functions (rubenaprikyan)

## 3.1.1 Nov 25 2021

- Apply default ordering on images set (VkoHov)
- Ability to show image data in a tooltip on hover (KaroMourad)
- Support of Image input additional data sources (alberttorosyan)
- Ability to export run props as pandas dataframe (gorarakelyan)
- Slice image sequence by index for the given steps range (alberttorosyan)
- Improve Images Explorer rendering performance through better images list virtualization (roubkar)

## 3.1.0 Nov 20 2021

- Add ability to explore tracked images (VkoHov)
- Improve rendering performance by virtualizing table columns (roubkar)
- Add ability to apply grouping by higher level param key (roubkar)
- Add ability to specify repository path during `aim init` via `--repo` argument (rubenaprikyan)

## 3.0.7 Nov 17 2021

- Fix for missing metrics when numpy.float64 values tracked (alberttorosyan)

## 3.0.6 Nov 9 2021

- Fix for blocking container optimization for in progress runs (alberttorosyan)

## 3.0.5 Nov 9 2021

- Add tqdm package in setup.py required section (mihran113)

## 3.0.4 Nov 8 2021

- Switch to aimrocks 0.0.10 - exposes data flushing interface (mihran113)
- Optimize stored data when runs finalized (mihran113)
- Update `aim reindex` command to run storage optimizations (alberttorosyan)
- Storage partial optimizations on metric/run queries (alberttorosyan)

## 3.0.3 Nov 4 2021

- Bump sqlalchemy version to 1.4.1 (alberttorosyan)

## 3.0.2 Oct 27 2021

- Switch to aimrocks 0.0.9 - built on rocksdb 6.25.3 (alberttorosyan)
- Remove grouping select options from Params app config (VkoHov)
- Sort metrics data in ascending order for X-axis (KaroMourad)

## 3.0.1 Oct 22 2021

- Check telemetry_enabled option on segment initialization (VkoHov)
- Draw LineChart Y-axis (horizontal) tick lines on zooming (KaroMourad)
- Sort select options/params based on input value (roubkar)
- Fix query construction issue for multiple context items (roubkar)
- Fix issue with making API call from Web Worker (VkoHov)

## 3.0.0 Oct 21 2021

- Completely revamped UI:

  - Runs, metrics and params explorers
  - Bookmarks, Tags, Homepage
  - New UI works smooth with ~500 metrics displayed at the same time with full Aim table interactions

- Completely revamped storage:
  - 10x faster embedded storage based on Rocksdb
  - Average run query execution time on ~2000 runs: 0.784s
  - Average metrics query execution time on ~2000 runs with 6000 metrics: 1.552s

## 2.7.1 Jun 30 2021

- Fix bookmark navigation issue (roubkar)
- Empty metric select on X-axis alignment property change (roubkar)

## 2.7.0 Jun 23 2021

- Add ability to export table data as CSV (KaroMourad)
- Add ability to bookmark explore screen state (roubkar)
- Add dashboards and apps API (mihran113)

## 2.6.0 Jun 12 2021

- Resolve namedtuple python 3.5 incompatibility (gorarakelyan)
- Add ability to align X-axis by a metric (mihran113, roubkar)
- Add tooltip popover for the chart hover state (roubkar)

## 2.5.0 May 27 2021

- Set gunicorn timeouts (mihran113)
- Remove redundant deserialize method (gorarakelyan)
- Move the Flask server to main repo to support 'docker'less UI (mihran113)

## 2.4.0 May 13 2021

- Bump up Aim UI to v1.6.0 (gorarakelyan)
- Add xgboost integration (khazhak)
- Update keras adapter interface (khazhak)
- Convert tensors to python numbers (gorarakelyan)

## 2.3.0 Apr 10 2021

- Bump up Aim UI to v1.5.0 (gorarakelyan)
- Set default interval of sys tracking to 10 seconds (gorarakelyan)
- Add ability to track system metrics (gorarakelyan)

## 2.2.1 Mar 31 2021

- Bump up Aim UI to v1.4.1 (gorarakelyan)

## 2.2.0 Mar 24 2021

- Bump up Aim UI to v1.4.0 (gorarakelyan)
- Add Hugging Face integration (Khazhak)
- Reorganize documentation (Tatevv)

## 2.1.6 Feb 26 2021

- Add ability to opt out telemetry (gorarakelyan)
- Remove experiment name from config file when calling repo.remove_branch method (gorarakelyan)

## 2.1.5 Jan 7 2021

- Handle NaN or infinite floats passed to artifacts (gorarakelyan)

## 2.1.4 Dec 2 2020

- Add ability to specify session run hash (gorarakelyan)
- Initialize repo if it was empty when opening session (gorarakelyan)
- Add validation of map artifact parameters (gorarakelyan)

## 2.1.3 Nov 24 2020

- Support comparison of list type contexts (gorarakelyan)

## 2.1.2 Nov 24 2020

- Fix empty contexts comparison issue (gorarakelyan)

## 2.1.1 Nov 22 2020

- Return only selected params in SelectResult (gorarakelyan)

## 2.1.0 Nov 19 2020

- Add AimRepo select method (gorarakelyan)
- Implement SelectResult class (gorarakelyan)

## 2.0.27 Nov 13 2020

- Fix issue with artifact step initializer (gorarakelyan)

## 2.0.26 Nov 10 2020

- Add `block_termination` argument to aim.Session (gorarakelyan)
- Convert infinity parameter to string in artifacts (gorarakelyan)

## 2.0.25 Nov 9 2020

- Reconstruct run metadata file when running close command (gorarakelyan)

## 2.0.24 Nov 8 2020

- Add SIGTERM signal handler (gorarakelyan)
- Run `track` function in a parallel thread (gorarakelyan)
- Add SDK session flush method (gorarakelyan)
- Flush aggregated metrics at a given frequency (gorarakelyan)
- Update run metadata file only on artifacts update (gorarakelyan)

## 2.0.23 Nov 5 2020

- Make experiment name argument required in SDK close command (gorarakelyan)

## 2.0.22 Nov 5 2020

- Add SDK `close` method to close dangling experiments (gorarakelyan)

## 2.0.21 Nov 1 2020

- Resolve compatibility issues with python 3.5.0 (gorarakelyan)

## 2.0.20 Oct 26 2020

- Enable pypi aim package name (gorarakelyan)

## 2.0.19 Oct 25 2020

- Add PyTorch Lightning logger (gorarakelyan)
- Add TensorFlow v1 and v2 keras callbacks support (gorarakelyan)

## 2.0.18 Oct 7 2020

- Add ability to run Aim UI in detached mode (gorarakelyan)
- Add ability to specify repo path when running Aim UI (gorarakelyan)

## 2.0.17 Oct 5 2020

- Rename `AimDE` to `Aim UI` (gorarakelyan)

## 2.0.16 Oct 2 2020

- Add ability to specify host when running AimDE (gorarakelyan)
- Disable `AimContainerCommandManager` (gorarakelyan)
- Remove `aimde` command entry point (gorarakelyan)
- Remove `de` prefix from development environment management commands (gorarakelyan)

## 2.0.15 Sep 21 2020

- Set Map artifact default namespace (gorarakelyan)

## 2.0.14 Sep 21 2020

- Set Metric hashable context to None if no kwarg is passed (gorarakelyan)

## 2.0.13 Sep 21 2020

- Add ability to query runs by metric value (gorarakelyan)
- Add ability to query runs via SDK (gorarakelyan)

## 2.0.12 Sep 12 2020

- Update Session to handle exceptions gracefully (gorarakelyan)

## 2.0.11 Sep 11 2020

- Add alias to keras adapter (gorarakelyan)

## 2.0.10 Sep 10 2020

- Show progress bar when pulling AimDE image (gorarakelyan)

## 2.0.9 Sep 10 2020

- Add ability to start multiple sessions (gorarakelyan)
- Add Aim adapter for keras (gorarakelyan)

## 2.0.8 Aug 26 2020

- Set SDK to select only unarchived runs by default (gorarakelyan)
- Add ability to archive/unarchive runs (gorarakelyan)
- Enable search by run attributes (gorarakelyan)
- Add `is not` keyword to AimQL (gorarakelyan)

## 2.0.7 Aug 21 2020

- Validate Artifact values before storing (gorarakelyan)
- Add sessions to SDK (gorarakelyan)

## 2.0.6 Aug 13 2020

- Add ability to retrieve metrics and traces from repo (gorarakelyan)
- Add SDK `select` method to select runs and artifacts (gorarakelyan)
- Implement search query language (gorarakelyan)

## 2.0.5 Jul 18 2020

- Fix issue with PyPI reStructuredText format compatibility (gorarakelyan)

## 2.0.4 Jul 18 2020

- Add ability to attach tf.summary logs to AimDE (gorarakelyan)

## 2.0.3 Jul 8 2020

- Pass project path to development environment container (gorarakelyan)

## 2.0.2 Jul 7 2020

- Make `epoch` argument optional for `Metric` artifact (gorarakelyan)
- Add ability to automatically commit runs after exit (gorarakelyan)
- Add `aim up` shortcut for running development environment (gorarakelyan)
- Remove first required argument(artifact name) from sdk track function (gorarakelyan)
- Add general dictionary artifact for tracking `key: value` parameters (gorarakelyan)

## 2.0.1 Jun 24 2020

- Fix inconsistent DE naming (gorarakelyan)

## 2.0.0 Jun 18 2020

- Tidy up aim and remove some artifacts (gorarakelyan)
- Update AimContainerCMD to open connection on custom port (gorarakelyan)
- Save passed process uuid to commit configs (gorarakelyan)
- Ability to query processes (gorarakelyan)
- Execute process and store logs into a commit of specific experiment (gorarakelyan)
- Kill running process and its children recursively (gorarakelyan)
- Keep executed processes for monitoring and management (gorarakelyan)
- Add container command handler to exec commands on the host (gorarakelyan)
- Refactor Text artifact to store sentences using protobuf and aimrecords (jamesj-jiao)
- Add ability to pass aim board port as an argument (gorarakelyan)

## 1.2.17 May 8 2020

- Add config command (gorarakelyan)
- Tune artifacts: images, metric_groups, params (gorarakelyan)

## 1.2.16 Apr 29 2020

- Add ability to pass numpy array as a segmentation mask (gorarakelyan)

## 1.2.15 Apr 29 2020

- Add basic image list tracking (gorarakelyan)

## 1.2.14 Apr 27 2020

- Optimize segmentation tracking insight to load faster (gorarakelyan)

## 1.2.13 Apr 25 2020

- Remove GitHub security alert (gorarakelyan)
- Add image semantic segmentation tracking (gorarakelyan)

## 1.2.12 Apr 20 2020

- Add missing init file for aim.artifacts.proto (@mike1808)

## 1.2.11 Apr 16 2020

- Make epoch property optional for Metric (gorarakelyan)

## 1.2.10 Apr 16 2020

- Serialize and store `Metric` records using protobuf and aimrecords (gorarakelyan)
- Create RecordWriter factory which handles artifact records saving (gorarakelyan)
- Extract artifact serialization to ArtifactWriter (mike1808)

## 1.2.9 Mar 16 2020

- Alert prerequisites installation message for running board (gorarakelyan)

## 1.2.8 Mar 15 2020

- Update profiler interface for keras (gorarakelyan)

## 1.2.7 Mar 14 2020

- Add board pull command (gorarakelyan)
- Change board ports to 43800,1,2 (gorarakelyan)
- Add ability to profile graph output nodes (gorarakelyan)
- Remove issue with autograd inside while loop (gorarakelyan)
- Add aim board development mode (gorarakelyan)
- Update board name hash algorithm to md5 (gorarakelyan)
- Add board CLI commands: up, down and upgrade (gorarakelyan)
- Add ability to tag version as a release candidate (gorarakelyan)

## 1.2.6 Feb 28 2020

- Add learning rate update tracking (gorarakelyan)

## 1.2.5 Feb 25 2020

- Add autocommit feature to push command: `aim push -c [-m <msg>]` (gorarakelyan)
- Add cli status command to list branch uncommitted artifacts (gorarakelyan)
- Add an ability to aggregate duplicated nodes within a loop (gorarakelyan)
- Remove gradient break issue when profiling output nodes (gorarakelyan)

## 1.2.4 Feb 20 2020

- Enable profiler to track nodes inside loops (gorarakelyan)
- Ability to disable profiler for evaluation or inference (gorarakelyan)

## 1.2.3 Feb 13 2020

- Set minimum required python version to 3.5.2 (gorarakelyan)

## 1.2.2 Feb 13 2020

- Downgrade required python version (gorarakelyan)

## 1.2.1 Feb 13 2020

- Edit README.md to pass reStructuredText validation on pypi (gorarakelyan)

## 1.2.0 Feb 13 2020

- Make aim CLI directly accessible from main.py (gorarakelyan)
- Add disk space usage tracking (gorarakelyan)
- Add profiler support for Keras (gorarakelyan)
- Add TensorFlow graph nodes profiler (gorarakelyan)
- Add command to run aim live container mounted on aim repo (gorarakelyan)
- Update profiler to track GPU usage (gorarakelyan)
- Add machine resource usage profiler (gorarakelyan)

## 1.1.1 Jan 14 2020

- Remove aim dependencies such as keras, pytorch and etc (gorarakelyan)

## 1.1.0 Jan 12 2020

- Update code diff tracking to be optional (gorarakelyan)
- Add default False value to aim init function (gorarakelyan)
- Update aim repo to correctly identify cwd (gorarakelyan)
- Update push command to commit if msg argument is specified (gorarakelyan)
- Add ability to initialize repo from within the sdk (gorarakelyan)

## 1.0.2 Jan 7 2020

- Remove objects dir from empty .aim branch index (gorarakelyan)

## 1.0.1 Dec 26 2019

- Add cil command to print aim current version (gorarakelyan)

## 1.0.0 Dec 25 2019

- Add aim version number in commit config file (gorarakelyan)
- Update push command to send username and check storage availability (gorarakelyan)
- Add hyper parameters tracking (gorarakelyan)
- Update push command to print shorter file names when pushing to remote (gorarakelyan)
- Update tracking artifacts to be saved in log format (gorarakelyan)
- Add pytorch cuda support to existing sdk artefacts (gorarakelyan)
- Add cli reset command (gorarakelyan)
- Add nested module tracking support to aim sdk (gorarakelyan)
- Add code difference tracking to aim sdk (gorarakelyan)
- Update aim push command to send commits (gorarakelyan)
- Add commit structure implementation (gorarakelyan)
- Add aim commit command synchronized with git commits (gorarakelyan)
- Add version control system factory (gorarakelyan)
- Update all insights example (gorarakelyan)
- Add model gradients tracking (gorarakelyan)
- Add model weights distribution tracking (gorarakelyan)
- Add aim correlation tracking (gorarakelyan)

## 0.2.9 Nov 30 2019

- Update push tolerance when remote origin is invalid (gorarakelyan)

## 0.2.8 Nov 30 2019

- Update aim auth public key search algorithm (gorarakelyan)

## 0.2.7 Nov 14 2019

- Update dependencies torch and torchvision versions (sgevorg)

## 0.2.6 Nov 5 2019

- Update aim track logger (gorarakelyan)

## 0.2.5 Nov 4 2019

- Add branch name validation (gorarakelyan)
- Add single branch push to aim push command (gorarakelyan)

## 0.2.4 Nov 3 2019

- Update aim auth print format (gorarakelyan)
- Update setup.py requirements (gorarakelyan)

## 0.2.3 Nov 3 2019

- Update package requirements (gorarakelyan)

## 0.2.2 Nov 1 2019

- Update package requirements (sgevorg)

## 0.2.1 Nov 1 2019

- Add paramiko to required in setup.py (sgevorg)

## 0.2.0 Nov 1 2019

- Update the repo to prep for open source pypi push (sgevorg)
- Add error and activity logging (sgevorg)
- Add push command robustness (gorarakelyan)
- Add cli auth command (gorarakelyan)
- Add public key authentication (gorarakelyan)
- Update push to send only branches (gorarakelyan)
- Add branching command line interface (gorarakelyan)
- Update skd interface (gorarakelyan)
- Add pytorch examples inside examples directory (gorarakelyan)
- Add model load sdk method (gorarakelyan)
- Add model checkpoint save tests (gorarakelyan)
- Update file sending protocol (gorarakelyan)
- Add model tracking (gorarakelyan)

## 0.1.0 - Sep 23 2019

- Update setup py to build cython extensions (gorarakelyan)
- Update tcp client to send multiple files through one connection (gorarakelyan)
- Update tcp client to send images (gorarakelyan)
- Update sdk track functionality to support multiple metrics (gorarakelyan)
- Update push command for sending repo to a given remote (gorarakelyan)
- Add cli remote commands (gorarakelyan)
- Update cli architecture from single group of commands to multiple groups (gorarakelyan)
- Add testing env first skeleton and versions (sgevorg)
- Add dummy exporting files from .aim-test (sgevorg)
- Add description for Testing Environment (sgevorg)
- Update metadata structure and handling (sgevorg)
- Add support for seq2seq models (sgevorg)
- Update the output of doker image build to be more informative and intuitive (sgevorg)
- Update README.MD with changed Aim messaging (sgevorg)
- Remove setup.cfg file (maybe temporarily) (sgevorg)
- Update the location for docker build template files, move to data/ (sgevorg)
- Update the `docs/cli.md` for aim-deploy docs (sgevorg)
- Add docker deploy `.aim/deploy_temp/<model>` cleanup at the end of the build (sgevorg)
- Add Docker Deploy via `aim-deploy` command (sgevorg)
- Add Docker image generate skeleton (sgevorg)
- Add AimModel.load_mode static function to parse `.aim` files (sgevorg)
- Update exporter to decouple from specifics of exporting and framework (sgevorg)
- Add model export with `.aim` extension (sgevorg)
- Remove pack/unpack of the metadata (sgevorg)
- Add pack/unpack to add metadata to model for engine processing (sgevorg)
- Add aim-deploy command configuration in cli (sgevorg)
- Add basic cli (sgevorg)
- Update setup.py for cli first version (sgevorg)
- Add initial cli specs (sgevorg)
- Add directories: the initial skeleton of the repo (sgevorg)
- Add gitignore, license file and other basics for repo (sgevorg)<|MERGE_RESOLUTION|>--- conflicted
+++ resolved
@@ -12,16 +12,13 @@
 - Add the ability to create custom UI boards (roubkar, arsengit, KaroMourad)
 - Relocate aim explorers to `Explorers` page (arsengit)
 - Add functionality for custom context in the PyTorch Ignite (tmynn)
-<<<<<<< HEAD
-- Add the ability for `TensorboardFolderTracker` to track `Histogram`'s as Aim `Distribution`'s (alansaul)
-=======
 - Extend `aim.ext.tensorboard_tracker.run.Run` to allow stdout logging and system stats and parameter logging (alansaul)
 - Switch to patched version of official pynvml(mihran113)
 - Discover and register aimstack directory sub-modules as Aim packages (alberttorosyan)
 - Aim core & standard package separation (alberttorosyan)
 - Storage and tracking server unification (mihran113)
 - Serve boards from Aim package (alberttorosyan)
->>>>>>> e35b829a
+- Add the ability for `TensorboardFolderTracker` to track `Histogram`'s as Aim `Distribution`'s (alansaul)
 
 ### Fixes
 
