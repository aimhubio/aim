--- conflicted
+++ resolved
@@ -2,15 +2,12 @@
 
 ## 3.8.1
 
-<<<<<<< HEAD
 - Fix issue with displaying negative param values on Aim UI (roubkar)
-=======
 - Fix row hiding functionality (roubkar)
 - Tune RunOverviewTab container styles (arsengit)
 - Update documentations links on UI (rubenaprikyan)
 - Fix `RepoIndexManager` run's reference cleanup (mihran113)
 - Fix issue with fetch on load more (infinite scroll) functionality in Runs Explorer (rubenaprikyan)
->>>>>>> 8e5bc6ad
 
 ## 3.8.0 Mar 26, 2022
 
