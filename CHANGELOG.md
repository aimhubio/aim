# Changelog

## Unreleased

<<<<<<< HEAD
- Add ability to track and visualize texts (mihran113, roubkar)
=======
- Fix boolean values encoding (mahnerak)
>>>>>>> b4f7b141
- Add Scatter Explorer to visualize correlations between metric last value and hyperparameter (KaroMourad)
- Add ability to track and visualize plotly objects (devfox-se, Hamik25, rubenaprikyan)
- Add ability to query distributions by step range and density (VkoHov, rubenaprikyan)
- Implement images visualization tab in run detail page (VkoHov, KaroMourad)

## 3.2.2 Dec 10 2021

- Fix Run finalization index timeout issue (alberttorosyan)

## 3.2.1 Dec 8 2021

- Add ability to provide custom base path for API (mihran113, roubkar)
- Fix table groups column default order (arsengit)
- Fix table panel height issue in runs explorer page (arsengit)

## 3.2.0 Dec 3 2021

- Add ability to cancel pending request (roubkar, arsengit)
- Add support for secure protocol for API calls (mihran113, roubkar)
- Implement image full size view (VkoHov)
- Add ability to manipulate with image size and rendering type (arsengit)
- Enhance Table column for selected grouping config options (arsengit)
- Implement suggestions list for AimQL search (arsengit, rubenaprikyan)
- Add ability to track and visualize distributions (mihran113, rubenaprikyan)
- Add notebook extension, magic functions (rubenaprikyan)

## 3.1.1 Nov 25 2021

- Apply default ordering on images set (VkoHov)
- Ability to show image data in a tooltip on hover (KaroMourad)
- Support of Image input additional data sources (alberttorosyan)
- Ability to export run props as pandas dataframe (gorarakelyan)
- Slice image sequence by index for the given steps range (alberttorosyan)
- Improve Images Explorer rendering performance through better images list virtualization (roubkar)

## 3.1.0 Nov 20 2021

- Add ability to explore tracked images (VkoHov)
- Improve rendering performance by virtualizing table columns (roubkar)
- Add ability to apply grouping by higher level param key (roubkar)
- Add ability to specify repository path during `aim init` via `--repo` argument (rubenaprikyan)

## 3.0.7 Nov 17 2021

- Fix for missing metrics when numpy.float64 values tracked (alberttorosyan)

## 3.0.6 Nov 9 2021

- Fix for blocking container optimization for in progress runs (alberttorosyan)

## 3.0.5 Nov 9 2021

- Add tqdm package in setup.py required section (mihran113)

## 3.0.4 Nov 8 2021

- Switch to aimrocks 0.0.10 - exposes data flushing interface (mihran113)
- Optimize stored data when runs finalized (mihran113)
- Update `aim reindex` command to run storage optimizations (alberttorosyan)
- Storage partial optimizations on metric/run queries (alberttorosyan)

## 3.0.3 Nov 4 2021

- Bump sqlalchemy version to 1.4.1 (alberttorosyan)

## 3.0.2 Oct 27 2021

- Switch to aimrocks 0.0.9 - built on rocksdb 6.25.3 (alberttorosyan)
- Remove grouping select options from Params app config (VkoHov)
- Sort metrics data in ascending order for X-axis (KaroMourad)

## 3.0.1 Oct 22 2021

- Check telemetry_enabled option on segment initialization (VkoHov)
- Draw LineChart Y-axis (horizontal) tick lines on zooming (KaroMourad)
- Sort select options/params based on input value (roubkar)
- Fix query construction issue for multiple context items (roubkar)
- Fix issue with making API call from Web Worker (VkoHov)

## 3.0.0 Oct 21 2021

- Completely revamped UI:

  - Runs, metrics and params explorers
  - Bookmarks, Tags, Homepage
  - New UI works smooth with ~500 metrics displayed at the same time with full Aim table interactions

- Completely revamped storage:
  - 10x faster embedded storage based on Rocksdb
  - Average run query execution time on ~2000 runs: 0.784s
  - Average metrics query execution time on ~2000 runs with 6000 metrics: 1.552s

## 2.7.1 Jun 30 2021

- Fix bookmark navigation issue (roubkar)
- Empty metric select on X-axis alignment property change (roubkar)

## 2.7.0 Jun 23 2021

- Add ability to export table data as CSV (KaroMourad)
- Add ability to bookmark explore screen state (roubkar)
- Add dashboards and apps API (mihran113)

## 2.6.0 Jun 12 2021

- Resolve namedtuple python 3.5 incompatibility (gorarakelyan)
- Add ability to align X-axis by a metric (mihran113, roubkar)
- Add tooltip popover for the chart hover state (roubkar)

## 2.5.0 May 27 2021

- Set gunicorn timeouts (mihran113)
- Remove redundant deserialize method (gorarakelyan)
- Move the Flask server to main repo to support 'docker'less UI (mihran113)

## 2.4.0 May 13 2021

- Bump up Aim UI to v1.6.0 (gorarakelyan)
- Add xgboost integration (khazhak)
- Update keras adapter interface (khazhak)
- Convert tensors to python numbers (gorarakelyan)

## 2.3.0 Apr 10 2021

- Bump up Aim UI to v1.5.0 (gorarakelyan)
- Set default interval of sys tracking to 10 seconds (gorarakelyan)
- Add ability to track system metrics (gorarakelyan)

## 2.2.1 Mar 31 2021

- Bump up Aim UI to v1.4.1 (gorarakelyan)

## 2.2.0 Mar 24 2021

- Bump up Aim UI to v1.4.0 (gorarakelyan)
- Add Hugging Face integration (Khazhak)
- Reorganize documentation (Tatevv)

## 2.1.6 Feb 26 2021

- Add ability to opt out telemetry (gorarakelyan)
- Remove experiment name from config file when calling repo.remove_branch method (gorarakelyan)

## 2.1.5 Jan 7 2021

- Handle NaN or infinite floats passed to artifacts (gorarakelyan)

## 2.1.4 Dec 2 2020

- Add ability to specify session run hash (gorarakelyan)
- Initialize repo if it was empty when opening session (gorarakelyan)
- Add validation of map artifact parameters (gorarakelyan)

## 2.1.3 Nov 24 2020

- Support comparison of list type contexts (gorarakelyan)

## 2.1.2 Nov 24 2020

- Fix empty contexts comparison issue (gorarakelyan)

## 2.1.1 Nov 22 2020

- Return only selected params in SelectResult (gorarakelyan)

## 2.1.0 Nov 19 2020

- Add AimRepo select method (gorarakelyan)
- Implement SelectResult class (gorarakelyan)

## 2.0.27 Nov 13 2020

- Fix issue with artifact step initializer (gorarakelyan)

## 2.0.26 Nov 10 2020

- Add `block_termination` argument to aim.Session (gorarakelyan)
- Convert infinity parameter to string in artifacts (gorarakelyan)

## 2.0.25 Nov 9 2020

- Reconstruct run metadata file when running close command (gorarakelyan)

## 2.0.24 Nov 8 2020

- Add SIGTERM signal handler (gorarakelyan)
- Run `track` function in a parallel thread (gorarakelyan)
- Add SDK session flush method (gorarakelyan)
- Flush aggregated metrics at a given frequency (gorarakelyan)
- Update run metadata file only on artifacts update (gorarakelyan)

## 2.0.23 Nov 5 2020

- Make experiment name argument required in SDK close command (gorarakelyan)

## 2.0.22 Nov 5 2020

- Add SDK `close` method to close dangling experiments (gorarakelyan)

## 2.0.21 Nov 1 2020

- Resolve compatibility issues with python 3.5.0 (gorarakelyan)

## 2.0.20 Oct 26 2020

- Enable pypi aim package name (gorarakelyan)

## 2.0.19 Oct 25 2020

- Add PyTorch Lightning logger (gorarakelyan)
- Add TensorFlow v1 and v2 keras callbacks support (gorarakelyan)

## 2.0.18 Oct 7 2020

- Add ability to run Aim UI in detached mode (gorarakelyan)
- Add ability to specify repo path when running Aim UI (gorarakelyan)

## 2.0.17 Oct 5 2020

- Rename `AimDE` to `Aim UI` (gorarakelyan)

## 2.0.16 Oct 2 2020

- Add ability to specify host when running AimDE (gorarakelyan)
- Disable `AimContainerCommandManager` (gorarakelyan)
- Remove `aimde` command entry point (gorarakelyan)
- Remove `de` prefix from development environment management commands (gorarakelyan)

## 2.0.15 Sep 21 2020

- Set Map artifact default namespace (gorarakelyan)

## 2.0.14 Sep 21 2020

- Set Metric hashable context to None if no kwarg is passed (gorarakelyan)

## 2.0.13 Sep 21 2020

- Add ability to query runs by metric value (gorarakelyan)
- Add ability to query runs via SDK (gorarakelyan)

## 2.0.12 Sep 12 2020

- Update Session to handle exceptions gracefully (gorarakelyan)

## 2.0.11 Sep 11 2020

- Add alias to keras adapter (gorarakelyan)

## 2.0.10 Sep 10 2020

- Show progress bar when pulling AimDE image (gorarakelyan)

## 2.0.9 Sep 10 2020

- Add ability to start multiple sessions (gorarakelyan)
- Add Aim adapter for keras (gorarakelyan)

## 2.0.8 Aug 26 2020

- Set SDK to select only unarchived runs by default (gorarakelyan)
- Add ability to archive/unarchive runs (gorarakelyan)
- Enable search by run attributes (gorarakelyan)
- Add `is not` keyword to AimQL (gorarakelyan)

## 2.0.7 Aug 21 2020

- Validate Artifact values before storing (gorarakelyan)
- Add sessions to SDK (gorarakelyan)

## 2.0.6 Aug 13 2020

- Add ability to retrieve metrics and traces from repo (gorarakelyan)
- Add SDK `select` method to select runs and artifacts (gorarakelyan)
- Implement search query language (gorarakelyan)

## 2.0.5 Jul 18 2020

- Fix issue with PyPI reStructuredText format compatibility (gorarakelyan)

## 2.0.4 Jul 18 2020

- Add ability to attach tf.summary logs to AimDE (gorarakelyan)

## 2.0.3 Jul 8 2020

- Pass project path to development environment container (gorarakelyan)

## 2.0.2 Jul 7 2020

- Make `epoch` argument optional for `Metric` artifact (gorarakelyan)
- Add ability to automatically commit runs after exit (gorarakelyan)
- Add `aim up` shortcut for running development environment (gorarakelyan)
- Remove first required argument(artifact name) from sdk track function (gorarakelyan)
- Add general dictionary artifact for tracking `key: value` parameters (gorarakelyan)

## 2.0.1 Jun 24 2020

- Fix inconsistent DE naming (gorarakelyan)

## 2.0.0 Jun 18 2020

- Tidy up aim and remove some artifacts (gorarakelyan)
- Update AimContainerCMD to open connection on custom port (gorarakelyan)
- Save passed process uuid to commit configs (gorarakelyan)
- Ability to query processes (gorarakelyan)
- Execute process and store logs into a commit of specific experiment (gorarakelyan)
- Kill running process and its children recursively (gorarakelyan)
- Keep executed processes for monitoring and management (gorarakelyan)
- Add container command handler to exec commands on the host (gorarakelyan)
- Refactor Text artifact to store sentences using protobuf and aimrecords (jamesj-jiao)
- Add ability to pass aim board port as an argument (gorarakelyan)

## 1.2.17 May 8 2020

- Add config command (gorarakelyan)
- Tune artifacts: images, metric_groups, params (gorarakelyan)

## 1.2.16 Apr 29 2020

- Add ability to pass numpy array as a segmentation mask (gorarakelyan)

## 1.2.15 Apr 29 2020

- Add basic image list tracking (gorarakelyan)

## 1.2.14 Apr 27 2020

- Optimize segmentation tracking insight to load faster (gorarakelyan)

## 1.2.13 Apr 25 2020

- Remove GitHub security alert (gorarakelyan)
- Add image semantic segmentation tracking (gorarakelyan)

## 1.2.12 Apr 20 2020

- Add missing init file for aim.artifacts.proto (@mike1808)

## 1.2.11 Apr 16 2020

- Make epoch property optional for Metric (gorarakelyan)

## 1.2.10 Apr 16 2020

- Serialize and store `Metric` records using protobuf and aimrecords (gorarakelyan)
- Create RecordWriter factory which handles artifact records saving (gorarakelyan)
- Extract artifact serialization to ArtifactWriter (mike1808)

## 1.2.9 Mar 16 2020

- Alert prerequisites installation message for running board (gorarakelyan)

## 1.2.8 Mar 15 2020

- Update profiler interface for keras (gorarakelyan)

## 1.2.7 Mar 14 2020

- Add board pull command (gorarakelyan)
- Change board ports to 43800,1,2 (gorarakelyan)
- Add ability to profile graph output nodes (gorarakelyan)
- Remove issue with autograd inside while loop (gorarakelyan)
- Add aim board development mode (gorarakelyan)
- Update board name hash algorithm to md5 (gorarakelyan)
- Add board CLI commands: up, down and upgrade (gorarakelyan)
- Add ability to tag version as a release candidate (gorarakelyan)

## 1.2.6 Feb 28 2020

- Add learning rate update tracking (gorarakelyan)

## 1.2.5 Feb 25 2020

- Add autocommit feature to push command: `aim push -c [-m <msg>]` (gorarakelyan)
- Add cli status command to list branch uncommitted artifacts (gorarakelyan)
- Add an ability to aggregate duplicated nodes within a loop (gorarakelyan)
- Remove gradient break issue when profiling output nodes (gorarakelyan)

## 1.2.4 Feb 20 2020

- Enable profiler to track nodes inside loops (gorarakelyan)
- Ability to disable profiler for evaluation or inference (gorarakelyan)

## 1.2.3 Feb 13 2020

- Set minimum required python version to 3.5.2 (gorarakelyan)

## 1.2.2 Feb 13 2020

- Downgrade required python version (gorarakelyan)

## 1.2.1 Feb 13 2020

- Edit README.md to pass reStructuredText validation on pypi (gorarakelyan)

## 1.2.0 Feb 13 2020

- Make aim CLI directly accessible from main.py (gorarakelyan)
- Add disk space usage tracking (gorarakelyan)
- Add profiler support for Keras (gorarakelyan)
- Add TensorFlow graph nodes profiler (gorarakelyan)
- Add command to run aim live container mounted on aim repo (gorarakelyan)
- Update profiler to track GPU usage (gorarakelyan)
- Add machine resource usage profiler (gorarakelyan)

## 1.1.1 Jan 14 2020

- Remove aim dependencies such as keras, pytorch and etc (gorarakelyan)

## 1.1.0 Jan 12 2020

- Update code diff tracking to be optional (gorarakelyan)
- Add default False value to aim init function (gorarakelyan)
- Update aim repo to correctly identify cwd (gorarakelyan)
- Update push command to commit if msg argument is specified (gorarakelyan)
- Add ability to initialize repo from within the sdk (gorarakelyan)

## 1.0.2 Jan 7 2020

- Remove objects dir from empty .aim branch index (gorarakelyan)

## 1.0.1 Dec 26 2019

- Add cil command to print aim current version (gorarakelyan)

## 1.0.0 Dec 25 2019

- Add aim version number in commit config file (gorarakelyan)
- Update push command to send username and check storage availability (gorarakelyan)
- Add hyper parameters tracking (gorarakelyan)
- Update push command to print shorter file names when pushing to remote (gorarakelyan)
- Update tracking artifacts to be saved in log format (gorarakelyan)
- Add pytorch cuda support to existing sdk artefacts (gorarakelyan)
- Add cli reset command (gorarakelyan)
- Add nested module tracking support to aim sdk (gorarakelyan)
- Add code difference tracking to aim sdk (gorarakelyan)
- Update aim push command to send commits (gorarakelyan)
- Add commit structure implementation (gorarakelyan)
- Add aim commit command synchronized with git commits (gorarakelyan)
- Add version control system factory (gorarakelyan)
- Update all insights example (gorarakelyan)
- Add model gradients tracking (gorarakelyan)
- Add model weights distribution tracking (gorarakelyan)
- Add aim correlation tracking (gorarakelyan)

## 0.2.9 Nov 30 2019

- Update push tolerance when remote origin is invalid (gorarakelyan)

## 0.2.8 Nov 30 2019

- Update aim auth public key search algorithm (gorarakelyan)

## 0.2.7 Nov 14 2019

- Update dependencies torch and torchvision versions (sgevorg)

## 0.2.6 Nov 5 2019

- Update aim track logger (gorarakelyan)

## 0.2.5 Nov 4 2019

- Add branch name validation (gorarakelyan)
- Add single branch push to aim push command (gorarakelyan)

## 0.2.4 Nov 3 2019

- Update aim auth print format (gorarakelyan)
- Update setup.py requirements (gorarakelyan)

## 0.2.3 Nov 3 2019

- Update package requirements (gorarakelyan)

## 0.2.2 Nov 1 2019

- Update package requirements (sgevorg)

## 0.2.1 Nov 1 2019

- Add paramiko to required in setup.py (sgevorg)

## 0.2.0 Nov 1 2019

- Update the repo to prep for open source pypi push (sgevorg)
- Add error and activity logging (sgevorg)
- Add push command robustness (gorarakelyan)
- Add cli auth command (gorarakelyan)
- Add public key authentication (gorarakelyan)
- Update push to send only branches (gorarakelyan)
- Add branching command line interface (gorarakelyan)
- Update skd interface (gorarakelyan)
- Add pytorch examples inside examples directory (gorarakelyan)
- Add model load sdk method (gorarakelyan)
- Add model checkpoint save tests (gorarakelyan)
- Update file sending protocol (gorarakelyan)
- Add model tracking (gorarakelyan)

## 0.1.0 - Sep 23 2019

- Update setup py to build cython extensions (gorarakelyan)
- Update tcp client to send multiple files through one connection (gorarakelyan)
- Update tcp client to send images (gorarakelyan)
- Update sdk track functionality to support multiple metrics (gorarakelyan)
- Update push command for sending repo to a given remote (gorarakelyan)
- Add cli remote commands (gorarakelyan)
- Update cli architecture from single group of commands to multiple groups (gorarakelyan)
- Add testing env first skeleton and versions (sgevorg)
- Add dummy exporting files from .aim-test (sgevorg)
- Add description for Testing Environment (sgevorg)
- Update metadata structure and handling (sgevorg)
- Add support for seq2seq models (sgevorg)
- Update the output of doker image build to be more informative and intuitive (sgevorg)
- Update README.MD with changed Aim messaging (sgevorg)
- Remove setup.cfg file (maybe temporarily) (sgevorg)
- Update the location for docker build template files, move to data/ (sgevorg)
- Update the `docs/cli.md` for aim-deploy docs (sgevorg)
- Add docker deploy `.aim/deploy_temp/<model>` cleanup at the end of the build (sgevorg)
- Add Docker Deploy via `aim-deploy` command (sgevorg)
- Add Docker image generate skeleton (sgevorg)
- Add AimModel.load_mode static function to parse `.aim` files (sgevorg)
- Update exporter to decouple from specifics of exporting and framework (sgevorg)
- Add model export with `.aim` extension (sgevorg)
- Remove pack/unpack of the metadata (sgevorg)
- Add pack/unpack to add metadata to model for engine processing (sgevorg)
- Add aim-deploy command configuration in cli (sgevorg)
- Add basic cli (sgevorg)
- Update setup.py for cli first version (sgevorg)
- Add initial cli specs (sgevorg)
- Add directories: the initial skeleton of the repo (sgevorg)
- Add gitignore, license file and other basics for repo (sgevorg)<|MERGE_RESOLUTION|>--- conflicted
+++ resolved
@@ -2,11 +2,8 @@
 
 ## Unreleased
 
-<<<<<<< HEAD
 - Add ability to track and visualize texts (mihran113, roubkar)
-=======
 - Fix boolean values encoding (mahnerak)
->>>>>>> b4f7b141
 - Add Scatter Explorer to visualize correlations between metric last value and hyperparameter (KaroMourad)
 - Add ability to track and visualize plotly objects (devfox-se, Hamik25, rubenaprikyan)
 - Add ability to query distributions by step range and density (VkoHov, rubenaprikyan)
