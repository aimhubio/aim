# Changelog

<<<<<<< HEAD
- Add nested module tracking support to aim sdk (gorarakelyan)
- Add code difference tracking to aim sdk (gorarakelyan)
- Update aim push command to send commits (gorarakelyan)
- Add commit structure implementation (gorarakelyan)
- Add aim commit command synchronized with git commits (gorarakelyan)
- Add version control system factory (gorarakelyan)
- Update all insights example (gorarakelyan)
- Add model gradients tracking (gorarakelyan)
- Add model weights distribution tracking (gorarakelyan)
- Add aim correlation tracking (gorarakelyan)
=======
## 0.2.9 Nov 30 2019
- Update push tolerance when remote origin is invalid (gorarakelyan)

## 0.2.8 Nov 30 2019
- Update aim auth public key search algorithm (gorarakelyan)
>>>>>>> 1e6d2467

## 0.2.7 Nov 14 2019
- Update dependencies torch and torchvision versions (sgevorg)

## 0.2.6 Nov 5 2019
- Update aim track logger (gorarakelyan)

## 0.2.5 Nov 4 2019
- Add branch name validation (gorarakelyan)
- Add single branch push to aim push command (gorarakelyan)

## 0.2.4 Nov 3 2019
- Update aim auth print format (gorarakelyan)
- Update setup.py requirements (gorarakelyan)

## 0.2.3 Nov 3 2019
- Update package requirements (gorarakelyan)

## 0.2.2 Nov 1 2019
- Update package requirements (sgevorg)

## 0.2.1 Nov 1 2019
- Add paramiko to required in setup.py (sgevorg)

## 0.2.0 Nov 1 2019
- Update the repo to prep for open source pypi push (sgevorg)
- Add error and activity logging (sgevorg)
- Add push command robustness (gorarakelyan)
- Add cli auth command (gorarakelyan)
- Add public key authentication (gorarakelyan)
- Update push to send only branches (gorarakelyan)
- Add branching command line interface (gorarakelyan)
- Update skd interface (gorarakelyan)
- Add pytorch examples inside examples directory (gorarakelyan)
- Add model load sdk method (gorarakelyan)
- Add model checkpoint save tests (gorarakelyan)
- Update file sending protocol (gorarakelyan)
- Add model tracking (gorarakelyan)

## 0.1.0 - Sep 23 2019
- Update setup py to build cython extensions (gorarakelyan)
- Update tcp client to send multiple files through one connection (gorarakelyan)
- Update tcp client to send images (gorarakelyan)
- Update sdk track functionality to support multiple metrics (gorarakelyan)
- Update push command for sending repo to a given remote (gorarakelyan)
- Add cli remote commands (gorarakelyan)
- Update cli architecture from single group of commands to multiple groups (gorarakelyan)
- Add testing env first skeleton and versions (sgevorg)
- Add dummy exporting files from .aim-test (sgevorg)
- Add description for Testing Environment (sgevorg)
- Update metadata structure and handling (sgevorg)
- Add support for seq2seq models (sgevorg)
- Update the output of doker image build to be more informative and intuitive (sgevorg)
- Update README.MD with changed Aim messaging (sgevorg)
- Remove setup.cfg file (maybe temporarily) (sgevorg)
- Update the location for docker build template files, move to data/ (sgevorg)
- Update the `docs/cli.md` for aim-deploy docs (sgevorg)
- Add docker deploy `.aim/deploy_temp/<model>` cleanup at the end of the build (sgevorg)
- Add Docker Deploy via `aim-deploy` command (sgevorg)
- Add Docker image generate skeleton (sgevorg)
- Add AimModel.load_mode static function to parse `.aim` files (sgevorg)
- Update exporter to decouple from specifics of exporting and framework (sgevorg)
- Add model export with `.aim` extension (sgevorg)
- Remove pack/unpack of the metadata (sgevorg)
- Add pack/unpack to add metadata to model for engine processing (sgevorg)
- Add aim-deploy command configuration in cli (sgevorg)
- Add basic cli (sgevorg)
- Update setup.py for cli first version (sgevorg)
- Add initial cli specs (sgevorg)
- Add directories: the initial skeleton of the repo (sgevorg)
- Add gitignore, license file and other basics for repo (sgevorg)<|MERGE_RESOLUTION|>--- conflicted
+++ resolved
@@ -1,6 +1,5 @@
 # Changelog
 
-<<<<<<< HEAD
 - Add nested module tracking support to aim sdk (gorarakelyan)
 - Add code difference tracking to aim sdk (gorarakelyan)
 - Update aim push command to send commits (gorarakelyan)
@@ -11,13 +10,12 @@
 - Add model gradients tracking (gorarakelyan)
 - Add model weights distribution tracking (gorarakelyan)
 - Add aim correlation tracking (gorarakelyan)
-=======
+
 ## 0.2.9 Nov 30 2019
 - Update push tolerance when remote origin is invalid (gorarakelyan)
 
 ## 0.2.8 Nov 30 2019
 - Update aim auth public key search algorithm (gorarakelyan)
->>>>>>> 1e6d2467
 
 ## 0.2.7 Nov 14 2019
 - Update dependencies torch and torchvision versions (sgevorg)
