--- conflicted
+++ resolved
@@ -19,11 +19,8 @@
 - Add SDK events tracking (alberttorosyan)
 - Add the ability to easily copy run hash with a single click (VkoHov)
 - Add Prophet integration (grigoryan-davit)
-<<<<<<< HEAD
+- Add 'Dataset' type support for hf/datasets (tmynn)
 - Add multidataset logging support for HuggingFace transformers (tmynn)
-=======
-- Add 'Dataset' type support for hf/datasets (tmynn)
->>>>>>> 5b36dce2
 
 ### Fixes
 
