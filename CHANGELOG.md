# Changelog

## 3.19.4
<<<<<<< HEAD
- Repurpose aim reindex command for index db recreation (mihran113)
=======
- Handle index db corruption and warn in UI (mihran113) 
>>>>>>> db752288

## 3.19.3 Apr 17, 2024
- Resolve issue with new runs after tracking queue shutdown (mihran113)
- Reset base path when opening new tabs (mihran113)

## 3.19.2  Mar 22, 2024
- Resolve live update failing issue (mihran113)
- Resolve issue with remote tracking protocol probe fail (mihran113)

## 3.19.1 Mar 14, 2024
- Accept calls on tracking server without trailing slashes (mihran113)

## 3.19.0 Mar 13, 2024

### Enhancements:
- Replace grpc with http/ws as transport for aim tracking server (mihran113)
- Remove `aim storage upgrade 2to3` command (mihran113)
- Allow HF callback to initialize run at on_init_end for tracking custom metrics with callback (dushyantbehl)
- Support artifacts logging and storage in AWS S3 (alberttorosyan)
- Always set run name when initializing Run in lightning callback (martenlienen) 

### Fixes
- Allow the web UI to serve assets symlinked into the static files directory (martenlienen)

## 3.18.1 Feb 7, 2024

### Enhancements:

- Add support for `sqlalchemy 2.0` (mihran113)
- Add `min/max/first` values tracking and visualization for metrics (mihran113, KaroMourad)

### Fixes
- Fix pytorch_lightning aliases issue (popfido)
- Fix typos in stat.py to collect gpu memory and power correctly (ChanderG)
- Fix bug in pytorch lightning raising lock timeout (inc0)
- Fix compatibility with `sqlalchemy < 2.0` versions (mihran113)
- Switch to patched version of official `pynvml` (mihran113)
- Remove telemetry tracking (mihran113)

## 3.17.5 Jun 2, 2023

- Fix gpu stat collection when driver is not loaded (mihran113)
- Fix issue with overflowing box content in full-view mode in Base Explorers (KaroMourad)
- Resolve tags list visibility issue in tags page (arsengit)
- Fix issue on git stat collection (mihran113)
- Import `Image` and `Audio` for `TensorboardFolderTracker` (alansaul)
- Extend `aim.ext.tensorboard_tracker.run.Run` to allow stdout logging and system stats and parameter logging (alansaul)
- Add the ability for `TensorboardFolderTracker` to track `Histogram`'s as Aim `Distribution`'s (alansaul)
- Convert NaNs and Infs in responses to strings (n-gao)
- Add activeloop deeplake plugin (drahnreb)

## 3.17.4  May 4, 2023

- Resolve run messages duplication issue for in progress runs (roubkar)
- Fix metric values inconsistency with steps (mihran113)
- Enable CLI for remote repos (mihran113)
- Safe force-acquire index lock using meta-locks (alberttorosyan, mihran113)
- Fix the issue with containers left open (mihran113)
- Fix issue with notebook extension start-up (mihran113)
- Disable SDK events tracking with Segment API (alberttorosyan)

## 3.17.3 Apr 6, 2023

- Fix the community popup overflowing issue (KaroMourad)
- Optimize images blobs URI loading performance (asynclee)

## 3.17.2 Mar 28, 2023

- Fix explorer crashing issue caused by adding a `displayName` property in Grouping component (KaroMourad)

## 3.17.1 Mar 24, 2023

- Avoid explorer crashing when accessing empty chart values (KaroMourad)

## 3.17.0 Mar 24, 2023

### Enhancements
- Expose `run_name` and `run_hash` parameters to the `aim.sdk.adapters.pytorch_lightning.AimLogger` adapter (constd)
- Add navigation link to Experiment page from the Run page (roubkar)
- Add navigation to explorers from the Run page (roubkar)
- Implement Metrics Explorer v2 via Base Explorer (KaroMourad)
- Add Text Explorer to filter and compare text (roubkar)
- Add groundwork for the UI kit v2 for improved usability (arsengit)

### Fixes

- Add support for Path type to the repo attribute of the Run class (emekaokoli19)
- Add support for jax>0.4.0 (n-gao)
- Add -y option to Aim CLI commands (emekaokoli19)
- Fix issue with toggling lines visibility during live update (roubkar)
- Fix the issue when HF model doesn't have `num_labels` attribute (mihran113)
- Fix table cell scrolling issue in the Texts tab of the Run page (roubkar)

## 3.16.2 Mar 3, 2023

- Add exception-free mode to Aim (alberttorosyan)
- Expose `capture_terminal_logs` argument for `aim.sdk.adapters` classes (mihran113)
- Handle inconsistency between Sequence data and metadata (alberttorosyan)

## 3.16.1 Feb 27, 2023

- Pin package version `alembic>=1.5.0` (justinvyu)
- Fix segment `flush()` issue with no internet access (alberttorosyan)
- Fix the issue with an empty-illustrations styles on Base explorers (KaroMourad)
- Add 'join community' popup to the sidebar (KaroMourad)
- Use non-strict mode when logging HF model metadata (alberttorosyan)
- Add set() method implementation in ProxyTree/SubtreeView classes (alberttorosyan)

## 3.16.0 Feb 3, 2023

### Enhancements

- Drop support for python3.6 (mihran113)
- Add support for python3.11 (alberttorosyan)
- Add other x-axis alignment and system logs tracking to cli convert wandb (hjoonjang)
- Add support for pre-binned distribution/histogram (YodaEmbedding)
- Display logged run messages in Run page (VkoHov, alberttorosyan, roubkar)
- Use read-only mode when opening container for indexing (alberttorosyan)
- Add Stable-Baselines3 integration (tmynn)
- Add Acme integration (tmynn)
- Add huggingface/datasets integration (tmynn)
- Enable support for protobuf v4 (mihran113)
- Support events signaling for Remote Tracking server (alberttorosyan)
- Enhance DVC parameters tracking (tmynn)
- Add SDK events tracking (alberttorosyan)
- Add the ability to easily copy run hash with a single click (VkoHov)
- Add Prophet integration (grigoryan-davit)
- Add 'Dataset' type support for hf/datasets (tmynn)
- Add HuggingFace Transformers model info (tmynn)
- Add multidataset logging support for HuggingFace transformers (tmynn)

### Fixes

- Fix gpu stats logging when some stats are unavailable (timokau)
- Sub-path support for RTS addresses (mihran113)
- Fix experiment name update issues (mihran113)
- Fix run experiment setting race conditions (mihran113)
- Fix the issue with runs not appearing on UI (mihran113)

## 3.15.2 Dec 23, 2022

- Change logging level for reporter debug messages (alberttorosyan)
- Fix styling issues on the experiment page (KaroMourad)
- Fix client side worker port calculation for RTS (mihran113)
- Add discord community link in the sidebar (arsengit)
- Display experiments descriptions in the explorers tables (arsengit)

## 3.15.1 Dec 1, 2022

- Fix issue with index container lock for older repos (mihran113)
- Fix issue with rendering incorrect empty-illustration content in Audios explorer (KaroMourad)

## 3.15.0 Nov 26, 2022

### Enhancements:

- Implement Aim callbacks system and extended notifications (alberttorosyan)
- Add chart legends to the Metrics Explorer (KaroMourad)
- Implement vertically scalable version of Remote Tracking (mihran113, alberttorosyan)
- Add the ability to search, filter, and compare audio through Audios Explorer (VkoHov)
- Add epoch tracking for PyTorch Lightning (tmynn)
- Add PaddlePaddle integration (tmynn)
- Add Optuna integration (tmynn)
- Use `packaging` to parse version strings (jangop)
- Implement the experiment page for the overall experiment info view (VkoHov)
- Implement dynamic flushing mechanism for `CheckIn`s based on the flag (mahnerak)
- Implement robust locking and indexing mechanism for Aim Runs (alberttorosyan)

### Fixes:

- Fix multiple progress bars handling for terminal logs capturing (mihran113)
- Handle resources when multiple `Ctrl-C`s are pressed (alberttorosyan)
- Remove non unicode symbols from `aim up` command logs (mihran113)
- Fix "Show Table Diff" for list type elements in runs, params and scatters explorers (kumarshreshtha)
- Support non-Latin chars for encoding in Aim UI (roubkar)
- Make new `CheckIn`s always override the expiry date, consistent to what is documented (mahnerak)

## 3.14.4 Nov 11, 2022

- Fix dropdowns' selected options losses in time of searching other options in Figures Explorer (rubenaprikyan)
- Fix the group property name visibility in the images and audio tabs (VkoHov)
- Change the color contrast of the icons in the manage columns popover (VkoHov)
- Add notifier config files to aim package (alberttorosyan)
- Fix audios to numpy conversion (mihran113)

## 3.14.3 Oct 29, 2022

- Fix search for empty queries in explorers (KaroMourad)

## 3.14.2 Oct 28, 2022

- Add support to sync explorer state through url on Base and Figures Explorers (rubenaprikyan)
- Add support to highlight syntax error in Figures Explorer (KaroMourad)
- Fix issue with applying solid stroke styles on stroke badge in table (KaroMourad)
- Fix active runs indicators overlapping issue in LineChart (KaroMourad)
- Add support for text style formatting in the logs tab (VkoHov)
- Fix "`TypeError: check()` keywords must be strings" for `Run.metrics()` method (alberttorosyan)
- Fix run info API call error when tag color/description is None (alberttorosyan)
- Fix remote heartbeat resource cleanup (mihran113)

## 3.14.1 Oct 7, 2022

- Fix the current release duplication highlighting issue on the Dashboard page (arsengit)

## 3.14.0 Oct 6, 2022

### Enhancements:

- Move `aim reindex` command under `aim storage` group (mihran113)
- Add the ability to attach/remove tags on the Run Page (roubkar)
- Support dictionary as an argument of `Run.track` (alberttorosyan)
- Display the tags of the run in the tables of the explorers (VkoHov)
- Revamp Figures explorer controls and grouping sections for better onboarding and usability (VkoHov, KaroMourad)
- Replace the spinner loader with a lighter one (VkoHov)
- Add fast.ai integration (tmynn)
- Add command for dangling params cleanup (mihran113)
- Add top and bottom appearance modes to the chart popover (VkoHov)
- Deprecate Python 3.6 (alberttorosyan)
- Add MXNet integration (tmynn)
- Create a Dashboard page to provide a better onboarding experience (arsengit, roubkar, KaroMourad, mihran113)
- Add support for tracking jax device arrays (mihran113)

### Fixes:

- Fix chart hovering issue occurring when "nan" values are tracked (KaroMourad)
- Use empty dict as default when getting Run params (alberttorosyan)
- Change unit-tests data isolation mechanism (alberttorosyan)
- Adjust the visibility of the run color in tables (VkoHov)
- Fix response headers for remote tracking server (mihran113)
- Fix `TypeError`s in single run page (mihran113)

## 3.13.4 Sep 25, 2022

- Add the ability to disable smoothing explicitly (KaroMourad)
- Virtualize the run params list in the Run page (roubkar)

## 3.13.3 Sep 16, 2022

- Fix request cancellation on `Logs` tab (mihran113)
- Fix the data live update handling in the Logs tab (VkoHov)

## 3.13.2 Sep 10, 2022

- Fix content overlapping issue of x-axis alignment dropdown (KaroMourad)
- Fix the regression line rendering issue on Scatter plot exported image (KaroMourad)

## 3.13.1 Sep 1, 2022

- Add support for querying metrics by last value (mihran113)
- Fix aim reindex command failure (alberttorosyan)
- Fix issue with remote runs re-open (mihran113)
- Deprecate custom set Run.hash values (alberttorosyan)
- Tune mlflow converter run properties (tmynn)
- Fix `AimLogger` deprecation issues related to release of PyTorch Lightning v1.7 (djwessel)

## 3.13.0 Aug 21, 2022

### Enhancements:

- Add Figures Explorer to visualize and compare plotly figures (rubenaprikyan, KaroMourad, arsengit, VkoHov, roubkar)
- Add Base Explorer as core of all explorers (rubenaprikyan, KaroMourad, arsengit, VkoHov, roubkar)
- Add logging for remote resource cleanup and network stability (mihran113)
- Restrict Run.hash to auto-generated values only (alberttorosyan)
- Add ability to compare selected runs from the table (arsengit)
- Notify users about failed/stalled runs (mahnerak, alberttorosyan)
- Add ability to pin metrics in Run Page (mihran113, roubkar)
- Add step for unit tests for nightly releases workflow (mihran113)
- Add Keras-Tuner integration (tmynn)
- Add Weights & Biases to Aim log converter (tmynn)

### Fixes:

- Fix chart exporting issue (KaroMourad)
- Fix aim ui rendering issue on notebooks (rubenaprikyan)
- Fix live update retry to show live data after solving connection problems with the server (rubenaprikyan)
- Fix tensorboard convert while converting tensor (sharathmk99)
- Fix incorrect column keys of metrics in the table grid of the runs dashboard (VkoHov)
- Fix git info collection (mihran113)
- Fix code block content and query copying functionality (arsengit)
- Provide compatibility between plotly and matplotlib (tmynn)
- Warn to use aim.Image if aim.Figure fails (tmynn)

## 3.12.2 Aug 5, 2022

- Fix formatting of empty metric contexts (VkoHov)
- Apply lazy loading on metrics in Run Page (roubkar)

## 3.12.1 Aug 2, 2022

- Loosen version requirements for grpcio (alberttorosyan)
- Fix remote heartbeat-watcher resource cleanup (mihran113)
- Break long metric names into multiple lines in Run Page (roubkar)
- Enable run filtering by metric values (mihran113)
- Fix Cython version to eliminate build errors (mihran113)

## 3.12.0 Jul 22, 2022

### Enhancements:

- Add ability to set axes range manually for line charts on UI (KaroMourad)
- Add more user-friendly querying for dates (mihran113, arsengit)
- Filter redundant tooltip data from URL config state (KaroMourad)
- Improve rendering performance by enhancing table columns virtualization mechanism (roubkar)
- Increase visibility and usability of the Show table diff button (arsengit)
- Add support for tensorboard audios conversion (mihran113)
- Format params keys/paths properly (VkoHov)
- Mention explicitly run params everywhere params is mentioned (VkoHov)
- Add ability to hide a batch of items in explorers (VkoHov)
- Add ability to sort by the last value of the metric in table (VkoHov)
- Preserve active line even if it is dropped out of the filtered area (VkoHov)
- Add run duration property for SDK and queries (mihran113)
- Add client vs server version check for remote tracking server (mihran113)
- Add Remote tracking client heartbeat (mihran113)

### Fixes:

- Tune table sorting icon box overlapping with column box in compact mode (KaroMourad)
- Fix tensorboard log conversion for images (mihran113)
- Check if gradient is None when tracking gradient distributions (kage08)
- Fix displaying non-syntax errors across Aim UI (arsengit)
- Fix queries on remote repos (mihran113)
- Fix interval progress reports for query apis (mihran113)
- Fix query request cancellation errors (mihran113)
- Auto-detect and address inconsistencies in meta and series trees (mahnerak)

## 3.11.2 Jul 8, 2022

### Enhancements:

- Display the error position when getting syntax errors after searching (arsengit)

### Fixes:

- Avoid saving crashed or terminated search requests as the last state on explorers (arsengit)
- Remove the progress bar blinking when searching runs in Runs Explorer (KaroMourad)
- Fix the "matched runs" sentence color style in progress bars (KaroMourad)
- Fix `SyntaxError` handling for python3.10+ (mihran113)
- Fix generic Exceptions handling and adjust HTTPException handling (alberttorosyan)

## 3.11.1 Jun 27, 2022

- Replace base58 encoder with base64 (KaroMourad, VkoHov)
- Fix Notes tab loading issue (arsengit)
- Fix the loading logic of the `monaco editor` across the Aim Ui (arsengit)
- Fix `Table` export functionality in Params and Scatters explorers (arsengit)
- Allow mixing numeric types on a single Sequence (alberttorosyan)

## 3.11.0 Jun 21, 2022

### Enhancements:

- Add `--uds` option for `aim up` command (mihran113)
- Add progress reporting for search APIs and tqdm progress for SDK queries (mihran113)
- Add all the attributes of runs in the grouping popovers (KaroMourad)
- Display progress bar on Explorer pages when searching metadata (KaroMourad)
- Improve the processing speed for tb to aim converter (osoblanco)
- Adjust charts hover attributes position calculation and styles (KaroMourad)
- Improve formatting of numbers by setting maximum precision (KaroMourad)
- Add cloud storage backups to AWS S3 for aim repo runs (karan2801)
- Add LightGBM integration example (gorarakelyan)
- Add descriptive document titles for pages (KaroMourad)
- Implement unit-tests for aim SDK utils (yeghiakoronian)
- Display std.dev/err aggregated values in the table (VkoHov)
- Add `active` state indicator property for `aim.Run` (mihran113)
- Add `active` state indicators on the chart (VkoHov)
- Add ability to edit run name and description of run (VkoHov)
- Show the description in the sidebar of the run overview tab (VkoHov)
- Add all the attributes of run in the tooltip (VkoHov)
- Optimize the initial render time of Aim UI by using more lightweight font-family (arsengit)
- Use monaco editor as the syntax highlighter across the Aim UI (arsengit)
- Add loader to the top of the logs box in the run page (VkoHov)
- Add the date and the duration of run in the header of the single run page (VkoHov)
- Add the name, status and duration of run in the runs table of the tags page (VkoHov)
- Fit long name values in manage columns popover (arsengit)
- Add caching mechanism for sequence queries to optimize query performance (mihran113)
- Use step random hash as a key for metric sequences (alberttorosyan)

### Fixes:

- Fix issue with tensorboard to aim conversion (osoblanco)
- Fix reset zoom history on alignment type change (KaroMourad)
- Fix issue with rendering incorrect data when x-axis aligned by `relative time/epoch` (KaroMourad)
- Fix LineCart axis ticks overlapping issue on log scale (KaroMourad)
- Change zooming default option to multiple (VkoHov)
- Change grouped rows' min and max values names to `Group Min` and `Group Max` (VkoHov)
- Preserve the search input value of the grouping dropdown (VkoHov)
- Change the titles and placeholders in popovers (VkoHov)
- Resolve typing latency issue in the query search input (arsengit)
- Reorder and add non-hideable table columns (arsengit)
- Change the font of the runs navigation popover (VkoHov)
- Keep color persistence state after page reload (VkoHov)
- Resolve content blinking issue after search in the run page (arsengit)
- Fix scroll to bottom on live-update in logs tab (VkoHov)
- Fix timezone issues for activity map (mihran113)
- Fix `aim up` command output when `--port 0` is passed (mihran113)

## 3.10.3 May 31, 2022

- Adjust the content overflowing of the Delete and the Archive modals (VkoHov)
- Resolve issue with redirect in run page (arsengit)

## 3.10.2 May 26, 2022

- Adjust SRP Logs row height calculation (VkoHov)
- Fix issue with live update requests scheduler (rubenaprikyan)
- Fix log capturing crash during run garbage collection (mihran113)
- Fix Pytorch Lightning adapter `finalize` method (mihran113)
- Fix params duplication in dropdowns (VkoHov)
- Skip system params in Explorer pages (alberttorosyan)

## 3.10.1 May 18, 2022

- Resolve issue with rendering run params in the overview tab of SRP (arsengit)
- Fix issue with search query state update (arsengit)

## 3.10.0 May 17, 2022

### Enhancements:

- Add ability to adjust the density of the visible content in tables (roubkar)
- Set `metric.name` as default option for grouping (roubkar)
- Show user-selected params before group config in chart popover (roubkar)
- Optimize stream decoding performance on UI (mahnerak)
- Add support for animated image formats to Aim Image object (devfox-se)
- Add `AimLogger` for Catboost (devfox-se)
- Add `AimCallback` for LightGBM (devfox-se)
- Keep the extents of `HighPlot` axes brush in the state and the URL (VkoHov)
- Integrate `aim` with `cimport`-able `aimrocks` (mahnerak)
- Add `__slots__` to some classes to improve performance (mahnerak)
- Define base abstractions for `Iterator` and `DB` by borrowing from `aimrocks` (mahnerak)
- Use `KeysIterator` and `ValuesIterator` wrappers instead of reimplementing (mahnerak)
- Rename `PrefixView.container` to `PrefixView.parent` (mahnerak)
- Reimplement `absolute_path` (mahnerak)
- Cython bindings for `PrefixView`, `TreeView`, `Container`, `ArrayView` (mahnerak)
- Add ability to track and visualize stdout/stderr (mihran113, VkoHov)
- Fix `AimLogger` deprecation issues related to release of PyTorch Lightning v1.5 (arnauddhaene)
- Enable better autocomplete experience with monaco editor (arsengit)
- Pre-loading and caching necessary resources, add pre-loader animation to Aim UI (arsengit)

### Fixes:

- Remove hard-coded installation of pre-requirements (mahnerak)
- Remove duplicate code from `TreeView` and `Container` methods (mahnerak)
- Fix issue with filtering metrics values in single run page (KaroMourad)

## 3.9.4 May 12, 2022

- Fix run remote tracking queue cleanup (mihran113)
- Fix HF callback before training access (mihran113)
- Fix compatibility with Jinja 3.1 (devfox-se)

## 3.9.3 May 10, 2022

- Fix affecting stroke types after changing color persistence (KaroMourad)

## 3.9.2 Apr 29, 2022

- Move aim_ui package data to separate directory (devfox-se)

## 3.9.1 Apr 29, 2022

- Move aim_ui package data to separate directory (devfox-se)

## 3.9.0 Apr 29, 2022

### Enhancements:

- Add `Notes Tab` to single run page (arsengit)
- Add the run name to the batch delete and the batch archive modals (VkoHov)
- Increase the scalability of rendering lines in charts (KaroMourad)
- Increase live update requests delay to prevent performance issues (rubenaprikyan)
- Change font-family to monospace in the Table component (arsengit)
- Add info massage for single value sliders (VkoHov)
- Add `--log-level` argument for aim up/server commands (mihran113)
- Add notes backend api interface (devfox-se)
- Fix type hints in `Repo` class (uduse)

### Fixes:

- Fix LineChart y-dimension margin calculation (KaroMourad)
- Fix HighPlot lines partially rendering issue (KaroMourad)
- Fix HighPlot axis ticks overlapping issue (KaroMourad)
- Fix sorting Params/Scatters explorer axis ticks (KaroMourad)
- Fix compatibility with pytorch-lightning v1.6.0 (mihran113)
- Fix the image's original size cropping (VkoHov)
- Fix `PATH` related issues for `alembic` and `uvicorn` (mihran113)
- Fix queries for custom object APIs (mihran113)
- Fix chart height updating when resize mode changed (VkoHov)
- Fix HuggingFace callback context capturing (mihran113)
- Fix Params/Scatters explorers' row hiding functionality (VkoHov)
- Fix Profiler logs are saved outside repo directory (devfox-se)

## 3.8.1 Apr 6, 2022

- Encode run hash before including in CSS selectors (Hamik25)
- Fix displaying incorrect metric values for large range scale in LineChart (KaroMourad)
- Fix issue with rendering lines for large range scale in LineChart (KaroMourad)
- Fix issue with URL state sync for bookmarks (roubkar)
- Fix issue with displaying negative param values on Aim UI (roubkar)
- Fix row hiding functionality (roubkar)
- Tune RunOverviewTab container styles (arsengit)
- Update documentations links on UI (rubenaprikyan)
- Fix `RepoIndexManager` run's reference cleanup (mihran113)
- Fix remote run finalization (mihran113)
- Fix issue with fetch on load more (infinite scroll) functionality in Runs Explorer (rubenaprikyan)

## 3.8.0 Mar 26, 2022

### Enhancements:

- Hugging Face adapter refactoring (mihran113)
- Add run description columns to all run specific tables (VkoHov, mihran113)
- Change images rendering optimization default value to smoother (VkoHov)
- Set default steps ordering to desc in single run tabs (VkoHov, devfox-se)
- Add run name to grouping, ordering and run navigation popovers (VkoHov)
- Add ability to apply color scale on columns with numeric values (VkoHov)
- Refactored XGBoost AimCallback (devfox-se)
- Reopenable callbacks for integrations (mihran113)
- Add DVC integration (devfox-se)
- Add API profiler and unified API error response (devfox-se)
- Add API to retrieve N'th step of sequence (devfox-se)

### Fixes:

- Fix issue with calculation of active point on mouse hover in the LineChart (KaroMourad)
- Fix issue with wrong URL caching for Explorer pages (roubkar)
- Fix issue with focusing on the chart active point while moving the cursor (KaroMourad)
- Fix the image full view toggle icon visibility if the image has a white background (VkoHov)
- Fix scroll to the end of the audio tab (VkoHov)
- Add scrollbar to image full view mode content (VkoHov)
- Fix issues with run name/description not being set (mihran113)
- Fix issue with run single page tabs result caching (mihran113)
- Fix git system param tracking (devfox-se)
- Fix runs manual closing (mihran113)
- Fix Docker image creation step in packaging workflow (alberttorosyan)
- Fix Jinja2 template rendering with starlette==0.14.2 (alberttorosyan)

## 3.7.5 Mar 18, 2022

- Add request aborting functionality in single run page tabs (arsengit)
- Render plotly figures properly in single run page (arsengit)

## 3.7.4 Mar 15, 2022

- Fix density min and max validation calculation (VkoHov)

## 3.7.3 Mar 14, 2022

- Add missing names for dynamically imported files in single run page (arsengit)

## 3.7.2 Mar 10, 2022

- Fix issue with rendering UI re keeping long URL (KaroMourad)
- Split code in the single run page to optimize chunk size (arsengit)

## 3.7.1 Mar 10, 2022

- Fix metric queries with epoch=None (alberttorosyan)

## 3.7.0 Mar 9, 2022

### Enhancements:

- Add Run overview tab in run single page (arsengit, VkoHov, KaroMourad, rubenaprikyan)
- Custom max message size for Aim Remote tracking (alberttorosyan)
- Docker images for aim up/server (alberttorosyan)
- TF/Keras adapters refactoring (mihran113)
- Remote tracking client-side retry logic (aramaim)
- Add record_density to initial get-batch request for figures (VkoHov)

### Fixes:

- Fix rendering new lines in texts visualizer (arsengit)

## 3.6.3 Mar 4, 2022

- Fix UI rendering issue on colab (rubenaprikyan)

## 3.6.2 Mar 2, 2022

- Fix chart interactions issue in the Single Run Page Metrics tab (roubkar)
- Fix `resolve_objects` in remote tracking client subtree (alberttorosyan)
- Reject `0` as step/record count (alberttorosyan, VkoHov)
- Fix error on mlflow conversion by experiment id (devfox-se)

## 3.6.1 Feb 25, 2022

- Fix issue with aligning x-axis by custom metric (KaroMourad)
- Add `__AIM_PROXY_URL__` env variable to see full proxy url when running `aim up` command(rubenaprikyan)
- Add `--proxy-url` argument to notebook extension's `%aim up` to render UI correctly if there is a proxy server (rubenaprikyan)
- Add SageMaker integration, `jupyter-server-proxy` s bug-fix script (rubenaprikyan, mahnerak)
- Fix animation support in Plotly visualization and figure loading performance (Hamik25, mihran113)
- Display `None` values in group config column (VkoHov, Hamik25)
- Fix rendering issue on `Select` form search suggestions list (arsengit)
- Fix PL.AimLogger save_dir AttributeError (GeeeekExplorer)
- Remove `__example_type__` substring from param name (VkoHov)

## 3.6.0 Feb 22 2022

### Enhancements:

- Sort params columns in alphabetical order (arsengit)
- Add illustrations for indicating explorer search states (arsengit)
- Ability to export chart as image (KaroMourad)
- Ability to group by metric.context (VkoHov)
- Tune manage columns items highlighting styles (VkoHov)
- Set active style on table actions popover buttons with applied changes (arsengit)
- Unification of Run Custom Object APIs (alberttorosyan, VkoHov)
- Aim repo runs data automatic indexing (alberttorosyan)
- Pytorch Lightning adapter refactoring (mihran113)
- Add Pytorch Ignite integration (mihran113)
- Add wildcard support for `aim runs` subcommands (mihran113)
- Add MLflow logs conversion command (devfox-se)
- Add CustomObject implementation for `hub.dataset` (alberttorosyan)

### Fixes:

- Fix live updated data loss after triggering endless scroll (VkoHov)
- Fix system metric columns pinning functionality and grouping column order (arsengit)
- Fix system metrics search in manage columns popover (VkoHov)
- Fix queries on remote repos (mihran113)
- Fix incorrect boolean value formatting (VkoHov)

## 3.5.4 Feb 15 2022

- Fix batch archive functionality (VkoHov)
- Add repo lock/release feature (devfox-se)

## 3.5.3 Feb 11 2022

- Fix rendering issue in runs explorer page (arsengit)

## 3.5.2 Feb 10 2022

- Fix issue with displaying current day activity cell on week's first day (rubenaprikyan)
- Fix issue with filtering options while typing in input of autocomplete in Tooltip and Grouping popovers (rubenaprikyan)

## 3.5.1 Feb 4 2022

- Fix folder creation when tracking with remote tracker (aramaim)

## 3.5.0 Feb 3 2022

### Enhancements:

- Ability to hide system metrics from table (arsengit)
- Add input validations to range selectors (Hamik25)
- Improve media panel rendering performance on hovering over images (KaroMourad)
- Add ability to parse and import TensorFlow events into aim (devfox-se)
- Add system parameter logging: CLI, Env, Executable, Git, Installed packages (devfox-se)
- Convert nested non-native objects (e.g. OmegaConf config instance) upon storing (devfox-se)
- Add cli subcommands cp and mv for aim runs command (mihran113)
- Add handler for matplotlib figures in Image and Figure custom objects (devfox-se)
- Improve highlighting of table focused/hovered/selected row (VkoHov)

### Fixes:

- Fix stalled runs deletion (mihran113)
- Fix background transparency in colab when using dark mode of system (rubenaprikyan)
- Fix Grouping and Tooltip popovers states' resetting issue when live-update is on (rubenaprikyan)
- Fix table column's sort functionality issue in Params and Scatters Explorers (rubenaprikyan)

## 3.4.1 Jan 23 2022

- Fix issue with displaying experiment name in Images Explorer table (VkoHov)

## 3.4.0 Jan 22 2022

- Add ability to apply group stacking on media elements list (KaroMourad)
- Add ability to apply sorting by run creation_time on table rows (roubkar)
- Add ability to filter texts table with keyword matching (roubkar, rubenaprikyan)
- Add ability to delete run from settings tab (Hamik25)
- Enhance controls states of explorer pages (arsengit)
- Add --repo, --host arguments support for notebook extension (VkoHov, rubenaprikyan)
- Add trendline options to ScatterPlot (roubkar)
- Add ability to display images in original size and align by width (arsengit)
- Add version, docs and slack links to sidebar (arsengit)
- Enhance AudioPlayer component (arsengit)
- Recover active tab in run details page after reload (roubkar)
- Add ability to archive or delete runs with batches (VkoHov)
- Remote tracking server [experimental] (alberttorosyan, mihran113, aramaim)
- Add ability to change media elements order (VkoHov)
- Add ability to hard delete runs (alberttorosyan)
- Lossy format support for aim.Image (devfox-se)
- Timezone issues fix for creation and end times (mihran113)

## 3.3.5 Jan 14 2022

- Add non-strict write mode to replace not-yet-supported types with their
  string representations. (mahnerak)
- Log pytorch_lightning hyperparameters in non-strict mode. (mahnerak)

## 3.3.4 Jan 10 2022

- Fix issue with WAL files flushing (alberttorosyan)
- Support for omegaconf configs in pytorch_lightning adapter (devfox-se)

## 3.3.3 Dec 24 2021

- Fix issue with showing range panel in Images Explorer (roubkar)

## 3.3.2 Dec 20 2021

- Fix issue with not providing point density value to live-update query (rubenaprikyan)

## 3.3.1 Dec 18 2021

- Fix getValue function to show correct chart title data (KaroMourad)

## 3.3.0 Dec 17 2021

- Add ability to track and explore audios in run detail page (arsengit, VkoHov, devfox-se)
- Add ability to track and visualize texts (mihran113, roubkar)
- Fix boolean values encoding (mahnerak)
- Add Scatter Explorer to visualize correlations between metric last value and hyperparameter (KaroMourad)
- Add ability to track and visualize plotly objects (devfox-se, Hamik25, rubenaprikyan)
- Add ability to query distributions by step range and density (VkoHov, rubenaprikyan)
- Add colab notebook support (mihran113, rubenaprikyan)
- Implement images visualization tab in run detail page (VkoHov, KaroMourad)
- Add custom URL prefix support (mihran113, Hamik25, roubkar)
- Enhance metric selection dropdowns to see lists in alphabetical order (rubenaprikyan)

## 3.2.2 Dec 10 2021

- Fix Run finalization index timeout issue (alberttorosyan)

## 3.2.1 Dec 8 2021

- Add ability to provide custom base path for API (mihran113, roubkar)
- Fix table groups column default order (arsengit)
- Fix table panel height issue in runs explorer page (arsengit)

## 3.2.0 Dec 3 2021

- Add ability to cancel pending request (roubkar, arsengit)
- Add support for secure protocol for API calls (mihran113, roubkar)
- Implement image full size view (VkoHov)
- Add ability to manipulate with image size and rendering type (arsengit)
- Enhance Table column for selected grouping config options (arsengit)
- Implement suggestions list for AimQL search (arsengit, rubenaprikyan)
- Add ability to track and visualize distributions (mihran113, rubenaprikyan)
- Add notebook extension, magic functions (rubenaprikyan)

## 3.1.1 Nov 25 2021

- Apply default ordering on images set (VkoHov)
- Ability to show image data in a tooltip on hover (KaroMourad)
- Support of Image input additional data sources (alberttorosyan)
- Ability to export run props as pandas dataframe (gorarakelyan)
- Slice image sequence by index for the given steps range (alberttorosyan)
- Improve Images Explorer rendering performance through better images list virtualization (roubkar)

## 3.1.0 Nov 20 2021

- Add ability to explore tracked images (VkoHov)
- Improve rendering performance by virtualizing table columns (roubkar)
- Add ability to apply grouping by higher level param key (roubkar)
- Add ability to specify repository path during `aim init` via `--repo` argument (rubenaprikyan)

## 3.0.7 Nov 17 2021

- Fix for missing metrics when numpy.float64 values tracked (alberttorosyan)

## 3.0.6 Nov 9 2021

- Fix for blocking container optimization for in progress runs (alberttorosyan)

## 3.0.5 Nov 9 2021

- Add tqdm package in setup.py required section (mihran113)

## 3.0.4 Nov 8 2021

- Switch to aimrocks 0.0.10 - exposes data flushing interface (mihran113)
- Optimize stored data when runs finalized (mihran113)
- Update `aim reindex` command to run storage optimizations (alberttorosyan)
- Storage partial optimizations on metric/run queries (alberttorosyan)

## 3.0.3 Nov 4 2021

- Bump sqlalchemy version to 1.4.1 (alberttorosyan)

## 3.0.2 Oct 27 2021

- Switch to aimrocks 0.0.9 - built on rocksdb 6.25.3 (alberttorosyan)
- Remove grouping select options from Params app config (VkoHov)
- Sort metrics data in ascending order for X-axis (KaroMourad)

## 3.0.1 Oct 22 2021

- Check telemetry_enabled option on segment initialization (VkoHov)
- Draw LineChart Y-axis (horizontal) tick lines on zooming (KaroMourad)
- Sort select options/params based on input value (roubkar)
- Fix query construction issue for multiple context items (roubkar)
- Fix issue with making API call from Web Worker (VkoHov)

## 3.0.0 Oct 21 2021

- Completely revamped UI:

  - Runs, metrics and params explorers
  - Bookmarks, Tags, Homepage
  - New UI works smooth with ~500 metrics displayed at the same time with full Aim table interactions

- Completely revamped storage:
  - 10x faster embedded storage based on Rocksdb
  - Average run query execution time on ~2000 runs: 0.784s
  - Average metrics query execution time on ~2000 runs with 6000 metrics: 1.552s

## 2.7.1 Jun 30 2021

- Fix bookmark navigation issue (roubkar)
- Empty metric select on X-axis alignment property change (roubkar)

## 2.7.0 Jun 23 2021

- Add ability to export table data as CSV (KaroMourad)
- Add ability to bookmark explore screen state (roubkar)
- Add dashboards and apps API (mihran113)

## 2.6.0 Jun 12 2021

- Resolve namedtuple python 3.5 incompatibility (gorarakelyan)
- Add ability to align X-axis by a metric (mihran113, roubkar)
- Add tooltip popover for the chart hover state (roubkar)

## 2.5.0 May 27 2021

- Set gunicorn timeouts (mihran113)
- Remove redundant deserialize method (gorarakelyan)
- Move the Flask server to main repo to support 'docker'less UI (mihran113)

## 2.4.0 May 13 2021

- Bump up Aim UI to v1.6.0 (gorarakelyan)
- Add xgboost integration (khazhak)
- Update keras adapter interface (khazhak)
- Convert tensors to python numbers (gorarakelyan)

## 2.3.0 Apr 10 2021

- Bump up Aim UI to v1.5.0 (gorarakelyan)
- Set default interval of sys tracking to 10 seconds (gorarakelyan)
- Add ability to track system metrics (gorarakelyan)

## 2.2.1 Mar 31 2021

- Bump up Aim UI to v1.4.1 (gorarakelyan)

## 2.2.0 Mar 24 2021

- Bump up Aim UI to v1.4.0 (gorarakelyan)
- Add Hugging Face integration (Khazhak)
- Reorganize documentation (Tatevv)

## 2.1.6 Feb 26 2021

- Add ability to opt out telemetry (gorarakelyan)
- Remove experiment name from config file when calling repo.remove_branch method (gorarakelyan)

## 2.1.5 Jan 7 2021

- Handle NaN or infinite floats passed to artifacts (gorarakelyan)

## 2.1.4 Dec 2 2020

- Add ability to specify session run hash (gorarakelyan)
- Initialize repo if it was empty when opening session (gorarakelyan)
- Add validation of map artifact parameters (gorarakelyan)

## 2.1.3 Nov 24 2020

- Support comparison of list type contexts (gorarakelyan)

## 2.1.2 Nov 24 2020

- Fix empty contexts comparison issue (gorarakelyan)

## 2.1.1 Nov 22 2020

- Return only selected params in SelectResult (gorarakelyan)

## 2.1.0 Nov 19 2020

- Add AimRepo select method (gorarakelyan)
- Implement SelectResult class (gorarakelyan)

## 2.0.27 Nov 13 2020

- Fix issue with artifact step initializer (gorarakelyan)

## 2.0.26 Nov 10 2020

- Add `block_termination` argument to aim.Session (gorarakelyan)
- Convert infinity parameter to string in artifacts (gorarakelyan)

## 2.0.25 Nov 9 2020

- Reconstruct run metadata file when running close command (gorarakelyan)

## 2.0.24 Nov 8 2020

- Add SIGTERM signal handler (gorarakelyan)
- Run `track` function in a parallel thread (gorarakelyan)
- Add SDK session flush method (gorarakelyan)
- Flush aggregated metrics at a given frequency (gorarakelyan)
- Update run metadata file only on artifacts update (gorarakelyan)

## 2.0.23 Nov 5 2020

- Make experiment name argument required in SDK close command (gorarakelyan)

## 2.0.22 Nov 5 2020

- Add SDK `close` method to close dangling experiments (gorarakelyan)

## 2.0.21 Nov 1 2020

- Resolve compatibility issues with python 3.5.0 (gorarakelyan)

## 2.0.20 Oct 26 2020

- Enable pypi aim package name (gorarakelyan)

## 2.0.19 Oct 25 2020

- Add PyTorch Lightning logger (gorarakelyan)
- Add TensorFlow v1 and v2 keras callbacks support (gorarakelyan)

## 2.0.18 Oct 7 2020

- Add ability to run Aim UI in detached mode (gorarakelyan)
- Add ability to specify repo path when running Aim UI (gorarakelyan)

## 2.0.17 Oct 5 2020

- Rename `AimDE` to `Aim UI` (gorarakelyan)

## 2.0.16 Oct 2 2020

- Add ability to specify host when running AimDE (gorarakelyan)
- Disable `AimContainerCommandManager` (gorarakelyan)
- Remove `aimde` command entry point (gorarakelyan)
- Remove `de` prefix from development environment management commands (gorarakelyan)

## 2.0.15 Sep 21 2020

- Set Map artifact default namespace (gorarakelyan)

## 2.0.14 Sep 21 2020

- Set Metric hashable context to None if no kwarg is passed (gorarakelyan)

## 2.0.13 Sep 21 2020

- Add ability to query runs by metric value (gorarakelyan)
- Add ability to query runs via SDK (gorarakelyan)

## 2.0.12 Sep 12 2020

- Update Session to handle exceptions gracefully (gorarakelyan)

## 2.0.11 Sep 11 2020

- Add alias to keras adapter (gorarakelyan)

## 2.0.10 Sep 10 2020

- Show progress bar when pulling AimDE image (gorarakelyan)

## 2.0.9 Sep 10 2020

- Add ability to start multiple sessions (gorarakelyan)
- Add Aim adapter for keras (gorarakelyan)

## 2.0.8 Aug 26 2020

- Set SDK to select only unarchived runs by default (gorarakelyan)
- Add ability to archive/unarchive runs (gorarakelyan)
- Enable search by run attributes (gorarakelyan)
- Add `is not` keyword to AimQL (gorarakelyan)

## 2.0.7 Aug 21 2020

- Validate Artifact values before storing (gorarakelyan)
- Add sessions to SDK (gorarakelyan)

## 2.0.6 Aug 13 2020

- Add ability to retrieve metrics and traces from repo (gorarakelyan)
- Add SDK `select` method to select runs and artifacts (gorarakelyan)
- Implement search query language (gorarakelyan)

## 2.0.5 Jul 18 2020

- Fix issue with PyPI reStructuredText format compatibility (gorarakelyan)

## 2.0.4 Jul 18 2020

- Add ability to attach tf.summary logs to AimDE (gorarakelyan)

## 2.0.3 Jul 8 2020

- Pass project path to development environment container (gorarakelyan)

## 2.0.2 Jul 7 2020

- Make `epoch` argument optional for `Metric` artifact (gorarakelyan)
- Add ability to automatically commit runs after exit (gorarakelyan)
- Add `aim up` shortcut for running development environment (gorarakelyan)
- Remove first required argument(artifact name) from sdk track function (gorarakelyan)
- Add general dictionary artifact for tracking `key: value` parameters (gorarakelyan)

## 2.0.1 Jun 24 2020

- Fix inconsistent DE naming (gorarakelyan)

## 2.0.0 Jun 18 2020

- Tidy up aim and remove some artifacts (gorarakelyan)
- Update AimContainerCMD to open connection on custom port (gorarakelyan)
- Save passed process uuid to commit configs (gorarakelyan)
- Ability to query processes (gorarakelyan)
- Execute process and store logs into a commit of specific experiment (gorarakelyan)
- Kill running process and its children recursively (gorarakelyan)
- Keep executed processes for monitoring and management (gorarakelyan)
- Add container command handler to exec commands on the host (gorarakelyan)
- Refactor Text artifact to store sentences using protobuf and aimrecords (jamesj-jiao)
- Add ability to pass aim board port as an argument (gorarakelyan)

## 1.2.17 May 8 2020

- Add config command (gorarakelyan)
- Tune artifacts: images, metric_groups, params (gorarakelyan)

## 1.2.16 Apr 29 2020

- Add ability to pass numpy array as a segmentation mask (gorarakelyan)

## 1.2.15 Apr 29 2020

- Add basic image list tracking (gorarakelyan)

## 1.2.14 Apr 27 2020

- Optimize segmentation tracking insight to load faster (gorarakelyan)

## 1.2.13 Apr 25 2020

- Remove GitHub security alert (gorarakelyan)
- Add image semantic segmentation tracking (gorarakelyan)

## 1.2.12 Apr 20 2020

- Add missing init file for aim.artifacts.proto (@mike1808)

## 1.2.11 Apr 16 2020

- Make epoch property optional for Metric (gorarakelyan)

## 1.2.10 Apr 16 2020

- Serialize and store `Metric` records using protobuf and aimrecords (gorarakelyan)
- Create RecordWriter factory which handles artifact records saving (gorarakelyan)
- Extract artifact serialization to ArtifactWriter (mike1808)

## 1.2.9 Mar 16 2020

- Alert prerequisites installation message for running board (gorarakelyan)

## 1.2.8 Mar 15 2020

- Update profiler interface for keras (gorarakelyan)

## 1.2.7 Mar 14 2020

- Add board pull command (gorarakelyan)
- Change board ports to 43800,1,2 (gorarakelyan)
- Add ability to profile graph output nodes (gorarakelyan)
- Remove issue with autograd inside while loop (gorarakelyan)
- Add aim board development mode (gorarakelyan)
- Update board name hash algorithm to md5 (gorarakelyan)
- Add board CLI commands: up, down and upgrade (gorarakelyan)
- Add ability to tag version as a release candidate (gorarakelyan)

## 1.2.6 Feb 28 2020

- Add learning rate update tracking (gorarakelyan)

## 1.2.5 Feb 25 2020

- Add autocommit feature to push command: `aim push -c [-m <msg>]` (gorarakelyan)
- Add cli status command to list branch uncommitted artifacts (gorarakelyan)
- Add an ability to aggregate duplicated nodes within a loop (gorarakelyan)
- Remove gradient break issue when profiling output nodes (gorarakelyan)

## 1.2.4 Feb 20 2020

- Enable profiler to track nodes inside loops (gorarakelyan)
- Ability to disable profiler for evaluation or inference (gorarakelyan)

## 1.2.3 Feb 13 2020

- Set minimum required python version to 3.5.2 (gorarakelyan)

## 1.2.2 Feb 13 2020

- Downgrade required python version (gorarakelyan)

## 1.2.1 Feb 13 2020

- Edit README.md to pass reStructuredText validation on pypi (gorarakelyan)

## 1.2.0 Feb 13 2020

- Make aim CLI directly accessible from main.py (gorarakelyan)
- Add disk space usage tracking (gorarakelyan)
- Add profiler support for Keras (gorarakelyan)
- Add TensorFlow graph nodes profiler (gorarakelyan)
- Add command to run aim live container mounted on aim repo (gorarakelyan)
- Update profiler to track GPU usage (gorarakelyan)
- Add machine resource usage profiler (gorarakelyan)

## 1.1.1 Jan 14 2020

- Remove aim dependencies such as keras, pytorch and etc (gorarakelyan)

## 1.1.0 Jan 12 2020

- Update code diff tracking to be optional (gorarakelyan)
- Add default False value to aim init function (gorarakelyan)
- Update aim repo to correctly identify cwd (gorarakelyan)
- Update push command to commit if msg argument is specified (gorarakelyan)
- Add ability to initialize repo from within the sdk (gorarakelyan)

## 1.0.2 Jan 7 2020

- Remove objects dir from empty .aim branch index (gorarakelyan)

## 1.0.1 Dec 26 2019

- Add cil command to print aim current version (gorarakelyan)

## 1.0.0 Dec 25 2019

- Add aim version number in commit config file (gorarakelyan)
- Update push command to send username and check storage availability (gorarakelyan)
- Add hyper parameters tracking (gorarakelyan)
- Update push command to print shorter file names when pushing to remote (gorarakelyan)
- Update tracking artifacts to be saved in log format (gorarakelyan)
- Add pytorch cuda support to existing sdk artefacts (gorarakelyan)
- Add cli reset command (gorarakelyan)
- Add nested module tracking support to aim sdk (gorarakelyan)
- Add code difference tracking to aim sdk (gorarakelyan)
- Update aim push command to send commits (gorarakelyan)
- Add commit structure implementation (gorarakelyan)
- Add aim commit command synchronized with git commits (gorarakelyan)
- Add version control system factory (gorarakelyan)
- Update all insights example (gorarakelyan)
- Add model gradients tracking (gorarakelyan)
- Add model weights distribution tracking (gorarakelyan)
- Add aim correlation tracking (gorarakelyan)

## 0.2.9 Nov 30 2019

- Update push tolerance when remote origin is invalid (gorarakelyan)

## 0.2.8 Nov 30 2019

- Update aim auth public key search algorithm (gorarakelyan)

## 0.2.7 Nov 14 2019

- Update dependencies torch and torchvision versions (sgevorg)

## 0.2.6 Nov 5 2019

- Update aim track logger (gorarakelyan)

## 0.2.5 Nov 4 2019

- Add branch name validation (gorarakelyan)
- Add single branch push to aim push command (gorarakelyan)

## 0.2.4 Nov 3 2019

- Update aim auth print format (gorarakelyan)
- Update setup.py requirements (gorarakelyan)

## 0.2.3 Nov 3 2019

- Update package requirements (gorarakelyan)

## 0.2.2 Nov 1 2019

- Update package requirements (sgevorg)

## 0.2.1 Nov 1 2019

- Add paramiko to required in setup.py (sgevorg)

## 0.2.0 Nov 1 2019

- Update the repo to prep for open source pypi push (sgevorg)
- Add error and activity logging (sgevorg)
- Add push command robustness (gorarakelyan)
- Add cli auth command (gorarakelyan)
- Add public key authentication (gorarakelyan)
- Update push to send only branches (gorarakelyan)
- Add branching command line interface (gorarakelyan)
- Update skd interface (gorarakelyan)
- Add pytorch examples inside examples directory (gorarakelyan)
- Add model load sdk method (gorarakelyan)
- Add model checkpoint save tests (gorarakelyan)
- Update file sending protocol (gorarakelyan)
- Add model tracking (gorarakelyan)

## 0.1.0 - Sep 23 2019

- Update setup py to build cython extensions (gorarakelyan)
- Update tcp client to send multiple files through one connection (gorarakelyan)
- Update tcp client to send images (gorarakelyan)
- Update sdk track functionality to support multiple metrics (gorarakelyan)
- Update push command for sending repo to a given remote (gorarakelyan)
- Add cli remote commands (gorarakelyan)
- Update cli architecture from single group of commands to multiple groups (gorarakelyan)
- Add testing env first skeleton and versions (sgevorg)
- Add dummy exporting files from .aim-test (sgevorg)
- Add description for Testing Environment (sgevorg)
- Update metadata structure and handling (sgevorg)
- Add support for seq2seq models (sgevorg)
- Update the output of doker image build to be more informative and intuitive (sgevorg)
- Update README.MD with changed Aim messaging (sgevorg)
- Remove setup.cfg file (maybe temporarily) (sgevorg)
- Update the location for docker build template files, move to data/ (sgevorg)
- Update the `docs/cli.md` for aim-deploy docs (sgevorg)
- Add docker deploy `.aim/deploy_temp/<model>` cleanup at the end of the build (sgevorg)
- Add Docker Deploy via `aim-deploy` command (sgevorg)
- Add Docker image generate skeleton (sgevorg)
- Add AimModel.load_mode static function to parse `.aim` files (sgevorg)
- Update exporter to decouple from specifics of exporting and framework (sgevorg)
- Add model export with `.aim` extension (sgevorg)
- Remove pack/unpack of the metadata (sgevorg)
- Add pack/unpack to add metadata to model for engine processing (sgevorg)
- Add aim-deploy command configuration in cli (sgevorg)
- Add basic cli (sgevorg)
- Update setup.py for cli first version (sgevorg)
- Add initial cli specs (sgevorg)
- Add directories: the initial skeleton of the repo (sgevorg)
- Add gitignore, license file and other basics for repo (sgevorg)<|MERGE_RESOLUTION|>--- conflicted
+++ resolved
@@ -1,11 +1,12 @@
 # Changelog
 
-## 3.19.4
-<<<<<<< HEAD
+## 3.20.0 
+
+### Enhancements:
 - Repurpose aim reindex command for index db recreation (mihran113)
-=======
+
+### Fixes
 - Handle index db corruption and warn in UI (mihran113) 
->>>>>>> db752288
 
 ## 3.19.3 Apr 17, 2024
 - Resolve issue with new runs after tracking queue shutdown (mihran113)
