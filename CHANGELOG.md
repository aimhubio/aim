# Changelog

<<<<<<< HEAD
## Unreleased

### Enhancements

### Fixes


## 3.16.1 Feb 27, 2023
=======
## 3.16.2 Mar 3, 2023

- Add exception-free mode to Aim (alberttorosyan)
- Expose `capture_terminal_logs` argument for `aim.sdk.adapters` classes (mihran113)
- Handle inconsistency between Sequence data and metadata (alberttorosyan) 

## 3.16.1
>>>>>>> f5e856bb

- Pin package version `alembic>=1.5.0` (justinvyu)
- Fix segment `flush()` issue with no internet access (alberttorosyan)
- Fix the issue with an empty-illustrations styles on Base explorers (KaroMourad)
- Add 'join community' popup to the sidebar (KaroMourad)
- Use non-strict mode when logging HF model metadata (alberttorosyan)
- Add set() method implementation in ProxyTree/SubtreeView classes (alberttorosyan)

## 3.16.0 Feb 3, 2023

### Enhancements

- Drop support for python3.6 (mihran113)
- Add support for python3.11 (alberttorosyan)
- Add other x-axis alignment and system logs tracking to cli convert wandb (hjoonjang)
- Add support for pre-binned distribution/histogram (YodaEmbedding)
- Display logged run messages in Run page (VkoHov, alberttorosyan, roubkar)
- Use read-only mode when opening container for indexing (alberttorosyan)
- Add Stable-Baselines3 integration (tmynn)
- Add Acme integration (tmynn)
- Add huggingface/datasets integration (tmynn)
- Enable support for protobuf v4 (mihran113)
- Support events signaling for Remote Tracking server (alberttorosyan)
- Enhance DVC parameters tracking (tmynn)
- Add SDK events tracking (alberttorosyan)
- Add the ability to easily copy run hash with a single click (VkoHov)
- Add Prophet integration (grigoryan-davit)
- Add 'Dataset' type support for hf/datasets (tmynn)
- Add HuggingFace Transformers model info (tmynn)
- Add multidataset logging support for HuggingFace transformers (tmynn)

### Fixes

- Fix gpu stats logging when some stats are unavailable (timokau)
- Sub-path support for RTS addresses (mihran113)
- Fix experiment name update issues (mihran113)
- Fix run experiment setting race conditions (mihran113)
- Fix the issue with runs not appearing on UI (mihran113)

## 3.15.2 Dec 23, 2022

- Change logging level for reporter debug messages (alberttorosyan)
- Fix styling issues on the experiment page (KaroMourad)
- Fix client side worker port calculation for RTS (mihran113)
- Add discord community link in the sidebar (arsengit)
- Display experiments descriptions in the explorers tables (arsengit)

## 3.15.1 Dec 1, 2022

- Fix issue with index container lock for older repos (mihran113)
- Fix issue with rendering incorrect empty-illustration content in Audios explorer (KaroMourad)

## 3.15.0 Nov 26, 2022

### Enhancements:

- Implement Aim callbacks system and extended notifications (alberttorosyan)
- Add chart legends to the Metrics Explorer (KaroMourad)
- Implement vertically scalable version of Remote Tracking (mihran113, alberttorosyan)
- Add the ability to search, filter, and compare audio through Audios Explorer (VkoHov)
- Add epoch tracking for PyTorch Lightning (tmynn)
- Add PaddlePaddle integration (tmynn)
- Add Optuna integration (tmynn)
- Use `packaging` to parse version strings (jangop)
- Implement the experiment page for the overall experiment info view (VkoHov)
- Implement dynamic flushing mechanism for `CheckIn`s based on the flag (mahnerak)
- Implement robust locking and indexing mechanism for Aim Runs (alberttorosyan)

### Fixes:

- Fix multiple progress bars handling for terminal logs capturing (mihran113)
- Handle resources when multiple `Ctrl-C`s are pressed (alberttorosyan)
- Remove non unicode symbols from `aim up` command logs (mihran113)
- Fix "Show Table Diff" for list type elements in runs, params and scatters explorers (kumarshreshtha)
- Support non-Latin chars for encoding in Aim UI (roubkar)
- Make new `CheckIn`s always override the expiry date, consistent to what is documented (mahnerak)

## 3.14.4 Nov 11, 2022

- Fix dropdowns' selected options losses in time of searching other options in Figures Explorer (rubenaprikyan)
- Fix the group property name visibility in the images and audio tabs (VkoHov)
- Change the color contrast of the icons in the manage columns popover (VkoHov)
- Add notifier config files to aim package (alberttorosyan)
- Fix audios to numpy conversion (mihran113)

## 3.14.3 Oct 29, 2022

- Fix search for empty queries in explorers (KaroMourad)

## 3.14.2 Oct 28, 2022

- Add support to sync explorer state through url on Base and Figures Explorers (rubenaprikyan)
- Add support to highlight syntax error in Figures Explorer (KaroMourad)
- Fix issue with applying solid stroke styles on stroke badge in table (KaroMourad)
- Fix active runs indicators overlapping issue in LineChart (KaroMourad)
- Add support for text style formatting in the logs tab (VkoHov)
- Fix "`TypeError: check()` keywords must be strings" for `Run.metrics()` method (alberttorosyan)
- Fix run info API call error when tag color/description is None (alberttorosyan)
- Fix remote heartbeat resource cleanup (mihran113)

## 3.14.1 Oct 7, 2022

- Fix the current release duplication highlighting issue on the Dashboard page (arsengit)

## 3.14.0 Oct 6, 2022

### Enhancements:

- Move `aim reindex` command under `aim storage` group (mihran113)
- Add the ability to attach/remove tags on the Run Page (roubkar)
- Support dictionary as an argument of `Run.track` (alberttorosyan)
- Display the tags of the run in the tables of the explorers (VkoHov)
- Revamp Figures explorer controls and grouping sections for better onboarding and usability (VkoHov, KaroMourad)
- Replace the spinner loader with a lighter one (VkoHov)
- Add fast.ai integration (tmynn)
- Add command for dangling params cleanup (mihran113)
- Add top and bottom appearance modes to the chart popover (VkoHov)
- Deprecate Python 3.6 (alberttorosyan)
- Add MXNet integration (tmynn)
- Create a Dashboard page to provide a better onboarding experience (arsengit, roubkar, KaroMourad, mihran113)
- Add support for tracking jax device arrays (mihran113)

### Fixes:

- Fix chart hovering issue occurring when "nan" values are tracked (KaroMourad)
- Use empty dict as default when getting Run params (alberttorosyan)
- Change unit-tests data isolation mechanism (alberttorosyan)
- Adjust the visibility of the run color in tables (VkoHov)
- Fix response headers for remote tracking server (mihran113)
- Fix `TypeError`s in single run page (mihran113)

## 3.13.4 Sep 25, 2022

- Add the ability to disable smoothing explicitly (KaroMourad)
- Virtualize the run params list in the Run page (roubkar)

## 3.13.3 Sep 16, 2022

- Fix request cancellation on `Logs` tab (mihran113)
- Fix the data live update handling in the Logs tab (VkoHov)

## 3.13.2 Sep 10, 2022

- Fix content overlapping issue of x-axis alignment dropdown (KaroMourad)
- Fix the regression line rendering issue on Scatter plot exported image (KaroMourad)

## 3.13.1 Sep 1, 2022

- Add support for querying metrics by last value (mihran113)
- Fix aim reindex command failure (alberttorosyan)
- Fix issue with remote runs re-open (mihran113)
- Deprecate custom set Run.hash values (alberttorosyan)
- Tune mlflow converter run properties (tmynn)
- Fix `AimLogger` deprecation issues related to release of PyTorch Lightning v1.7 (djwessel)

## 3.13.0 Aug 21, 2022

### Enhancements:

- Add Figures Explorer to visualize and compare plotly figures (rubenaprikyan, KaroMourad, arsengit, VkoHov, roubkar)
- Add Base Explorer as core of all explorers (rubenaprikyan, KaroMourad, arsengit, VkoHov, roubkar)
- Add logging for remote resource cleanup and network stability (mihran113)
- Restrict Run.hash to auto-generated values only (alberttorosyan)
- Add ability to compare selected runs from the table (arsengit)
- Notify users about failed/stalled runs (mahnerak, alberttorosyan)
- Add ability to pin metrics in Run Page (mihran113, roubkar)
- Add step for unit tests for nightly releases workflow (mihran113)
- Add Keras-Tuner integration (tmynn)
- Add Weights & Biases to Aim log converter (tmynn)

### Fixes:

- Fix chart exporting issue (KaroMourad)
- Fix aim ui rendering issue on notebooks (rubenaprikyan)
- Fix live update retry to show live data after solving connection problems with the server (rubenaprikyan)
- Fix tensorboard convert while converting tensor (sharathmk99)
- Fix incorrect column keys of metrics in the table grid of the runs dashboard (VkoHov)
- Fix git info collection (mihran113)
- Fix code block content and query copying functionality (arsengit)
- Provide compatibility between plotly and matplotlib (tmynn)
- Warn to use aim.Image if aim.Figure fails (tmynn)

## 3.12.2 Aug 5, 2022

- Fix formatting of empty metric contexts (VkoHov)
- Apply lazy loading on metrics in Run Page (roubkar)

## 3.12.1 Aug 2, 2022

- Loosen version requirements for grpcio (alberttorosyan)
- Fix remote heartbeat-watcher resource cleanup (mihran113)
- Break long metric names into multiple lines in Run Page (roubkar)
- Enable run filtering by metric values (mihran113)
- Fix Cython version to eliminate build errors (mihran113)

## 3.12.0 Jul 22, 2022

### Enhancements:

- Add ability to set axes range manually for line charts on UI (KaroMourad)
- Add more user-friendly querying for dates (mihran113, arsengit)
- Filter redundant tooltip data from URL config state (KaroMourad)
- Improve rendering performance by enhancing table columns virtualization mechanism (roubkar)
- Increase visibility and usability of the Show table diff button (arsengit)
- Add support for tensorboard audios conversion (mihran113)
- Format params keys/paths properly (VkoHov)
- Mention explicitly run params everywhere params is mentioned (VkoHov)
- Add ability to hide a batch of items in explorers (VkoHov)
- Add ability to sort by the last value of the metric in table (VkoHov)
- Preserve active line even if it is dropped out of the filtered area (VkoHov)
- Add run duration property for SDK and queries (mihran113)
- Add client vs server version check for remote tracking server (mihran113)
- Add Remote tracking client heartbeat (mihran113)

### Fixes:

- Tune table sorting icon box overlapping with column box in compact mode (KaroMourad)
- Fix tensorboard log conversion for images (mihran113)
- Check if gradient is None when tracking gradient distributions (kage08)
- Fix displaying non-syntax errors across Aim UI (arsengit)
- Fix queries on remote repos (mihran113)
- Fix interval progress reports for query apis (mihran113)
- Fix query request cancellation errors (mihran113)
- Auto-detect and address inconsistencies in meta and series trees (mahnerak)

## 3.11.2 Jul 8, 2022

### Enhancements:

- Display the error position when getting syntax errors after searching (arsengit)

### Fixes:

- Avoid saving crashed or terminated search requests as the last state on explorers (arsengit)
- Remove the progress bar blinking when searching runs in Runs Explorer (KaroMourad)
- Fix the "matched runs" sentence color style in progress bars (KaroMourad)
- Fix `SyntaxError` handling for python3.10+ (mihran113)
- Fix generic Exceptions handling and adjust HTTPException handling (alberttorosyan)

## 3.11.1 Jun 27, 2022

- Replace base58 encoder with base64 (KaroMourad, VkoHov)
- Fix Notes tab loading issue (arsengit)
- Fix the loading logic of the `monaco editor` across the Aim Ui (arsengit)
- Fix `Table` export functionality in Params and Scatters explorers (arsengit)
- Allow mixing numeric types on a single Sequence (alberttorosyan)

## 3.11.0 Jun 21, 2022

### Enhancements:

- Add `--uds` option for `aim up` command (mihran113)
- Add progress reporting for search APIs and tqdm progress for SDK queries (mihran113)
- Add all the attributes of runs in the grouping popovers (KaroMourad)
- Display progress bar on Explorer pages when searching metadata (KaroMourad)
- Improve the processing speed for tb to aim converter (osoblanco)
- Adjust charts hover attributes position calculation and styles (KaroMourad)
- Improve formatting of numbers by setting maximum precision (KaroMourad)
- Add cloud storage backups to AWS S3 for aim repo runs (karan2801)
- Add LightGBM integration example (gorarakelyan)
- Add descriptive document titles for pages (KaroMourad)
- Implement unit-tests for aim SDK utils (yeghiakoronian)
- Display std.dev/err aggregated values in the table (VkoHov)
- Add `active` state indicator property for `aim.Run` (mihran113)
- Add `active` state indicators on the chart (VkoHov)
- Add ability to edit run name and description of run (VkoHov)
- Show the description in the sidebar of the run overview tab (VkoHov)
- Add all the attributes of run in the tooltip (VkoHov)
- Optimize the initial render time of Aim UI by using more lightweight font-family (arsengit)
- Use monaco editor as the syntax highlighter across the Aim UI (arsengit)
- Add loader to the top of the logs box in the run page (VkoHov)
- Add the date and the duration of run in the header of the single run page (VkoHov)
- Add the name, status and duration of run in the runs table of the tags page (VkoHov)
- Fit long name values in manage columns popover (arsengit)
- Add caching mechanism for sequence queries to optimize query performance (mihran113)
- Use step random hash as a key for metric sequences (alberttorosyan)

### Fixes:

- Fix issue with tensorboard to aim conversion (osoblanco)
- Fix reset zoom history on alignment type change (KaroMourad)
- Fix issue with rendering incorrect data when x-axis aligned by `relative time/epoch` (KaroMourad)
- Fix LineCart axis ticks overlapping issue on log scale (KaroMourad)
- Change zooming default option to multiple (VkoHov)
- Change grouped rows' min and max values names to `Group Min` and `Group Max` (VkoHov)
- Preserve the search input value of the grouping dropdown (VkoHov)
- Change the titles and placeholders in popovers (VkoHov)
- Resolve typing latency issue in the query search input (arsengit)
- Reorder and add non-hideable table columns (arsengit)
- Change the font of the runs navigation popover (VkoHov)
- Keep color persistence state after page reload (VkoHov)
- Resolve content blinking issue after search in the run page (arsengit)
- Fix scroll to bottom on live-update in logs tab (VkoHov)
- Fix timezone issues for activity map (mihran113)
- Fix `aim up` command output when `--port 0` is passed (mihran113)

## 3.10.3 May 31, 2022

- Adjust the content overflowing of the Delete and the Archive modals (VkoHov)
- Resolve issue with redirect in run page (arsengit)

## 3.10.2 May 26, 2022

- Adjust SRP Logs row height calculation (VkoHov)
- Fix issue with live update requests scheduler (rubenaprikyan)
- Fix log capturing crash during run garbage collection (mihran113)
- Fix Pytorch Lightning adapter `finalize` method (mihran113)
- Fix params duplication in dropdowns (VkoHov)
- Skip system params in Explorer pages (alberttorosyan)

## 3.10.1 May 18, 2022

- Resolve issue with rendering run params in the overview tab of SRP (arsengit)
- Fix issue with search query state update (arsengit)

## 3.10.0 May 17, 2022

### Enhancements:

- Add ability to adjust the density of the visible content in tables (roubkar)
- Set `metric.name` as default option for grouping (roubkar)
- Show user-selected params before group config in chart popover (roubkar)
- Optimize stream decoding performance on UI (mahnerak)
- Add support for animated image formats to Aim Image object (devfox-se)
- Add `AimLogger` for Catboost (devfox-se)
- Add `AimCallback` for LightGBM (devfox-se)
- Keep the extents of `HighPlot` axes brush in the state and the URL (VkoHov)
- Integrate `aim` with `cimport`-able `aimrocks` (mahnerak)
- Add `__slots__` to some classes to improve performance (mahnerak)
- Define base abstractions for `Iterator` and `DB` by borrowing from `aimrocks` (mahnerak)
- Use `KeysIterator` and `ValuesIterator` wrappers instead of reimplementing (mahnerak)
- Rename `PrefixView.container` to `PrefixView.parent` (mahnerak)
- Reimplement `absolute_path` (mahnerak)
- Cython bindings for `PrefixView`, `TreeView`, `Container`, `ArrayView` (mahnerak)
- Add ability to track and visualize stdout/stderr (mihran113, VkoHov)
- Fix `AimLogger` deprecation issues related to release of PyTorch Lightning v1.5 (arnauddhaene)
- Enable better autocomplete experience with monaco editor (arsengit)
- Pre-loading and caching necessary resources, add pre-loader animation to Aim UI (arsengit)

### Fixes:

- Remove hard-coded installation of pre-requirements (mahnerak)
- Remove duplicate code from `TreeView` and `Container` methods (mahnerak)
- Fix issue with filtering metrics values in single run page (KaroMourad)

## 3.9.4 May 12, 2022

- Fix run remote tracking queue cleanup (mihran113)
- Fix HF callback before training access (mihran113)
- Fix compatibility with Jinja 3.1 (devfox-se)

## 3.9.3 May 10, 2022

- Fix affecting stroke types after changing color persistence (KaroMourad)

## 3.9.2 Apr 29, 2022

- Move aim_ui package data to separate directory (devfox-se)

## 3.9.1 Apr 29, 2022

- Move aim_ui package data to separate directory (devfox-se)

## 3.9.0 Apr 29, 2022

### Enhancements:

- Add `Notes Tab` to single run page (arsengit)
- Add the run name to the batch delete and the batch archive modals (VkoHov)
- Increase the scalability of rendering lines in charts (KaroMourad)
- Increase live update requests delay to prevent performance issues (rubenaprikyan)
- Change font-family to monospace in the Table component (arsengit)
- Add info massage for single value sliders (VkoHov)
- Add `--log-level` argument for aim up/server commands (mihran113)
- Add notes backend api interface (devfox-se)
- Fix type hints in `Repo` class (uduse)

### Fixes:

- Fix LineChart y-dimension margin calculation (KaroMourad)
- Fix HighPlot lines partially rendering issue (KaroMourad)
- Fix HighPlot axis ticks overlapping issue (KaroMourad)
- Fix sorting Params/Scatters explorer axis ticks (KaroMourad)
- Fix compatibility with pytorch-lightning v1.6.0 (mihran113)
- Fix the image's original size cropping (VkoHov)
- Fix `PATH` related issues for `alembic` and `uvicorn` (mihran113)
- Fix queries for custom object APIs (mihran113)
- Fix chart height updating when resize mode changed (VkoHov)
- Fix HuggingFace callback context capturing (mihran113)
- Fix Params/Scatters explorers' row hiding functionality (VkoHov)
- Fix Profiler logs are saved outside repo directory (devfox-se)

## 3.8.1 Apr 6, 2022

- Encode run hash before including in CSS selectors (Hamik25)
- Fix displaying incorrect metric values for large range scale in LineChart (KaroMourad)
- Fix issue with rendering lines for large range scale in LineChart (KaroMourad)
- Fix issue with URL state sync for bookmarks (roubkar)
- Fix issue with displaying negative param values on Aim UI (roubkar)
- Fix row hiding functionality (roubkar)
- Tune RunOverviewTab container styles (arsengit)
- Update documentations links on UI (rubenaprikyan)
- Fix `RepoIndexManager` run's reference cleanup (mihran113)
- Fix remote run finalization (mihran113)
- Fix issue with fetch on load more (infinite scroll) functionality in Runs Explorer (rubenaprikyan)

## 3.8.0 Mar 26, 2022

### Enhancements:

- Hugging Face adapter refactoring (mihran113)
- Add run description columns to all run specific tables (VkoHov, mihran113)
- Change images rendering optimization default value to smoother (VkoHov)
- Set default steps ordering to desc in single run tabs (VkoHov, devfox-se)
- Add run name to grouping, ordering and run navigation popovers (VkoHov)
- Add ability to apply color scale on columns with numeric values (VkoHov)
- Refactored XGBoost AimCallback (devfox-se)
- Reopenable callbacks for integrations (mihran113)
- Add DVC integration (devfox-se)
- Add API profiler and unified API error response (devfox-se)
- Add API to retrieve N'th step of sequence (devfox-se)

### Fixes:

- Fix issue with calculation of active point on mouse hover in the LineChart (KaroMourad)
- Fix issue with wrong URL caching for Explorer pages (roubkar)
- Fix issue with focusing on the chart active point while moving the cursor (KaroMourad)
- Fix the image full view toggle icon visibility if the image has a white background (VkoHov)
- Fix scroll to the end of the audio tab (VkoHov)
- Add scrollbar to image full view mode content (VkoHov)
- Fix issues with run name/description not being set (mihran113)
- Fix issue with run single page tabs result caching (mihran113)
- Fix git system param tracking (devfox-se)
- Fix runs manual closing (mihran113)
- Fix Docker image creation step in packaging workflow (alberttorosyan)
- Fix Jinja2 template rendering with starlette==0.14.2 (alberttorosyan)

## 3.7.5 Mar 18, 2022

- Add request aborting functionality in single run page tabs (arsengit)
- Render plotly figures properly in single run page (arsengit)

## 3.7.4 Mar 15, 2022

- Fix density min and max validation calculation (VkoHov)

## 3.7.3 Mar 14, 2022

- Add missing names for dynamically imported files in single run page (arsengit)

## 3.7.2 Mar 10, 2022

- Fix issue with rendering UI re keeping long URL (KaroMourad)
- Split code in the single run page to optimize chunk size (arsengit)

## 3.7.1 Mar 10, 2022

- Fix metric queries with epoch=None (alberttorosyan)

## 3.7.0 Mar 9, 2022

### Enhancements:

- Add Run overview tab in run single page (arsengit, VkoHov, KaroMourad, rubenaprikyan)
- Custom max message size for Aim Remote tracking (alberttorosyan)
- Docker images for aim up/server (alberttorosyan)
- TF/Keras adapters refactoring (mihran113)
- Remote tracking client-side retry logic (aramaim)
- Add record_density to initial get-batch request for figures (VkoHov)

### Fixes:

- Fix rendering new lines in texts visualizer (arsengit)

## 3.6.3 Mar 4, 2022

- Fix UI rendering issue on colab (rubenaprikyan)

## 3.6.2 Mar 2, 2022

- Fix chart interactions issue in the Single Run Page Metrics tab (roubkar)
- Fix `resolve_objects` in remote tracking client subtree (alberttorosyan)
- Reject `0` as step/record count (alberttorosyan, VkoHov)
- Fix error on mlflow conversion by experiment id (devfox-se)

## 3.6.1 Feb 25, 2022

- Fix issue with aligning x-axis by custom metric (KaroMourad)
- Add `__AIM_PROXY_URL__` env variable to see full proxy url when running `aim up` command(rubenaprikyan)
- Add `--proxy-url` argument to notebook extension's `%aim up` to render UI correctly if there is a proxy server (rubenaprikyan)
- Add SageMaker integration, `jupyter-server-proxy` s bug-fix script (rubenaprikyan, mahnerak)
- Fix animation support in Plotly visualization and figure loading performance (Hamik25, mihran113)
- Display `None` values in group config column (VkoHov, Hamik25)
- Fix rendering issue on `Select` form search suggestions list (arsengit)
- Fix PL.AimLogger save_dir AttributeError (GeeeekExplorer)
- Remove `__example_type__` substring from param name (VkoHov)

## 3.6.0 Feb 22 2022

### Enhancements:

- Sort params columns in alphabetical order (arsengit)
- Add illustrations for indicating explorer search states (arsengit)
- Ability to export chart as image (KaroMourad)
- Ability to group by metric.context (VkoHov)
- Tune manage columns items highlighting styles (VkoHov)
- Set active style on table actions popover buttons with applied changes (arsengit)
- Unification of Run Custom Object APIs (alberttorosyan, VkoHov)
- Aim repo runs data automatic indexing (alberttorosyan)
- Pytorch Lightning adapter refactoring (mihran113)
- Add Pytorch Ignite integration (mihran113)
- Add wildcard support for `aim runs` subcommands (mihran113)
- Add MLflow logs conversion command (devfox-se)
- Add CustomObject implementation for `hub.dataset` (alberttorosyan)

### Fixes:

- Fix live updated data loss after triggering endless scroll (VkoHov)
- Fix system metric columns pinning functionality and grouping column order (arsengit)
- Fix system metrics search in manage columns popover (VkoHov)
- Fix queries on remote repos (mihran113)
- Fix incorrect boolean value formatting (VkoHov)

## 3.5.4 Feb 15 2022

- Fix batch archive functionality (VkoHov)
- Add repo lock/release feature (devfox-se)

## 3.5.3 Feb 11 2022

- Fix rendering issue in runs explorer page (arsengit)

## 3.5.2 Feb 10 2022

- Fix issue with displaying current day activity cell on week's first day (rubenaprikyan)
- Fix issue with filtering options while typing in input of autocomplete in Tooltip and Grouping popovers (rubenaprikyan)

## 3.5.1 Feb 4 2022

- Fix folder creation when tracking with remote tracker (aramaim)

## 3.5.0 Feb 3 2022

### Enhancements:

- Ability to hide system metrics from table (arsengit)
- Add input validations to range selectors (Hamik25)
- Improve media panel rendering performance on hovering over images (KaroMourad)
- Add ability to parse and import TensorFlow events into aim (devfox-se)
- Add system parameter logging: CLI, Env, Executable, Git, Installed packages (devfox-se)
- Convert nested non-native objects (e.g. OmegaConf config instance) upon storing (devfox-se)
- Add cli subcommands cp and mv for aim runs command (mihran113)
- Add handler for matplotlib figures in Image and Figure custom objects (devfox-se)
- Improve highlighting of table focused/hovered/selected row (VkoHov)

### Fixes:

- Fix stalled runs deletion (mihran113)
- Fix background transparency in colab when using dark mode of system (rubenaprikyan)
- Fix Grouping and Tooltip popovers states' resetting issue when live-update is on (rubenaprikyan)
- Fix table column's sort functionality issue in Params and Scatters Explorers (rubenaprikyan)

## 3.4.1 Jan 23 2022

- Fix issue with displaying experiment name in Images Explorer table (VkoHov)

## 3.4.0 Jan 22 2022

- Add ability to apply group stacking on media elements list (KaroMourad)
- Add ability to apply sorting by run creation_time on table rows (roubkar)
- Add ability to filter texts table with keyword matching (roubkar, rubenaprikyan)
- Add ability to delete run from settings tab (Hamik25)
- Enhance controls states of explorer pages (arsengit)
- Add --repo, --host arguments support for notebook extension (VkoHov, rubenaprikyan)
- Add trendline options to ScatterPlot (roubkar)
- Add ability to display images in original size and align by width (arsengit)
- Add version, docs and slack links to sidebar (arsengit)
- Enhance AudioPlayer component (arsengit)
- Recover active tab in run details page after reload (roubkar)
- Add ability to archive or delete runs with batches (VkoHov)
- Remote tracking server [experimental] (alberttorosyan, mihran113, aramaim)
- Add ability to change media elements order (VkoHov)
- Add ability to hard delete runs (alberttorosyan)
- Lossy format support for aim.Image (devfox-se)
- Timezone issues fix for creation and end times (mihran113)

## 3.3.5 Jan 14 2022

- Add non-strict write mode to replace not-yet-supported types with their
  string representations. (mahnerak)
- Log pytorch_lightning hyperparameters in non-strict mode. (mahnerak)

## 3.3.4 Jan 10 2022

- Fix issue with WAL files flushing (alberttorosyan)
- Support for omegaconf configs in pytorch_lightning adapter (devfox-se)

## 3.3.3 Dec 24 2021

- Fix issue with showing range panel in Images Explorer (roubkar)

## 3.3.2 Dec 20 2021

- Fix issue with not providing point density value to live-update query (rubenaprikyan)

## 3.3.1 Dec 18 2021

- Fix getValue function to show correct chart title data (KaroMourad)

## 3.3.0 Dec 17 2021

- Add ability to track and explore audios in run detail page (arsengit, VkoHov, devfox-se)
- Add ability to track and visualize texts (mihran113, roubkar)
- Fix boolean values encoding (mahnerak)
- Add Scatter Explorer to visualize correlations between metric last value and hyperparameter (KaroMourad)
- Add ability to track and visualize plotly objects (devfox-se, Hamik25, rubenaprikyan)
- Add ability to query distributions by step range and density (VkoHov, rubenaprikyan)
- Add colab notebook support (mihran113, rubenaprikyan)
- Implement images visualization tab in run detail page (VkoHov, KaroMourad)
- Add custom URL prefix support (mihran113, Hamik25, roubkar)
- Enhance metric selection dropdowns to see lists in alphabetical order (rubenaprikyan)

## 3.2.2 Dec 10 2021

- Fix Run finalization index timeout issue (alberttorosyan)

## 3.2.1 Dec 8 2021

- Add ability to provide custom base path for API (mihran113, roubkar)
- Fix table groups column default order (arsengit)
- Fix table panel height issue in runs explorer page (arsengit)

## 3.2.0 Dec 3 2021

- Add ability to cancel pending request (roubkar, arsengit)
- Add support for secure protocol for API calls (mihran113, roubkar)
- Implement image full size view (VkoHov)
- Add ability to manipulate with image size and rendering type (arsengit)
- Enhance Table column for selected grouping config options (arsengit)
- Implement suggestions list for AimQL search (arsengit, rubenaprikyan)
- Add ability to track and visualize distributions (mihran113, rubenaprikyan)
- Add notebook extension, magic functions (rubenaprikyan)

## 3.1.1 Nov 25 2021

- Apply default ordering on images set (VkoHov)
- Ability to show image data in a tooltip on hover (KaroMourad)
- Support of Image input additional data sources (alberttorosyan)
- Ability to export run props as pandas dataframe (gorarakelyan)
- Slice image sequence by index for the given steps range (alberttorosyan)
- Improve Images Explorer rendering performance through better images list virtualization (roubkar)

## 3.1.0 Nov 20 2021

- Add ability to explore tracked images (VkoHov)
- Improve rendering performance by virtualizing table columns (roubkar)
- Add ability to apply grouping by higher level param key (roubkar)
- Add ability to specify repository path during `aim init` via `--repo` argument (rubenaprikyan)

## 3.0.7 Nov 17 2021

- Fix for missing metrics when numpy.float64 values tracked (alberttorosyan)

## 3.0.6 Nov 9 2021

- Fix for blocking container optimization for in progress runs (alberttorosyan)

## 3.0.5 Nov 9 2021

- Add tqdm package in setup.py required section (mihran113)

## 3.0.4 Nov 8 2021

- Switch to aimrocks 0.0.10 - exposes data flushing interface (mihran113)
- Optimize stored data when runs finalized (mihran113)
- Update `aim reindex` command to run storage optimizations (alberttorosyan)
- Storage partial optimizations on metric/run queries (alberttorosyan)

## 3.0.3 Nov 4 2021

- Bump sqlalchemy version to 1.4.1 (alberttorosyan)

## 3.0.2 Oct 27 2021

- Switch to aimrocks 0.0.9 - built on rocksdb 6.25.3 (alberttorosyan)
- Remove grouping select options from Params app config (VkoHov)
- Sort metrics data in ascending order for X-axis (KaroMourad)

## 3.0.1 Oct 22 2021

- Check telemetry_enabled option on segment initialization (VkoHov)
- Draw LineChart Y-axis (horizontal) tick lines on zooming (KaroMourad)
- Sort select options/params based on input value (roubkar)
- Fix query construction issue for multiple context items (roubkar)
- Fix issue with making API call from Web Worker (VkoHov)

## 3.0.0 Oct 21 2021

- Completely revamped UI:

  - Runs, metrics and params explorers
  - Bookmarks, Tags, Homepage
  - New UI works smooth with ~500 metrics displayed at the same time with full Aim table interactions

- Completely revamped storage:
  - 10x faster embedded storage based on Rocksdb
  - Average run query execution time on ~2000 runs: 0.784s
  - Average metrics query execution time on ~2000 runs with 6000 metrics: 1.552s

## 2.7.1 Jun 30 2021

- Fix bookmark navigation issue (roubkar)
- Empty metric select on X-axis alignment property change (roubkar)

## 2.7.0 Jun 23 2021

- Add ability to export table data as CSV (KaroMourad)
- Add ability to bookmark explore screen state (roubkar)
- Add dashboards and apps API (mihran113)

## 2.6.0 Jun 12 2021

- Resolve namedtuple python 3.5 incompatibility (gorarakelyan)
- Add ability to align X-axis by a metric (mihran113, roubkar)
- Add tooltip popover for the chart hover state (roubkar)

## 2.5.0 May 27 2021

- Set gunicorn timeouts (mihran113)
- Remove redundant deserialize method (gorarakelyan)
- Move the Flask server to main repo to support 'docker'less UI (mihran113)

## 2.4.0 May 13 2021

- Bump up Aim UI to v1.6.0 (gorarakelyan)
- Add xgboost integration (khazhak)
- Update keras adapter interface (khazhak)
- Convert tensors to python numbers (gorarakelyan)

## 2.3.0 Apr 10 2021

- Bump up Aim UI to v1.5.0 (gorarakelyan)
- Set default interval of sys tracking to 10 seconds (gorarakelyan)
- Add ability to track system metrics (gorarakelyan)

## 2.2.1 Mar 31 2021

- Bump up Aim UI to v1.4.1 (gorarakelyan)

## 2.2.0 Mar 24 2021

- Bump up Aim UI to v1.4.0 (gorarakelyan)
- Add Hugging Face integration (Khazhak)
- Reorganize documentation (Tatevv)

## 2.1.6 Feb 26 2021

- Add ability to opt out telemetry (gorarakelyan)
- Remove experiment name from config file when calling repo.remove_branch method (gorarakelyan)

## 2.1.5 Jan 7 2021

- Handle NaN or infinite floats passed to artifacts (gorarakelyan)

## 2.1.4 Dec 2 2020

- Add ability to specify session run hash (gorarakelyan)
- Initialize repo if it was empty when opening session (gorarakelyan)
- Add validation of map artifact parameters (gorarakelyan)

## 2.1.3 Nov 24 2020

- Support comparison of list type contexts (gorarakelyan)

## 2.1.2 Nov 24 2020

- Fix empty contexts comparison issue (gorarakelyan)

## 2.1.1 Nov 22 2020

- Return only selected params in SelectResult (gorarakelyan)

## 2.1.0 Nov 19 2020

- Add AimRepo select method (gorarakelyan)
- Implement SelectResult class (gorarakelyan)

## 2.0.27 Nov 13 2020

- Fix issue with artifact step initializer (gorarakelyan)

## 2.0.26 Nov 10 2020

- Add `block_termination` argument to aim.Session (gorarakelyan)
- Convert infinity parameter to string in artifacts (gorarakelyan)

## 2.0.25 Nov 9 2020

- Reconstruct run metadata file when running close command (gorarakelyan)

## 2.0.24 Nov 8 2020

- Add SIGTERM signal handler (gorarakelyan)
- Run `track` function in a parallel thread (gorarakelyan)
- Add SDK session flush method (gorarakelyan)
- Flush aggregated metrics at a given frequency (gorarakelyan)
- Update run metadata file only on artifacts update (gorarakelyan)

## 2.0.23 Nov 5 2020

- Make experiment name argument required in SDK close command (gorarakelyan)

## 2.0.22 Nov 5 2020

- Add SDK `close` method to close dangling experiments (gorarakelyan)

## 2.0.21 Nov 1 2020

- Resolve compatibility issues with python 3.5.0 (gorarakelyan)

## 2.0.20 Oct 26 2020

- Enable pypi aim package name (gorarakelyan)

## 2.0.19 Oct 25 2020

- Add PyTorch Lightning logger (gorarakelyan)
- Add TensorFlow v1 and v2 keras callbacks support (gorarakelyan)

## 2.0.18 Oct 7 2020

- Add ability to run Aim UI in detached mode (gorarakelyan)
- Add ability to specify repo path when running Aim UI (gorarakelyan)

## 2.0.17 Oct 5 2020

- Rename `AimDE` to `Aim UI` (gorarakelyan)

## 2.0.16 Oct 2 2020

- Add ability to specify host when running AimDE (gorarakelyan)
- Disable `AimContainerCommandManager` (gorarakelyan)
- Remove `aimde` command entry point (gorarakelyan)
- Remove `de` prefix from development environment management commands (gorarakelyan)

## 2.0.15 Sep 21 2020

- Set Map artifact default namespace (gorarakelyan)

## 2.0.14 Sep 21 2020

- Set Metric hashable context to None if no kwarg is passed (gorarakelyan)

## 2.0.13 Sep 21 2020

- Add ability to query runs by metric value (gorarakelyan)
- Add ability to query runs via SDK (gorarakelyan)

## 2.0.12 Sep 12 2020

- Update Session to handle exceptions gracefully (gorarakelyan)

## 2.0.11 Sep 11 2020

- Add alias to keras adapter (gorarakelyan)

## 2.0.10 Sep 10 2020

- Show progress bar when pulling AimDE image (gorarakelyan)

## 2.0.9 Sep 10 2020

- Add ability to start multiple sessions (gorarakelyan)
- Add Aim adapter for keras (gorarakelyan)

## 2.0.8 Aug 26 2020

- Set SDK to select only unarchived runs by default (gorarakelyan)
- Add ability to archive/unarchive runs (gorarakelyan)
- Enable search by run attributes (gorarakelyan)
- Add `is not` keyword to AimQL (gorarakelyan)

## 2.0.7 Aug 21 2020

- Validate Artifact values before storing (gorarakelyan)
- Add sessions to SDK (gorarakelyan)

## 2.0.6 Aug 13 2020

- Add ability to retrieve metrics and traces from repo (gorarakelyan)
- Add SDK `select` method to select runs and artifacts (gorarakelyan)
- Implement search query language (gorarakelyan)

## 2.0.5 Jul 18 2020

- Fix issue with PyPI reStructuredText format compatibility (gorarakelyan)

## 2.0.4 Jul 18 2020

- Add ability to attach tf.summary logs to AimDE (gorarakelyan)

## 2.0.3 Jul 8 2020

- Pass project path to development environment container (gorarakelyan)

## 2.0.2 Jul 7 2020

- Make `epoch` argument optional for `Metric` artifact (gorarakelyan)
- Add ability to automatically commit runs after exit (gorarakelyan)
- Add `aim up` shortcut for running development environment (gorarakelyan)
- Remove first required argument(artifact name) from sdk track function (gorarakelyan)
- Add general dictionary artifact for tracking `key: value` parameters (gorarakelyan)

## 2.0.1 Jun 24 2020

- Fix inconsistent DE naming (gorarakelyan)

## 2.0.0 Jun 18 2020

- Tidy up aim and remove some artifacts (gorarakelyan)
- Update AimContainerCMD to open connection on custom port (gorarakelyan)
- Save passed process uuid to commit configs (gorarakelyan)
- Ability to query processes (gorarakelyan)
- Execute process and store logs into a commit of specific experiment (gorarakelyan)
- Kill running process and its children recursively (gorarakelyan)
- Keep executed processes for monitoring and management (gorarakelyan)
- Add container command handler to exec commands on the host (gorarakelyan)
- Refactor Text artifact to store sentences using protobuf and aimrecords (jamesj-jiao)
- Add ability to pass aim board port as an argument (gorarakelyan)

## 1.2.17 May 8 2020

- Add config command (gorarakelyan)
- Tune artifacts: images, metric_groups, params (gorarakelyan)

## 1.2.16 Apr 29 2020

- Add ability to pass numpy array as a segmentation mask (gorarakelyan)

## 1.2.15 Apr 29 2020

- Add basic image list tracking (gorarakelyan)

## 1.2.14 Apr 27 2020

- Optimize segmentation tracking insight to load faster (gorarakelyan)

## 1.2.13 Apr 25 2020

- Remove GitHub security alert (gorarakelyan)
- Add image semantic segmentation tracking (gorarakelyan)

## 1.2.12 Apr 20 2020

- Add missing init file for aim.artifacts.proto (@mike1808)

## 1.2.11 Apr 16 2020

- Make epoch property optional for Metric (gorarakelyan)

## 1.2.10 Apr 16 2020

- Serialize and store `Metric` records using protobuf and aimrecords (gorarakelyan)
- Create RecordWriter factory which handles artifact records saving (gorarakelyan)
- Extract artifact serialization to ArtifactWriter (mike1808)

## 1.2.9 Mar 16 2020

- Alert prerequisites installation message for running board (gorarakelyan)

## 1.2.8 Mar 15 2020

- Update profiler interface for keras (gorarakelyan)

## 1.2.7 Mar 14 2020

- Add board pull command (gorarakelyan)
- Change board ports to 43800,1,2 (gorarakelyan)
- Add ability to profile graph output nodes (gorarakelyan)
- Remove issue with autograd inside while loop (gorarakelyan)
- Add aim board development mode (gorarakelyan)
- Update board name hash algorithm to md5 (gorarakelyan)
- Add board CLI commands: up, down and upgrade (gorarakelyan)
- Add ability to tag version as a release candidate (gorarakelyan)

## 1.2.6 Feb 28 2020

- Add learning rate update tracking (gorarakelyan)

## 1.2.5 Feb 25 2020

- Add autocommit feature to push command: `aim push -c [-m <msg>]` (gorarakelyan)
- Add cli status command to list branch uncommitted artifacts (gorarakelyan)
- Add an ability to aggregate duplicated nodes within a loop (gorarakelyan)
- Remove gradient break issue when profiling output nodes (gorarakelyan)

## 1.2.4 Feb 20 2020

- Enable profiler to track nodes inside loops (gorarakelyan)
- Ability to disable profiler for evaluation or inference (gorarakelyan)

## 1.2.3 Feb 13 2020

- Set minimum required python version to 3.5.2 (gorarakelyan)

## 1.2.2 Feb 13 2020

- Downgrade required python version (gorarakelyan)

## 1.2.1 Feb 13 2020

- Edit README.md to pass reStructuredText validation on pypi (gorarakelyan)

## 1.2.0 Feb 13 2020

- Make aim CLI directly accessible from main.py (gorarakelyan)
- Add disk space usage tracking (gorarakelyan)
- Add profiler support for Keras (gorarakelyan)
- Add TensorFlow graph nodes profiler (gorarakelyan)
- Add command to run aim live container mounted on aim repo (gorarakelyan)
- Update profiler to track GPU usage (gorarakelyan)
- Add machine resource usage profiler (gorarakelyan)

## 1.1.1 Jan 14 2020

- Remove aim dependencies such as keras, pytorch and etc (gorarakelyan)

## 1.1.0 Jan 12 2020

- Update code diff tracking to be optional (gorarakelyan)
- Add default False value to aim init function (gorarakelyan)
- Update aim repo to correctly identify cwd (gorarakelyan)
- Update push command to commit if msg argument is specified (gorarakelyan)
- Add ability to initialize repo from within the sdk (gorarakelyan)

## 1.0.2 Jan 7 2020

- Remove objects dir from empty .aim branch index (gorarakelyan)

## 1.0.1 Dec 26 2019

- Add cil command to print aim current version (gorarakelyan)

## 1.0.0 Dec 25 2019

- Add aim version number in commit config file (gorarakelyan)
- Update push command to send username and check storage availability (gorarakelyan)
- Add hyper parameters tracking (gorarakelyan)
- Update push command to print shorter file names when pushing to remote (gorarakelyan)
- Update tracking artifacts to be saved in log format (gorarakelyan)
- Add pytorch cuda support to existing sdk artefacts (gorarakelyan)
- Add cli reset command (gorarakelyan)
- Add nested module tracking support to aim sdk (gorarakelyan)
- Add code difference tracking to aim sdk (gorarakelyan)
- Update aim push command to send commits (gorarakelyan)
- Add commit structure implementation (gorarakelyan)
- Add aim commit command synchronized with git commits (gorarakelyan)
- Add version control system factory (gorarakelyan)
- Update all insights example (gorarakelyan)
- Add model gradients tracking (gorarakelyan)
- Add model weights distribution tracking (gorarakelyan)
- Add aim correlation tracking (gorarakelyan)

## 0.2.9 Nov 30 2019

- Update push tolerance when remote origin is invalid (gorarakelyan)

## 0.2.8 Nov 30 2019

- Update aim auth public key search algorithm (gorarakelyan)

## 0.2.7 Nov 14 2019

- Update dependencies torch and torchvision versions (sgevorg)

## 0.2.6 Nov 5 2019

- Update aim track logger (gorarakelyan)

## 0.2.5 Nov 4 2019

- Add branch name validation (gorarakelyan)
- Add single branch push to aim push command (gorarakelyan)

## 0.2.4 Nov 3 2019

- Update aim auth print format (gorarakelyan)
- Update setup.py requirements (gorarakelyan)

## 0.2.3 Nov 3 2019

- Update package requirements (gorarakelyan)

## 0.2.2 Nov 1 2019

- Update package requirements (sgevorg)

## 0.2.1 Nov 1 2019

- Add paramiko to required in setup.py (sgevorg)

## 0.2.0 Nov 1 2019

- Update the repo to prep for open source pypi push (sgevorg)
- Add error and activity logging (sgevorg)
- Add push command robustness (gorarakelyan)
- Add cli auth command (gorarakelyan)
- Add public key authentication (gorarakelyan)
- Update push to send only branches (gorarakelyan)
- Add branching command line interface (gorarakelyan)
- Update skd interface (gorarakelyan)
- Add pytorch examples inside examples directory (gorarakelyan)
- Add model load sdk method (gorarakelyan)
- Add model checkpoint save tests (gorarakelyan)
- Update file sending protocol (gorarakelyan)
- Add model tracking (gorarakelyan)

## 0.1.0 - Sep 23 2019

- Update setup py to build cython extensions (gorarakelyan)
- Update tcp client to send multiple files through one connection (gorarakelyan)
- Update tcp client to send images (gorarakelyan)
- Update sdk track functionality to support multiple metrics (gorarakelyan)
- Update push command for sending repo to a given remote (gorarakelyan)
- Add cli remote commands (gorarakelyan)
- Update cli architecture from single group of commands to multiple groups (gorarakelyan)
- Add testing env first skeleton and versions (sgevorg)
- Add dummy exporting files from .aim-test (sgevorg)
- Add description for Testing Environment (sgevorg)
- Update metadata structure and handling (sgevorg)
- Add support for seq2seq models (sgevorg)
- Update the output of doker image build to be more informative and intuitive (sgevorg)
- Update README.MD with changed Aim messaging (sgevorg)
- Remove setup.cfg file (maybe temporarily) (sgevorg)
- Update the location for docker build template files, move to data/ (sgevorg)
- Update the `docs/cli.md` for aim-deploy docs (sgevorg)
- Add docker deploy `.aim/deploy_temp/<model>` cleanup at the end of the build (sgevorg)
- Add Docker Deploy via `aim-deploy` command (sgevorg)
- Add Docker image generate skeleton (sgevorg)
- Add AimModel.load_mode static function to parse `.aim` files (sgevorg)
- Update exporter to decouple from specifics of exporting and framework (sgevorg)
- Add model export with `.aim` extension (sgevorg)
- Remove pack/unpack of the metadata (sgevorg)
- Add pack/unpack to add metadata to model for engine processing (sgevorg)
- Add aim-deploy command configuration in cli (sgevorg)
- Add basic cli (sgevorg)
- Update setup.py for cli first version (sgevorg)
- Add initial cli specs (sgevorg)
- Add directories: the initial skeleton of the repo (sgevorg)
- Add gitignore, license file and other basics for repo (sgevorg)<|MERGE_RESOLUTION|>--- conflicted
+++ resolved
@@ -1,23 +1,18 @@
 # Changelog
 
-<<<<<<< HEAD
 ## Unreleased
 
 ### Enhancements
 
 ### Fixes
 
-
-## 3.16.1 Feb 27, 2023
-=======
 ## 3.16.2 Mar 3, 2023
 
 - Add exception-free mode to Aim (alberttorosyan)
 - Expose `capture_terminal_logs` argument for `aim.sdk.adapters` classes (mihran113)
-- Handle inconsistency between Sequence data and metadata (alberttorosyan) 
-
-## 3.16.1
->>>>>>> f5e856bb
+- Handle inconsistency between Sequence data and metadata (alberttorosyan)
+
+## 3.16.1 Feb 27, 2023
 
 - Pin package version `alembic>=1.5.0` (justinvyu)
 - Fix segment `flush()` issue with no internet access (alberttorosyan)
