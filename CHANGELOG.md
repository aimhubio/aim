# Changelog

## Unreleased 

<<<<<<< HEAD
### Enhancements:

### Fixes:

- Fix `SyntaxError` handling for python3.10+ (mihran113)
=======
### Enhancements

- Add support for tensorboard audios conversion (mihran113)

### Fixes

- Fix tensorboard log conversion for images (mihran113)

## 3.11.1 Jun 27, 2022

- Replace base58 encoder with base64 (KaroMourad, VkoHov)
- Fix Notes tab loading issue (arsengit)
- Fix the loading logic of the `monaco editor` across the Aim Ui (arsengit)
- Fix `Table` export functionality in Params and Scatters explorers (arsengit)
- Allow mixing numeric types on a single Sequence (alberttorosyan)
>>>>>>> ec4c849a

## 3.11.0 Jun 21, 2022

### Enhancements:

- Add `--uds` option for `aim up` command (mihran113)
- Add progress reporting for search APIs and tqdm progress for SDK queries (mihran113)
- Add all the attributes of runs in the grouping popovers (KaroMourad)
- Display progress bar on Explorer pages when searching metadata (KaroMourad)
- Improve the processing speed for tb to aim converter (osoblanco)
- Adjust charts hover attributes position calculation and styles (KaroMourad)
- Improve formatting of numbers by setting maximum precision (KaroMourad)
- Add cloud storage backups to AWS S3 for aim repo runs (karan2801)
- Add LightGBM integration example (gorarakelyan)
- Add descriptive document titles for pages (KaroMourad)
- Implement unit-tests for aim SDK utils (yeghiakoronian)
- Display std.dev/err aggregated values in the table (VkoHov)
- Add `active` state indicator property for `aim.Run` (mihran113)
- Add `active` state indicators on the chart (VkoHov)
- Add ability to edit run name and description of run (VkoHov)
- Show the description in the sidebar of the run overview tab (VkoHov)
- Add all the attributes of run in the tooltip (VkoHov)
- Optimize the initial render time of Aim UI by using more lightweight font-family (arsengit)
- Use monaco editor as the syntax highlighter across the Aim UI (arsengit)
- Add loader to the top of the logs box in the run page (VkoHov)
- Add the date and the duration of run in the header of the single run page (VkoHov)
- Add the name, status and duration of run in the runs table of the tags page (VkoHov)
- Fit long name values in manage columns popover (arsengit)
- Add caching mechanism for sequence queries to optimize query performance (mihran113)
- Use step random hash as a key for metric sequences (alberttorosyan)

### Fixes:

- Fix issue with tensorboard to aim conversion (osoblanco)
- Fix reset zoom history on alignment type change (KaroMourad)
- Fix issue with rendering incorrect data when x-axis aligned by `relative time/epoch` (KaroMourad)
- Fix LineCart axis ticks overlapping issue on log scale (KaroMourad)
- Change zooming default option to multiple (VkoHov)
- Change grouped rows' min and max values names to `Group Min` and `Group Max` (VkoHov)
- Preserve the search input value of the grouping dropdown (VkoHov)
- Change the titles and placeholders in popovers (VkoHov)
- Resolve typing latency issue in the query search input (arsengit)
- Reorder and add non-hideable table columns (arsengit)
- Change the font of the runs navigation popover (VkoHov)
- Keep color persistence state after page reload (VkoHov)
- Resolve content blinking issue after search in the run page (arsengit)
- Fix scroll to bottom on live-update in logs tab (VkoHov)
- Fix timezone issues for activity map (mihran113)
- Fix `aim up` command output when `--port 0` is passed (mihran113)

## 3.10.3 May 31, 2022

- Adjust the content overflowing of the Delete and the Archive modals (VkoHov)
- Resolve issue with redirect in run page (arsengit)

## 3.10.2 May 26, 2022

- Adjust SRP Logs row height calculation (VkoHov)
- Fix issue with live update requests scheduler (rubenaprikyan)
- Fix log capturing crash during run garbage collection (mihran113)
- Fix Pytorch Lightning adapter `finalize` method (mihran113)
- Fix params duplication in dropdowns (VkoHov)
- Skip system params in Explorer pages (alberttorosyan)

## 3.10.1 May 18, 2022

- Resolve issue with rendering run params in the overview tab of SRP (arsengit)
- Fix issue with search query state update (arsengit)

## 3.10.0 May 17, 2022

### Enhancements:

- Add ability to adjust the density of the visible content in tables (roubkar)
- Set `metric.name` as default option for grouping (roubkar)
- Show user-selected params before group config in chart popover (roubkar)
- Optimize stream decoding performance on UI (mahnerak)
- Add support for animated image formats to Aim Image object (devfox-se)
- Add `AimLogger` for Catboost (devfox-se)
- Add `AimCallback` for LightGBM (devfox-se)
- Keep the extents of `HighPlot` axes brush in the state and the URL (VkoHov)
- Integrate `aim` with `cimport`-able `aimrocks` (mahnerak)
- Add `__slots__` to some classes to improve performance (mahnerak)
- Define base abstractions for `Iterator` and `DB` by borrowing from `aimrocks` (mahnerak)
- Use `KeysIterator` and `ValuesIterator` wrappers instead of reimplementing (mahnerak)
- Rename `PrefixView.container` to `PrefixView.parent` (mahnerak)
- Reimplement `absolute_path` (mahnerak)
- Cython bindings for `PrefixView`, `TreeView`, `Container`, `ArrayView` (mahnerak)
- Add ability to track and visualize stdout/stderr (mihran113, VkoHov)
- Fix `AimLogger` deprecation issues related to release of PyTorch Lightning v1.5 (arnauddhaene)
- Enable better autocomplete experience with monaco editor (arsengit)
- Pre-loading and caching necessary resources, add pre-loader animation to Aim UI (arsengit)

### Fixes:

- Remove hard-coded installation of pre-requirements (mahnerak)
- Remove duplicate code from `TreeView` and `Container` methods (mahnerak)
- Fix issue with filtering metrics values in single run page (KaroMourad)

## 3.9.4 May 12, 2022

- Fix run remote tracking queue cleanup (mihran113)
- Fix HF callback before training access (mihran113)
- Fix compatibility with Jinja 3.1 (devfox-se)

## 3.9.3 May 10, 2022

- Fix affecting stroke types after changing color persistence (KaroMourad)

## 3.9.2 Apr 29, 2022

- Move aim_ui package data to separate directory (devfox-se)

## 3.9.1 Apr 29, 2022

- Move aim_ui package data to separate directory (devfox-se)

## 3.9.0 Apr 29, 2022

### Enhancements:

- Add `Notes Tab` to single run page (arsengit)
- Add the run name to the batch delete and the batch archive modals (VkoHov)
- Increase the scalability of rendering lines in charts (KaroMourad)
- Increase live update requests delay to prevent performance issues (rubenaprikyan)
- Change font-family to monospace in the Table component (arsengit)
- Add info massage for single value sliders (VkoHov)
- Add `--log-level` argument for aim up/server commands (mihran113)
- Add notes backend api interface (devfox-se)
- Fix type hints in `Repo` class (uduse)

### Fixes:

- Fix LineChart y-dimension margin calculation (KaroMourad)
- Fix HighPlot lines partially rendering issue (KaroMourad)
- Fix HighPlot axis ticks overlapping issue (KaroMourad)
- Fix sorting Params/Scatters explorer axis ticks (KaroMourad)
- Fix compatibility with pytorch-lightning v1.6.0 (mihran113)
- Fix the image's original size cropping (VkoHov)
- Fix `PATH` related issues for `alembic` and `uvicorn` (mihran113)
- Fix queries for custom object APIs (mihran113)
- Fix chart height updating when resize mode changed (VkoHov)
- Fix HuggingFace callback context capturing (mihran113)
- Fix Params/Scatters explorers' row hiding functionality (VkoHov)
- Fix Profiler logs are saved outside repo directory (devfox-se)

## 3.8.1 Apr 6, 2022

- Encode run hash before including in CSS selectors (Hamik25)
- Fix displaying incorrect metric values for large range scale in LineChart (KaroMourad)
- Fix issue with rendering lines for large range scale in LineChart (KaroMourad)
- Fix issue with URL state sync for bookmarks (roubkar)
- Fix issue with displaying negative param values on Aim UI (roubkar)
- Fix row hiding functionality (roubkar)
- Tune RunOverviewTab container styles (arsengit)
- Update documentations links on UI (rubenaprikyan)
- Fix `RepoIndexManager` run's reference cleanup (mihran113)
- Fix remote run finalization (mihran113)
- Fix issue with fetch on load more (infinite scroll) functionality in Runs Explorer (rubenaprikyan)

## 3.8.0 Mar 26, 2022

### Enhancements:

- Hugging Face adapter refactoring (mihran113)
- Add run description columns to all run specific tables (VkoHov, mihran113)
- Change images rendering optimization default value to smoother (VkoHov)
- Set default steps ordering to desc in single run tabs (VkoHov, devfox-se)
- Add run name to grouping, ordering and run navigation popovers (VkoHov)
- Add ability to apply color scale on columns with numeric values (VkoHov)
- Refactored XGBoost AimCallback (devfox-se)
- Reopenable callbacks for integrations (mihran113)
- Add DVC integration (devfox-se)
- Add API profiler and unified API error response (devfox-se)
- Add API to retrieve N'th step of sequence (devfox-se)

### Fixes:

- Fix issue with calculation of active point on mouse hover in the LineChart (KaroMourad)
- Fix issue with wrong URL caching for Explorer pages (roubkar)
- Fix issue with focusing on the chart active point while moving the cursor (KaroMourad)
- Fix the image full view toggle icon visibility if the image has a white background (VkoHov)
- Fix scroll to the end of the audio tab (VkoHov)
- Add scrollbar to image full view mode content (VkoHov)
- Fix issues with run name/description not being set (mihran113)
- Fix issue with run single page tabs result caching (mihran113)
- Fix git system param tracking (devfox-se)
- Fix runs manual closing (mihran113)
- Fix Docker image creation step in packaging workflow (alberttorosyan)
- Fix Jinja2 template rendering with starlette==0.14.2 (alberttorosyan)

## 3.7.5 Mar 18, 2022

- Add request aborting functionality in single run page tabs (arsengit)
- Render plotly figures properly in single run page (arsengit)

## 3.7.4 Mar 15, 2022

- Fix density min and max validation calculation (VkoHov)

## 3.7.3 Mar 14, 2022

- Add missing names for dynamically imported files in single run page (arsengit)

## 3.7.2 Mar 10, 2022

- Fix issue with rendering UI re keeping long URL (KaroMourad)
- Split code in the single run page to optimize chunk size (arsengit)

## 3.7.1 Mar 10, 2022

- Fix metric queries with epoch=None (alberttorosyan)

## 3.7.0 Mar 9, 2022

### Enhancements:

- Add Run overview tab in run single page (arsengit, VkoHov, KaroMourad, rubenaprikyan)
- Custom max message size for Aim Remote tracking (alberttorosyan)
- Docker images for aim up/server (alberttorosyan)
- TF/Keras adapters refactoring (mihran113)
- Remote tracking client-side retry logic (aramaim)
- Add record_density to initial get-batch request for figures (VkoHov)

### Fixes:

- Fix rendering new lines in texts visualizer (arsengit)

## 3.6.3 Mar 4, 2022

- Fix UI rendering issue on colab (rubenaprikyan)

## 3.6.2 Mar 2, 2022

- Fix chart interactions issue in the Single Run Page Metrics tab (roubkar)
- Fix `resolve_objects` in remote tracking client subtree (alberttorosyan)
- Reject `0` as step/record count (alberttorosyan, VkoHov)
- Fix error on mlflow conversion by experiment id (devfox-se)

## 3.6.1 Feb 25, 2022

- Fix issue with aligning x-axis by custom metric (KaroMourad)
- Add `__AIM_PROXY_URL__` env variable to see full proxy url when running `aim up` command(rubenaprikyan)
- Add `--proxy-url` argument to notebook extension's `%aim up` to render UI correctly if there is a proxy server (rubenaprikyan)
- Add SageMaker integration, `jupyter-server-proxy` s bug-fix script (rubenaprikyan, mahnerak)
- Fix animation support in Plotly visualization and figure loading performance (Hamik25, mihran113)
- Display `None` values in group config column (VkoHov, Hamik25)
- Fix rendering issue on `Select` form search suggestions list (arsengit)
- Fix PL.AimLogger save_dir AttributeError (GeeeekExplorer)
- Remove `__example_type__` substring from param name (VkoHov)

## 3.6.0 Feb 22 2022

### Enhancements:

- Sort params columns in alphabetical order (arsengit)
- Add illustrations for indicating explorer search states (arsengit)
- Ability to export chart as image (KaroMourad)
- Ability to group by metric.context (VkoHov)
- Tune manage columns items highlighting styles (VkoHov)
- Set active style on table actions popover buttons with applied changes (arsengit)
- Unification of Run Custom Object APIs (alberttorosyan, VkoHov)
- Aim repo runs data automatic indexing (alberttorosyan)
- Pytorch Lightning adapter refactoring (mihran113)
- Add Pytorch Ignite integration (mihran113)
- Add wildcard support for `aim runs` subcommands (mihran113)
- Add MLflow logs conversion command (devfox-se)
- Add CustomObject implementation for `hub.dataset` (alberttorosyan)

### Fixes:

- Fix live updated data loss after triggering endless scroll (VkoHov)
- Fix system metric columns pinning functionality and grouping column order (arsengit)
- Fix system metrics search in manage columns popover (VkoHov)
- Fix queries on remote repos (mihran113)
- Fix incorrect boolean value formatting (VkoHov)

## 3.5.4 Feb 15 2022

- Fix batch archive functionality (VkoHov)
- Add repo lock/release feature (devfox-se)

## 3.5.3 Feb 11 2022

- Fix rendering issue in runs explorer page (arsengit)

## 3.5.2 Feb 10 2022

- Fix issue with displaying current day activity cell on week's first day (rubenaprikyan)
- Fix issue with filtering options while typing in input of autocomplete in Tooltip and Grouping popovers (rubenaprikyan)

## 3.5.1 Feb 4 2022

- Fix folder creation when tracking with remote tracker (aramaim)

## 3.5.0 Feb 3 2022

### Enhancements:

- Ability to hide system metrics from table (arsengit)
- Add input validations to range selectors (Hamik25)
- Improve media panel rendering performance on hovering over images (KaroMourad)
- Add ability to parse and import TensorFlow events into aim (devfox-se)
- Add system parameter logging: CLI, Env, Executable, Git, Installed packages (devfox-se)
- Convert nested non-native objects (e.g. OmegaConf config instance) upon storing (devfox-se)
- Add cli subcommands cp and mv for aim runs command (mihran113)
- Add handler for matplotlib figures in Image and Figure custom objects (devfox-se)
- Improve highlighting of table focused/hovered/selected row (VkoHov)

### Fixes:

- Fix stalled runs deletion (mihran113)
- Fix background transparency in colab when using dark mode of system (rubenaprikyan)
- Fix Grouping and Tooltip popovers states' resetting issue when live-update is on (rubenaprikyan)
- Fix table column's sort functionality issue in Params and Scatters Explorers (rubenaprikyan)

## 3.4.1 Jan 23 2022

- Fix issue with displaying experiment name in Images Explorer table (VkoHov)

## 3.4.0 Jan 22 2022

- Add ability to apply group stacking on media elements list (KaroMourad)
- Add ability to apply sorting by run creation_time on table rows (roubkar)
- Add ability to filter texts table with keyword matching (roubkar, rubenaprikyan)
- Add ability to delete run from settings tab (Hamik25)
- Enhance controls states of explorer pages (arsengit)
- Add --repo, --host arguments support for notebook extension (VkoHov, rubenaprikyan)
- Add trendline options to ScatterPlot (roubkar)
- Add ability to display images in original size and align by width (arsengit)
- Add version, docs and slack links to sidebar (arsengit)
- Enhance AudioPlayer component (arsengit)
- Recover active tab in run details page after reload (roubkar)
- Add ability to archive or delete runs with batches (VkoHov)
- Remote tracking server [experimental] (alberttorosyan, mihran113, aramaim)
- Add ability to change media elements order (VkoHov)
- Add ability to hard delete runs (alberttorosyan)
- Lossy format support for aim.Image (devfox-se)
- Timezone issues fix for creation and end times (mihran113)

## 3.3.5 Jan 14 2022

- Add non-strict write mode to replace not-yet-supported types with their
  string representations. (mahnerak)
- Log pytorch_lightning hyperparameters in non-strict mode. (mahnerak)

## 3.3.4 Jan 10 2022

- Fix issue with WAL files flushing (alberttorosyan)
- Support for omegaconf configs in pytorch_lightning adapter (devfox-se)

## 3.3.3 Dec 24 2021

- Fix issue with showing range panel in Images Explorer (roubkar)

## 3.3.2 Dec 20 2021

- Fix issue with not providing point density value to live-update query (rubenaprikyan)

## 3.3.1 Dec 18 2021

- Fix getValue function to show correct chart title data (KaroMourad)

## 3.3.0 Dec 17 2021

- Add ability to track and explore audios in run detail page (arsengit, VkoHov, devfox-se)
- Add ability to track and visualize texts (mihran113, roubkar)
- Fix boolean values encoding (mahnerak)
- Add Scatter Explorer to visualize correlations between metric last value and hyperparameter (KaroMourad)
- Add ability to track and visualize plotly objects (devfox-se, Hamik25, rubenaprikyan)
- Add ability to query distributions by step range and density (VkoHov, rubenaprikyan)
- Add colab notebook support (mihran113, rubenaprikyan)
- Implement images visualization tab in run detail page (VkoHov, KaroMourad)
- Add custom URL prefix support (mihran113, Hamik25, roubkar)
- Enhance metric selection dropdowns to see lists in alphabetical order (rubenaprikyan)

## 3.2.2 Dec 10 2021

- Fix Run finalization index timeout issue (alberttorosyan)

## 3.2.1 Dec 8 2021

- Add ability to provide custom base path for API (mihran113, roubkar)
- Fix table groups column default order (arsengit)
- Fix table panel height issue in runs explorer page (arsengit)

## 3.2.0 Dec 3 2021

- Add ability to cancel pending request (roubkar, arsengit)
- Add support for secure protocol for API calls (mihran113, roubkar)
- Implement image full size view (VkoHov)
- Add ability to manipulate with image size and rendering type (arsengit)
- Enhance Table column for selected grouping config options (arsengit)
- Implement suggestions list for AimQL search (arsengit, rubenaprikyan)
- Add ability to track and visualize distributions (mihran113, rubenaprikyan)
- Add notebook extension, magic functions (rubenaprikyan)

## 3.1.1 Nov 25 2021

- Apply default ordering on images set (VkoHov)
- Ability to show image data in a tooltip on hover (KaroMourad)
- Support of Image input additional data sources (alberttorosyan)
- Ability to export run props as pandas dataframe (gorarakelyan)
- Slice image sequence by index for the given steps range (alberttorosyan)
- Improve Images Explorer rendering performance through better images list virtualization (roubkar)

## 3.1.0 Nov 20 2021

- Add ability to explore tracked images (VkoHov)
- Improve rendering performance by virtualizing table columns (roubkar)
- Add ability to apply grouping by higher level param key (roubkar)
- Add ability to specify repository path during `aim init` via `--repo` argument (rubenaprikyan)

## 3.0.7 Nov 17 2021

- Fix for missing metrics when numpy.float64 values tracked (alberttorosyan)

## 3.0.6 Nov 9 2021

- Fix for blocking container optimization for in progress runs (alberttorosyan)

## 3.0.5 Nov 9 2021

- Add tqdm package in setup.py required section (mihran113)

## 3.0.4 Nov 8 2021

- Switch to aimrocks 0.0.10 - exposes data flushing interface (mihran113)
- Optimize stored data when runs finalized (mihran113)
- Update `aim reindex` command to run storage optimizations (alberttorosyan)
- Storage partial optimizations on metric/run queries (alberttorosyan)

## 3.0.3 Nov 4 2021

- Bump sqlalchemy version to 1.4.1 (alberttorosyan)

## 3.0.2 Oct 27 2021

- Switch to aimrocks 0.0.9 - built on rocksdb 6.25.3 (alberttorosyan)
- Remove grouping select options from Params app config (VkoHov)
- Sort metrics data in ascending order for X-axis (KaroMourad)

## 3.0.1 Oct 22 2021

- Check telemetry_enabled option on segment initialization (VkoHov)
- Draw LineChart Y-axis (horizontal) tick lines on zooming (KaroMourad)
- Sort select options/params based on input value (roubkar)
- Fix query construction issue for multiple context items (roubkar)
- Fix issue with making API call from Web Worker (VkoHov)

## 3.0.0 Oct 21 2021

- Completely revamped UI:

  - Runs, metrics and params explorers
  - Bookmarks, Tags, Homepage
  - New UI works smooth with ~500 metrics displayed at the same time with full Aim table interactions

- Completely revamped storage:
  - 10x faster embedded storage based on Rocksdb
  - Average run query execution time on ~2000 runs: 0.784s
  - Average metrics query execution time on ~2000 runs with 6000 metrics: 1.552s

## 2.7.1 Jun 30 2021

- Fix bookmark navigation issue (roubkar)
- Empty metric select on X-axis alignment property change (roubkar)

## 2.7.0 Jun 23 2021

- Add ability to export table data as CSV (KaroMourad)
- Add ability to bookmark explore screen state (roubkar)
- Add dashboards and apps API (mihran113)

## 2.6.0 Jun 12 2021

- Resolve namedtuple python 3.5 incompatibility (gorarakelyan)
- Add ability to align X-axis by a metric (mihran113, roubkar)
- Add tooltip popover for the chart hover state (roubkar)

## 2.5.0 May 27 2021

- Set gunicorn timeouts (mihran113)
- Remove redundant deserialize method (gorarakelyan)
- Move the Flask server to main repo to support 'docker'less UI (mihran113)

## 2.4.0 May 13 2021

- Bump up Aim UI to v1.6.0 (gorarakelyan)
- Add xgboost integration (khazhak)
- Update keras adapter interface (khazhak)
- Convert tensors to python numbers (gorarakelyan)

## 2.3.0 Apr 10 2021

- Bump up Aim UI to v1.5.0 (gorarakelyan)
- Set default interval of sys tracking to 10 seconds (gorarakelyan)
- Add ability to track system metrics (gorarakelyan)

## 2.2.1 Mar 31 2021

- Bump up Aim UI to v1.4.1 (gorarakelyan)

## 2.2.0 Mar 24 2021

- Bump up Aim UI to v1.4.0 (gorarakelyan)
- Add Hugging Face integration (Khazhak)
- Reorganize documentation (Tatevv)

## 2.1.6 Feb 26 2021

- Add ability to opt out telemetry (gorarakelyan)
- Remove experiment name from config file when calling repo.remove_branch method (gorarakelyan)

## 2.1.5 Jan 7 2021

- Handle NaN or infinite floats passed to artifacts (gorarakelyan)

## 2.1.4 Dec 2 2020

- Add ability to specify session run hash (gorarakelyan)
- Initialize repo if it was empty when opening session (gorarakelyan)
- Add validation of map artifact parameters (gorarakelyan)

## 2.1.3 Nov 24 2020

- Support comparison of list type contexts (gorarakelyan)

## 2.1.2 Nov 24 2020

- Fix empty contexts comparison issue (gorarakelyan)

## 2.1.1 Nov 22 2020

- Return only selected params in SelectResult (gorarakelyan)

## 2.1.0 Nov 19 2020

- Add AimRepo select method (gorarakelyan)
- Implement SelectResult class (gorarakelyan)

## 2.0.27 Nov 13 2020

- Fix issue with artifact step initializer (gorarakelyan)

## 2.0.26 Nov 10 2020

- Add `block_termination` argument to aim.Session (gorarakelyan)
- Convert infinity parameter to string in artifacts (gorarakelyan)

## 2.0.25 Nov 9 2020

- Reconstruct run metadata file when running close command (gorarakelyan)

## 2.0.24 Nov 8 2020

- Add SIGTERM signal handler (gorarakelyan)
- Run `track` function in a parallel thread (gorarakelyan)
- Add SDK session flush method (gorarakelyan)
- Flush aggregated metrics at a given frequency (gorarakelyan)
- Update run metadata file only on artifacts update (gorarakelyan)

## 2.0.23 Nov 5 2020

- Make experiment name argument required in SDK close command (gorarakelyan)

## 2.0.22 Nov 5 2020

- Add SDK `close` method to close dangling experiments (gorarakelyan)

## 2.0.21 Nov 1 2020

- Resolve compatibility issues with python 3.5.0 (gorarakelyan)

## 2.0.20 Oct 26 2020

- Enable pypi aim package name (gorarakelyan)

## 2.0.19 Oct 25 2020

- Add PyTorch Lightning logger (gorarakelyan)
- Add TensorFlow v1 and v2 keras callbacks support (gorarakelyan)

## 2.0.18 Oct 7 2020

- Add ability to run Aim UI in detached mode (gorarakelyan)
- Add ability to specify repo path when running Aim UI (gorarakelyan)

## 2.0.17 Oct 5 2020

- Rename `AimDE` to `Aim UI` (gorarakelyan)

## 2.0.16 Oct 2 2020

- Add ability to specify host when running AimDE (gorarakelyan)
- Disable `AimContainerCommandManager` (gorarakelyan)
- Remove `aimde` command entry point (gorarakelyan)
- Remove `de` prefix from development environment management commands (gorarakelyan)

## 2.0.15 Sep 21 2020

- Set Map artifact default namespace (gorarakelyan)

## 2.0.14 Sep 21 2020

- Set Metric hashable context to None if no kwarg is passed (gorarakelyan)

## 2.0.13 Sep 21 2020

- Add ability to query runs by metric value (gorarakelyan)
- Add ability to query runs via SDK (gorarakelyan)

## 2.0.12 Sep 12 2020

- Update Session to handle exceptions gracefully (gorarakelyan)

## 2.0.11 Sep 11 2020

- Add alias to keras adapter (gorarakelyan)

## 2.0.10 Sep 10 2020

- Show progress bar when pulling AimDE image (gorarakelyan)

## 2.0.9 Sep 10 2020

- Add ability to start multiple sessions (gorarakelyan)
- Add Aim adapter for keras (gorarakelyan)

## 2.0.8 Aug 26 2020

- Set SDK to select only unarchived runs by default (gorarakelyan)
- Add ability to archive/unarchive runs (gorarakelyan)
- Enable search by run attributes (gorarakelyan)
- Add `is not` keyword to AimQL (gorarakelyan)

## 2.0.7 Aug 21 2020

- Validate Artifact values before storing (gorarakelyan)
- Add sessions to SDK (gorarakelyan)

## 2.0.6 Aug 13 2020

- Add ability to retrieve metrics and traces from repo (gorarakelyan)
- Add SDK `select` method to select runs and artifacts (gorarakelyan)
- Implement search query language (gorarakelyan)

## 2.0.5 Jul 18 2020

- Fix issue with PyPI reStructuredText format compatibility (gorarakelyan)

## 2.0.4 Jul 18 2020

- Add ability to attach tf.summary logs to AimDE (gorarakelyan)

## 2.0.3 Jul 8 2020

- Pass project path to development environment container (gorarakelyan)

## 2.0.2 Jul 7 2020

- Make `epoch` argument optional for `Metric` artifact (gorarakelyan)
- Add ability to automatically commit runs after exit (gorarakelyan)
- Add `aim up` shortcut for running development environment (gorarakelyan)
- Remove first required argument(artifact name) from sdk track function (gorarakelyan)
- Add general dictionary artifact for tracking `key: value` parameters (gorarakelyan)

## 2.0.1 Jun 24 2020

- Fix inconsistent DE naming (gorarakelyan)

## 2.0.0 Jun 18 2020

- Tidy up aim and remove some artifacts (gorarakelyan)
- Update AimContainerCMD to open connection on custom port (gorarakelyan)
- Save passed process uuid to commit configs (gorarakelyan)
- Ability to query processes (gorarakelyan)
- Execute process and store logs into a commit of specific experiment (gorarakelyan)
- Kill running process and its children recursively (gorarakelyan)
- Keep executed processes for monitoring and management (gorarakelyan)
- Add container command handler to exec commands on the host (gorarakelyan)
- Refactor Text artifact to store sentences using protobuf and aimrecords (jamesj-jiao)
- Add ability to pass aim board port as an argument (gorarakelyan)

## 1.2.17 May 8 2020

- Add config command (gorarakelyan)
- Tune artifacts: images, metric_groups, params (gorarakelyan)

## 1.2.16 Apr 29 2020

- Add ability to pass numpy array as a segmentation mask (gorarakelyan)

## 1.2.15 Apr 29 2020

- Add basic image list tracking (gorarakelyan)

## 1.2.14 Apr 27 2020

- Optimize segmentation tracking insight to load faster (gorarakelyan)

## 1.2.13 Apr 25 2020

- Remove GitHub security alert (gorarakelyan)
- Add image semantic segmentation tracking (gorarakelyan)

## 1.2.12 Apr 20 2020

- Add missing init file for aim.artifacts.proto (@mike1808)

## 1.2.11 Apr 16 2020

- Make epoch property optional for Metric (gorarakelyan)

## 1.2.10 Apr 16 2020

- Serialize and store `Metric` records using protobuf and aimrecords (gorarakelyan)
- Create RecordWriter factory which handles artifact records saving (gorarakelyan)
- Extract artifact serialization to ArtifactWriter (mike1808)

## 1.2.9 Mar 16 2020

- Alert prerequisites installation message for running board (gorarakelyan)

## 1.2.8 Mar 15 2020

- Update profiler interface for keras (gorarakelyan)

## 1.2.7 Mar 14 2020

- Add board pull command (gorarakelyan)
- Change board ports to 43800,1,2 (gorarakelyan)
- Add ability to profile graph output nodes (gorarakelyan)
- Remove issue with autograd inside while loop (gorarakelyan)
- Add aim board development mode (gorarakelyan)
- Update board name hash algorithm to md5 (gorarakelyan)
- Add board CLI commands: up, down and upgrade (gorarakelyan)
- Add ability to tag version as a release candidate (gorarakelyan)

## 1.2.6 Feb 28 2020

- Add learning rate update tracking (gorarakelyan)

## 1.2.5 Feb 25 2020

- Add autocommit feature to push command: `aim push -c [-m <msg>]` (gorarakelyan)
- Add cli status command to list branch uncommitted artifacts (gorarakelyan)
- Add an ability to aggregate duplicated nodes within a loop (gorarakelyan)
- Remove gradient break issue when profiling output nodes (gorarakelyan)

## 1.2.4 Feb 20 2020

- Enable profiler to track nodes inside loops (gorarakelyan)
- Ability to disable profiler for evaluation or inference (gorarakelyan)

## 1.2.3 Feb 13 2020

- Set minimum required python version to 3.5.2 (gorarakelyan)

## 1.2.2 Feb 13 2020

- Downgrade required python version (gorarakelyan)

## 1.2.1 Feb 13 2020

- Edit README.md to pass reStructuredText validation on pypi (gorarakelyan)

## 1.2.0 Feb 13 2020

- Make aim CLI directly accessible from main.py (gorarakelyan)
- Add disk space usage tracking (gorarakelyan)
- Add profiler support for Keras (gorarakelyan)
- Add TensorFlow graph nodes profiler (gorarakelyan)
- Add command to run aim live container mounted on aim repo (gorarakelyan)
- Update profiler to track GPU usage (gorarakelyan)
- Add machine resource usage profiler (gorarakelyan)

## 1.1.1 Jan 14 2020

- Remove aim dependencies such as keras, pytorch and etc (gorarakelyan)

## 1.1.0 Jan 12 2020

- Update code diff tracking to be optional (gorarakelyan)
- Add default False value to aim init function (gorarakelyan)
- Update aim repo to correctly identify cwd (gorarakelyan)
- Update push command to commit if msg argument is specified (gorarakelyan)
- Add ability to initialize repo from within the sdk (gorarakelyan)

## 1.0.2 Jan 7 2020

- Remove objects dir from empty .aim branch index (gorarakelyan)

## 1.0.1 Dec 26 2019

- Add cil command to print aim current version (gorarakelyan)

## 1.0.0 Dec 25 2019

- Add aim version number in commit config file (gorarakelyan)
- Update push command to send username and check storage availability (gorarakelyan)
- Add hyper parameters tracking (gorarakelyan)
- Update push command to print shorter file names when pushing to remote (gorarakelyan)
- Update tracking artifacts to be saved in log format (gorarakelyan)
- Add pytorch cuda support to existing sdk artefacts (gorarakelyan)
- Add cli reset command (gorarakelyan)
- Add nested module tracking support to aim sdk (gorarakelyan)
- Add code difference tracking to aim sdk (gorarakelyan)
- Update aim push command to send commits (gorarakelyan)
- Add commit structure implementation (gorarakelyan)
- Add aim commit command synchronized with git commits (gorarakelyan)
- Add version control system factory (gorarakelyan)
- Update all insights example (gorarakelyan)
- Add model gradients tracking (gorarakelyan)
- Add model weights distribution tracking (gorarakelyan)
- Add aim correlation tracking (gorarakelyan)

## 0.2.9 Nov 30 2019

- Update push tolerance when remote origin is invalid (gorarakelyan)

## 0.2.8 Nov 30 2019

- Update aim auth public key search algorithm (gorarakelyan)

## 0.2.7 Nov 14 2019

- Update dependencies torch and torchvision versions (sgevorg)

## 0.2.6 Nov 5 2019

- Update aim track logger (gorarakelyan)

## 0.2.5 Nov 4 2019

- Add branch name validation (gorarakelyan)
- Add single branch push to aim push command (gorarakelyan)

## 0.2.4 Nov 3 2019

- Update aim auth print format (gorarakelyan)
- Update setup.py requirements (gorarakelyan)

## 0.2.3 Nov 3 2019

- Update package requirements (gorarakelyan)

## 0.2.2 Nov 1 2019

- Update package requirements (sgevorg)

## 0.2.1 Nov 1 2019

- Add paramiko to required in setup.py (sgevorg)

## 0.2.0 Nov 1 2019

- Update the repo to prep for open source pypi push (sgevorg)
- Add error and activity logging (sgevorg)
- Add push command robustness (gorarakelyan)
- Add cli auth command (gorarakelyan)
- Add public key authentication (gorarakelyan)
- Update push to send only branches (gorarakelyan)
- Add branching command line interface (gorarakelyan)
- Update skd interface (gorarakelyan)
- Add pytorch examples inside examples directory (gorarakelyan)
- Add model load sdk method (gorarakelyan)
- Add model checkpoint save tests (gorarakelyan)
- Update file sending protocol (gorarakelyan)
- Add model tracking (gorarakelyan)

## 0.1.0 - Sep 23 2019

- Update setup py to build cython extensions (gorarakelyan)
- Update tcp client to send multiple files through one connection (gorarakelyan)
- Update tcp client to send images (gorarakelyan)
- Update sdk track functionality to support multiple metrics (gorarakelyan)
- Update push command for sending repo to a given remote (gorarakelyan)
- Add cli remote commands (gorarakelyan)
- Update cli architecture from single group of commands to multiple groups (gorarakelyan)
- Add testing env first skeleton and versions (sgevorg)
- Add dummy exporting files from .aim-test (sgevorg)
- Add description for Testing Environment (sgevorg)
- Update metadata structure and handling (sgevorg)
- Add support for seq2seq models (sgevorg)
- Update the output of doker image build to be more informative and intuitive (sgevorg)
- Update README.MD with changed Aim messaging (sgevorg)
- Remove setup.cfg file (maybe temporarily) (sgevorg)
- Update the location for docker build template files, move to data/ (sgevorg)
- Update the `docs/cli.md` for aim-deploy docs (sgevorg)
- Add docker deploy `.aim/deploy_temp/<model>` cleanup at the end of the build (sgevorg)
- Add Docker Deploy via `aim-deploy` command (sgevorg)
- Add Docker image generate skeleton (sgevorg)
- Add AimModel.load_mode static function to parse `.aim` files (sgevorg)
- Update exporter to decouple from specifics of exporting and framework (sgevorg)
- Add model export with `.aim` extension (sgevorg)
- Remove pack/unpack of the metadata (sgevorg)
- Add pack/unpack to add metadata to model for engine processing (sgevorg)
- Add aim-deploy command configuration in cli (sgevorg)
- Add basic cli (sgevorg)
- Update setup.py for cli first version (sgevorg)
- Add initial cli specs (sgevorg)
- Add directories: the initial skeleton of the repo (sgevorg)
- Add gitignore, license file and other basics for repo (sgevorg)<|MERGE_RESOLUTION|>--- conflicted
+++ resolved
@@ -2,20 +2,14 @@
 
 ## Unreleased 
 
-<<<<<<< HEAD
-### Enhancements:
-
-### Fixes:
-
+### Enhancements
+
+- Add support for tensorboard audios conversion (mihran113)
+
+### Fixes
+
+- Fix tensorboard log conversion for images (mihran113)
 - Fix `SyntaxError` handling for python3.10+ (mihran113)
-=======
-### Enhancements
-
-- Add support for tensorboard audios conversion (mihran113)
-
-### Fixes
-
-- Fix tensorboard log conversion for images (mihran113)
 
 ## 3.11.1 Jun 27, 2022
 
@@ -24,7 +18,6 @@
 - Fix the loading logic of the `monaco editor` across the Aim Ui (arsengit)
 - Fix `Table` export functionality in Params and Scatters explorers (arsengit)
 - Allow mixing numeric types on a single Sequence (alberttorosyan)
->>>>>>> ec4c849a
 
 ## 3.11.0 Jun 21, 2022
 
