--- conflicted
+++ resolved
@@ -9,12 +9,9 @@
 - Change images rendering optimization default value to smoother (VkoHov)
 - Add ability to apply color scale on columns with numeric values (VkoHov)
 - Refactored XGBoost AimCallback (devfox-se)
-<<<<<<< HEAD
 - Reopenable callbacks for integrations (mihran113)
-=======
 - Add DVC integration (devfox-se)
 - Added API profiler and unified API error response (devfox-se)
->>>>>>> 51848d47
 
 ### Fixes:
 
