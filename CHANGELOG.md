# Changelog

## 3.16.2
<<<<<<< HEAD

- Handle inconsistency between Sequence data and metadata (alberttorosyan) 
=======
- Expose `capture_terminal_logs` argument for `aim.sdk.adapters` classes (mihran113)
>>>>>>> 26d13170

## 3.16.1

- Pin package version `alembic>=1.5.0` (justinvyu)
- Fix segment `flush()` issue with no internet access (alberttorosyan)
- Fix the issue with an empty-illustrations styles on Base explorers (KaroMourad)
- Add 'join community' popup to the sidebar (KaroMourad)
- Use non-strict mode when logging HF model metadata (alberttorosyan)
- Add set() method implementation in ProxyTree/SubtreeView classes (alberttorosyan)

## 3.16.0 Feb 3, 2023

### Enhancements

- Drop support for python3.6 (mihran113)
- Add support for python3.11 (alberttorosyan)
- Add other x-axis alignment and system logs tracking to cli convert wandb (hjoonjang)
- Add support for pre-binned distribution/histogram (YodaEmbedding)
- Display logged run messages in Run page (VkoHov, alberttorosyan, roubkar)
- Use read-only mode when opening container for indexing (alberttorosyan)
- Add Stable-Baselines3 integration (tmynn)
- Add Acme integration (tmynn)
- Add huggingface/datasets integration (tmynn)
- Enable support for protobuf v4 (mihran113)
- Support events signaling for Remote Tracking server (alberttorosyan)
- Enhance DVC parameters tracking (tmynn)
- Add SDK events tracking (alberttorosyan)
- Add the ability to easily copy run hash with a single click (VkoHov)
- Add Prophet integration (grigoryan-davit)
- Add 'Dataset' type support for hf/datasets (tmynn)
- Add HuggingFace Transformers model info (tmynn)
- Add multidataset logging support for HuggingFace transformers (tmynn)

### Fixes

- Fix gpu stats logging when some stats are unavailable (timokau)
- Sub-path support for RTS addresses (mihran113)
- Fix experiment name update issues (mihran113)
- Fix run experiment setting race conditions (mihran113)
- Fix the issue with runs not appearing on UI (mihran113)

## 3.15.2 Dec 23, 2022

- Change logging level for reporter debug messages (alberttorosyan)
- Fix styling issues on the experiment page (KaroMourad)
- Fix client side worker port calculation for RTS (mihran113)
- Add discord community link in the sidebar (arsengit)
- Display experiments descriptions in the explorers tables (arsengit)

## 3.15.1 Dec 1, 2022

- Fix issue with index container lock for older repos (mihran113)
- Fix issue with rendering incorrect empty-illustration content in Audios explorer (KaroMourad)

## 3.15.0 Nov 26, 2022

### Enhancements:

- Implement Aim callbacks system and extended notifications (alberttorosyan)
- Add chart legends to the Metrics Explorer (KaroMourad)
- Implement vertically scalable version of Remote Tracking (mihran113, alberttorosyan)
- Add the ability to search, filter, and compare audio through Audios Explorer (VkoHov)
- Add epoch tracking for PyTorch Lightning (tmynn)
- Add PaddlePaddle integration (tmynn)
- Add Optuna integration (tmynn)
- Use `packaging` to parse version strings (jangop)
- Implement the experiment page for the overall experiment info view (VkoHov)
- Implement dynamic flushing mechanism for `CheckIn`s based on the flag (mahnerak)
- Implement robust locking and indexing mechanism for Aim Runs (alberttorosyan)

### Fixes:

- Fix multiple progress bars handling for terminal logs capturing (mihran113)
- Handle resources when multiple `Ctrl-C`s are pressed (alberttorosyan)
- Remove non unicode symbols from `aim up` command logs (mihran113)
- Fix "Show Table Diff" for list type elements in runs, params and scatters explorers (kumarshreshtha)
- Support non-Latin chars for encoding in Aim UI (roubkar)
- Make new `CheckIn`s always override the expiry date, consistent to what is documented (mahnerak)

## 3.14.4 Nov 11, 2022

- Fix dropdowns' selected options losses in time of searching other options in Figures Explorer (rubenaprikyan)
- Fix the group property name visibility in the images and audio tabs (VkoHov)
- Change the color contrast of the icons in the manage columns popover (VkoHov)
- Add notifier config files to aim package (alberttorosyan)
- Fix audios to numpy conversion (mihran113)

## 3.14.3 Oct 29, 2022

- Fix search for empty queries in explorers (KaroMourad)

## 3.14.2 Oct 28, 2022

- Add support to sync explorer state through url on Base and Figures Explorers (rubenaprikyan)
- Add support to highlight syntax error in Figures Explorer (KaroMourad)
- Fix issue with applying solid stroke styles on stroke badge in table (KaroMourad)
- Fix active runs indicators overlapping issue in LineChart (KaroMourad)
- Add support for text style formatting in the logs tab (VkoHov)
- Fix "`TypeError: check()` keywords must be strings" for `Run.metrics()` method (alberttorosyan)
- Fix run info API call error when tag color/description is None (alberttorosyan)
- Fix remote heartbeat resource cleanup (mihran113)

## 3.14.1 Oct 7, 2022

- Fix the current release duplication highlighting issue on the Dashboard page (arsengit)

## 3.14.0 Oct 6, 2022

### Enhancements:

- Move `aim reindex` command under `aim storage` group (mihran113)
- Add the ability to attach/remove tags on the Run Page (roubkar)
- Support dictionary as an argument of `Run.track` (alberttorosyan)
- Display the tags of the run in the tables of the explorers (VkoHov)
- Revamp Figures explorer controls and grouping sections for better onboarding and usability (VkoHov, KaroMourad)
- Replace the spinner loader with a lighter one (VkoHov)
- Add fast.ai integration (tmynn)
- Add command for dangling params cleanup (mihran113)
- Add top and bottom appearance modes to the chart popover (VkoHov)
- Deprecate Python 3.6 (alberttorosyan)
- Add MXNet integration (tmynn)
- Create a Dashboard page to provide a better onboarding experience (arsengit, roubkar, KaroMourad, mihran113)
- Add support for tracking jax device arrays (mihran113)

### Fixes:

- Fix chart hovering issue occurring when "nan" values are tracked (KaroMourad)
- Use empty dict as default when getting Run params (alberttorosyan)
- Change unit-tests data isolation mechanism (alberttorosyan)
- Adjust the visibility of the run color in tables (VkoHov)
- Fix response headers for remote tracking server (mihran113)
- Fix `TypeError`s in single run page (mihran113)

## 3.13.4 Sep 25, 2022

- Add the ability to disable smoothing explicitly (KaroMourad)
- Virtualize the run params list in the Run page (roubkar)

## 3.13.3 Sep 16, 2022

- Fix request cancellation on `Logs` tab (mihran113)
- Fix the data live update handling in the Logs tab (VkoHov)

## 3.13.2 Sep 10, 2022

- Fix content overlapping issue of x-axis alignment dropdown (KaroMourad)
- Fix the regression line rendering issue on Scatter plot exported image (KaroMourad)

## 3.13.1 Sep 1, 2022

- Add support for querying metrics by last value (mihran113)
- Fix aim reindex command failure (alberttorosyan)
- Fix issue with remote runs re-open (mihran113)
- Deprecate custom set Run.hash values (alberttorosyan)
- Tune mlflow converter run properties (tmynn)
- Fix `AimLogger` deprecation issues related to release of PyTorch Lightning v1.7 (djwessel)

## 3.13.0 Aug 21, 2022

### Enhancements:

- Add Figures Explorer to visualize and compare plotly figures (rubenaprikyan, KaroMourad, arsengit, VkoHov, roubkar)
- Add Base Explorer as core of all explorers (rubenaprikyan, KaroMourad, arsengit, VkoHov, roubkar)
- Add logging for remote resource cleanup and network stability (mihran113)
- Restrict Run.hash to auto-generated values only (alberttorosyan)
- Add ability to compare selected runs from the table (arsengit)
- Notify users about failed/stalled runs (mahnerak, alberttorosyan)
- Add ability to pin metrics in Run Page (mihran113, roubkar)
- Add step for unit tests for nightly releases workflow (mihran113)
- Add Keras-Tuner integration (tmynn)
- Add Weights & Biases to Aim log converter (tmynn)

### Fixes:

- Fix chart exporting issue (KaroMourad)
- Fix aim ui rendering issue on notebooks (rubenaprikyan)
- Fix live update retry to show live data after solving connection problems with the server (rubenaprikyan)
- Fix tensorboard convert while converting tensor (sharathmk99)
- Fix incorrect column keys of metrics in the table grid of the runs dashboard (VkoHov)
- Fix git info collection (mihran113)
- Fix code block content and query copying functionality (arsengit)
- Provide compatibility between plotly and matplotlib (tmynn)
- Warn to use aim.Image if aim.Figure fails (tmynn)

## 3.12.2 Aug 5, 2022

- Fix formatting of empty metric contexts (VkoHov)
- Apply lazy loading on metrics in Run Page (roubkar)

## 3.12.1 Aug 2, 2022

- Loosen version requirements for grpcio (alberttorosyan)
- Fix remote heartbeat-watcher resource cleanup (mihran113)
- Break long metric names into multiple lines in Run Page (roubkar)
- Enable run filtering by metric values (mihran113)
- Fix Cython version to eliminate build errors (mihran113)

## 3.12.0 Jul 22, 2022

### Enhancements:

- Add ability to set axes range manually for line charts on UI (KaroMourad)
- Add more user-friendly querying for dates (mihran113, arsengit)
- Filter redundant tooltip data from URL config state (KaroMourad)
- Improve rendering performance by enhancing table columns virtualization mechanism (roubkar)
- Increase visibility and usability of the Show table diff button (arsengit)
- Add support for tensorboard audios conversion (mihran113)
- Format params keys/paths properly (VkoHov)
- Mention explicitly run params everywhere params is mentioned (VkoHov)
- Add ability to hide a batch of items in explorers (VkoHov)
- Add ability to sort by the last value of the metric in table (VkoHov)
- Preserve active line even if it is dropped out of the filtered area (VkoHov)
- Add run duration property for SDK and queries (mihran113)
- Add client vs server version check for remote tracking server (mihran113)
- Add Remote tracking client heartbeat (mihran113)

### Fixes:

- Tune table sorting icon box overlapping with column box in compact mode (KaroMourad)
- Fix tensorboard log conversion for images (mihran113)
- Check if gradient is None when tracking gradient distributions (kage08)
- Fix displaying non-syntax errors across Aim UI (arsengit)
- Fix queries on remote repos (mihran113)
- Fix interval progress reports for query apis (mihran113)
- Fix query request cancellation errors (mihran113)
- Auto-detect and address inconsistencies in meta and series trees (mahnerak)

## 3.11.2 Jul 8, 2022

### Enhancements:

- Display the error position when getting syntax errors after searching (arsengit)

### Fixes:

- Avoid saving crashed or terminated search requests as the last state on explorers (arsengit)
- Remove the progress bar blinking when searching runs in Runs Explorer (KaroMourad)
- Fix the "matched runs" sentence color style in progress bars (KaroMourad)
- Fix `SyntaxError` handling for python3.10+ (mihran113)
- Fix generic Exceptions handling and adjust HTTPException handling (alberttorosyan)

## 3.11.1 Jun 27, 2022

- Replace base58 encoder with base64 (KaroMourad, VkoHov)
- Fix Notes tab loading issue (arsengit)
- Fix the loading logic of the `monaco editor` across the Aim Ui (arsengit)
- Fix `Table` export functionality in Params and Scatters explorers (arsengit)
- Allow mixing numeric types on a single Sequence (alberttorosyan)

## 3.11.0 Jun 21, 2022

### Enhancements:

- Add `--uds` option for `aim up` command (mihran113)
- Add progress reporting for search APIs and tqdm progress for SDK queries (mihran113)
- Add all the attributes of runs in the grouping popovers (KaroMourad)
- Display progress bar on Explorer pages when searching metadata (KaroMourad)
- Improve the processing speed for tb to aim converter (osoblanco)
- Adjust charts hover attributes position calculation and styles (KaroMourad)
- Improve formatting of numbers by setting maximum precision (KaroMourad)
- Add cloud storage backups to AWS S3 for aim repo runs (karan2801)
- Add LightGBM integration example (gorarakelyan)
- Add descriptive document titles for pages (KaroMourad)
- Implement unit-tests for aim SDK utils (yeghiakoronian)
- Display std.dev/err aggregated values in the table (VkoHov)
- Add `active` state indicator property for `aim.Run` (mihran113)
- Add `active` state indicators on the chart (VkoHov)
- Add ability to edit run name and description of run (VkoHov)
- Show the description in the sidebar of the run overview tab (VkoHov)
- Add all the attributes of run in the tooltip (VkoHov)
- Optimize the initial render time of Aim UI by using more lightweight font-family (arsengit)
- Use monaco editor as the syntax highlighter across the Aim UI (arsengit)
- Add loader to the top of the logs box in the run page (VkoHov)
- Add the date and the duration of run in the header of the single run page (VkoHov)
- Add the name, status and duration of run in the runs table of the tags page (VkoHov)
- Fit long name values in manage columns popover (arsengit)
- Add caching mechanism for sequence queries to optimize query performance (mihran113)
- Use step random hash as a key for metric sequences (alberttorosyan)

### Fixes:

- Fix issue with tensorboard to aim conversion (osoblanco)
- Fix reset zoom history on alignment type change (KaroMourad)
- Fix issue with rendering incorrect data when x-axis aligned by `relative time/epoch` (KaroMourad)
- Fix LineCart axis ticks overlapping issue on log scale (KaroMourad)
- Change zooming default option to multiple (VkoHov)
- Change grouped rows' min and max values names to `Group Min` and `Group Max` (VkoHov)
- Preserve the search input value of the grouping dropdown (VkoHov)
- Change the titles and placeholders in popovers (VkoHov)
- Resolve typing latency issue in the query search input (arsengit)
- Reorder and add non-hideable table columns (arsengit)
- Change the font of the runs navigation popover (VkoHov)
- Keep color persistence state after page reload (VkoHov)
- Resolve content blinking issue after search in the run page (arsengit)
- Fix scroll to bottom on live-update in logs tab (VkoHov)
- Fix timezone issues for activity map (mihran113)
- Fix `aim up` command output when `--port 0` is passed (mihran113)

## 3.10.3 May 31, 2022

- Adjust the content overflowing of the Delete and the Archive modals (VkoHov)
- Resolve issue with redirect in run page (arsengit)

## 3.10.2 May 26, 2022

- Adjust SRP Logs row height calculation (VkoHov)
- Fix issue with live update requests scheduler (rubenaprikyan)
- Fix log capturing crash during run garbage collection (mihran113)
- Fix Pytorch Lightning adapter `finalize` method (mihran113)
- Fix params duplication in dropdowns (VkoHov)
- Skip system params in Explorer pages (alberttorosyan)

## 3.10.1 May 18, 2022

- Resolve issue with rendering run params in the overview tab of SRP (arsengit)
- Fix issue with search query state update (arsengit)

## 3.10.0 May 17, 2022

### Enhancements:

- Add ability to adjust the density of the visible content in tables (roubkar)
- Set `metric.name` as default option for grouping (roubkar)
- Show user-selected params before group config in chart popover (roubkar)
- Optimize stream decoding performance on UI (mahnerak)
- Add support for animated image formats to Aim Image object (devfox-se)
- Add `AimLogger` for Catboost (devfox-se)
- Add `AimCallback` for LightGBM (devfox-se)
- Keep the extents of `HighPlot` axes brush in the state and the URL (VkoHov)
- Integrate `aim` with `cimport`-able `aimrocks` (mahnerak)
- Add `__slots__` to some classes to improve performance (mahnerak)
- Define base abstractions for `Iterator` and `DB` by borrowing from `aimrocks` (mahnerak)
- Use `KeysIterator` and `ValuesIterator` wrappers instead of reimplementing (mahnerak)
- Rename `PrefixView.container` to `PrefixView.parent` (mahnerak)
- Reimplement `absolute_path` (mahnerak)
- Cython bindings for `PrefixView`, `TreeView`, `Container`, `ArrayView` (mahnerak)
- Add ability to track and visualize stdout/stderr (mihran113, VkoHov)
- Fix `AimLogger` deprecation issues related to release of PyTorch Lightning v1.5 (arnauddhaene)
- Enable better autocomplete experience with monaco editor (arsengit)
- Pre-loading and caching necessary resources, add pre-loader animation to Aim UI (arsengit)

### Fixes:

- Remove hard-coded installation of pre-requirements (mahnerak)
- Remove duplicate code from `TreeView` and `Container` methods (mahnerak)
- Fix issue with filtering metrics values in single run page (KaroMourad)

## 3.9.4 May 12, 2022

- Fix run remote tracking queue cleanup (mihran113)
- Fix HF callback before training access (mihran113)
- Fix compatibility with Jinja 3.1 (devfox-se)

## 3.9.3 May 10, 2022

- Fix affecting stroke types after changing color persistence (KaroMourad)

## 3.9.2 Apr 29, 2022

- Move aim_ui package data to separate directory (devfox-se)

## 3.9.1 Apr 29, 2022

- Move aim_ui package data to separate directory (devfox-se)

## 3.9.0 Apr 29, 2022

### Enhancements:

- Add `Notes Tab` to single run page (arsengit)
- Add the run name to the batch delete and the batch archive modals (VkoHov)
- Increase the scalability of rendering lines in charts (KaroMourad)
- Increase live update requests delay to prevent performance issues (rubenaprikyan)
- Change font-family to monospace in the Table component (arsengit)
- Add info massage for single value sliders (VkoHov)
- Add `--log-level` argument for aim up/server commands (mihran113)
- Add notes backend api interface (devfox-se)
- Fix type hints in `Repo` class (uduse)

### Fixes:

- Fix LineChart y-dimension margin calculation (KaroMourad)
- Fix HighPlot lines partially rendering issue (KaroMourad)
- Fix HighPlot axis ticks overlapping issue (KaroMourad)
- Fix sorting Params/Scatters explorer axis ticks (KaroMourad)
- Fix compatibility with pytorch-lightning v1.6.0 (mihran113)
- Fix the image's original size cropping (VkoHov)
- Fix `PATH` related issues for `alembic` and `uvicorn` (mihran113)
- Fix queries for custom object APIs (mihran113)
- Fix chart height updating when resize mode changed (VkoHov)
- Fix HuggingFace callback context capturing (mihran113)
- Fix Params/Scatters explorers' row hiding functionality (VkoHov)
- Fix Profiler logs are saved outside repo directory (devfox-se)

## 3.8.1 Apr 6, 2022

- Encode run hash before including in CSS selectors (Hamik25)
- Fix displaying incorrect metric values for large range scale in LineChart (KaroMourad)
- Fix issue with rendering lines for large range scale in LineChart (KaroMourad)
- Fix issue with URL state sync for bookmarks (roubkar)
- Fix issue with displaying negative param values on Aim UI (roubkar)
- Fix row hiding functionality (roubkar)
- Tune RunOverviewTab container styles (arsengit)
- Update documentations links on UI (rubenaprikyan)
- Fix `RepoIndexManager` run's reference cleanup (mihran113)
- Fix remote run finalization (mihran113)
- Fix issue with fetch on load more (infinite scroll) functionality in Runs Explorer (rubenaprikyan)

## 3.8.0 Mar 26, 2022

### Enhancements:

- Hugging Face adapter refactoring (mihran113)
- Add run description columns to all run specific tables (VkoHov, mihran113)
- Change images rendering optimization default value to smoother (VkoHov)
- Set default steps ordering to desc in single run tabs (VkoHov, devfox-se)
- Add run name to grouping, ordering and run navigation popovers (VkoHov)
- Add ability to apply color scale on columns with numeric values (VkoHov)
- Refactored XGBoost AimCallback (devfox-se)
- Reopenable callbacks for integrations (mihran113)
- Add DVC integration (devfox-se)
- Add API profiler and unified API error response (devfox-se)
- Add API to retrieve N'th step of sequence (devfox-se)

### Fixes:

- Fix issue with calculation of active point on mouse hover in the LineChart (KaroMourad)
- Fix issue with wrong URL caching for Explorer pages (roubkar)
- Fix issue with focusing on the chart active point while moving the cursor (KaroMourad)
- Fix the image full view toggle icon visibility if the image has a white background (VkoHov)
- Fix scroll to the end of the audio tab (VkoHov)
- Add scrollbar to image full view mode content (VkoHov)
- Fix issues with run name/description not being set (mihran113)
- Fix issue with run single page tabs result caching (mihran113)
- Fix git system param tracking (devfox-se)
- Fix runs manual closing (mihran113)
- Fix Docker image creation step in packaging workflow (alberttorosyan)
- Fix Jinja2 template rendering with starlette==0.14.2 (alberttorosyan)

## 3.7.5 Mar 18, 2022

- Add request aborting functionality in single run page tabs (arsengit)
- Render plotly figures properly in single run page (arsengit)

## 3.7.4 Mar 15, 2022

- Fix density min and max validation calculation (VkoHov)

## 3.7.3 Mar 14, 2022

- Add missing names for dynamically imported files in single run page (arsengit)

## 3.7.2 Mar 10, 2022

- Fix issue with rendering UI re keeping long URL (KaroMourad)
- Split code in the single run page to optimize chunk size (arsengit)

## 3.7.1 Mar 10, 2022

- Fix metric queries with epoch=None (alberttorosyan)

## 3.7.0 Mar 9, 2022

### Enhancements:

- Add Run overview tab in run single page (arsengit, VkoHov, KaroMourad, rubenaprikyan)
- Custom max message size for Aim Remote tracking (alberttorosyan)
- Docker images for aim up/server (alberttorosyan)
- TF/Keras adapters refactoring (mihran113)
- Remote tracking client-side retry logic (aramaim)
- Add record_density to initial get-batch request for figures (VkoHov)

### Fixes:

- Fix rendering new lines in texts visualizer (arsengit)

## 3.6.3 Mar 4, 2022

- Fix UI rendering issue on colab (rubenaprikyan)

## 3.6.2 Mar 2, 2022

- Fix chart interactions issue in the Single Run Page Metrics tab (roubkar)
- Fix `resolve_objects` in remote tracking client subtree (alberttorosyan)
- Reject `0` as step/record count (alberttorosyan, VkoHov)
- Fix error on mlflow conversion by experiment id (devfox-se)

## 3.6.1 Feb 25, 2022

- Fix issue with aligning x-axis by custom metric (KaroMourad)
- Add `__AIM_PROXY_URL__` env variable to see full proxy url when running `aim up` command(rubenaprikyan)
- Add `--proxy-url` argument to notebook extension's `%aim up` to render UI correctly if there is a proxy server (rubenaprikyan)
- Add SageMaker integration, `jupyter-server-proxy` s bug-fix script (rubenaprikyan, mahnerak)
- Fix animation support in Plotly visualization and figure loading performance (Hamik25, mihran113)
- Display `None` values in group config column (VkoHov, Hamik25)
- Fix rendering issue on `Select` form search suggestions list (arsengit)
- Fix PL.AimLogger save_dir AttributeError (GeeeekExplorer)
- Remove `__example_type__` substring from param name (VkoHov)

## 3.6.0 Feb 22 2022

### Enhancements:

- Sort params columns in alphabetical order (arsengit)
- Add illustrations for indicating explorer search states (arsengit)
- Ability to export chart as image (KaroMourad)
- Ability to group by metric.context (VkoHov)
- Tune manage columns items highlighting styles (VkoHov)
- Set active style on table actions popover buttons with applied changes (arsengit)
- Unification of Run Custom Object APIs (alberttorosyan, VkoHov)
- Aim repo runs data automatic indexing (alberttorosyan)
- Pytorch Lightning adapter refactoring (mihran113)
- Add Pytorch Ignite integration (mihran113)
- Add wildcard support for `aim runs` subcommands (mihran113)
- Add MLflow logs conversion command (devfox-se)
- Add CustomObject implementation for `hub.dataset` (alberttorosyan)

### Fixes:

- Fix live updated data loss after triggering endless scroll (VkoHov)
- Fix system metric columns pinning functionality and grouping column order (arsengit)
- Fix system metrics search in manage columns popover (VkoHov)
- Fix queries on remote repos (mihran113)
- Fix incorrect boolean value formatting (VkoHov)

## 3.5.4 Feb 15 2022

- Fix batch archive functionality (VkoHov)
- Add repo lock/release feature (devfox-se)

## 3.5.3 Feb 11 2022

- Fix rendering issue in runs explorer page (arsengit)

## 3.5.2 Feb 10 2022

- Fix issue with displaying current day activity cell on week's first day (rubenaprikyan)
- Fix issue with filtering options while typing in input of autocomplete in Tooltip and Grouping popovers (rubenaprikyan)

## 3.5.1 Feb 4 2022

- Fix folder creation when tracking with remote tracker (aramaim)

## 3.5.0 Feb 3 2022

### Enhancements:

- Ability to hide system metrics from table (arsengit)
- Add input validations to range selectors (Hamik25)
- Improve media panel rendering performance on hovering over images (KaroMourad)
- Add ability to parse and import TensorFlow events into aim (devfox-se)
- Add system parameter logging: CLI, Env, Executable, Git, Installed packages (devfox-se)
- Convert nested non-native objects (e.g. OmegaConf config instance) upon storing (devfox-se)
- Add cli subcommands cp and mv for aim runs command (mihran113)
- Add handler for matplotlib figures in Image and Figure custom objects (devfox-se)
- Improve highlighting of table focused/hovered/selected row (VkoHov)

### Fixes:

- Fix stalled runs deletion (mihran113)
- Fix background transparency in colab when using dark mode of system (rubenaprikyan)
- Fix Grouping and Tooltip popovers states' resetting issue when live-update is on (rubenaprikyan)
- Fix table column's sort functionality issue in Params and Scatters Explorers (rubenaprikyan)

## 3.4.1 Jan 23 2022

- Fix issue with displaying experiment name in Images Explorer table (VkoHov)

## 3.4.0 Jan 22 2022

- Add ability to apply group stacking on media elements list (KaroMourad)
- Add ability to apply sorting by run creation_time on table rows (roubkar)
- Add ability to filter texts table with keyword matching (roubkar, rubenaprikyan)
- Add ability to delete run from settings tab (Hamik25)
- Enhance controls states of explorer pages (arsengit)
- Add --repo, --host arguments support for notebook extension (VkoHov, rubenaprikyan)
- Add trendline options to ScatterPlot (roubkar)
- Add ability to display images in original size and align by width (arsengit)
- Add version, docs and slack links to sidebar (arsengit)
- Enhance AudioPlayer component (arsengit)
- Recover active tab in run details page after reload (roubkar)
- Add ability to archive or delete runs with batches (VkoHov)
- Remote tracking server [experimental] (alberttorosyan, mihran113, aramaim)
- Add ability to change media elements order (VkoHov)
- Add ability to hard delete runs (alberttorosyan)
- Lossy format support for aim.Image (devfox-se)
- Timezone issues fix for creation and end times (mihran113)

## 3.3.5 Jan 14 2022

- Add non-strict write mode to replace not-yet-supported types with their
  string representations. (mahnerak)
- Log pytorch_lightning hyperparameters in non-strict mode. (mahnerak)

## 3.3.4 Jan 10 2022

- Fix issue with WAL files flushing (alberttorosyan)
- Support for omegaconf configs in pytorch_lightning adapter (devfox-se)

## 3.3.3 Dec 24 2021

- Fix issue with showing range panel in Images Explorer (roubkar)

## 3.3.2 Dec 20 2021

- Fix issue with not providing point density value to live-update query (rubenaprikyan)

## 3.3.1 Dec 18 2021

- Fix getValue function to show correct chart title data (KaroMourad)

## 3.3.0 Dec 17 2021

- Add ability to track and explore audios in run detail page (arsengit, VkoHov, devfox-se)
- Add ability to track and visualize texts (mihran113, roubkar)
- Fix boolean values encoding (mahnerak)
- Add Scatter Explorer to visualize correlations between metric last value and hyperparameter (KaroMourad)
- Add ability to track and visualize plotly objects (devfox-se, Hamik25, rubenaprikyan)
- Add ability to query distributions by step range and density (VkoHov, rubenaprikyan)
- Add colab notebook support (mihran113, rubenaprikyan)
- Implement images visualization tab in run detail page (VkoHov, KaroMourad)
- Add custom URL prefix support (mihran113, Hamik25, roubkar)
- Enhance metric selection dropdowns to see lists in alphabetical order (rubenaprikyan)

## 3.2.2 Dec 10 2021

- Fix Run finalization index timeout issue (alberttorosyan)

## 3.2.1 Dec 8 2021

- Add ability to provide custom base path for API (mihran113, roubkar)
- Fix table groups column default order (arsengit)
- Fix table panel height issue in runs explorer page (arsengit)

## 3.2.0 Dec 3 2021

- Add ability to cancel pending request (roubkar, arsengit)
- Add support for secure protocol for API calls (mihran113, roubkar)
- Implement image full size view (VkoHov)
- Add ability to manipulate with image size and rendering type (arsengit)
- Enhance Table column for selected grouping config options (arsengit)
- Implement suggestions list for AimQL search (arsengit, rubenaprikyan)
- Add ability to track and visualize distributions (mihran113, rubenaprikyan)
- Add notebook extension, magic functions (rubenaprikyan)

## 3.1.1 Nov 25 2021

- Apply default ordering on images set (VkoHov)
- Ability to show image data in a tooltip on hover (KaroMourad)
- Support of Image input additional data sources (alberttorosyan)
- Ability to export run props as pandas dataframe (gorarakelyan)
- Slice image sequence by index for the given steps range (alberttorosyan)
- Improve Images Explorer rendering performance through better images list virtualization (roubkar)

## 3.1.0 Nov 20 2021

- Add ability to explore tracked images (VkoHov)
- Improve rendering performance by virtualizing table columns (roubkar)
- Add ability to apply grouping by higher level param key (roubkar)
- Add ability to specify repository path during `aim init` via `--repo` argument (rubenaprikyan)

## 3.0.7 Nov 17 2021

- Fix for missing metrics when numpy.float64 values tracked (alberttorosyan)

## 3.0.6 Nov 9 2021

- Fix for blocking container optimization for in progress runs (alberttorosyan)

## 3.0.5 Nov 9 2021

- Add tqdm package in setup.py required section (mihran113)

## 3.0.4 Nov 8 2021

- Switch to aimrocks 0.0.10 - exposes data flushing interface (mihran113)
- Optimize stored data when runs finalized (mihran113)
- Update `aim reindex` command to run storage optimizations (alberttorosyan)
- Storage partial optimizations on metric/run queries (alberttorosyan)

## 3.0.3 Nov 4 2021

- Bump sqlalchemy version to 1.4.1 (alberttorosyan)

## 3.0.2 Oct 27 2021

- Switch to aimrocks 0.0.9 - built on rocksdb 6.25.3 (alberttorosyan)
- Remove grouping select options from Params app config (VkoHov)
- Sort metrics data in ascending order for X-axis (KaroMourad)

## 3.0.1 Oct 22 2021

- Check telemetry_enabled option on segment initialization (VkoHov)
- Draw LineChart Y-axis (horizontal) tick lines on zooming (KaroMourad)
- Sort select options/params based on input value (roubkar)
- Fix query construction issue for multiple context items (roubkar)
- Fix issue with making API call from Web Worker (VkoHov)

## 3.0.0 Oct 21 2021

- Completely revamped UI:

  - Runs, metrics and params explorers
  - Bookmarks, Tags, Homepage
  - New UI works smooth with ~500 metrics displayed at the same time with full Aim table interactions

- Completely revamped storage:
  - 10x faster embedded storage based on Rocksdb
  - Average run query execution time on ~2000 runs: 0.784s
  - Average metrics query execution time on ~2000 runs with 6000 metrics: 1.552s

## 2.7.1 Jun 30 2021

- Fix bookmark navigation issue (roubkar)
- Empty metric select on X-axis alignment property change (roubkar)

## 2.7.0 Jun 23 2021

- Add ability to export table data as CSV (KaroMourad)
- Add ability to bookmark explore screen state (roubkar)
- Add dashboards and apps API (mihran113)

## 2.6.0 Jun 12 2021

- Resolve namedtuple python 3.5 incompatibility (gorarakelyan)
- Add ability to align X-axis by a metric (mihran113, roubkar)
- Add tooltip popover for the chart hover state (roubkar)

## 2.5.0 May 27 2021

- Set gunicorn timeouts (mihran113)
- Remove redundant deserialize method (gorarakelyan)
- Move the Flask server to main repo to support 'docker'less UI (mihran113)

## 2.4.0 May 13 2021

- Bump up Aim UI to v1.6.0 (gorarakelyan)
- Add xgboost integration (khazhak)
- Update keras adapter interface (khazhak)
- Convert tensors to python numbers (gorarakelyan)

## 2.3.0 Apr 10 2021

- Bump up Aim UI to v1.5.0 (gorarakelyan)
- Set default interval of sys tracking to 10 seconds (gorarakelyan)
- Add ability to track system metrics (gorarakelyan)

## 2.2.1 Mar 31 2021

- Bump up Aim UI to v1.4.1 (gorarakelyan)

## 2.2.0 Mar 24 2021

- Bump up Aim UI to v1.4.0 (gorarakelyan)
- Add Hugging Face integration (Khazhak)
- Reorganize documentation (Tatevv)

## 2.1.6 Feb 26 2021

- Add ability to opt out telemetry (gorarakelyan)
- Remove experiment name from config file when calling repo.remove_branch method (gorarakelyan)

## 2.1.5 Jan 7 2021

- Handle NaN or infinite floats passed to artifacts (gorarakelyan)

## 2.1.4 Dec 2 2020

- Add ability to specify session run hash (gorarakelyan)
- Initialize repo if it was empty when opening session (gorarakelyan)
- Add validation of map artifact parameters (gorarakelyan)

## 2.1.3 Nov 24 2020

- Support comparison of list type contexts (gorarakelyan)

## 2.1.2 Nov 24 2020

- Fix empty contexts comparison issue (gorarakelyan)

## 2.1.1 Nov 22 2020

- Return only selected params in SelectResult (gorarakelyan)

## 2.1.0 Nov 19 2020

- Add AimRepo select method (gorarakelyan)
- Implement SelectResult class (gorarakelyan)

## 2.0.27 Nov 13 2020

- Fix issue with artifact step initializer (gorarakelyan)

## 2.0.26 Nov 10 2020

- Add `block_termination` argument to aim.Session (gorarakelyan)
- Convert infinity parameter to string in artifacts (gorarakelyan)

## 2.0.25 Nov 9 2020

- Reconstruct run metadata file when running close command (gorarakelyan)

## 2.0.24 Nov 8 2020

- Add SIGTERM signal handler (gorarakelyan)
- Run `track` function in a parallel thread (gorarakelyan)
- Add SDK session flush method (gorarakelyan)
- Flush aggregated metrics at a given frequency (gorarakelyan)
- Update run metadata file only on artifacts update (gorarakelyan)

## 2.0.23 Nov 5 2020

- Make experiment name argument required in SDK close command (gorarakelyan)

## 2.0.22 Nov 5 2020

- Add SDK `close` method to close dangling experiments (gorarakelyan)

## 2.0.21 Nov 1 2020

- Resolve compatibility issues with python 3.5.0 (gorarakelyan)

## 2.0.20 Oct 26 2020

- Enable pypi aim package name (gorarakelyan)

## 2.0.19 Oct 25 2020

- Add PyTorch Lightning logger (gorarakelyan)
- Add TensorFlow v1 and v2 keras callbacks support (gorarakelyan)

## 2.0.18 Oct 7 2020

- Add ability to run Aim UI in detached mode (gorarakelyan)
- Add ability to specify repo path when running Aim UI (gorarakelyan)

## 2.0.17 Oct 5 2020

- Rename `AimDE` to `Aim UI` (gorarakelyan)

## 2.0.16 Oct 2 2020

- Add ability to specify host when running AimDE (gorarakelyan)
- Disable `AimContainerCommandManager` (gorarakelyan)
- Remove `aimde` command entry point (gorarakelyan)
- Remove `de` prefix from development environment management commands (gorarakelyan)

## 2.0.15 Sep 21 2020

- Set Map artifact default namespace (gorarakelyan)

## 2.0.14 Sep 21 2020

- Set Metric hashable context to None if no kwarg is passed (gorarakelyan)

## 2.0.13 Sep 21 2020

- Add ability to query runs by metric value (gorarakelyan)
- Add ability to query runs via SDK (gorarakelyan)

## 2.0.12 Sep 12 2020

- Update Session to handle exceptions gracefully (gorarakelyan)

## 2.0.11 Sep 11 2020

- Add alias to keras adapter (gorarakelyan)

## 2.0.10 Sep 10 2020

- Show progress bar when pulling AimDE image (gorarakelyan)

## 2.0.9 Sep 10 2020

- Add ability to start multiple sessions (gorarakelyan)
- Add Aim adapter for keras (gorarakelyan)

## 2.0.8 Aug 26 2020

- Set SDK to select only unarchived runs by default (gorarakelyan)
- Add ability to archive/unarchive runs (gorarakelyan)
- Enable search by run attributes (gorarakelyan)
- Add `is not` keyword to AimQL (gorarakelyan)

## 2.0.7 Aug 21 2020

- Validate Artifact values before storing (gorarakelyan)
- Add sessions to SDK (gorarakelyan)

## 2.0.6 Aug 13 2020

- Add ability to retrieve metrics and traces from repo (gorarakelyan)
- Add SDK `select` method to select runs and artifacts (gorarakelyan)
- Implement search query language (gorarakelyan)

## 2.0.5 Jul 18 2020

- Fix issue with PyPI reStructuredText format compatibility (gorarakelyan)

## 2.0.4 Jul 18 2020

- Add ability to attach tf.summary logs to AimDE (gorarakelyan)

## 2.0.3 Jul 8 2020

- Pass project path to development environment container (gorarakelyan)

## 2.0.2 Jul 7 2020

- Make `epoch` argument optional for `Metric` artifact (gorarakelyan)
- Add ability to automatically commit runs after exit (gorarakelyan)
- Add `aim up` shortcut for running development environment (gorarakelyan)
- Remove first required argument(artifact name) from sdk track function (gorarakelyan)
- Add general dictionary artifact for tracking `key: value` parameters (gorarakelyan)

## 2.0.1 Jun 24 2020

- Fix inconsistent DE naming (gorarakelyan)

## 2.0.0 Jun 18 2020

- Tidy up aim and remove some artifacts (gorarakelyan)
- Update AimContainerCMD to open connection on custom port (gorarakelyan)
- Save passed process uuid to commit configs (gorarakelyan)
- Ability to query processes (gorarakelyan)
- Execute process and store logs into a commit of specific experiment (gorarakelyan)
- Kill running process and its children recursively (gorarakelyan)
- Keep executed processes for monitoring and management (gorarakelyan)
- Add container command handler to exec commands on the host (gorarakelyan)
- Refactor Text artifact to store sentences using protobuf and aimrecords (jamesj-jiao)
- Add ability to pass aim board port as an argument (gorarakelyan)

## 1.2.17 May 8 2020

- Add config command (gorarakelyan)
- Tune artifacts: images, metric_groups, params (gorarakelyan)

## 1.2.16 Apr 29 2020

- Add ability to pass numpy array as a segmentation mask (gorarakelyan)

## 1.2.15 Apr 29 2020

- Add basic image list tracking (gorarakelyan)

## 1.2.14 Apr 27 2020

- Optimize segmentation tracking insight to load faster (gorarakelyan)

## 1.2.13 Apr 25 2020

- Remove GitHub security alert (gorarakelyan)
- Add image semantic segmentation tracking (gorarakelyan)

## 1.2.12 Apr 20 2020

- Add missing init file for aim.artifacts.proto (@mike1808)

## 1.2.11 Apr 16 2020

- Make epoch property optional for Metric (gorarakelyan)

## 1.2.10 Apr 16 2020

- Serialize and store `Metric` records using protobuf and aimrecords (gorarakelyan)
- Create RecordWriter factory which handles artifact records saving (gorarakelyan)
- Extract artifact serialization to ArtifactWriter (mike1808)

## 1.2.9 Mar 16 2020

- Alert prerequisites installation message for running board (gorarakelyan)

## 1.2.8 Mar 15 2020

- Update profiler interface for keras (gorarakelyan)

## 1.2.7 Mar 14 2020

- Add board pull command (gorarakelyan)
- Change board ports to 43800,1,2 (gorarakelyan)
- Add ability to profile graph output nodes (gorarakelyan)
- Remove issue with autograd inside while loop (gorarakelyan)
- Add aim board development mode (gorarakelyan)
- Update board name hash algorithm to md5 (gorarakelyan)
- Add board CLI commands: up, down and upgrade (gorarakelyan)
- Add ability to tag version as a release candidate (gorarakelyan)

## 1.2.6 Feb 28 2020

- Add learning rate update tracking (gorarakelyan)

## 1.2.5 Feb 25 2020

- Add autocommit feature to push command: `aim push -c [-m <msg>]` (gorarakelyan)
- Add cli status command to list branch uncommitted artifacts (gorarakelyan)
- Add an ability to aggregate duplicated nodes within a loop (gorarakelyan)
- Remove gradient break issue when profiling output nodes (gorarakelyan)

## 1.2.4 Feb 20 2020

- Enable profiler to track nodes inside loops (gorarakelyan)
- Ability to disable profiler for evaluation or inference (gorarakelyan)

## 1.2.3 Feb 13 2020

- Set minimum required python version to 3.5.2 (gorarakelyan)

## 1.2.2 Feb 13 2020

- Downgrade required python version (gorarakelyan)

## 1.2.1 Feb 13 2020

- Edit README.md to pass reStructuredText validation on pypi (gorarakelyan)

## 1.2.0 Feb 13 2020

- Make aim CLI directly accessible from main.py (gorarakelyan)
- Add disk space usage tracking (gorarakelyan)
- Add profiler support for Keras (gorarakelyan)
- Add TensorFlow graph nodes profiler (gorarakelyan)
- Add command to run aim live container mounted on aim repo (gorarakelyan)
- Update profiler to track GPU usage (gorarakelyan)
- Add machine resource usage profiler (gorarakelyan)

## 1.1.1 Jan 14 2020

- Remove aim dependencies such as keras, pytorch and etc (gorarakelyan)

## 1.1.0 Jan 12 2020

- Update code diff tracking to be optional (gorarakelyan)
- Add default False value to aim init function (gorarakelyan)
- Update aim repo to correctly identify cwd (gorarakelyan)
- Update push command to commit if msg argument is specified (gorarakelyan)
- Add ability to initialize repo from within the sdk (gorarakelyan)

## 1.0.2 Jan 7 2020

- Remove objects dir from empty .aim branch index (gorarakelyan)

## 1.0.1 Dec 26 2019

- Add cil command to print aim current version (gorarakelyan)

## 1.0.0 Dec 25 2019

- Add aim version number in commit config file (gorarakelyan)
- Update push command to send username and check storage availability (gorarakelyan)
- Add hyper parameters tracking (gorarakelyan)
- Update push command to print shorter file names when pushing to remote (gorarakelyan)
- Update tracking artifacts to be saved in log format (gorarakelyan)
- Add pytorch cuda support to existing sdk artefacts (gorarakelyan)
- Add cli reset command (gorarakelyan)
- Add nested module tracking support to aim sdk (gorarakelyan)
- Add code difference tracking to aim sdk (gorarakelyan)
- Update aim push command to send commits (gorarakelyan)
- Add commit structure implementation (gorarakelyan)
- Add aim commit command synchronized with git commits (gorarakelyan)
- Add version control system factory (gorarakelyan)
- Update all insights example (gorarakelyan)
- Add model gradients tracking (gorarakelyan)
- Add model weights distribution tracking (gorarakelyan)
- Add aim correlation tracking (gorarakelyan)

## 0.2.9 Nov 30 2019

- Update push tolerance when remote origin is invalid (gorarakelyan)

## 0.2.8 Nov 30 2019

- Update aim auth public key search algorithm (gorarakelyan)

## 0.2.7 Nov 14 2019

- Update dependencies torch and torchvision versions (sgevorg)

## 0.2.6 Nov 5 2019

- Update aim track logger (gorarakelyan)

## 0.2.5 Nov 4 2019

- Add branch name validation (gorarakelyan)
- Add single branch push to aim push command (gorarakelyan)

## 0.2.4 Nov 3 2019

- Update aim auth print format (gorarakelyan)
- Update setup.py requirements (gorarakelyan)

## 0.2.3 Nov 3 2019

- Update package requirements (gorarakelyan)

## 0.2.2 Nov 1 2019

- Update package requirements (sgevorg)

## 0.2.1 Nov 1 2019

- Add paramiko to required in setup.py (sgevorg)

## 0.2.0 Nov 1 2019

- Update the repo to prep for open source pypi push (sgevorg)
- Add error and activity logging (sgevorg)
- Add push command robustness (gorarakelyan)
- Add cli auth command (gorarakelyan)
- Add public key authentication (gorarakelyan)
- Update push to send only branches (gorarakelyan)
- Add branching command line interface (gorarakelyan)
- Update skd interface (gorarakelyan)
- Add pytorch examples inside examples directory (gorarakelyan)
- Add model load sdk method (gorarakelyan)
- Add model checkpoint save tests (gorarakelyan)
- Update file sending protocol (gorarakelyan)
- Add model tracking (gorarakelyan)

## 0.1.0 - Sep 23 2019

- Update setup py to build cython extensions (gorarakelyan)
- Update tcp client to send multiple files through one connection (gorarakelyan)
- Update tcp client to send images (gorarakelyan)
- Update sdk track functionality to support multiple metrics (gorarakelyan)
- Update push command for sending repo to a given remote (gorarakelyan)
- Add cli remote commands (gorarakelyan)
- Update cli architecture from single group of commands to multiple groups (gorarakelyan)
- Add testing env first skeleton and versions (sgevorg)
- Add dummy exporting files from .aim-test (sgevorg)
- Add description for Testing Environment (sgevorg)
- Update metadata structure and handling (sgevorg)
- Add support for seq2seq models (sgevorg)
- Update the output of doker image build to be more informative and intuitive (sgevorg)
- Update README.MD with changed Aim messaging (sgevorg)
- Remove setup.cfg file (maybe temporarily) (sgevorg)
- Update the location for docker build template files, move to data/ (sgevorg)
- Update the `docs/cli.md` for aim-deploy docs (sgevorg)
- Add docker deploy `.aim/deploy_temp/<model>` cleanup at the end of the build (sgevorg)
- Add Docker Deploy via `aim-deploy` command (sgevorg)
- Add Docker image generate skeleton (sgevorg)
- Add AimModel.load_mode static function to parse `.aim` files (sgevorg)
- Update exporter to decouple from specifics of exporting and framework (sgevorg)
- Add model export with `.aim` extension (sgevorg)
- Remove pack/unpack of the metadata (sgevorg)
- Add pack/unpack to add metadata to model for engine processing (sgevorg)
- Add aim-deploy command configuration in cli (sgevorg)
- Add basic cli (sgevorg)
- Update setup.py for cli first version (sgevorg)
- Add initial cli specs (sgevorg)
- Add directories: the initial skeleton of the repo (sgevorg)
- Add gitignore, license file and other basics for repo (sgevorg)<|MERGE_RESOLUTION|>--- conflicted
+++ resolved
@@ -1,12 +1,8 @@
 # Changelog
 
 ## 3.16.2
-<<<<<<< HEAD
-
+- Expose `capture_terminal_logs` argument for `aim.sdk.adapters` classes (mihran113)
 - Handle inconsistency between Sequence data and metadata (alberttorosyan) 
-=======
-- Expose `capture_terminal_logs` argument for `aim.sdk.adapters` classes (mihran113)
->>>>>>> 26d13170
 
 ## 3.16.1
 
