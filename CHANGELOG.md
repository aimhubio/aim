# Changelog

<<<<<<< HEAD
## Unreleased 

### Enhancements:

- Filter redundant tooltip data from URL config state (KaroMourad)
- Improve rendering performance by enhancing table columns virtualization mechanism (roubkar)
- Increase visibility and usability of the Show table diff button (arsengit)
- Add support for tensorboard audios conversion (mihran113)
- Mention explicitly run params everywhere params is mentioned (VkoHov)

### Fixes:

- Fix tensorboard log conversion for images (mihran113)
- Fix `SyntaxError` handling for python3.10+ (mihran113)
- Check if gradient is None when tracking gradient distributions (kage08)

=======
## 3.11.2 Jul 8, 2022

### Enhancements:

- Display the error position when getting syntax errors after searching (arsengit)

### Fixes:

- Avoid saving crashed or terminated search requests as the last state on explorers (arsengit) 
- Remove the progress bar blinking when searching runs in Runs Explorer (KaroMourad)
- Fix the "matched runs" sentence color style in progress bars (KaroMourad)
- Fix `SyntaxError` handling for python3.10+ (mihran113)
- Fix generic Exceptions handling and adjust HTTPException handling (alberttorosyan)
>>>>>>> 7fee9f04

## 3.11.1 Jun 27, 2022

- Replace base58 encoder with base64 (KaroMourad, VkoHov)
- Fix Notes tab loading issue (arsengit)
- Fix the loading logic of the `monaco editor` across the Aim Ui (arsengit)
- Fix `Table` export functionality in Params and Scatters explorers (arsengit)
- Allow mixing numeric types on a single Sequence (alberttorosyan)

## 3.11.0 Jun 21, 2022

### Enhancements:

- Add `--uds` option for `aim up` command (mihran113)
- Add progress reporting for search APIs and tqdm progress for SDK queries (mihran113)
- Add all the attributes of runs in the grouping popovers (KaroMourad)
- Display progress bar on Explorer pages when searching metadata (KaroMourad)
- Improve the processing speed for tb to aim converter (osoblanco)
- Adjust charts hover attributes position calculation and styles (KaroMourad)
- Improve formatting of numbers by setting maximum precision (KaroMourad)
- Add cloud storage backups to AWS S3 for aim repo runs (karan2801)
- Add LightGBM integration example (gorarakelyan)
- Add descriptive document titles for pages (KaroMourad)
- Implement unit-tests for aim SDK utils (yeghiakoronian)
- Display std.dev/err aggregated values in the table (VkoHov)
- Add `active` state indicator property for `aim.Run` (mihran113)
- Add `active` state indicators on the chart (VkoHov)
- Add ability to edit run name and description of run (VkoHov)
- Show the description in the sidebar of the run overview tab (VkoHov)
- Add all the attributes of run in the tooltip (VkoHov)
- Optimize the initial render time of Aim UI by using more lightweight font-family (arsengit)
- Use monaco editor as the syntax highlighter across the Aim UI (arsengit)
- Add loader to the top of the logs box in the run page (VkoHov)
- Add the date and the duration of run in the header of the single run page (VkoHov)
- Add the name, status and duration of run in the runs table of the tags page (VkoHov)
- Fit long name values in manage columns popover (arsengit)
- Add caching mechanism for sequence queries to optimize query performance (mihran113)
- Use step random hash as a key for metric sequences (alberttorosyan)

### Fixes:

- Fix issue with tensorboard to aim conversion (osoblanco)
- Fix reset zoom history on alignment type change (KaroMourad)
- Fix issue with rendering incorrect data when x-axis aligned by `relative time/epoch` (KaroMourad)
- Fix LineCart axis ticks overlapping issue on log scale (KaroMourad)
- Change zooming default option to multiple (VkoHov)
- Change grouped rows' min and max values names to `Group Min` and `Group Max` (VkoHov)
- Preserve the search input value of the grouping dropdown (VkoHov)
- Change the titles and placeholders in popovers (VkoHov)
- Resolve typing latency issue in the query search input (arsengit)
- Reorder and add non-hideable table columns (arsengit)
- Change the font of the runs navigation popover (VkoHov)
- Keep color persistence state after page reload (VkoHov)
- Resolve content blinking issue after search in the run page (arsengit)
- Fix scroll to bottom on live-update in logs tab (VkoHov)
- Fix timezone issues for activity map (mihran113)
- Fix `aim up` command output when `--port 0` is passed (mihran113)

## 3.10.3 May 31, 2022

- Adjust the content overflowing of the Delete and the Archive modals (VkoHov)
- Resolve issue with redirect in run page (arsengit)

## 3.10.2 May 26, 2022

- Adjust SRP Logs row height calculation (VkoHov)
- Fix issue with live update requests scheduler (rubenaprikyan)
- Fix log capturing crash during run garbage collection (mihran113)
- Fix Pytorch Lightning adapter `finalize` method (mihran113)
- Fix params duplication in dropdowns (VkoHov)
- Skip system params in Explorer pages (alberttorosyan)

## 3.10.1 May 18, 2022

- Resolve issue with rendering run params in the overview tab of SRP (arsengit)
- Fix issue with search query state update (arsengit)

## 3.10.0 May 17, 2022

### Enhancements:

- Add ability to adjust the density of the visible content in tables (roubkar)
- Set `metric.name` as default option for grouping (roubkar)
- Show user-selected params before group config in chart popover (roubkar)
- Optimize stream decoding performance on UI (mahnerak)
- Add support for animated image formats to Aim Image object (devfox-se)
- Add `AimLogger` for Catboost (devfox-se)
- Add `AimCallback` for LightGBM (devfox-se)
- Keep the extents of `HighPlot` axes brush in the state and the URL (VkoHov)
- Integrate `aim` with `cimport`-able `aimrocks` (mahnerak)
- Add `__slots__` to some classes to improve performance (mahnerak)
- Define base abstractions for `Iterator` and `DB` by borrowing from `aimrocks` (mahnerak)
- Use `KeysIterator` and `ValuesIterator` wrappers instead of reimplementing (mahnerak)
- Rename `PrefixView.container` to `PrefixView.parent` (mahnerak)
- Reimplement `absolute_path` (mahnerak)
- Cython bindings for `PrefixView`, `TreeView`, `Container`, `ArrayView` (mahnerak)
- Add ability to track and visualize stdout/stderr (mihran113, VkoHov)
- Fix `AimLogger` deprecation issues related to release of PyTorch Lightning v1.5 (arnauddhaene)
- Enable better autocomplete experience with monaco editor (arsengit)
- Pre-loading and caching necessary resources, add pre-loader animation to Aim UI (arsengit)

### Fixes:

- Remove hard-coded installation of pre-requirements (mahnerak)
- Remove duplicate code from `TreeView` and `Container` methods (mahnerak)
- Fix issue with filtering metrics values in single run page (KaroMourad)

## 3.9.4 May 12, 2022

- Fix run remote tracking queue cleanup (mihran113)
- Fix HF callback before training access (mihran113)
- Fix compatibility with Jinja 3.1 (devfox-se)

## 3.9.3 May 10, 2022

- Fix affecting stroke types after changing color persistence (KaroMourad)

## 3.9.2 Apr 29, 2022

- Move aim_ui package data to separate directory (devfox-se)

## 3.9.1 Apr 29, 2022

- Move aim_ui package data to separate directory (devfox-se)

## 3.9.0 Apr 29, 2022

### Enhancements:

- Add `Notes Tab` to single run page (arsengit)
- Add the run name to the batch delete and the batch archive modals (VkoHov)
- Increase the scalability of rendering lines in charts (KaroMourad)
- Increase live update requests delay to prevent performance issues (rubenaprikyan)
- Change font-family to monospace in the Table component (arsengit)
- Add info massage for single value sliders (VkoHov)
- Add `--log-level` argument for aim up/server commands (mihran113)
- Add notes backend api interface (devfox-se)
- Fix type hints in `Repo` class (uduse)

### Fixes:

- Fix LineChart y-dimension margin calculation (KaroMourad)
- Fix HighPlot lines partially rendering issue (KaroMourad)
- Fix HighPlot axis ticks overlapping issue (KaroMourad)
- Fix sorting Params/Scatters explorer axis ticks (KaroMourad)
- Fix compatibility with pytorch-lightning v1.6.0 (mihran113)
- Fix the image's original size cropping (VkoHov)
- Fix `PATH` related issues for `alembic` and `uvicorn` (mihran113)
- Fix queries for custom object APIs (mihran113)
- Fix chart height updating when resize mode changed (VkoHov)
- Fix HuggingFace callback context capturing (mihran113)
- Fix Params/Scatters explorers' row hiding functionality (VkoHov)
- Fix Profiler logs are saved outside repo directory (devfox-se)

## 3.8.1 Apr 6, 2022

- Encode run hash before including in CSS selectors (Hamik25)
- Fix displaying incorrect metric values for large range scale in LineChart (KaroMourad)
- Fix issue with rendering lines for large range scale in LineChart (KaroMourad)
- Fix issue with URL state sync for bookmarks (roubkar)
- Fix issue with displaying negative param values on Aim UI (roubkar)
- Fix row hiding functionality (roubkar)
- Tune RunOverviewTab container styles (arsengit)
- Update documentations links on UI (rubenaprikyan)
- Fix `RepoIndexManager` run's reference cleanup (mihran113)
- Fix remote run finalization (mihran113)
- Fix issue with fetch on load more (infinite scroll) functionality in Runs Explorer (rubenaprikyan)

## 3.8.0 Mar 26, 2022

### Enhancements:

- Hugging Face adapter refactoring (mihran113)
- Add run description columns to all run specific tables (VkoHov, mihran113)
- Change images rendering optimization default value to smoother (VkoHov)
- Set default steps ordering to desc in single run tabs (VkoHov, devfox-se)
- Add run name to grouping, ordering and run navigation popovers (VkoHov)
- Add ability to apply color scale on columns with numeric values (VkoHov)
- Refactored XGBoost AimCallback (devfox-se)
- Reopenable callbacks for integrations (mihran113)
- Add DVC integration (devfox-se)
- Add API profiler and unified API error response (devfox-se)
- Add API to retrieve N'th step of sequence (devfox-se)

### Fixes:

- Fix issue with calculation of active point on mouse hover in the LineChart (KaroMourad)
- Fix issue with wrong URL caching for Explorer pages (roubkar)
- Fix issue with focusing on the chart active point while moving the cursor (KaroMourad)
- Fix the image full view toggle icon visibility if the image has a white background (VkoHov)
- Fix scroll to the end of the audio tab (VkoHov)
- Add scrollbar to image full view mode content (VkoHov)
- Fix issues with run name/description not being set (mihran113)
- Fix issue with run single page tabs result caching (mihran113)
- Fix git system param tracking (devfox-se)
- Fix runs manual closing (mihran113)
- Fix Docker image creation step in packaging workflow (alberttorosyan)
- Fix Jinja2 template rendering with starlette==0.14.2 (alberttorosyan)

## 3.7.5 Mar 18, 2022

- Add request aborting functionality in single run page tabs (arsengit)
- Render plotly figures properly in single run page (arsengit)

## 3.7.4 Mar 15, 2022

- Fix density min and max validation calculation (VkoHov)

## 3.7.3 Mar 14, 2022

- Add missing names for dynamically imported files in single run page (arsengit)

## 3.7.2 Mar 10, 2022

- Fix issue with rendering UI re keeping long URL (KaroMourad)
- Split code in the single run page to optimize chunk size (arsengit)

## 3.7.1 Mar 10, 2022

- Fix metric queries with epoch=None (alberttorosyan)

## 3.7.0 Mar 9, 2022

### Enhancements:

- Add Run overview tab in run single page (arsengit, VkoHov, KaroMourad, rubenaprikyan)
- Custom max message size for Aim Remote tracking (alberttorosyan)
- Docker images for aim up/server (alberttorosyan)
- TF/Keras adapters refactoring (mihran113)
- Remote tracking client-side retry logic (aramaim)
- Add record_density to initial get-batch request for figures (VkoHov)

### Fixes:

- Fix rendering new lines in texts visualizer (arsengit)

## 3.6.3 Mar 4, 2022

- Fix UI rendering issue on colab (rubenaprikyan)

## 3.6.2 Mar 2, 2022

- Fix chart interactions issue in the Single Run Page Metrics tab (roubkar)
- Fix `resolve_objects` in remote tracking client subtree (alberttorosyan)
- Reject `0` as step/record count (alberttorosyan, VkoHov)
- Fix error on mlflow conversion by experiment id (devfox-se)

## 3.6.1 Feb 25, 2022

- Fix issue with aligning x-axis by custom metric (KaroMourad)
- Add `__AIM_PROXY_URL__` env variable to see full proxy url when running `aim up` command(rubenaprikyan)
- Add `--proxy-url` argument to notebook extension's `%aim up` to render UI correctly if there is a proxy server (rubenaprikyan)
- Add SageMaker integration, `jupyter-server-proxy` s bug-fix script (rubenaprikyan, mahnerak)
- Fix animation support in Plotly visualization and figure loading performance (Hamik25, mihran113)
- Display `None` values in group config column (VkoHov, Hamik25)
- Fix rendering issue on `Select` form search suggestions list (arsengit)
- Fix PL.AimLogger save_dir AttributeError (GeeeekExplorer)
- Remove `__example_type__` substring from param name (VkoHov)

## 3.6.0 Feb 22 2022

### Enhancements:

- Sort params columns in alphabetical order (arsengit)
- Add illustrations for indicating explorer search states (arsengit)
- Ability to export chart as image (KaroMourad)
- Ability to group by metric.context (VkoHov)
- Tune manage columns items highlighting styles (VkoHov)
- Set active style on table actions popover buttons with applied changes (arsengit)
- Unification of Run Custom Object APIs (alberttorosyan, VkoHov)
- Aim repo runs data automatic indexing (alberttorosyan)
- Pytorch Lightning adapter refactoring (mihran113)
- Add Pytorch Ignite integration (mihran113)
- Add wildcard support for `aim runs` subcommands (mihran113)
- Add MLflow logs conversion command (devfox-se)
- Add CustomObject implementation for `hub.dataset` (alberttorosyan)

### Fixes:

- Fix live updated data loss after triggering endless scroll (VkoHov)
- Fix system metric columns pinning functionality and grouping column order (arsengit)
- Fix system metrics search in manage columns popover (VkoHov)
- Fix queries on remote repos (mihran113)
- Fix incorrect boolean value formatting (VkoHov)

## 3.5.4 Feb 15 2022

- Fix batch archive functionality (VkoHov)
- Add repo lock/release feature (devfox-se)

## 3.5.3 Feb 11 2022

- Fix rendering issue in runs explorer page (arsengit)

## 3.5.2 Feb 10 2022

- Fix issue with displaying current day activity cell on week's first day (rubenaprikyan)
- Fix issue with filtering options while typing in input of autocomplete in Tooltip and Grouping popovers (rubenaprikyan)

## 3.5.1 Feb 4 2022

- Fix folder creation when tracking with remote tracker (aramaim)

## 3.5.0 Feb 3 2022

### Enhancements:

- Ability to hide system metrics from table (arsengit)
- Add input validations to range selectors (Hamik25)
- Improve media panel rendering performance on hovering over images (KaroMourad)
- Add ability to parse and import TensorFlow events into aim (devfox-se)
- Add system parameter logging: CLI, Env, Executable, Git, Installed packages (devfox-se)
- Convert nested non-native objects (e.g. OmegaConf config instance) upon storing (devfox-se)
- Add cli subcommands cp and mv for aim runs command (mihran113)
- Add handler for matplotlib figures in Image and Figure custom objects (devfox-se)
- Improve highlighting of table focused/hovered/selected row (VkoHov)

### Fixes:

- Fix stalled runs deletion (mihran113)
- Fix background transparency in colab when using dark mode of system (rubenaprikyan)
- Fix Grouping and Tooltip popovers states' resetting issue when live-update is on (rubenaprikyan)
- Fix table column's sort functionality issue in Params and Scatters Explorers (rubenaprikyan)

## 3.4.1 Jan 23 2022

- Fix issue with displaying experiment name in Images Explorer table (VkoHov)

## 3.4.0 Jan 22 2022

- Add ability to apply group stacking on media elements list (KaroMourad)
- Add ability to apply sorting by run creation_time on table rows (roubkar)
- Add ability to filter texts table with keyword matching (roubkar, rubenaprikyan)
- Add ability to delete run from settings tab (Hamik25)
- Enhance controls states of explorer pages (arsengit)
- Add --repo, --host arguments support for notebook extension (VkoHov, rubenaprikyan)
- Add trendline options to ScatterPlot (roubkar)
- Add ability to display images in original size and align by width (arsengit)
- Add version, docs and slack links to sidebar (arsengit)
- Enhance AudioPlayer component (arsengit)
- Recover active tab in run details page after reload (roubkar)
- Add ability to archive or delete runs with batches (VkoHov)
- Remote tracking server [experimental] (alberttorosyan, mihran113, aramaim)
- Add ability to change media elements order (VkoHov)
- Add ability to hard delete runs (alberttorosyan)
- Lossy format support for aim.Image (devfox-se)
- Timezone issues fix for creation and end times (mihran113)

## 3.3.5 Jan 14 2022

- Add non-strict write mode to replace not-yet-supported types with their
  string representations. (mahnerak)
- Log pytorch_lightning hyperparameters in non-strict mode. (mahnerak)

## 3.3.4 Jan 10 2022

- Fix issue with WAL files flushing (alberttorosyan)
- Support for omegaconf configs in pytorch_lightning adapter (devfox-se)

## 3.3.3 Dec 24 2021

- Fix issue with showing range panel in Images Explorer (roubkar)

## 3.3.2 Dec 20 2021

- Fix issue with not providing point density value to live-update query (rubenaprikyan)

## 3.3.1 Dec 18 2021

- Fix getValue function to show correct chart title data (KaroMourad)

## 3.3.0 Dec 17 2021

- Add ability to track and explore audios in run detail page (arsengit, VkoHov, devfox-se)
- Add ability to track and visualize texts (mihran113, roubkar)
- Fix boolean values encoding (mahnerak)
- Add Scatter Explorer to visualize correlations between metric last value and hyperparameter (KaroMourad)
- Add ability to track and visualize plotly objects (devfox-se, Hamik25, rubenaprikyan)
- Add ability to query distributions by step range and density (VkoHov, rubenaprikyan)
- Add colab notebook support (mihran113, rubenaprikyan)
- Implement images visualization tab in run detail page (VkoHov, KaroMourad)
- Add custom URL prefix support (mihran113, Hamik25, roubkar)
- Enhance metric selection dropdowns to see lists in alphabetical order (rubenaprikyan)

## 3.2.2 Dec 10 2021

- Fix Run finalization index timeout issue (alberttorosyan)

## 3.2.1 Dec 8 2021

- Add ability to provide custom base path for API (mihran113, roubkar)
- Fix table groups column default order (arsengit)
- Fix table panel height issue in runs explorer page (arsengit)

## 3.2.0 Dec 3 2021

- Add ability to cancel pending request (roubkar, arsengit)
- Add support for secure protocol for API calls (mihran113, roubkar)
- Implement image full size view (VkoHov)
- Add ability to manipulate with image size and rendering type (arsengit)
- Enhance Table column for selected grouping config options (arsengit)
- Implement suggestions list for AimQL search (arsengit, rubenaprikyan)
- Add ability to track and visualize distributions (mihran113, rubenaprikyan)
- Add notebook extension, magic functions (rubenaprikyan)

## 3.1.1 Nov 25 2021

- Apply default ordering on images set (VkoHov)
- Ability to show image data in a tooltip on hover (KaroMourad)
- Support of Image input additional data sources (alberttorosyan)
- Ability to export run props as pandas dataframe (gorarakelyan)
- Slice image sequence by index for the given steps range (alberttorosyan)
- Improve Images Explorer rendering performance through better images list virtualization (roubkar)

## 3.1.0 Nov 20 2021

- Add ability to explore tracked images (VkoHov)
- Improve rendering performance by virtualizing table columns (roubkar)
- Add ability to apply grouping by higher level param key (roubkar)
- Add ability to specify repository path during `aim init` via `--repo` argument (rubenaprikyan)

## 3.0.7 Nov 17 2021

- Fix for missing metrics when numpy.float64 values tracked (alberttorosyan)

## 3.0.6 Nov 9 2021

- Fix for blocking container optimization for in progress runs (alberttorosyan)

## 3.0.5 Nov 9 2021

- Add tqdm package in setup.py required section (mihran113)

## 3.0.4 Nov 8 2021

- Switch to aimrocks 0.0.10 - exposes data flushing interface (mihran113)
- Optimize stored data when runs finalized (mihran113)
- Update `aim reindex` command to run storage optimizations (alberttorosyan)
- Storage partial optimizations on metric/run queries (alberttorosyan)

## 3.0.3 Nov 4 2021

- Bump sqlalchemy version to 1.4.1 (alberttorosyan)

## 3.0.2 Oct 27 2021

- Switch to aimrocks 0.0.9 - built on rocksdb 6.25.3 (alberttorosyan)
- Remove grouping select options from Params app config (VkoHov)
- Sort metrics data in ascending order for X-axis (KaroMourad)

## 3.0.1 Oct 22 2021

- Check telemetry_enabled option on segment initialization (VkoHov)
- Draw LineChart Y-axis (horizontal) tick lines on zooming (KaroMourad)
- Sort select options/params based on input value (roubkar)
- Fix query construction issue for multiple context items (roubkar)
- Fix issue with making API call from Web Worker (VkoHov)

## 3.0.0 Oct 21 2021

- Completely revamped UI:

  - Runs, metrics and params explorers
  - Bookmarks, Tags, Homepage
  - New UI works smooth with ~500 metrics displayed at the same time with full Aim table interactions

- Completely revamped storage:
  - 10x faster embedded storage based on Rocksdb
  - Average run query execution time on ~2000 runs: 0.784s
  - Average metrics query execution time on ~2000 runs with 6000 metrics: 1.552s

## 2.7.1 Jun 30 2021

- Fix bookmark navigation issue (roubkar)
- Empty metric select on X-axis alignment property change (roubkar)

## 2.7.0 Jun 23 2021

- Add ability to export table data as CSV (KaroMourad)
- Add ability to bookmark explore screen state (roubkar)
- Add dashboards and apps API (mihran113)

## 2.6.0 Jun 12 2021

- Resolve namedtuple python 3.5 incompatibility (gorarakelyan)
- Add ability to align X-axis by a metric (mihran113, roubkar)
- Add tooltip popover for the chart hover state (roubkar)

## 2.5.0 May 27 2021

- Set gunicorn timeouts (mihran113)
- Remove redundant deserialize method (gorarakelyan)
- Move the Flask server to main repo to support 'docker'less UI (mihran113)

## 2.4.0 May 13 2021

- Bump up Aim UI to v1.6.0 (gorarakelyan)
- Add xgboost integration (khazhak)
- Update keras adapter interface (khazhak)
- Convert tensors to python numbers (gorarakelyan)

## 2.3.0 Apr 10 2021

- Bump up Aim UI to v1.5.0 (gorarakelyan)
- Set default interval of sys tracking to 10 seconds (gorarakelyan)
- Add ability to track system metrics (gorarakelyan)

## 2.2.1 Mar 31 2021

- Bump up Aim UI to v1.4.1 (gorarakelyan)

## 2.2.0 Mar 24 2021

- Bump up Aim UI to v1.4.0 (gorarakelyan)
- Add Hugging Face integration (Khazhak)
- Reorganize documentation (Tatevv)

## 2.1.6 Feb 26 2021

- Add ability to opt out telemetry (gorarakelyan)
- Remove experiment name from config file when calling repo.remove_branch method (gorarakelyan)

## 2.1.5 Jan 7 2021

- Handle NaN or infinite floats passed to artifacts (gorarakelyan)

## 2.1.4 Dec 2 2020

- Add ability to specify session run hash (gorarakelyan)
- Initialize repo if it was empty when opening session (gorarakelyan)
- Add validation of map artifact parameters (gorarakelyan)

## 2.1.3 Nov 24 2020

- Support comparison of list type contexts (gorarakelyan)

## 2.1.2 Nov 24 2020

- Fix empty contexts comparison issue (gorarakelyan)

## 2.1.1 Nov 22 2020

- Return only selected params in SelectResult (gorarakelyan)

## 2.1.0 Nov 19 2020

- Add AimRepo select method (gorarakelyan)
- Implement SelectResult class (gorarakelyan)

## 2.0.27 Nov 13 2020

- Fix issue with artifact step initializer (gorarakelyan)

## 2.0.26 Nov 10 2020

- Add `block_termination` argument to aim.Session (gorarakelyan)
- Convert infinity parameter to string in artifacts (gorarakelyan)

## 2.0.25 Nov 9 2020

- Reconstruct run metadata file when running close command (gorarakelyan)

## 2.0.24 Nov 8 2020

- Add SIGTERM signal handler (gorarakelyan)
- Run `track` function in a parallel thread (gorarakelyan)
- Add SDK session flush method (gorarakelyan)
- Flush aggregated metrics at a given frequency (gorarakelyan)
- Update run metadata file only on artifacts update (gorarakelyan)

## 2.0.23 Nov 5 2020

- Make experiment name argument required in SDK close command (gorarakelyan)

## 2.0.22 Nov 5 2020

- Add SDK `close` method to close dangling experiments (gorarakelyan)

## 2.0.21 Nov 1 2020

- Resolve compatibility issues with python 3.5.0 (gorarakelyan)

## 2.0.20 Oct 26 2020

- Enable pypi aim package name (gorarakelyan)

## 2.0.19 Oct 25 2020

- Add PyTorch Lightning logger (gorarakelyan)
- Add TensorFlow v1 and v2 keras callbacks support (gorarakelyan)

## 2.0.18 Oct 7 2020

- Add ability to run Aim UI in detached mode (gorarakelyan)
- Add ability to specify repo path when running Aim UI (gorarakelyan)

## 2.0.17 Oct 5 2020

- Rename `AimDE` to `Aim UI` (gorarakelyan)

## 2.0.16 Oct 2 2020

- Add ability to specify host when running AimDE (gorarakelyan)
- Disable `AimContainerCommandManager` (gorarakelyan)
- Remove `aimde` command entry point (gorarakelyan)
- Remove `de` prefix from development environment management commands (gorarakelyan)

## 2.0.15 Sep 21 2020

- Set Map artifact default namespace (gorarakelyan)

## 2.0.14 Sep 21 2020

- Set Metric hashable context to None if no kwarg is passed (gorarakelyan)

## 2.0.13 Sep 21 2020

- Add ability to query runs by metric value (gorarakelyan)
- Add ability to query runs via SDK (gorarakelyan)

## 2.0.12 Sep 12 2020

- Update Session to handle exceptions gracefully (gorarakelyan)

## 2.0.11 Sep 11 2020

- Add alias to keras adapter (gorarakelyan)

## 2.0.10 Sep 10 2020

- Show progress bar when pulling AimDE image (gorarakelyan)

## 2.0.9 Sep 10 2020

- Add ability to start multiple sessions (gorarakelyan)
- Add Aim adapter for keras (gorarakelyan)

## 2.0.8 Aug 26 2020

- Set SDK to select only unarchived runs by default (gorarakelyan)
- Add ability to archive/unarchive runs (gorarakelyan)
- Enable search by run attributes (gorarakelyan)
- Add `is not` keyword to AimQL (gorarakelyan)

## 2.0.7 Aug 21 2020

- Validate Artifact values before storing (gorarakelyan)
- Add sessions to SDK (gorarakelyan)

## 2.0.6 Aug 13 2020

- Add ability to retrieve metrics and traces from repo (gorarakelyan)
- Add SDK `select` method to select runs and artifacts (gorarakelyan)
- Implement search query language (gorarakelyan)

## 2.0.5 Jul 18 2020

- Fix issue with PyPI reStructuredText format compatibility (gorarakelyan)

## 2.0.4 Jul 18 2020

- Add ability to attach tf.summary logs to AimDE (gorarakelyan)

## 2.0.3 Jul 8 2020

- Pass project path to development environment container (gorarakelyan)

## 2.0.2 Jul 7 2020

- Make `epoch` argument optional for `Metric` artifact (gorarakelyan)
- Add ability to automatically commit runs after exit (gorarakelyan)
- Add `aim up` shortcut for running development environment (gorarakelyan)
- Remove first required argument(artifact name) from sdk track function (gorarakelyan)
- Add general dictionary artifact for tracking `key: value` parameters (gorarakelyan)

## 2.0.1 Jun 24 2020

- Fix inconsistent DE naming (gorarakelyan)

## 2.0.0 Jun 18 2020

- Tidy up aim and remove some artifacts (gorarakelyan)
- Update AimContainerCMD to open connection on custom port (gorarakelyan)
- Save passed process uuid to commit configs (gorarakelyan)
- Ability to query processes (gorarakelyan)
- Execute process and store logs into a commit of specific experiment (gorarakelyan)
- Kill running process and its children recursively (gorarakelyan)
- Keep executed processes for monitoring and management (gorarakelyan)
- Add container command handler to exec commands on the host (gorarakelyan)
- Refactor Text artifact to store sentences using protobuf and aimrecords (jamesj-jiao)
- Add ability to pass aim board port as an argument (gorarakelyan)

## 1.2.17 May 8 2020

- Add config command (gorarakelyan)
- Tune artifacts: images, metric_groups, params (gorarakelyan)

## 1.2.16 Apr 29 2020

- Add ability to pass numpy array as a segmentation mask (gorarakelyan)

## 1.2.15 Apr 29 2020

- Add basic image list tracking (gorarakelyan)

## 1.2.14 Apr 27 2020

- Optimize segmentation tracking insight to load faster (gorarakelyan)

## 1.2.13 Apr 25 2020

- Remove GitHub security alert (gorarakelyan)
- Add image semantic segmentation tracking (gorarakelyan)

## 1.2.12 Apr 20 2020

- Add missing init file for aim.artifacts.proto (@mike1808)

## 1.2.11 Apr 16 2020

- Make epoch property optional for Metric (gorarakelyan)

## 1.2.10 Apr 16 2020

- Serialize and store `Metric` records using protobuf and aimrecords (gorarakelyan)
- Create RecordWriter factory which handles artifact records saving (gorarakelyan)
- Extract artifact serialization to ArtifactWriter (mike1808)

## 1.2.9 Mar 16 2020

- Alert prerequisites installation message for running board (gorarakelyan)

## 1.2.8 Mar 15 2020

- Update profiler interface for keras (gorarakelyan)

## 1.2.7 Mar 14 2020

- Add board pull command (gorarakelyan)
- Change board ports to 43800,1,2 (gorarakelyan)
- Add ability to profile graph output nodes (gorarakelyan)
- Remove issue with autograd inside while loop (gorarakelyan)
- Add aim board development mode (gorarakelyan)
- Update board name hash algorithm to md5 (gorarakelyan)
- Add board CLI commands: up, down and upgrade (gorarakelyan)
- Add ability to tag version as a release candidate (gorarakelyan)

## 1.2.6 Feb 28 2020

- Add learning rate update tracking (gorarakelyan)

## 1.2.5 Feb 25 2020

- Add autocommit feature to push command: `aim push -c [-m <msg>]` (gorarakelyan)
- Add cli status command to list branch uncommitted artifacts (gorarakelyan)
- Add an ability to aggregate duplicated nodes within a loop (gorarakelyan)
- Remove gradient break issue when profiling output nodes (gorarakelyan)

## 1.2.4 Feb 20 2020

- Enable profiler to track nodes inside loops (gorarakelyan)
- Ability to disable profiler for evaluation or inference (gorarakelyan)

## 1.2.3 Feb 13 2020

- Set minimum required python version to 3.5.2 (gorarakelyan)

## 1.2.2 Feb 13 2020

- Downgrade required python version (gorarakelyan)

## 1.2.1 Feb 13 2020

- Edit README.md to pass reStructuredText validation on pypi (gorarakelyan)

## 1.2.0 Feb 13 2020

- Make aim CLI directly accessible from main.py (gorarakelyan)
- Add disk space usage tracking (gorarakelyan)
- Add profiler support for Keras (gorarakelyan)
- Add TensorFlow graph nodes profiler (gorarakelyan)
- Add command to run aim live container mounted on aim repo (gorarakelyan)
- Update profiler to track GPU usage (gorarakelyan)
- Add machine resource usage profiler (gorarakelyan)

## 1.1.1 Jan 14 2020

- Remove aim dependencies such as keras, pytorch and etc (gorarakelyan)

## 1.1.0 Jan 12 2020

- Update code diff tracking to be optional (gorarakelyan)
- Add default False value to aim init function (gorarakelyan)
- Update aim repo to correctly identify cwd (gorarakelyan)
- Update push command to commit if msg argument is specified (gorarakelyan)
- Add ability to initialize repo from within the sdk (gorarakelyan)

## 1.0.2 Jan 7 2020

- Remove objects dir from empty .aim branch index (gorarakelyan)

## 1.0.1 Dec 26 2019

- Add cil command to print aim current version (gorarakelyan)

## 1.0.0 Dec 25 2019

- Add aim version number in commit config file (gorarakelyan)
- Update push command to send username and check storage availability (gorarakelyan)
- Add hyper parameters tracking (gorarakelyan)
- Update push command to print shorter file names when pushing to remote (gorarakelyan)
- Update tracking artifacts to be saved in log format (gorarakelyan)
- Add pytorch cuda support to existing sdk artefacts (gorarakelyan)
- Add cli reset command (gorarakelyan)
- Add nested module tracking support to aim sdk (gorarakelyan)
- Add code difference tracking to aim sdk (gorarakelyan)
- Update aim push command to send commits (gorarakelyan)
- Add commit structure implementation (gorarakelyan)
- Add aim commit command synchronized with git commits (gorarakelyan)
- Add version control system factory (gorarakelyan)
- Update all insights example (gorarakelyan)
- Add model gradients tracking (gorarakelyan)
- Add model weights distribution tracking (gorarakelyan)
- Add aim correlation tracking (gorarakelyan)

## 0.2.9 Nov 30 2019

- Update push tolerance when remote origin is invalid (gorarakelyan)

## 0.2.8 Nov 30 2019

- Update aim auth public key search algorithm (gorarakelyan)

## 0.2.7 Nov 14 2019

- Update dependencies torch and torchvision versions (sgevorg)

## 0.2.6 Nov 5 2019

- Update aim track logger (gorarakelyan)

## 0.2.5 Nov 4 2019

- Add branch name validation (gorarakelyan)
- Add single branch push to aim push command (gorarakelyan)

## 0.2.4 Nov 3 2019

- Update aim auth print format (gorarakelyan)
- Update setup.py requirements (gorarakelyan)

## 0.2.3 Nov 3 2019

- Update package requirements (gorarakelyan)

## 0.2.2 Nov 1 2019

- Update package requirements (sgevorg)

## 0.2.1 Nov 1 2019

- Add paramiko to required in setup.py (sgevorg)

## 0.2.0 Nov 1 2019

- Update the repo to prep for open source pypi push (sgevorg)
- Add error and activity logging (sgevorg)
- Add push command robustness (gorarakelyan)
- Add cli auth command (gorarakelyan)
- Add public key authentication (gorarakelyan)
- Update push to send only branches (gorarakelyan)
- Add branching command line interface (gorarakelyan)
- Update skd interface (gorarakelyan)
- Add pytorch examples inside examples directory (gorarakelyan)
- Add model load sdk method (gorarakelyan)
- Add model checkpoint save tests (gorarakelyan)
- Update file sending protocol (gorarakelyan)
- Add model tracking (gorarakelyan)

## 0.1.0 - Sep 23 2019

- Update setup py to build cython extensions (gorarakelyan)
- Update tcp client to send multiple files through one connection (gorarakelyan)
- Update tcp client to send images (gorarakelyan)
- Update sdk track functionality to support multiple metrics (gorarakelyan)
- Update push command for sending repo to a given remote (gorarakelyan)
- Add cli remote commands (gorarakelyan)
- Update cli architecture from single group of commands to multiple groups (gorarakelyan)
- Add testing env first skeleton and versions (sgevorg)
- Add dummy exporting files from .aim-test (sgevorg)
- Add description for Testing Environment (sgevorg)
- Update metadata structure and handling (sgevorg)
- Add support for seq2seq models (sgevorg)
- Update the output of doker image build to be more informative and intuitive (sgevorg)
- Update README.MD with changed Aim messaging (sgevorg)
- Remove setup.cfg file (maybe temporarily) (sgevorg)
- Update the location for docker build template files, move to data/ (sgevorg)
- Update the `docs/cli.md` for aim-deploy docs (sgevorg)
- Add docker deploy `.aim/deploy_temp/<model>` cleanup at the end of the build (sgevorg)
- Add Docker Deploy via `aim-deploy` command (sgevorg)
- Add Docker image generate skeleton (sgevorg)
- Add AimModel.load_mode static function to parse `.aim` files (sgevorg)
- Update exporter to decouple from specifics of exporting and framework (sgevorg)
- Add model export with `.aim` extension (sgevorg)
- Remove pack/unpack of the metadata (sgevorg)
- Add pack/unpack to add metadata to model for engine processing (sgevorg)
- Add aim-deploy command configuration in cli (sgevorg)
- Add basic cli (sgevorg)
- Update setup.py for cli first version (sgevorg)
- Add initial cli specs (sgevorg)
- Add directories: the initial skeleton of the repo (sgevorg)
- Add gitignore, license file and other basics for repo (sgevorg)<|MERGE_RESOLUTION|>--- conflicted
+++ resolved
@@ -1,6 +1,5 @@
 # Changelog
 
-<<<<<<< HEAD
 ## Unreleased 
 
 ### Enhancements:
@@ -17,7 +16,6 @@
 - Fix `SyntaxError` handling for python3.10+ (mihran113)
 - Check if gradient is None when tracking gradient distributions (kage08)
 
-=======
 ## 3.11.2 Jul 8, 2022
 
 ### Enhancements:
@@ -31,7 +29,6 @@
 - Fix the "matched runs" sentence color style in progress bars (KaroMourad)
 - Fix `SyntaxError` handling for python3.10+ (mihran113)
 - Fix generic Exceptions handling and adjust HTTPException handling (alberttorosyan)
->>>>>>> 7fee9f04
 
 ## 3.11.1 Jun 27, 2022
 
