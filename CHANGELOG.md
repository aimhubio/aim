--- conflicted
+++ resolved
@@ -6,11 +6,8 @@
 
 - Add descriptive document titles for pages (KaroMourad)
 - Implement unit-tests for aim SDK utils (yeghiakoronian)
-<<<<<<< HEAD
 - Display std.dev/err aggregated values in the table (VkoHov)
-=======
 - Add `active` state indicator property for `aim.Run` (mihran113)
->>>>>>> 817f8bd4
 
 ### Fixes:
 
