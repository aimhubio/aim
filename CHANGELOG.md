--- conflicted
+++ resolved
@@ -1,14 +1,12 @@
 # Changelog
 
-<<<<<<< HEAD
 ## Unreleased
 
 - Add ability to apply grouping by higher level param key (roubkar)
-=======
+
 ## 3.0.5 Nov 9 2021
 
 - Add tqdm package in setup.py required section (mihran113)
->>>>>>> 3c946df6
 
 ## 3.0.4 Nov 8 2021
 
