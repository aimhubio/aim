--- conflicted
+++ resolved
@@ -1,13 +1,6 @@
 # Changelog
 
-<<<<<<< HEAD
 ## Unreleased
-
-### Enhancements:
-
-- Ability to hide a batch of items in explorers (VkoHov)
-=======
-## Unreleased 
 
 ### Enhancements:
 
@@ -16,13 +9,13 @@
 - Increase visibility and usability of the Show table diff button (arsengit)
 - Add support for tensorboard audios conversion (mihran113)
 - Mention explicitly run params everywhere params is mentioned (VkoHov)
+- Ability to hide a batch of items in explorers (VkoHov)
 
 ### Fixes:
 
 - Fix tensorboard log conversion for images (mihran113)
 - Fix `SyntaxError` handling for python3.10+ (mihran113)
 - Check if gradient is None when tracking gradient distributions (kage08)
->>>>>>> 808fd50b
 
 ## 3.11.2 Jul 8, 2022
 
