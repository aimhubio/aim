# Changelog

## Unreleased

### Enhancements:

- Filter redundant tooltip data from URL config state (KaroMourad)
- Improve rendering performance by enhancing table columns virtualization mechanism (roubkar)
- Increase visibility and usability of the Show table diff button (arsengit)
- Add support for tensorboard audios conversion (mihran113)
- Format params keys/paths properly (VkoHov)
- Mention explicitly run params everywhere params is mentioned (VkoHov)
<<<<<<< HEAD
- Add ability to hide a batch of items in explorers (VkoHov)
=======
- Add ability to sort by the last value of the metric in table (VkoHov)
- Ability to hide a batch of items in explorers (VkoHov)
>>>>>>> d2f53b2c
- Preserve active line even if it is dropped out of the filtered area (VkoHov)
- Add run duration property for SDK and queries (mihran113)

### Fixes:

- Fix tensorboard log conversion for images (mihran113)
- Check if gradient is None when tracking gradient distributions (kage08)
- Fix displaying non-syntax errors across Aim UI (arsengit) 

## 3.11.2 Jul 8, 2022

### Enhancements:

- Display the error position when getting syntax errors after searching (arsengit)

### Fixes:

- Avoid saving crashed or terminated search requests as the last state on explorers (arsengit)
- Remove the progress bar blinking when searching runs in Runs Explorer (KaroMourad)
- Fix the "matched runs" sentence color style in progress bars (KaroMourad)
- Fix `SyntaxError` handling for python3.10+ (mihran113)
- Fix generic Exceptions handling and adjust HTTPException handling (alberttorosyan)

## 3.11.1 Jun 27, 2022

- Replace base58 encoder with base64 (KaroMourad, VkoHov)
- Fix Notes tab loading issue (arsengit)
- Fix the loading logic of the `monaco editor` across the Aim Ui (arsengit)
- Fix `Table` export functionality in Params and Scatters explorers (arsengit)
- Allow mixing numeric types on a single Sequence (alberttorosyan)

## 3.11.0 Jun 21, 2022

### Enhancements:

- Add `--uds` option for `aim up` command (mihran113)
- Add progress reporting for search APIs and tqdm progress for SDK queries (mihran113)
- Add all the attributes of runs in the grouping popovers (KaroMourad)
- Display progress bar on Explorer pages when searching metadata (KaroMourad)
- Improve the processing speed for tb to aim converter (osoblanco)
- Adjust charts hover attributes position calculation and styles (KaroMourad)
- Improve formatting of numbers by setting maximum precision (KaroMourad)
- Add cloud storage backups to AWS S3 for aim repo runs (karan2801)
- Add LightGBM integration example (gorarakelyan)
- Add descriptive document titles for pages (KaroMourad)
- Implement unit-tests for aim SDK utils (yeghiakoronian)
- Display std.dev/err aggregated values in the table (VkoHov)
- Add `active` state indicator property for `aim.Run` (mihran113)
- Add `active` state indicators on the chart (VkoHov)
- Add ability to edit run name and description of run (VkoHov)
- Show the description in the sidebar of the run overview tab (VkoHov)
- Add all the attributes of run in the tooltip (VkoHov)
- Optimize the initial render time of Aim UI by using more lightweight font-family (arsengit)
- Use monaco editor as the syntax highlighter across the Aim UI (arsengit)
- Add loader to the top of the logs box in the run page (VkoHov)
- Add the date and the duration of run in the header of the single run page (VkoHov)
- Add the name, status and duration of run in the runs table of the tags page (VkoHov)
- Fit long name values in manage columns popover (arsengit)
- Add caching mechanism for sequence queries to optimize query performance (mihran113)
- Use step random hash as a key for metric sequences (alberttorosyan)

### Fixes:

- Fix issue with tensorboard to aim conversion (osoblanco)
- Fix reset zoom history on alignment type change (KaroMourad)
- Fix issue with rendering incorrect data when x-axis aligned by `relative time/epoch` (KaroMourad)
- Fix LineCart axis ticks overlapping issue on log scale (KaroMourad)
- Change zooming default option to multiple (VkoHov)
- Change grouped rows' min and max values names to `Group Min` and `Group Max` (VkoHov)
- Preserve the search input value of the grouping dropdown (VkoHov)
- Change the titles and placeholders in popovers (VkoHov)
- Resolve typing latency issue in the query search input (arsengit)
- Reorder and add non-hideable table columns (arsengit)
- Change the font of the runs navigation popover (VkoHov)
- Keep color persistence state after page reload (VkoHov)
- Resolve content blinking issue after search in the run page (arsengit)
- Fix scroll to bottom on live-update in logs tab (VkoHov)
- Fix timezone issues for activity map (mihran113)
- Fix `aim up` command output when `--port 0` is passed (mihran113)

## 3.10.3 May 31, 2022

- Adjust the content overflowing of the Delete and the Archive modals (VkoHov)
- Resolve issue with redirect in run page (arsengit)

## 3.10.2 May 26, 2022

- Adjust SRP Logs row height calculation (VkoHov)
- Fix issue with live update requests scheduler (rubenaprikyan)
- Fix log capturing crash during run garbage collection (mihran113)
- Fix Pytorch Lightning adapter `finalize` method (mihran113)
- Fix params duplication in dropdowns (VkoHov)
- Skip system params in Explorer pages (alberttorosyan)

## 3.10.1 May 18, 2022

- Resolve issue with rendering run params in the overview tab of SRP (arsengit)
- Fix issue with search query state update (arsengit)

## 3.10.0 May 17, 2022

### Enhancements:

- Add ability to adjust the density of the visible content in tables (roubkar)
- Set `metric.name` as default option for grouping (roubkar)
- Show user-selected params before group config in chart popover (roubkar)
- Optimize stream decoding performance on UI (mahnerak)
- Add support for animated image formats to Aim Image object (devfox-se)
- Add `AimLogger` for Catboost (devfox-se)
- Add `AimCallback` for LightGBM (devfox-se)
- Keep the extents of `HighPlot` axes brush in the state and the URL (VkoHov)
- Integrate `aim` with `cimport`-able `aimrocks` (mahnerak)
- Add `__slots__` to some classes to improve performance (mahnerak)
- Define base abstractions for `Iterator` and `DB` by borrowing from `aimrocks` (mahnerak)
- Use `KeysIterator` and `ValuesIterator` wrappers instead of reimplementing (mahnerak)
- Rename `PrefixView.container` to `PrefixView.parent` (mahnerak)
- Reimplement `absolute_path` (mahnerak)
- Cython bindings for `PrefixView`, `TreeView`, `Container`, `ArrayView` (mahnerak)
- Add ability to track and visualize stdout/stderr (mihran113, VkoHov)
- Fix `AimLogger` deprecation issues related to release of PyTorch Lightning v1.5 (arnauddhaene)
- Enable better autocomplete experience with monaco editor (arsengit)
- Pre-loading and caching necessary resources, add pre-loader animation to Aim UI (arsengit)

### Fixes:

- Remove hard-coded installation of pre-requirements (mahnerak)
- Remove duplicate code from `TreeView` and `Container` methods (mahnerak)
- Fix issue with filtering metrics values in single run page (KaroMourad)

## 3.9.4 May 12, 2022

- Fix run remote tracking queue cleanup (mihran113)
- Fix HF callback before training access (mihran113)
- Fix compatibility with Jinja 3.1 (devfox-se)

## 3.9.3 May 10, 2022

- Fix affecting stroke types after changing color persistence (KaroMourad)

## 3.9.2 Apr 29, 2022

- Move aim_ui package data to separate directory (devfox-se)

## 3.9.1 Apr 29, 2022

- Move aim_ui package data to separate directory (devfox-se)

## 3.9.0 Apr 29, 2022

### Enhancements:

- Add `Notes Tab` to single run page (arsengit)
- Add the run name to the batch delete and the batch archive modals (VkoHov)
- Increase the scalability of rendering lines in charts (KaroMourad)
- Increase live update requests delay to prevent performance issues (rubenaprikyan)
- Change font-family to monospace in the Table component (arsengit)
- Add info massage for single value sliders (VkoHov)
- Add `--log-level` argument for aim up/server commands (mihran113)
- Add notes backend api interface (devfox-se)
- Fix type hints in `Repo` class (uduse)

### Fixes:

- Fix LineChart y-dimension margin calculation (KaroMourad)
- Fix HighPlot lines partially rendering issue (KaroMourad)
- Fix HighPlot axis ticks overlapping issue (KaroMourad)
- Fix sorting Params/Scatters explorer axis ticks (KaroMourad)
- Fix compatibility with pytorch-lightning v1.6.0 (mihran113)
- Fix the image's original size cropping (VkoHov)
- Fix `PATH` related issues for `alembic` and `uvicorn` (mihran113)
- Fix queries for custom object APIs (mihran113)
- Fix chart height updating when resize mode changed (VkoHov)
- Fix HuggingFace callback context capturing (mihran113)
- Fix Params/Scatters explorers' row hiding functionality (VkoHov)
- Fix Profiler logs are saved outside repo directory (devfox-se)

## 3.8.1 Apr 6, 2022

- Encode run hash before including in CSS selectors (Hamik25)
- Fix displaying incorrect metric values for large range scale in LineChart (KaroMourad)
- Fix issue with rendering lines for large range scale in LineChart (KaroMourad)
- Fix issue with URL state sync for bookmarks (roubkar)
- Fix issue with displaying negative param values on Aim UI (roubkar)
- Fix row hiding functionality (roubkar)
- Tune RunOverviewTab container styles (arsengit)
- Update documentations links on UI (rubenaprikyan)
- Fix `RepoIndexManager` run's reference cleanup (mihran113)
- Fix remote run finalization (mihran113)
- Fix issue with fetch on load more (infinite scroll) functionality in Runs Explorer (rubenaprikyan)

## 3.8.0 Mar 26, 2022

### Enhancements:

- Hugging Face adapter refactoring (mihran113)
- Add run description columns to all run specific tables (VkoHov, mihran113)
- Change images rendering optimization default value to smoother (VkoHov)
- Set default steps ordering to desc in single run tabs (VkoHov, devfox-se)
- Add run name to grouping, ordering and run navigation popovers (VkoHov)
- Add ability to apply color scale on columns with numeric values (VkoHov)
- Refactored XGBoost AimCallback (devfox-se)
- Reopenable callbacks for integrations (mihran113)
- Add DVC integration (devfox-se)
- Add API profiler and unified API error response (devfox-se)
- Add API to retrieve N'th step of sequence (devfox-se)

### Fixes:

- Fix issue with calculation of active point on mouse hover in the LineChart (KaroMourad)
- Fix issue with wrong URL caching for Explorer pages (roubkar)
- Fix issue with focusing on the chart active point while moving the cursor (KaroMourad)
- Fix the image full view toggle icon visibility if the image has a white background (VkoHov)
- Fix scroll to the end of the audio tab (VkoHov)
- Add scrollbar to image full view mode content (VkoHov)
- Fix issues with run name/description not being set (mihran113)
- Fix issue with run single page tabs result caching (mihran113)
- Fix git system param tracking (devfox-se)
- Fix runs manual closing (mihran113)
- Fix Docker image creation step in packaging workflow (alberttorosyan)
- Fix Jinja2 template rendering with starlette==0.14.2 (alberttorosyan)

## 3.7.5 Mar 18, 2022

- Add request aborting functionality in single run page tabs (arsengit)
- Render plotly figures properly in single run page (arsengit)

## 3.7.4 Mar 15, 2022

- Fix density min and max validation calculation (VkoHov)

## 3.7.3 Mar 14, 2022

- Add missing names for dynamically imported files in single run page (arsengit)

## 3.7.2 Mar 10, 2022

- Fix issue with rendering UI re keeping long URL (KaroMourad)
- Split code in the single run page to optimize chunk size (arsengit)

## 3.7.1 Mar 10, 2022

- Fix metric queries with epoch=None (alberttorosyan)

## 3.7.0 Mar 9, 2022

### Enhancements:

- Add Run overview tab in run single page (arsengit, VkoHov, KaroMourad, rubenaprikyan)
- Custom max message size for Aim Remote tracking (alberttorosyan)
- Docker images for aim up/server (alberttorosyan)
- TF/Keras adapters refactoring (mihran113)
- Remote tracking client-side retry logic (aramaim)
- Add record_density to initial get-batch request for figures (VkoHov)

### Fixes:

- Fix rendering new lines in texts visualizer (arsengit)

## 3.6.3 Mar 4, 2022

- Fix UI rendering issue on colab (rubenaprikyan)

## 3.6.2 Mar 2, 2022

- Fix chart interactions issue in the Single Run Page Metrics tab (roubkar)
- Fix `resolve_objects` in remote tracking client subtree (alberttorosyan)
- Reject `0` as step/record count (alberttorosyan, VkoHov)
- Fix error on mlflow conversion by experiment id (devfox-se)

## 3.6.1 Feb 25, 2022

- Fix issue with aligning x-axis by custom metric (KaroMourad)
- Add `__AIM_PROXY_URL__` env variable to see full proxy url when running `aim up` command(rubenaprikyan)
- Add `--proxy-url` argument to notebook extension's `%aim up` to render UI correctly if there is a proxy server (rubenaprikyan)
- Add SageMaker integration, `jupyter-server-proxy` s bug-fix script (rubenaprikyan, mahnerak)
- Fix animation support in Plotly visualization and figure loading performance (Hamik25, mihran113)
- Display `None` values in group config column (VkoHov, Hamik25)
- Fix rendering issue on `Select` form search suggestions list (arsengit)
- Fix PL.AimLogger save_dir AttributeError (GeeeekExplorer)
- Remove `__example_type__` substring from param name (VkoHov)

## 3.6.0 Feb 22 2022

### Enhancements:

- Sort params columns in alphabetical order (arsengit)
- Add illustrations for indicating explorer search states (arsengit)
- Ability to export chart as image (KaroMourad)
- Ability to group by metric.context (VkoHov)
- Tune manage columns items highlighting styles (VkoHov)
- Set active style on table actions popover buttons with applied changes (arsengit)
- Unification of Run Custom Object APIs (alberttorosyan, VkoHov)
- Aim repo runs data automatic indexing (alberttorosyan)
- Pytorch Lightning adapter refactoring (mihran113)
- Add Pytorch Ignite integration (mihran113)
- Add wildcard support for `aim runs` subcommands (mihran113)
- Add MLflow logs conversion command (devfox-se)
- Add CustomObject implementation for `hub.dataset` (alberttorosyan)

### Fixes:

- Fix live updated data loss after triggering endless scroll (VkoHov)
- Fix system metric columns pinning functionality and grouping column order (arsengit)
- Fix system metrics search in manage columns popover (VkoHov)
- Fix queries on remote repos (mihran113)
- Fix incorrect boolean value formatting (VkoHov)

## 3.5.4 Feb 15 2022

- Fix batch archive functionality (VkoHov)
- Add repo lock/release feature (devfox-se)

## 3.5.3 Feb 11 2022

- Fix rendering issue in runs explorer page (arsengit)

## 3.5.2 Feb 10 2022

- Fix issue with displaying current day activity cell on week's first day (rubenaprikyan)
- Fix issue with filtering options while typing in input of autocomplete in Tooltip and Grouping popovers (rubenaprikyan)

## 3.5.1 Feb 4 2022

- Fix folder creation when tracking with remote tracker (aramaim)

## 3.5.0 Feb 3 2022

### Enhancements:

- Ability to hide system metrics from table (arsengit)
- Add input validations to range selectors (Hamik25)
- Improve media panel rendering performance on hovering over images (KaroMourad)
- Add ability to parse and import TensorFlow events into aim (devfox-se)
- Add system parameter logging: CLI, Env, Executable, Git, Installed packages (devfox-se)
- Convert nested non-native objects (e.g. OmegaConf config instance) upon storing (devfox-se)
- Add cli subcommands cp and mv for aim runs command (mihran113)
- Add handler for matplotlib figures in Image and Figure custom objects (devfox-se)
- Improve highlighting of table focused/hovered/selected row (VkoHov)

### Fixes:

- Fix stalled runs deletion (mihran113)
- Fix background transparency in colab when using dark mode of system (rubenaprikyan)
- Fix Grouping and Tooltip popovers states' resetting issue when live-update is on (rubenaprikyan)
- Fix table column's sort functionality issue in Params and Scatters Explorers (rubenaprikyan)

## 3.4.1 Jan 23 2022

- Fix issue with displaying experiment name in Images Explorer table (VkoHov)

## 3.4.0 Jan 22 2022

- Add ability to apply group stacking on media elements list (KaroMourad)
- Add ability to apply sorting by run creation_time on table rows (roubkar)
- Add ability to filter texts table with keyword matching (roubkar, rubenaprikyan)
- Add ability to delete run from settings tab (Hamik25)
- Enhance controls states of explorer pages (arsengit)
- Add --repo, --host arguments support for notebook extension (VkoHov, rubenaprikyan)
- Add trendline options to ScatterPlot (roubkar)
- Add ability to display images in original size and align by width (arsengit)
- Add version, docs and slack links to sidebar (arsengit)
- Enhance AudioPlayer component (arsengit)
- Recover active tab in run details page after reload (roubkar)
- Add ability to archive or delete runs with batches (VkoHov)
- Remote tracking server [experimental] (alberttorosyan, mihran113, aramaim)
- Add ability to change media elements order (VkoHov)
- Add ability to hard delete runs (alberttorosyan)
- Lossy format support for aim.Image (devfox-se)
- Timezone issues fix for creation and end times (mihran113)

## 3.3.5 Jan 14 2022

- Add non-strict write mode to replace not-yet-supported types with their
  string representations. (mahnerak)
- Log pytorch_lightning hyperparameters in non-strict mode. (mahnerak)

## 3.3.4 Jan 10 2022

- Fix issue with WAL files flushing (alberttorosyan)
- Support for omegaconf configs in pytorch_lightning adapter (devfox-se)

## 3.3.3 Dec 24 2021

- Fix issue with showing range panel in Images Explorer (roubkar)

## 3.3.2 Dec 20 2021

- Fix issue with not providing point density value to live-update query (rubenaprikyan)

## 3.3.1 Dec 18 2021

- Fix getValue function to show correct chart title data (KaroMourad)

## 3.3.0 Dec 17 2021

- Add ability to track and explore audios in run detail page (arsengit, VkoHov, devfox-se)
- Add ability to track and visualize texts (mihran113, roubkar)
- Fix boolean values encoding (mahnerak)
- Add Scatter Explorer to visualize correlations between metric last value and hyperparameter (KaroMourad)
- Add ability to track and visualize plotly objects (devfox-se, Hamik25, rubenaprikyan)
- Add ability to query distributions by step range and density (VkoHov, rubenaprikyan)
- Add colab notebook support (mihran113, rubenaprikyan)
- Implement images visualization tab in run detail page (VkoHov, KaroMourad)
- Add custom URL prefix support (mihran113, Hamik25, roubkar)
- Enhance metric selection dropdowns to see lists in alphabetical order (rubenaprikyan)

## 3.2.2 Dec 10 2021

- Fix Run finalization index timeout issue (alberttorosyan)

## 3.2.1 Dec 8 2021

- Add ability to provide custom base path for API (mihran113, roubkar)
- Fix table groups column default order (arsengit)
- Fix table panel height issue in runs explorer page (arsengit)

## 3.2.0 Dec 3 2021

- Add ability to cancel pending request (roubkar, arsengit)
- Add support for secure protocol for API calls (mihran113, roubkar)
- Implement image full size view (VkoHov)
- Add ability to manipulate with image size and rendering type (arsengit)
- Enhance Table column for selected grouping config options (arsengit)
- Implement suggestions list for AimQL search (arsengit, rubenaprikyan)
- Add ability to track and visualize distributions (mihran113, rubenaprikyan)
- Add notebook extension, magic functions (rubenaprikyan)

## 3.1.1 Nov 25 2021

- Apply default ordering on images set (VkoHov)
- Ability to show image data in a tooltip on hover (KaroMourad)
- Support of Image input additional data sources (alberttorosyan)
- Ability to export run props as pandas dataframe (gorarakelyan)
- Slice image sequence by index for the given steps range (alberttorosyan)
- Improve Images Explorer rendering performance through better images list virtualization (roubkar)

## 3.1.0 Nov 20 2021

- Add ability to explore tracked images (VkoHov)
- Improve rendering performance by virtualizing table columns (roubkar)
- Add ability to apply grouping by higher level param key (roubkar)
- Add ability to specify repository path during `aim init` via `--repo` argument (rubenaprikyan)

## 3.0.7 Nov 17 2021

- Fix for missing metrics when numpy.float64 values tracked (alberttorosyan)

## 3.0.6 Nov 9 2021

- Fix for blocking container optimization for in progress runs (alberttorosyan)

## 3.0.5 Nov 9 2021

- Add tqdm package in setup.py required section (mihran113)

## 3.0.4 Nov 8 2021

- Switch to aimrocks 0.0.10 - exposes data flushing interface (mihran113)
- Optimize stored data when runs finalized (mihran113)
- Update `aim reindex` command to run storage optimizations (alberttorosyan)
- Storage partial optimizations on metric/run queries (alberttorosyan)

## 3.0.3 Nov 4 2021

- Bump sqlalchemy version to 1.4.1 (alberttorosyan)

## 3.0.2 Oct 27 2021

- Switch to aimrocks 0.0.9 - built on rocksdb 6.25.3 (alberttorosyan)
- Remove grouping select options from Params app config (VkoHov)
- Sort metrics data in ascending order for X-axis (KaroMourad)

## 3.0.1 Oct 22 2021

- Check telemetry_enabled option on segment initialization (VkoHov)
- Draw LineChart Y-axis (horizontal) tick lines on zooming (KaroMourad)
- Sort select options/params based on input value (roubkar)
- Fix query construction issue for multiple context items (roubkar)
- Fix issue with making API call from Web Worker (VkoHov)

## 3.0.0 Oct 21 2021

- Completely revamped UI:

  - Runs, metrics and params explorers
  - Bookmarks, Tags, Homepage
  - New UI works smooth with ~500 metrics displayed at the same time with full Aim table interactions

- Completely revamped storage:
  - 10x faster embedded storage based on Rocksdb
  - Average run query execution time on ~2000 runs: 0.784s
  - Average metrics query execution time on ~2000 runs with 6000 metrics: 1.552s

## 2.7.1 Jun 30 2021

- Fix bookmark navigation issue (roubkar)
- Empty metric select on X-axis alignment property change (roubkar)

## 2.7.0 Jun 23 2021

- Add ability to export table data as CSV (KaroMourad)
- Add ability to bookmark explore screen state (roubkar)
- Add dashboards and apps API (mihran113)

## 2.6.0 Jun 12 2021

- Resolve namedtuple python 3.5 incompatibility (gorarakelyan)
- Add ability to align X-axis by a metric (mihran113, roubkar)
- Add tooltip popover for the chart hover state (roubkar)

## 2.5.0 May 27 2021

- Set gunicorn timeouts (mihran113)
- Remove redundant deserialize method (gorarakelyan)
- Move the Flask server to main repo to support 'docker'less UI (mihran113)

## 2.4.0 May 13 2021

- Bump up Aim UI to v1.6.0 (gorarakelyan)
- Add xgboost integration (khazhak)
- Update keras adapter interface (khazhak)
- Convert tensors to python numbers (gorarakelyan)

## 2.3.0 Apr 10 2021

- Bump up Aim UI to v1.5.0 (gorarakelyan)
- Set default interval of sys tracking to 10 seconds (gorarakelyan)
- Add ability to track system metrics (gorarakelyan)

## 2.2.1 Mar 31 2021

- Bump up Aim UI to v1.4.1 (gorarakelyan)

## 2.2.0 Mar 24 2021

- Bump up Aim UI to v1.4.0 (gorarakelyan)
- Add Hugging Face integration (Khazhak)
- Reorganize documentation (Tatevv)

## 2.1.6 Feb 26 2021

- Add ability to opt out telemetry (gorarakelyan)
- Remove experiment name from config file when calling repo.remove_branch method (gorarakelyan)

## 2.1.5 Jan 7 2021

- Handle NaN or infinite floats passed to artifacts (gorarakelyan)

## 2.1.4 Dec 2 2020

- Add ability to specify session run hash (gorarakelyan)
- Initialize repo if it was empty when opening session (gorarakelyan)
- Add validation of map artifact parameters (gorarakelyan)

## 2.1.3 Nov 24 2020

- Support comparison of list type contexts (gorarakelyan)

## 2.1.2 Nov 24 2020

- Fix empty contexts comparison issue (gorarakelyan)

## 2.1.1 Nov 22 2020

- Return only selected params in SelectResult (gorarakelyan)

## 2.1.0 Nov 19 2020

- Add AimRepo select method (gorarakelyan)
- Implement SelectResult class (gorarakelyan)

## 2.0.27 Nov 13 2020

- Fix issue with artifact step initializer (gorarakelyan)

## 2.0.26 Nov 10 2020

- Add `block_termination` argument to aim.Session (gorarakelyan)
- Convert infinity parameter to string in artifacts (gorarakelyan)

## 2.0.25 Nov 9 2020

- Reconstruct run metadata file when running close command (gorarakelyan)

## 2.0.24 Nov 8 2020

- Add SIGTERM signal handler (gorarakelyan)
- Run `track` function in a parallel thread (gorarakelyan)
- Add SDK session flush method (gorarakelyan)
- Flush aggregated metrics at a given frequency (gorarakelyan)
- Update run metadata file only on artifacts update (gorarakelyan)

## 2.0.23 Nov 5 2020

- Make experiment name argument required in SDK close command (gorarakelyan)

## 2.0.22 Nov 5 2020

- Add SDK `close` method to close dangling experiments (gorarakelyan)

## 2.0.21 Nov 1 2020

- Resolve compatibility issues with python 3.5.0 (gorarakelyan)

## 2.0.20 Oct 26 2020

- Enable pypi aim package name (gorarakelyan)

## 2.0.19 Oct 25 2020

- Add PyTorch Lightning logger (gorarakelyan)
- Add TensorFlow v1 and v2 keras callbacks support (gorarakelyan)

## 2.0.18 Oct 7 2020

- Add ability to run Aim UI in detached mode (gorarakelyan)
- Add ability to specify repo path when running Aim UI (gorarakelyan)

## 2.0.17 Oct 5 2020

- Rename `AimDE` to `Aim UI` (gorarakelyan)

## 2.0.16 Oct 2 2020

- Add ability to specify host when running AimDE (gorarakelyan)
- Disable `AimContainerCommandManager` (gorarakelyan)
- Remove `aimde` command entry point (gorarakelyan)
- Remove `de` prefix from development environment management commands (gorarakelyan)

## 2.0.15 Sep 21 2020

- Set Map artifact default namespace (gorarakelyan)

## 2.0.14 Sep 21 2020

- Set Metric hashable context to None if no kwarg is passed (gorarakelyan)

## 2.0.13 Sep 21 2020

- Add ability to query runs by metric value (gorarakelyan)
- Add ability to query runs via SDK (gorarakelyan)

## 2.0.12 Sep 12 2020

- Update Session to handle exceptions gracefully (gorarakelyan)

## 2.0.11 Sep 11 2020

- Add alias to keras adapter (gorarakelyan)

## 2.0.10 Sep 10 2020

- Show progress bar when pulling AimDE image (gorarakelyan)

## 2.0.9 Sep 10 2020

- Add ability to start multiple sessions (gorarakelyan)
- Add Aim adapter for keras (gorarakelyan)

## 2.0.8 Aug 26 2020

- Set SDK to select only unarchived runs by default (gorarakelyan)
- Add ability to archive/unarchive runs (gorarakelyan)
- Enable search by run attributes (gorarakelyan)
- Add `is not` keyword to AimQL (gorarakelyan)

## 2.0.7 Aug 21 2020

- Validate Artifact values before storing (gorarakelyan)
- Add sessions to SDK (gorarakelyan)

## 2.0.6 Aug 13 2020

- Add ability to retrieve metrics and traces from repo (gorarakelyan)
- Add SDK `select` method to select runs and artifacts (gorarakelyan)
- Implement search query language (gorarakelyan)

## 2.0.5 Jul 18 2020

- Fix issue with PyPI reStructuredText format compatibility (gorarakelyan)

## 2.0.4 Jul 18 2020

- Add ability to attach tf.summary logs to AimDE (gorarakelyan)

## 2.0.3 Jul 8 2020

- Pass project path to development environment container (gorarakelyan)

## 2.0.2 Jul 7 2020

- Make `epoch` argument optional for `Metric` artifact (gorarakelyan)
- Add ability to automatically commit runs after exit (gorarakelyan)
- Add `aim up` shortcut for running development environment (gorarakelyan)
- Remove first required argument(artifact name) from sdk track function (gorarakelyan)
- Add general dictionary artifact for tracking `key: value` parameters (gorarakelyan)

## 2.0.1 Jun 24 2020

- Fix inconsistent DE naming (gorarakelyan)

## 2.0.0 Jun 18 2020

- Tidy up aim and remove some artifacts (gorarakelyan)
- Update AimContainerCMD to open connection on custom port (gorarakelyan)
- Save passed process uuid to commit configs (gorarakelyan)
- Ability to query processes (gorarakelyan)
- Execute process and store logs into a commit of specific experiment (gorarakelyan)
- Kill running process and its children recursively (gorarakelyan)
- Keep executed processes for monitoring and management (gorarakelyan)
- Add container command handler to exec commands on the host (gorarakelyan)
- Refactor Text artifact to store sentences using protobuf and aimrecords (jamesj-jiao)
- Add ability to pass aim board port as an argument (gorarakelyan)

## 1.2.17 May 8 2020

- Add config command (gorarakelyan)
- Tune artifacts: images, metric_groups, params (gorarakelyan)

## 1.2.16 Apr 29 2020

- Add ability to pass numpy array as a segmentation mask (gorarakelyan)

## 1.2.15 Apr 29 2020

- Add basic image list tracking (gorarakelyan)

## 1.2.14 Apr 27 2020

- Optimize segmentation tracking insight to load faster (gorarakelyan)

## 1.2.13 Apr 25 2020

- Remove GitHub security alert (gorarakelyan)
- Add image semantic segmentation tracking (gorarakelyan)

## 1.2.12 Apr 20 2020

- Add missing init file for aim.artifacts.proto (@mike1808)

## 1.2.11 Apr 16 2020

- Make epoch property optional for Metric (gorarakelyan)

## 1.2.10 Apr 16 2020

- Serialize and store `Metric` records using protobuf and aimrecords (gorarakelyan)
- Create RecordWriter factory which handles artifact records saving (gorarakelyan)
- Extract artifact serialization to ArtifactWriter (mike1808)

## 1.2.9 Mar 16 2020

- Alert prerequisites installation message for running board (gorarakelyan)

## 1.2.8 Mar 15 2020

- Update profiler interface for keras (gorarakelyan)

## 1.2.7 Mar 14 2020

- Add board pull command (gorarakelyan)
- Change board ports to 43800,1,2 (gorarakelyan)
- Add ability to profile graph output nodes (gorarakelyan)
- Remove issue with autograd inside while loop (gorarakelyan)
- Add aim board development mode (gorarakelyan)
- Update board name hash algorithm to md5 (gorarakelyan)
- Add board CLI commands: up, down and upgrade (gorarakelyan)
- Add ability to tag version as a release candidate (gorarakelyan)

## 1.2.6 Feb 28 2020

- Add learning rate update tracking (gorarakelyan)

## 1.2.5 Feb 25 2020

- Add autocommit feature to push command: `aim push -c [-m <msg>]` (gorarakelyan)
- Add cli status command to list branch uncommitted artifacts (gorarakelyan)
- Add an ability to aggregate duplicated nodes within a loop (gorarakelyan)
- Remove gradient break issue when profiling output nodes (gorarakelyan)

## 1.2.4 Feb 20 2020

- Enable profiler to track nodes inside loops (gorarakelyan)
- Ability to disable profiler for evaluation or inference (gorarakelyan)

## 1.2.3 Feb 13 2020

- Set minimum required python version to 3.5.2 (gorarakelyan)

## 1.2.2 Feb 13 2020

- Downgrade required python version (gorarakelyan)

## 1.2.1 Feb 13 2020

- Edit README.md to pass reStructuredText validation on pypi (gorarakelyan)

## 1.2.0 Feb 13 2020

- Make aim CLI directly accessible from main.py (gorarakelyan)
- Add disk space usage tracking (gorarakelyan)
- Add profiler support for Keras (gorarakelyan)
- Add TensorFlow graph nodes profiler (gorarakelyan)
- Add command to run aim live container mounted on aim repo (gorarakelyan)
- Update profiler to track GPU usage (gorarakelyan)
- Add machine resource usage profiler (gorarakelyan)

## 1.1.1 Jan 14 2020

- Remove aim dependencies such as keras, pytorch and etc (gorarakelyan)

## 1.1.0 Jan 12 2020

- Update code diff tracking to be optional (gorarakelyan)
- Add default False value to aim init function (gorarakelyan)
- Update aim repo to correctly identify cwd (gorarakelyan)
- Update push command to commit if msg argument is specified (gorarakelyan)
- Add ability to initialize repo from within the sdk (gorarakelyan)

## 1.0.2 Jan 7 2020

- Remove objects dir from empty .aim branch index (gorarakelyan)

## 1.0.1 Dec 26 2019

- Add cil command to print aim current version (gorarakelyan)

## 1.0.0 Dec 25 2019

- Add aim version number in commit config file (gorarakelyan)
- Update push command to send username and check storage availability (gorarakelyan)
- Add hyper parameters tracking (gorarakelyan)
- Update push command to print shorter file names when pushing to remote (gorarakelyan)
- Update tracking artifacts to be saved in log format (gorarakelyan)
- Add pytorch cuda support to existing sdk artefacts (gorarakelyan)
- Add cli reset command (gorarakelyan)
- Add nested module tracking support to aim sdk (gorarakelyan)
- Add code difference tracking to aim sdk (gorarakelyan)
- Update aim push command to send commits (gorarakelyan)
- Add commit structure implementation (gorarakelyan)
- Add aim commit command synchronized with git commits (gorarakelyan)
- Add version control system factory (gorarakelyan)
- Update all insights example (gorarakelyan)
- Add model gradients tracking (gorarakelyan)
- Add model weights distribution tracking (gorarakelyan)
- Add aim correlation tracking (gorarakelyan)

## 0.2.9 Nov 30 2019

- Update push tolerance when remote origin is invalid (gorarakelyan)

## 0.2.8 Nov 30 2019

- Update aim auth public key search algorithm (gorarakelyan)

## 0.2.7 Nov 14 2019

- Update dependencies torch and torchvision versions (sgevorg)

## 0.2.6 Nov 5 2019

- Update aim track logger (gorarakelyan)

## 0.2.5 Nov 4 2019

- Add branch name validation (gorarakelyan)
- Add single branch push to aim push command (gorarakelyan)

## 0.2.4 Nov 3 2019

- Update aim auth print format (gorarakelyan)
- Update setup.py requirements (gorarakelyan)

## 0.2.3 Nov 3 2019

- Update package requirements (gorarakelyan)

## 0.2.2 Nov 1 2019

- Update package requirements (sgevorg)

## 0.2.1 Nov 1 2019

- Add paramiko to required in setup.py (sgevorg)

## 0.2.0 Nov 1 2019

- Update the repo to prep for open source pypi push (sgevorg)
- Add error and activity logging (sgevorg)
- Add push command robustness (gorarakelyan)
- Add cli auth command (gorarakelyan)
- Add public key authentication (gorarakelyan)
- Update push to send only branches (gorarakelyan)
- Add branching command line interface (gorarakelyan)
- Update skd interface (gorarakelyan)
- Add pytorch examples inside examples directory (gorarakelyan)
- Add model load sdk method (gorarakelyan)
- Add model checkpoint save tests (gorarakelyan)
- Update file sending protocol (gorarakelyan)
- Add model tracking (gorarakelyan)

## 0.1.0 - Sep 23 2019

- Update setup py to build cython extensions (gorarakelyan)
- Update tcp client to send multiple files through one connection (gorarakelyan)
- Update tcp client to send images (gorarakelyan)
- Update sdk track functionality to support multiple metrics (gorarakelyan)
- Update push command for sending repo to a given remote (gorarakelyan)
- Add cli remote commands (gorarakelyan)
- Update cli architecture from single group of commands to multiple groups (gorarakelyan)
- Add testing env first skeleton and versions (sgevorg)
- Add dummy exporting files from .aim-test (sgevorg)
- Add description for Testing Environment (sgevorg)
- Update metadata structure and handling (sgevorg)
- Add support for seq2seq models (sgevorg)
- Update the output of doker image build to be more informative and intuitive (sgevorg)
- Update README.MD with changed Aim messaging (sgevorg)
- Remove setup.cfg file (maybe temporarily) (sgevorg)
- Update the location for docker build template files, move to data/ (sgevorg)
- Update the `docs/cli.md` for aim-deploy docs (sgevorg)
- Add docker deploy `.aim/deploy_temp/<model>` cleanup at the end of the build (sgevorg)
- Add Docker Deploy via `aim-deploy` command (sgevorg)
- Add Docker image generate skeleton (sgevorg)
- Add AimModel.load_mode static function to parse `.aim` files (sgevorg)
- Update exporter to decouple from specifics of exporting and framework (sgevorg)
- Add model export with `.aim` extension (sgevorg)
- Remove pack/unpack of the metadata (sgevorg)
- Add pack/unpack to add metadata to model for engine processing (sgevorg)
- Add aim-deploy command configuration in cli (sgevorg)
- Add basic cli (sgevorg)
- Update setup.py for cli first version (sgevorg)
- Add initial cli specs (sgevorg)
- Add directories: the initial skeleton of the repo (sgevorg)
- Add gitignore, license file and other basics for repo (sgevorg)<|MERGE_RESOLUTION|>--- conflicted
+++ resolved
@@ -10,12 +10,9 @@
 - Add support for tensorboard audios conversion (mihran113)
 - Format params keys/paths properly (VkoHov)
 - Mention explicitly run params everywhere params is mentioned (VkoHov)
-<<<<<<< HEAD
 - Add ability to hide a batch of items in explorers (VkoHov)
-=======
 - Add ability to sort by the last value of the metric in table (VkoHov)
 - Ability to hide a batch of items in explorers (VkoHov)
->>>>>>> d2f53b2c
 - Preserve active line even if it is dropped out of the filtered area (VkoHov)
 - Add run duration property for SDK and queries (mihran113)
 
