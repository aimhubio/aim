# Changelog

## Unreleased
<<<<<<< HEAD
- Fix draw LineChart Y-axis tick lines on zoom mode (KaroMourad)
=======
- Fix query construction issue for multiple context items (roubkar)
>>>>>>> 164ab3a3
- Fix issue with making API call from Web Worker (VkoHov)

## 3.0.0 Oct 21 2021
- TODO [GA]: Highlight v3 core improvements

## 2.7.1 Jun 30 2021
- Fix bookmark navigation issue (roubkar)
- Empty metric select on X-axis alignment property change (roubkar)

## 2.7.0 Jun 23 2021
- Add ability to export table data as CSV (KaroMourad)
- Add ability to bookmark explore screen state (roubkar)
- Add dashboards and apps API (mihran113)

## 2.6.0 Jun 12 2021
- Resolve namedtuple python 3.5 incompatibility (gorarakelyan)
- Add ability to align X-axis by a metric (mihran113, roubkar)
- Add tooltip popover for the chart hover state (roubkar)

## 2.5.0 May 27 2021
- Set gunicorn timeouts (mihran113)
- Remove redundant deserialize method (gorarakelyan)
- Move the Flask server to main repo to support 'docker'less UI (mihran113)

## 2.4.0 May 13 2021
- Bump up Aim UI to v1.6.0 (gorarakelyan)
- Add xgboost integration (khazhak)
- Update keras adapter interface (khazhak)
- Convert tensors to python numbers (gorarakelyan)

## 2.3.0 Apr 10 2021
- Bump up Aim UI to v1.5.0 (gorarakelyan)
- Set default interval of sys tracking to 10 seconds (gorarakelyan)
- Add ability to track system metrics (gorarakelyan)

## 2.2.1 Mar 31 2021
- Bump up Aim UI to v1.4.1 (gorarakelyan)

## 2.2.0 Mar 24 2021
- Bump up Aim UI to v1.4.0 (gorarakelyan)
- Add Hugging Face integration (Khazhak)
- Reorganize documentation (Tatevv)

## 2.1.6 Feb 26 2021
- Add ability to opt out telemetry (gorarakelyan)
- Remove experiment name from config file when calling repo.remove_branch method (gorarakelyan)

## 2.1.5 Jan 7 2021
- Handle NaN or infinite floats passed to artifacts (gorarakelyan)

## 2.1.4 Dec 2 2020
- Add ability to specify session run hash (gorarakelyan)
- Initialize repo if it was empty when opening session (gorarakelyan)
- Add validation of map artifact parameters (gorarakelyan)

## 2.1.3 Nov 24 2020
- Support comparison of list type contexts (gorarakelyan)

## 2.1.2 Nov 24 2020
- Fix empty contexts comparison issue (gorarakelyan)

## 2.1.1 Nov 22 2020
- Return only selected params in SelectResult (gorarakelyan)

## 2.1.0 Nov 19 2020
- Add AimRepo select method (gorarakelyan)
- Implement SelectResult class (gorarakelyan)

## 2.0.27 Nov 13 2020
- Fix issue with artifact step initializer (gorarakelyan)

## 2.0.26 Nov 10 2020
- Add `block_termination` argument to aim.Session (gorarakelyan)
- Convert infinity parameter to string in artifacts (gorarakelyan)

## 2.0.25 Nov 9 2020
- Reconstruct run metadata file when running close command (gorarakelyan)

## 2.0.24 Nov 8 2020
- Add SIGTERM signal handler (gorarakelyan)
- Run `track` function in a parallel thread (gorarakelyan)
- Add SDK session flush method (gorarakelyan)
- Flush aggregated metrics at a given frequency (gorarakelyan)
- Update run metadata file only on artifacts update (gorarakelyan)

## 2.0.23 Nov 5 2020
- Make experiment name argument required in SDK close command (gorarakelyan)

## 2.0.22 Nov 5 2020
- Add SDK `close` method to close dangling experiments (gorarakelyan)

## 2.0.21 Nov 1 2020
- Resolve compatibility issues with python 3.5.0 (gorarakelyan)

## 2.0.20 Oct 26 2020
- Enable pypi aim package name (gorarakelyan)

## 2.0.19 Oct 25 2020
- Add PyTorch Lightning logger (gorarakelyan)
- Add TensorFlow v1 and v2 keras callbacks support (gorarakelyan)

## 2.0.18 Oct 7 2020
- Add ability to run Aim UI in detached mode (gorarakelyan)
- Add ability to specify repo path when running Aim UI (gorarakelyan)

## 2.0.17 Oct 5 2020
- Rename `AimDE` to `Aim UI` (gorarakelyan)

## 2.0.16 Oct 2 2020
- Add ability to specify host when running AimDE (gorarakelyan)
- Disable `AimContainerCommandManager` (gorarakelyan)
- Remove `aimde` command entry point (gorarakelyan)
- Remove `de` prefix from development environment management commands (gorarakelyan)

## 2.0.15 Sep 21 2020
- Set Map artifact default namespace (gorarakelyan)

## 2.0.14 Sep 21 2020
- Set Metric hashable context to None if no kwarg is passed (gorarakelyan)

## 2.0.13 Sep 21 2020
- Add ability to query runs by metric value (gorarakelyan)
- Add ability to query runs via SDK (gorarakelyan)

## 2.0.12 Sep 12 2020
- Update Session to handle exceptions gracefully (gorarakelyan)

## 2.0.11 Sep 11 2020
- Add alias to keras adapter (gorarakelyan)

## 2.0.10 Sep 10 2020
- Show progress bar when pulling AimDE image (gorarakelyan)

## 2.0.9 Sep 10 2020
- Add ability to start multiple sessions (gorarakelyan)
- Add Aim adapter for keras (gorarakelyan)

## 2.0.8 Aug 26 2020
- Set SDK to select only unarchived runs by default (gorarakelyan)
- Add ability to archive/unarchive runs (gorarakelyan)
- Enable search by run attributes (gorarakelyan)
- Add `is not` keyword to AimQL (gorarakelyan)

## 2.0.7 Aug 21 2020
- Validate Artifact values before storing (gorarakelyan)
- Add sessions to SDK (gorarakelyan)

## 2.0.6 Aug 13 2020
- Add ability to retrieve metrics and traces from repo (gorarakelyan)
- Add SDK `select` method to select runs and artifacts (gorarakelyan)
- Implement search query language (gorarakelyan)

## 2.0.5 Jul 18 2020
- Fix issue with PyPI reStructuredText format compatibility (gorarakelyan)

## 2.0.4 Jul 18 2020
- Add ability to attach tf.summary logs to AimDE (gorarakelyan)

## 2.0.3 Jul 8 2020
- Pass project path to development environment container (gorarakelyan)

## 2.0.2 Jul 7 2020
- Make `epoch` argument optional for `Metric` artifact (gorarakelyan)
- Add ability to automatically commit runs after exit (gorarakelyan)
- Add `aim up` shortcut for running development environment (gorarakelyan)
- Remove first required argument(artifact name) from sdk track function (gorarakelyan)
- Add general dictionary artifact for tracking `key: value` parameters (gorarakelyan)

## 2.0.1 Jun 24 2020
- Fix inconsistent DE naming (gorarakelyan)

## 2.0.0 Jun 18 2020
- Tidy up aim and remove some artifacts (gorarakelyan)
- Update AimContainerCMD to open connection on custom port (gorarakelyan)
- Save passed process uuid to commit configs (gorarakelyan)
- Ability to query processes (gorarakelyan)
- Execute process and store logs into a commit of specific experiment (gorarakelyan)
- Kill running process and its children recursively (gorarakelyan)
- Keep executed processes for monitoring and management (gorarakelyan)
- Add container command handler to exec commands on the host (gorarakelyan)
- Refactor Text artifact to store sentences using protobuf and aimrecords (jamesj-jiao)
- Add ability to pass aim board port as an argument (gorarakelyan)

## 1.2.17 May 8 2020
- Add config command (gorarakelyan)
- Tune artifacts: images, metric_groups, params (gorarakelyan)

## 1.2.16 Apr 29 2020
- Add ability to pass numpy array as a segmentation mask (gorarakelyan)

## 1.2.15 Apr 29 2020
- Add basic image list tracking (gorarakelyan)

## 1.2.14 Apr 27 2020
- Optimize segmentation tracking insight to load faster (gorarakelyan)

## 1.2.13 Apr 25 2020
- Remove GitHub security alert (gorarakelyan)
- Add image semantic segmentation tracking (gorarakelyan)

## 1.2.12 Apr 20 2020
- Add missing init file for aim.artifacts.proto (@mike1808)

## 1.2.11 Apr 16 2020
- Make epoch property optional for Metric (gorarakelyan)

## 1.2.10 Apr 16 2020
- Serialize and store `Metric` records using protobuf and aimrecords (gorarakelyan)
- Create RecordWriter factory which handles artifact records saving (gorarakelyan)
- Extract artifact serialization to ArtifactWriter (mike1808)

## 1.2.9 Mar 16 2020
- Alert prerequisites installation message for running board (gorarakelyan)

## 1.2.8 Mar 15 2020
- Update profiler interface for keras (gorarakelyan)

## 1.2.7 Mar 14 2020
- Add board pull command (gorarakelyan)
- Change board ports to 43800,1,2 (gorarakelyan)
- Add ability to profile graph output nodes (gorarakelyan)
- Remove issue with autograd inside while loop (gorarakelyan)
- Add aim board development mode (gorarakelyan)
- Update board name hash algorithm to md5 (gorarakelyan)
- Add board CLI commands: up, down and upgrade (gorarakelyan)
- Add ability to tag version as a release candidate (gorarakelyan)

## 1.2.6 Feb 28 2020
- Add learning rate update tracking (gorarakelyan)

## 1.2.5 Feb 25 2020
- Add autocommit feature to push command: `aim push -c [-m <msg>]` (gorarakelyan)
- Add cli status command to list branch uncommitted artifacts (gorarakelyan)
- Add an ability to aggregate duplicated nodes within a loop (gorarakelyan)
- Remove gradient break issue when profiling output nodes (gorarakelyan)

## 1.2.4 Feb 20 2020
- Enable profiler to track nodes inside loops (gorarakelyan)
- Ability to disable profiler for evaluation or inference (gorarakelyan)

## 1.2.3 Feb 13 2020
- Set minimum required python version to 3.5.2 (gorarakelyan)

## 1.2.2 Feb 13 2020
- Downgrade required python version (gorarakelyan)

## 1.2.1 Feb 13 2020
- Edit README.md to pass reStructuredText validation on pypi (gorarakelyan)

## 1.2.0 Feb 13 2020
- Make aim CLI directly accessible from main.py (gorarakelyan)
- Add disk space usage tracking (gorarakelyan)
- Add profiler support for Keras (gorarakelyan)
- Add TensorFlow graph nodes profiler (gorarakelyan)
- Add command to run aim live container mounted on aim repo (gorarakelyan)
- Update profiler to track GPU usage (gorarakelyan)
- Add machine resource usage profiler (gorarakelyan)

## 1.1.1 Jan 14 2020
- Remove aim dependencies such as keras, pytorch and etc (gorarakelyan)

## 1.1.0 Jan 12 2020
- Update code diff tracking to be optional (gorarakelyan)
- Add default False value to aim init function (gorarakelyan)
- Update aim repo to correctly identify cwd (gorarakelyan)
- Update push command to commit if msg argument is specified (gorarakelyan)
- Add ability to initialize repo from within the sdk (gorarakelyan)

## 1.0.2 Jan 7 2020
- Remove objects dir from empty .aim branch index (gorarakelyan)

## 1.0.1 Dec 26 2019
- Add cil command to print aim current version (gorarakelyan)

## 1.0.0 Dec 25 2019
- Add aim version number in commit config file (gorarakelyan)
- Update push command to send username and check storage availability (gorarakelyan)
- Add hyper parameters tracking (gorarakelyan)
- Update push command to print shorter file names when pushing to remote (gorarakelyan)
- Update tracking artifacts to be saved in log format (gorarakelyan)
- Add pytorch cuda support to existing sdk artefacts (gorarakelyan)
- Add cli reset command (gorarakelyan)
- Add nested module tracking support to aim sdk (gorarakelyan)
- Add code difference tracking to aim sdk (gorarakelyan)
- Update aim push command to send commits (gorarakelyan)
- Add commit structure implementation (gorarakelyan)
- Add aim commit command synchronized with git commits (gorarakelyan)
- Add version control system factory (gorarakelyan)
- Update all insights example (gorarakelyan)
- Add model gradients tracking (gorarakelyan)
- Add model weights distribution tracking (gorarakelyan)
- Add aim correlation tracking (gorarakelyan)

## 0.2.9 Nov 30 2019
- Update push tolerance when remote origin is invalid (gorarakelyan)

## 0.2.8 Nov 30 2019
- Update aim auth public key search algorithm (gorarakelyan)

## 0.2.7 Nov 14 2019
- Update dependencies torch and torchvision versions (sgevorg)

## 0.2.6 Nov 5 2019
- Update aim track logger (gorarakelyan)

## 0.2.5 Nov 4 2019
- Add branch name validation (gorarakelyan)
- Add single branch push to aim push command (gorarakelyan)

## 0.2.4 Nov 3 2019
- Update aim auth print format (gorarakelyan)
- Update setup.py requirements (gorarakelyan)

## 0.2.3 Nov 3 2019
- Update package requirements (gorarakelyan)

## 0.2.2 Nov 1 2019
- Update package requirements (sgevorg)

## 0.2.1 Nov 1 2019
- Add paramiko to required in setup.py (sgevorg)

## 0.2.0 Nov 1 2019
- Update the repo to prep for open source pypi push (sgevorg)
- Add error and activity logging (sgevorg)
- Add push command robustness (gorarakelyan)
- Add cli auth command (gorarakelyan)
- Add public key authentication (gorarakelyan)
- Update push to send only branches (gorarakelyan)
- Add branching command line interface (gorarakelyan)
- Update skd interface (gorarakelyan)
- Add pytorch examples inside examples directory (gorarakelyan)
- Add model load sdk method (gorarakelyan)
- Add model checkpoint save tests (gorarakelyan)
- Update file sending protocol (gorarakelyan)
- Add model tracking (gorarakelyan)

## 0.1.0 - Sep 23 2019
- Update setup py to build cython extensions (gorarakelyan)
- Update tcp client to send multiple files through one connection (gorarakelyan)
- Update tcp client to send images (gorarakelyan)
- Update sdk track functionality to support multiple metrics (gorarakelyan)
- Update push command for sending repo to a given remote (gorarakelyan)
- Add cli remote commands (gorarakelyan)
- Update cli architecture from single group of commands to multiple groups (gorarakelyan)
- Add testing env first skeleton and versions (sgevorg)
- Add dummy exporting files from .aim-test (sgevorg)
- Add description for Testing Environment (sgevorg)
- Update metadata structure and handling (sgevorg)
- Add support for seq2seq models (sgevorg)
- Update the output of doker image build to be more informative and intuitive (sgevorg)
- Update README.MD with changed Aim messaging (sgevorg)
- Remove setup.cfg file (maybe temporarily) (sgevorg)
- Update the location for docker build template files, move to data/ (sgevorg)
- Update the `docs/cli.md` for aim-deploy docs (sgevorg)
- Add docker deploy `.aim/deploy_temp/<model>` cleanup at the end of the build (sgevorg)
- Add Docker Deploy via `aim-deploy` command (sgevorg)
- Add Docker image generate skeleton (sgevorg)
- Add AimModel.load_mode static function to parse `.aim` files (sgevorg)
- Update exporter to decouple from specifics of exporting and framework (sgevorg)
- Add model export with `.aim` extension (sgevorg)
- Remove pack/unpack of the metadata (sgevorg)
- Add pack/unpack to add metadata to model for engine processing (sgevorg)
- Add aim-deploy command configuration in cli (sgevorg)
- Add basic cli (sgevorg)
- Update setup.py for cli first version (sgevorg)
- Add initial cli specs (sgevorg)
- Add directories: the initial skeleton of the repo (sgevorg)
- Add gitignore, license file and other basics for repo (sgevorg)<|MERGE_RESOLUTION|>--- conflicted
+++ resolved
@@ -1,11 +1,8 @@
 # Changelog
 
 ## Unreleased
-<<<<<<< HEAD
 - Fix draw LineChart Y-axis tick lines on zoom mode (KaroMourad)
-=======
 - Fix query construction issue for multiple context items (roubkar)
->>>>>>> 164ab3a3
 - Fix issue with making API call from Web Worker (VkoHov)
 
 ## 3.0.0 Oct 21 2021
