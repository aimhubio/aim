# Changelog

<<<<<<< HEAD
## Unreleased

### Enhancements:
- Relax `numpy` version upper bound to include `numpy<3`
=======
## 3.22.1 Jul 4, 2024

### Enhancements:
- Add a `-s`/`--skip-if-exists` option to the `init` command to avoid reinitializing a repo if one already exists (stevenjlm)
>>>>>>> 0b1dc349

## 3.22.0 Jun 20, 2024

### Enhancements:
- Add filesystem-based backend for artifact storage (gpascale)

## 3.21.0 Jun 17, 2024

### Enhancements:
- Add feature to delete full experiments (mauricekraus)
- Add support for python 3.12 (mahnerak)

### Fixes:
- Increase websockets max_size for large images sent to server (jasonmads)
- Correct flags when running Aim UI in Jupiter notebooks (synapticarbors)

## 3.20.1 Jun 3, 2024

### Enhancements:
- Repurpose aim reindex command for index db recreation (mihran113)

### Fixes
- Handle index db corruption and warn in UI (mihran113)
- Handle and skip corrupted runs (alberttorosyan)

## 3.19.3 Apr 17, 2024
- Resolve issue with new runs after tracking queue shutdown (mihran113)
- Reset base path when opening new tabs (mihran113)

## 3.19.2  Mar 22, 2024
- Resolve live update failing issue (mihran113)
- Resolve issue with remote tracking protocol probe fail (mihran113)

## 3.19.1 Mar 14, 2024
- Accept calls on tracking server without trailing slashes (mihran113)

## 3.19.0 Mar 13, 2024

### Enhancements:
- Replace grpc with http/ws as transport for aim tracking server (mihran113)
- Remove `aim storage upgrade 2to3` command (mihran113)
- Allow HF callback to initialize run at on_init_end for tracking custom metrics with callback (dushyantbehl)
- Support artifacts logging and storage in AWS S3 (alberttorosyan)
- Always set run name when initializing Run in lightning callback (martenlienen)

### Fixes
- Allow the web UI to serve assets symlinked into the static files directory (martenlienen)

## 3.18.1 Feb 7, 2024

### Enhancements:

- Add support for `sqlalchemy 2.0` (mihran113)
- Add `min/max/first` values tracking and visualization for metrics (mihran113, KaroMourad)

### Fixes
- Fix pytorch_lightning aliases issue (popfido)
- Fix typos in stat.py to collect gpu memory and power correctly (ChanderG)
- Fix bug in pytorch lightning raising lock timeout (inc0)
- Fix compatibility with `sqlalchemy < 2.0` versions (mihran113)
- Switch to patched version of official `pynvml` (mihran113)
- Remove telemetry tracking (mihran113)

## 3.17.5 Jun 2, 2023

- Fix gpu stat collection when driver is not loaded (mihran113)
- Fix issue with overflowing box content in full-view mode in Base Explorers (KaroMourad)
- Resolve tags list visibility issue in tags page (arsengit)
- Fix issue on git stat collection (mihran113)
- Import `Image` and `Audio` for `TensorboardFolderTracker` (alansaul)
- Extend `aim.ext.tensorboard_tracker.run.Run` to allow stdout logging and system stats and parameter logging (alansaul)
- Add the ability for `TensorboardFolderTracker` to track `Histogram`'s as Aim `Distribution`'s (alansaul)
- Convert NaNs and Infs in responses to strings (n-gao)
- Add activeloop deeplake plugin (drahnreb)

## 3.17.4  May 4, 2023

- Resolve run messages duplication issue for in progress runs (roubkar)
- Fix metric values inconsistency with steps (mihran113)
- Enable CLI for remote repos (mihran113)
- Safe force-acquire index lock using meta-locks (alberttorosyan, mihran113)
- Fix the issue with containers left open (mihran113)
- Fix issue with notebook extension start-up (mihran113)
- Disable SDK events tracking with Segment API (alberttorosyan)

## 3.17.3 Apr 6, 2023

- Fix the community popup overflowing issue (KaroMourad)
- Optimize images blobs URI loading performance (asynclee)

## 3.17.2 Mar 28, 2023

- Fix explorer crashing issue caused by adding a `displayName` property in Grouping component (KaroMourad)

## 3.17.1 Mar 24, 2023

- Avoid explorer crashing when accessing empty chart values (KaroMourad)

## 3.17.0 Mar 24, 2023

### Enhancements
- Expose `run_name` and `run_hash` parameters to the `aim.sdk.adapters.pytorch_lightning.AimLogger` adapter (constd)
- Add navigation link to Experiment page from the Run page (roubkar)
- Add navigation to explorers from the Run page (roubkar)
- Implement Metrics Explorer v2 via Base Explorer (KaroMourad)
- Add Text Explorer to filter and compare text (roubkar)
- Add groundwork for the UI kit v2 for improved usability (arsengit)

### Fixes

- Add support for Path type to the repo attribute of the Run class (emekaokoli19)
- Add support for jax>0.4.0 (n-gao)
- Add -y option to Aim CLI commands (emekaokoli19)
- Fix issue with toggling lines visibility during live update (roubkar)
- Fix the issue when HF model doesn't have `num_labels` attribute (mihran113)
- Fix table cell scrolling issue in the Texts tab of the Run page (roubkar)

## 3.16.2 Mar 3, 2023

- Add exception-free mode to Aim (alberttorosyan)
- Expose `capture_terminal_logs` argument for `aim.sdk.adapters` classes (mihran113)
- Handle inconsistency between Sequence data and metadata (alberttorosyan)

## 3.16.1 Feb 27, 2023

- Pin package version `alembic>=1.5.0` (justinvyu)
- Fix segment `flush()` issue with no internet access (alberttorosyan)
- Fix the issue with an empty-illustrations styles on Base explorers (KaroMourad)
- Add 'join community' popup to the sidebar (KaroMourad)
- Use non-strict mode when logging HF model metadata (alberttorosyan)
- Add set() method implementation in ProxyTree/SubtreeView classes (alberttorosyan)

## 3.16.0 Feb 3, 2023

### Enhancements

- Drop support for python3.6 (mihran113)
- Add support for python3.11 (alberttorosyan)
- Add other x-axis alignment and system logs tracking to cli convert wandb (hjoonjang)
- Add support for pre-binned distribution/histogram (YodaEmbedding)
- Display logged run messages in Run page (VkoHov, alberttorosyan, roubkar)
- Use read-only mode when opening container for indexing (alberttorosyan)
- Add Stable-Baselines3 integration (tmynn)
- Add Acme integration (tmynn)
- Add huggingface/datasets integration (tmynn)
- Enable support for protobuf v4 (mihran113)
- Support events signaling for Remote Tracking server (alberttorosyan)
- Enhance DVC parameters tracking (tmynn)
- Add SDK events tracking (alberttorosyan)
- Add the ability to easily copy run hash with a single click (VkoHov)
- Add Prophet integration (grigoryan-davit)
- Add 'Dataset' type support for hf/datasets (tmynn)
- Add HuggingFace Transformers model info (tmynn)
- Add multidataset logging support for HuggingFace transformers (tmynn)

### Fixes

- Fix gpu stats logging when some stats are unavailable (timokau)
- Sub-path support for RTS addresses (mihran113)
- Fix experiment name update issues (mihran113)
- Fix run experiment setting race conditions (mihran113)
- Fix the issue with runs not appearing on UI (mihran113)

## 3.15.2 Dec 23, 2022

- Change logging level for reporter debug messages (alberttorosyan)
- Fix styling issues on the experiment page (KaroMourad)
- Fix client side worker port calculation for RTS (mihran113)
- Add discord community link in the sidebar (arsengit)
- Display experiments descriptions in the explorers tables (arsengit)

## 3.15.1 Dec 1, 2022

- Fix issue with index container lock for older repos (mihran113)
- Fix issue with rendering incorrect empty-illustration content in Audios explorer (KaroMourad)

## 3.15.0 Nov 26, 2022

### Enhancements:

- Implement Aim callbacks system and extended notifications (alberttorosyan)
- Add chart legends to the Metrics Explorer (KaroMourad)
- Implement vertically scalable version of Remote Tracking (mihran113, alberttorosyan)
- Add the ability to search, filter, and compare audio through Audios Explorer (VkoHov)
- Add epoch tracking for PyTorch Lightning (tmynn)
- Add PaddlePaddle integration (tmynn)
- Add Optuna integration (tmynn)
- Use `packaging` to parse version strings (jangop)
- Implement the experiment page for the overall experiment info view (VkoHov)
- Implement dynamic flushing mechanism for `CheckIn`s based on the flag (mahnerak)
- Implement robust locking and indexing mechanism for Aim Runs (alberttorosyan)

### Fixes:

- Fix multiple progress bars handling for terminal logs capturing (mihran113)
- Handle resources when multiple `Ctrl-C`s are pressed (alberttorosyan)
- Remove non unicode symbols from `aim up` command logs (mihran113)
- Fix "Show Table Diff" for list type elements in runs, params and scatters explorers (kumarshreshtha)
- Support non-Latin chars for encoding in Aim UI (roubkar)
- Make new `CheckIn`s always override the expiry date, consistent to what is documented (mahnerak)

## 3.14.4 Nov 11, 2022

- Fix dropdowns' selected options losses in time of searching other options in Figures Explorer (rubenaprikyan)
- Fix the group property name visibility in the images and audio tabs (VkoHov)
- Change the color contrast of the icons in the manage columns popover (VkoHov)
- Add notifier config files to aim package (alberttorosyan)
- Fix audios to numpy conversion (mihran113)

## 3.14.3 Oct 29, 2022

- Fix search for empty queries in explorers (KaroMourad)

## 3.14.2 Oct 28, 2022

- Add support to sync explorer state through url on Base and Figures Explorers (rubenaprikyan)
- Add support to highlight syntax error in Figures Explorer (KaroMourad)
- Fix issue with applying solid stroke styles on stroke badge in table (KaroMourad)
- Fix active runs indicators overlapping issue in LineChart (KaroMourad)
- Add support for text style formatting in the logs tab (VkoHov)
- Fix "`TypeError: check()` keywords must be strings" for `Run.metrics()` method (alberttorosyan)
- Fix run info API call error when tag color/description is None (alberttorosyan)
- Fix remote heartbeat resource cleanup (mihran113)

## 3.14.1 Oct 7, 2022

- Fix the current release duplication highlighting issue on the Dashboard page (arsengit)

## 3.14.0 Oct 6, 2022

### Enhancements:

- Move `aim reindex` command under `aim storage` group (mihran113)
- Add the ability to attach/remove tags on the Run Page (roubkar)
- Support dictionary as an argument of `Run.track` (alberttorosyan)
- Display the tags of the run in the tables of the explorers (VkoHov)
- Revamp Figures explorer controls and grouping sections for better onboarding and usability (VkoHov, KaroMourad)
- Replace the spinner loader with a lighter one (VkoHov)
- Add fast.ai integration (tmynn)
- Add command for dangling params cleanup (mihran113)
- Add top and bottom appearance modes to the chart popover (VkoHov)
- Deprecate Python 3.6 (alberttorosyan)
- Add MXNet integration (tmynn)
- Create a Dashboard page to provide a better onboarding experience (arsengit, roubkar, KaroMourad, mihran113)
- Add support for tracking jax device arrays (mihran113)

### Fixes:

- Fix chart hovering issue occurring when "nan" values are tracked (KaroMourad)
- Use empty dict as default when getting Run params (alberttorosyan)
- Change unit-tests data isolation mechanism (alberttorosyan)
- Adjust the visibility of the run color in tables (VkoHov)
- Fix response headers for remote tracking server (mihran113)
- Fix `TypeError`s in single run page (mihran113)

## 3.13.4 Sep 25, 2022

- Add the ability to disable smoothing explicitly (KaroMourad)
- Virtualize the run params list in the Run page (roubkar)

## 3.13.3 Sep 16, 2022

- Fix request cancellation on `Logs` tab (mihran113)
- Fix the data live update handling in the Logs tab (VkoHov)

## 3.13.2 Sep 10, 2022

- Fix content overlapping issue of x-axis alignment dropdown (KaroMourad)
- Fix the regression line rendering issue on Scatter plot exported image (KaroMourad)

## 3.13.1 Sep 1, 2022

- Add support for querying metrics by last value (mihran113)
- Fix aim reindex command failure (alberttorosyan)
- Fix issue with remote runs re-open (mihran113)
- Deprecate custom set Run.hash values (alberttorosyan)
- Tune mlflow converter run properties (tmynn)
- Fix `AimLogger` deprecation issues related to release of PyTorch Lightning v1.7 (djwessel)

## 3.13.0 Aug 21, 2022

### Enhancements:

- Add Figures Explorer to visualize and compare plotly figures (rubenaprikyan, KaroMourad, arsengit, VkoHov, roubkar)
- Add Base Explorer as core of all explorers (rubenaprikyan, KaroMourad, arsengit, VkoHov, roubkar)
- Add logging for remote resource cleanup and network stability (mihran113)
- Restrict Run.hash to auto-generated values only (alberttorosyan)
- Add ability to compare selected runs from the table (arsengit)
- Notify users about failed/stalled runs (mahnerak, alberttorosyan)
- Add ability to pin metrics in Run Page (mihran113, roubkar)
- Add step for unit tests for nightly releases workflow (mihran113)
- Add Keras-Tuner integration (tmynn)
- Add Weights & Biases to Aim log converter (tmynn)

### Fixes:

- Fix chart exporting issue (KaroMourad)
- Fix aim ui rendering issue on notebooks (rubenaprikyan)
- Fix live update retry to show live data after solving connection problems with the server (rubenaprikyan)
- Fix tensorboard convert while converting tensor (sharathmk99)
- Fix incorrect column keys of metrics in the table grid of the runs dashboard (VkoHov)
- Fix git info collection (mihran113)
- Fix code block content and query copying functionality (arsengit)
- Provide compatibility between plotly and matplotlib (tmynn)
- Warn to use aim.Image if aim.Figure fails (tmynn)

## 3.12.2 Aug 5, 2022

- Fix formatting of empty metric contexts (VkoHov)
- Apply lazy loading on metrics in Run Page (roubkar)

## 3.12.1 Aug 2, 2022

- Loosen version requirements for grpcio (alberttorosyan)
- Fix remote heartbeat-watcher resource cleanup (mihran113)
- Break long metric names into multiple lines in Run Page (roubkar)
- Enable run filtering by metric values (mihran113)
- Fix Cython version to eliminate build errors (mihran113)

## 3.12.0 Jul 22, 2022

### Enhancements:

- Add ability to set axes range manually for line charts on UI (KaroMourad)
- Add more user-friendly querying for dates (mihran113, arsengit)
- Filter redundant tooltip data from URL config state (KaroMourad)
- Improve rendering performance by enhancing table columns virtualization mechanism (roubkar)
- Increase visibility and usability of the Show table diff button (arsengit)
- Add support for tensorboard audios conversion (mihran113)
- Format params keys/paths properly (VkoHov)
- Mention explicitly run params everywhere params is mentioned (VkoHov)
- Add ability to hide a batch of items in explorers (VkoHov)
- Add ability to sort by the last value of the metric in table (VkoHov)
- Preserve active line even if it is dropped out of the filtered area (VkoHov)
- Add run duration property for SDK and queries (mihran113)
- Add client vs server version check for remote tracking server (mihran113)
- Add Remote tracking client heartbeat (mihran113)

### Fixes:

- Tune table sorting icon box overlapping with column box in compact mode (KaroMourad)
- Fix tensorboard log conversion for images (mihran113)
- Check if gradient is None when tracking gradient distributions (kage08)
- Fix displaying non-syntax errors across Aim UI (arsengit)
- Fix queries on remote repos (mihran113)
- Fix interval progress reports for query apis (mihran113)
- Fix query request cancellation errors (mihran113)
- Auto-detect and address inconsistencies in meta and series trees (mahnerak)

## 3.11.2 Jul 8, 2022

### Enhancements:

- Display the error position when getting syntax errors after searching (arsengit)

### Fixes:

- Avoid saving crashed or terminated search requests as the last state on explorers (arsengit)
- Remove the progress bar blinking when searching runs in Runs Explorer (KaroMourad)
- Fix the "matched runs" sentence color style in progress bars (KaroMourad)
- Fix `SyntaxError` handling for python3.10+ (mihran113)
- Fix generic Exceptions handling and adjust HTTPException handling (alberttorosyan)

## 3.11.1 Jun 27, 2022

- Replace base58 encoder with base64 (KaroMourad, VkoHov)
- Fix Notes tab loading issue (arsengit)
- Fix the loading logic of the `monaco editor` across the Aim Ui (arsengit)
- Fix `Table` export functionality in Params and Scatters explorers (arsengit)
- Allow mixing numeric types on a single Sequence (alberttorosyan)

## 3.11.0 Jun 21, 2022

### Enhancements:

- Add `--uds` option for `aim up` command (mihran113)
- Add progress reporting for search APIs and tqdm progress for SDK queries (mihran113)
- Add all the attributes of runs in the grouping popovers (KaroMourad)
- Display progress bar on Explorer pages when searching metadata (KaroMourad)
- Improve the processing speed for tb to aim converter (osoblanco)
- Adjust charts hover attributes position calculation and styles (KaroMourad)
- Improve formatting of numbers by setting maximum precision (KaroMourad)
- Add cloud storage backups to AWS S3 for aim repo runs (karan2801)
- Add LightGBM integration example (gorarakelyan)
- Add descriptive document titles for pages (KaroMourad)
- Implement unit-tests for aim SDK utils (yeghiakoronian)
- Display std.dev/err aggregated values in the table (VkoHov)
- Add `active` state indicator property for `aim.Run` (mihran113)
- Add `active` state indicators on the chart (VkoHov)
- Add ability to edit run name and description of run (VkoHov)
- Show the description in the sidebar of the run overview tab (VkoHov)
- Add all the attributes of run in the tooltip (VkoHov)
- Optimize the initial render time of Aim UI by using more lightweight font-family (arsengit)
- Use monaco editor as the syntax highlighter across the Aim UI (arsengit)
- Add loader to the top of the logs box in the run page (VkoHov)
- Add the date and the duration of run in the header of the single run page (VkoHov)
- Add the name, status and duration of run in the runs table of the tags page (VkoHov)
- Fit long name values in manage columns popover (arsengit)
- Add caching mechanism for sequence queries to optimize query performance (mihran113)
- Use step random hash as a key for metric sequences (alberttorosyan)

### Fixes:

- Fix issue with tensorboard to aim conversion (osoblanco)
- Fix reset zoom history on alignment type change (KaroMourad)
- Fix issue with rendering incorrect data when x-axis aligned by `relative time/epoch` (KaroMourad)
- Fix LineCart axis ticks overlapping issue on log scale (KaroMourad)
- Change zooming default option to multiple (VkoHov)
- Change grouped rows' min and max values names to `Group Min` and `Group Max` (VkoHov)
- Preserve the search input value of the grouping dropdown (VkoHov)
- Change the titles and placeholders in popovers (VkoHov)
- Resolve typing latency issue in the query search input (arsengit)
- Reorder and add non-hideable table columns (arsengit)
- Change the font of the runs navigation popover (VkoHov)
- Keep color persistence state after page reload (VkoHov)
- Resolve content blinking issue after search in the run page (arsengit)
- Fix scroll to bottom on live-update in logs tab (VkoHov)
- Fix timezone issues for activity map (mihran113)
- Fix `aim up` command output when `--port 0` is passed (mihran113)

## 3.10.3 May 31, 2022

- Adjust the content overflowing of the Delete and the Archive modals (VkoHov)
- Resolve issue with redirect in run page (arsengit)

## 3.10.2 May 26, 2022

- Adjust SRP Logs row height calculation (VkoHov)
- Fix issue with live update requests scheduler (rubenaprikyan)
- Fix log capturing crash during run garbage collection (mihran113)
- Fix Pytorch Lightning adapter `finalize` method (mihran113)
- Fix params duplication in dropdowns (VkoHov)
- Skip system params in Explorer pages (alberttorosyan)

## 3.10.1 May 18, 2022

- Resolve issue with rendering run params in the overview tab of SRP (arsengit)
- Fix issue with search query state update (arsengit)

## 3.10.0 May 17, 2022

### Enhancements:

- Add ability to adjust the density of the visible content in tables (roubkar)
- Set `metric.name` as default option for grouping (roubkar)
- Show user-selected params before group config in chart popover (roubkar)
- Optimize stream decoding performance on UI (mahnerak)
- Add support for animated image formats to Aim Image object (devfox-se)
- Add `AimLogger` for Catboost (devfox-se)
- Add `AimCallback` for LightGBM (devfox-se)
- Keep the extents of `HighPlot` axes brush in the state and the URL (VkoHov)
- Integrate `aim` with `cimport`-able `aimrocks` (mahnerak)
- Add `__slots__` to some classes to improve performance (mahnerak)
- Define base abstractions for `Iterator` and `DB` by borrowing from `aimrocks` (mahnerak)
- Use `KeysIterator` and `ValuesIterator` wrappers instead of reimplementing (mahnerak)
- Rename `PrefixView.container` to `PrefixView.parent` (mahnerak)
- Reimplement `absolute_path` (mahnerak)
- Cython bindings for `PrefixView`, `TreeView`, `Container`, `ArrayView` (mahnerak)
- Add ability to track and visualize stdout/stderr (mihran113, VkoHov)
- Fix `AimLogger` deprecation issues related to release of PyTorch Lightning v1.5 (arnauddhaene)
- Enable better autocomplete experience with monaco editor (arsengit)
- Pre-loading and caching necessary resources, add pre-loader animation to Aim UI (arsengit)

### Fixes:

- Remove hard-coded installation of pre-requirements (mahnerak)
- Remove duplicate code from `TreeView` and `Container` methods (mahnerak)
- Fix issue with filtering metrics values in single run page (KaroMourad)

## 3.9.4 May 12, 2022

- Fix run remote tracking queue cleanup (mihran113)
- Fix HF callback before training access (mihran113)
- Fix compatibility with Jinja 3.1 (devfox-se)

## 3.9.3 May 10, 2022

- Fix affecting stroke types after changing color persistence (KaroMourad)

## 3.9.2 Apr 29, 2022

- Move aim_ui package data to separate directory (devfox-se)

## 3.9.1 Apr 29, 2022

- Move aim_ui package data to separate directory (devfox-se)

## 3.9.0 Apr 29, 2022

### Enhancements:

- Add `Notes Tab` to single run page (arsengit)
- Add the run name to the batch delete and the batch archive modals (VkoHov)
- Increase the scalability of rendering lines in charts (KaroMourad)
- Increase live update requests delay to prevent performance issues (rubenaprikyan)
- Change font-family to monospace in the Table component (arsengit)
- Add info massage for single value sliders (VkoHov)
- Add `--log-level` argument for aim up/server commands (mihran113)
- Add notes backend api interface (devfox-se)
- Fix type hints in `Repo` class (uduse)

### Fixes:

- Fix LineChart y-dimension margin calculation (KaroMourad)
- Fix HighPlot lines partially rendering issue (KaroMourad)
- Fix HighPlot axis ticks overlapping issue (KaroMourad)
- Fix sorting Params/Scatters explorer axis ticks (KaroMourad)
- Fix compatibility with pytorch-lightning v1.6.0 (mihran113)
- Fix the image's original size cropping (VkoHov)
- Fix `PATH` related issues for `alembic` and `uvicorn` (mihran113)
- Fix queries for custom object APIs (mihran113)
- Fix chart height updating when resize mode changed (VkoHov)
- Fix HuggingFace callback context capturing (mihran113)
- Fix Params/Scatters explorers' row hiding functionality (VkoHov)
- Fix Profiler logs are saved outside repo directory (devfox-se)

## 3.8.1 Apr 6, 2022

- Encode run hash before including in CSS selectors (Hamik25)
- Fix displaying incorrect metric values for large range scale in LineChart (KaroMourad)
- Fix issue with rendering lines for large range scale in LineChart (KaroMourad)
- Fix issue with URL state sync for bookmarks (roubkar)
- Fix issue with displaying negative param values on Aim UI (roubkar)
- Fix row hiding functionality (roubkar)
- Tune RunOverviewTab container styles (arsengit)
- Update documentations links on UI (rubenaprikyan)
- Fix `RepoIndexManager` run's reference cleanup (mihran113)
- Fix remote run finalization (mihran113)
- Fix issue with fetch on load more (infinite scroll) functionality in Runs Explorer (rubenaprikyan)

## 3.8.0 Mar 26, 2022

### Enhancements:

- Hugging Face adapter refactoring (mihran113)
- Add run description columns to all run specific tables (VkoHov, mihran113)
- Change images rendering optimization default value to smoother (VkoHov)
- Set default steps ordering to desc in single run tabs (VkoHov, devfox-se)
- Add run name to grouping, ordering and run navigation popovers (VkoHov)
- Add ability to apply color scale on columns with numeric values (VkoHov)
- Refactored XGBoost AimCallback (devfox-se)
- Reopenable callbacks for integrations (mihran113)
- Add DVC integration (devfox-se)
- Add API profiler and unified API error response (devfox-se)
- Add API to retrieve N'th step of sequence (devfox-se)

### Fixes:

- Fix issue with calculation of active point on mouse hover in the LineChart (KaroMourad)
- Fix issue with wrong URL caching for Explorer pages (roubkar)
- Fix issue with focusing on the chart active point while moving the cursor (KaroMourad)
- Fix the image full view toggle icon visibility if the image has a white background (VkoHov)
- Fix scroll to the end of the audio tab (VkoHov)
- Add scrollbar to image full view mode content (VkoHov)
- Fix issues with run name/description not being set (mihran113)
- Fix issue with run single page tabs result caching (mihran113)
- Fix git system param tracking (devfox-se)
- Fix runs manual closing (mihran113)
- Fix Docker image creation step in packaging workflow (alberttorosyan)
- Fix Jinja2 template rendering with starlette==0.14.2 (alberttorosyan)

## 3.7.5 Mar 18, 2022

- Add request aborting functionality in single run page tabs (arsengit)
- Render plotly figures properly in single run page (arsengit)

## 3.7.4 Mar 15, 2022

- Fix density min and max validation calculation (VkoHov)

## 3.7.3 Mar 14, 2022

- Add missing names for dynamically imported files in single run page (arsengit)

## 3.7.2 Mar 10, 2022

- Fix issue with rendering UI re keeping long URL (KaroMourad)
- Split code in the single run page to optimize chunk size (arsengit)

## 3.7.1 Mar 10, 2022

- Fix metric queries with epoch=None (alberttorosyan)

## 3.7.0 Mar 9, 2022

### Enhancements:

- Add Run overview tab in run single page (arsengit, VkoHov, KaroMourad, rubenaprikyan)
- Custom max message size for Aim Remote tracking (alberttorosyan)
- Docker images for aim up/server (alberttorosyan)
- TF/Keras adapters refactoring (mihran113)
- Remote tracking client-side retry logic (aramaim)
- Add record_density to initial get-batch request for figures (VkoHov)

### Fixes:

- Fix rendering new lines in texts visualizer (arsengit)

## 3.6.3 Mar 4, 2022

- Fix UI rendering issue on colab (rubenaprikyan)

## 3.6.2 Mar 2, 2022

- Fix chart interactions issue in the Single Run Page Metrics tab (roubkar)
- Fix `resolve_objects` in remote tracking client subtree (alberttorosyan)
- Reject `0` as step/record count (alberttorosyan, VkoHov)
- Fix error on mlflow conversion by experiment id (devfox-se)

## 3.6.1 Feb 25, 2022

- Fix issue with aligning x-axis by custom metric (KaroMourad)
- Add `__AIM_PROXY_URL__` env variable to see full proxy url when running `aim up` command(rubenaprikyan)
- Add `--proxy-url` argument to notebook extension's `%aim up` to render UI correctly if there is a proxy server (rubenaprikyan)
- Add SageMaker integration, `jupyter-server-proxy` s bug-fix script (rubenaprikyan, mahnerak)
- Fix animation support in Plotly visualization and figure loading performance (Hamik25, mihran113)
- Display `None` values in group config column (VkoHov, Hamik25)
- Fix rendering issue on `Select` form search suggestions list (arsengit)
- Fix PL.AimLogger save_dir AttributeError (GeeeekExplorer)
- Remove `__example_type__` substring from param name (VkoHov)

## 3.6.0 Feb 22 2022

### Enhancements:

- Sort params columns in alphabetical order (arsengit)
- Add illustrations for indicating explorer search states (arsengit)
- Ability to export chart as image (KaroMourad)
- Ability to group by metric.context (VkoHov)
- Tune manage columns items highlighting styles (VkoHov)
- Set active style on table actions popover buttons with applied changes (arsengit)
- Unification of Run Custom Object APIs (alberttorosyan, VkoHov)
- Aim repo runs data automatic indexing (alberttorosyan)
- Pytorch Lightning adapter refactoring (mihran113)
- Add Pytorch Ignite integration (mihran113)
- Add wildcard support for `aim runs` subcommands (mihran113)
- Add MLflow logs conversion command (devfox-se)
- Add CustomObject implementation for `hub.dataset` (alberttorosyan)

### Fixes:

- Fix live updated data loss after triggering endless scroll (VkoHov)
- Fix system metric columns pinning functionality and grouping column order (arsengit)
- Fix system metrics search in manage columns popover (VkoHov)
- Fix queries on remote repos (mihran113)
- Fix incorrect boolean value formatting (VkoHov)

## 3.5.4 Feb 15 2022

- Fix batch archive functionality (VkoHov)
- Add repo lock/release feature (devfox-se)

## 3.5.3 Feb 11 2022

- Fix rendering issue in runs explorer page (arsengit)

## 3.5.2 Feb 10 2022

- Fix issue with displaying current day activity cell on week's first day (rubenaprikyan)
- Fix issue with filtering options while typing in input of autocomplete in Tooltip and Grouping popovers (rubenaprikyan)

## 3.5.1 Feb 4 2022

- Fix folder creation when tracking with remote tracker (aramaim)

## 3.5.0 Feb 3 2022

### Enhancements:

- Ability to hide system metrics from table (arsengit)
- Add input validations to range selectors (Hamik25)
- Improve media panel rendering performance on hovering over images (KaroMourad)
- Add ability to parse and import TensorFlow events into aim (devfox-se)
- Add system parameter logging: CLI, Env, Executable, Git, Installed packages (devfox-se)
- Convert nested non-native objects (e.g. OmegaConf config instance) upon storing (devfox-se)
- Add cli subcommands cp and mv for aim runs command (mihran113)
- Add handler for matplotlib figures in Image and Figure custom objects (devfox-se)
- Improve highlighting of table focused/hovered/selected row (VkoHov)

### Fixes:

- Fix stalled runs deletion (mihran113)
- Fix background transparency in colab when using dark mode of system (rubenaprikyan)
- Fix Grouping and Tooltip popovers states' resetting issue when live-update is on (rubenaprikyan)
- Fix table column's sort functionality issue in Params and Scatters Explorers (rubenaprikyan)

## 3.4.1 Jan 23 2022

- Fix issue with displaying experiment name in Images Explorer table (VkoHov)

## 3.4.0 Jan 22 2022

- Add ability to apply group stacking on media elements list (KaroMourad)
- Add ability to apply sorting by run creation_time on table rows (roubkar)
- Add ability to filter texts table with keyword matching (roubkar, rubenaprikyan)
- Add ability to delete run from settings tab (Hamik25)
- Enhance controls states of explorer pages (arsengit)
- Add --repo, --host arguments support for notebook extension (VkoHov, rubenaprikyan)
- Add trendline options to ScatterPlot (roubkar)
- Add ability to display images in original size and align by width (arsengit)
- Add version, docs and slack links to sidebar (arsengit)
- Enhance AudioPlayer component (arsengit)
- Recover active tab in run details page after reload (roubkar)
- Add ability to archive or delete runs with batches (VkoHov)
- Remote tracking server [experimental] (alberttorosyan, mihran113, aramaim)
- Add ability to change media elements order (VkoHov)
- Add ability to hard delete runs (alberttorosyan)
- Lossy format support for aim.Image (devfox-se)
- Timezone issues fix for creation and end times (mihran113)

## 3.3.5 Jan 14 2022

- Add non-strict write mode to replace not-yet-supported types with their
  string representations. (mahnerak)
- Log pytorch_lightning hyperparameters in non-strict mode. (mahnerak)

## 3.3.4 Jan 10 2022

- Fix issue with WAL files flushing (alberttorosyan)
- Support for omegaconf configs in pytorch_lightning adapter (devfox-se)

## 3.3.3 Dec 24 2021

- Fix issue with showing range panel in Images Explorer (roubkar)

## 3.3.2 Dec 20 2021

- Fix issue with not providing point density value to live-update query (rubenaprikyan)

## 3.3.1 Dec 18 2021

- Fix getValue function to show correct chart title data (KaroMourad)

## 3.3.0 Dec 17 2021

- Add ability to track and explore audios in run detail page (arsengit, VkoHov, devfox-se)
- Add ability to track and visualize texts (mihran113, roubkar)
- Fix boolean values encoding (mahnerak)
- Add Scatter Explorer to visualize correlations between metric last value and hyperparameter (KaroMourad)
- Add ability to track and visualize plotly objects (devfox-se, Hamik25, rubenaprikyan)
- Add ability to query distributions by step range and density (VkoHov, rubenaprikyan)
- Add colab notebook support (mihran113, rubenaprikyan)
- Implement images visualization tab in run detail page (VkoHov, KaroMourad)
- Add custom URL prefix support (mihran113, Hamik25, roubkar)
- Enhance metric selection dropdowns to see lists in alphabetical order (rubenaprikyan)

## 3.2.2 Dec 10 2021

- Fix Run finalization index timeout issue (alberttorosyan)

## 3.2.1 Dec 8 2021

- Add ability to provide custom base path for API (mihran113, roubkar)
- Fix table groups column default order (arsengit)
- Fix table panel height issue in runs explorer page (arsengit)

## 3.2.0 Dec 3 2021

- Add ability to cancel pending request (roubkar, arsengit)
- Add support for secure protocol for API calls (mihran113, roubkar)
- Implement image full size view (VkoHov)
- Add ability to manipulate with image size and rendering type (arsengit)
- Enhance Table column for selected grouping config options (arsengit)
- Implement suggestions list for AimQL search (arsengit, rubenaprikyan)
- Add ability to track and visualize distributions (mihran113, rubenaprikyan)
- Add notebook extension, magic functions (rubenaprikyan)

## 3.1.1 Nov 25 2021

- Apply default ordering on images set (VkoHov)
- Ability to show image data in a tooltip on hover (KaroMourad)
- Support of Image input additional data sources (alberttorosyan)
- Ability to export run props as pandas dataframe (gorarakelyan)
- Slice image sequence by index for the given steps range (alberttorosyan)
- Improve Images Explorer rendering performance through better images list virtualization (roubkar)

## 3.1.0 Nov 20 2021

- Add ability to explore tracked images (VkoHov)
- Improve rendering performance by virtualizing table columns (roubkar)
- Add ability to apply grouping by higher level param key (roubkar)
- Add ability to specify repository path during `aim init` via `--repo` argument (rubenaprikyan)

## 3.0.7 Nov 17 2021

- Fix for missing metrics when numpy.float64 values tracked (alberttorosyan)

## 3.0.6 Nov 9 2021

- Fix for blocking container optimization for in progress runs (alberttorosyan)

## 3.0.5 Nov 9 2021

- Add tqdm package in setup.py required section (mihran113)

## 3.0.4 Nov 8 2021

- Switch to aimrocks 0.0.10 - exposes data flushing interface (mihran113)
- Optimize stored data when runs finalized (mihran113)
- Update `aim reindex` command to run storage optimizations (alberttorosyan)
- Storage partial optimizations on metric/run queries (alberttorosyan)

## 3.0.3 Nov 4 2021

- Bump sqlalchemy version to 1.4.1 (alberttorosyan)

## 3.0.2 Oct 27 2021

- Switch to aimrocks 0.0.9 - built on rocksdb 6.25.3 (alberttorosyan)
- Remove grouping select options from Params app config (VkoHov)
- Sort metrics data in ascending order for X-axis (KaroMourad)

## 3.0.1 Oct 22 2021

- Check telemetry_enabled option on segment initialization (VkoHov)
- Draw LineChart Y-axis (horizontal) tick lines on zooming (KaroMourad)
- Sort select options/params based on input value (roubkar)
- Fix query construction issue for multiple context items (roubkar)
- Fix issue with making API call from Web Worker (VkoHov)

## 3.0.0 Oct 21 2021

- Completely revamped UI:

  - Runs, metrics and params explorers
  - Bookmarks, Tags, Homepage
  - New UI works smooth with ~500 metrics displayed at the same time with full Aim table interactions

- Completely revamped storage:
  - 10x faster embedded storage based on Rocksdb
  - Average run query execution time on ~2000 runs: 0.784s
  - Average metrics query execution time on ~2000 runs with 6000 metrics: 1.552s

## 2.7.1 Jun 30 2021

- Fix bookmark navigation issue (roubkar)
- Empty metric select on X-axis alignment property change (roubkar)

## 2.7.0 Jun 23 2021

- Add ability to export table data as CSV (KaroMourad)
- Add ability to bookmark explore screen state (roubkar)
- Add dashboards and apps API (mihran113)

## 2.6.0 Jun 12 2021

- Resolve namedtuple python 3.5 incompatibility (gorarakelyan)
- Add ability to align X-axis by a metric (mihran113, roubkar)
- Add tooltip popover for the chart hover state (roubkar)

## 2.5.0 May 27 2021

- Set gunicorn timeouts (mihran113)
- Remove redundant deserialize method (gorarakelyan)
- Move the Flask server to main repo to support 'docker'less UI (mihran113)

## 2.4.0 May 13 2021

- Bump up Aim UI to v1.6.0 (gorarakelyan)
- Add xgboost integration (khazhak)
- Update keras adapter interface (khazhak)
- Convert tensors to python numbers (gorarakelyan)

## 2.3.0 Apr 10 2021

- Bump up Aim UI to v1.5.0 (gorarakelyan)
- Set default interval of sys tracking to 10 seconds (gorarakelyan)
- Add ability to track system metrics (gorarakelyan)

## 2.2.1 Mar 31 2021

- Bump up Aim UI to v1.4.1 (gorarakelyan)

## 2.2.0 Mar 24 2021

- Bump up Aim UI to v1.4.0 (gorarakelyan)
- Add Hugging Face integration (Khazhak)
- Reorganize documentation (Tatevv)

## 2.1.6 Feb 26 2021

- Add ability to opt out telemetry (gorarakelyan)
- Remove experiment name from config file when calling repo.remove_branch method (gorarakelyan)

## 2.1.5 Jan 7 2021

- Handle NaN or infinite floats passed to artifacts (gorarakelyan)

## 2.1.4 Dec 2 2020

- Add ability to specify session run hash (gorarakelyan)
- Initialize repo if it was empty when opening session (gorarakelyan)
- Add validation of map artifact parameters (gorarakelyan)

## 2.1.3 Nov 24 2020

- Support comparison of list type contexts (gorarakelyan)

## 2.1.2 Nov 24 2020

- Fix empty contexts comparison issue (gorarakelyan)

## 2.1.1 Nov 22 2020

- Return only selected params in SelectResult (gorarakelyan)

## 2.1.0 Nov 19 2020

- Add AimRepo select method (gorarakelyan)
- Implement SelectResult class (gorarakelyan)

## 2.0.27 Nov 13 2020

- Fix issue with artifact step initializer (gorarakelyan)

## 2.0.26 Nov 10 2020

- Add `block_termination` argument to aim.Session (gorarakelyan)
- Convert infinity parameter to string in artifacts (gorarakelyan)

## 2.0.25 Nov 9 2020

- Reconstruct run metadata file when running close command (gorarakelyan)

## 2.0.24 Nov 8 2020

- Add SIGTERM signal handler (gorarakelyan)
- Run `track` function in a parallel thread (gorarakelyan)
- Add SDK session flush method (gorarakelyan)
- Flush aggregated metrics at a given frequency (gorarakelyan)
- Update run metadata file only on artifacts update (gorarakelyan)

## 2.0.23 Nov 5 2020

- Make experiment name argument required in SDK close command (gorarakelyan)

## 2.0.22 Nov 5 2020

- Add SDK `close` method to close dangling experiments (gorarakelyan)

## 2.0.21 Nov 1 2020

- Resolve compatibility issues with python 3.5.0 (gorarakelyan)

## 2.0.20 Oct 26 2020

- Enable pypi aim package name (gorarakelyan)

## 2.0.19 Oct 25 2020

- Add PyTorch Lightning logger (gorarakelyan)
- Add TensorFlow v1 and v2 keras callbacks support (gorarakelyan)

## 2.0.18 Oct 7 2020

- Add ability to run Aim UI in detached mode (gorarakelyan)
- Add ability to specify repo path when running Aim UI (gorarakelyan)

## 2.0.17 Oct 5 2020

- Rename `AimDE` to `Aim UI` (gorarakelyan)

## 2.0.16 Oct 2 2020

- Add ability to specify host when running AimDE (gorarakelyan)
- Disable `AimContainerCommandManager` (gorarakelyan)
- Remove `aimde` command entry point (gorarakelyan)
- Remove `de` prefix from development environment management commands (gorarakelyan)

## 2.0.15 Sep 21 2020

- Set Map artifact default namespace (gorarakelyan)

## 2.0.14 Sep 21 2020

- Set Metric hashable context to None if no kwarg is passed (gorarakelyan)

## 2.0.13 Sep 21 2020

- Add ability to query runs by metric value (gorarakelyan)
- Add ability to query runs via SDK (gorarakelyan)

## 2.0.12 Sep 12 2020

- Update Session to handle exceptions gracefully (gorarakelyan)

## 2.0.11 Sep 11 2020

- Add alias to keras adapter (gorarakelyan)

## 2.0.10 Sep 10 2020

- Show progress bar when pulling AimDE image (gorarakelyan)

## 2.0.9 Sep 10 2020

- Add ability to start multiple sessions (gorarakelyan)
- Add Aim adapter for keras (gorarakelyan)

## 2.0.8 Aug 26 2020

- Set SDK to select only unarchived runs by default (gorarakelyan)
- Add ability to archive/unarchive runs (gorarakelyan)
- Enable search by run attributes (gorarakelyan)
- Add `is not` keyword to AimQL (gorarakelyan)

## 2.0.7 Aug 21 2020

- Validate Artifact values before storing (gorarakelyan)
- Add sessions to SDK (gorarakelyan)

## 2.0.6 Aug 13 2020

- Add ability to retrieve metrics and traces from repo (gorarakelyan)
- Add SDK `select` method to select runs and artifacts (gorarakelyan)
- Implement search query language (gorarakelyan)

## 2.0.5 Jul 18 2020

- Fix issue with PyPI reStructuredText format compatibility (gorarakelyan)

## 2.0.4 Jul 18 2020

- Add ability to attach tf.summary logs to AimDE (gorarakelyan)

## 2.0.3 Jul 8 2020

- Pass project path to development environment container (gorarakelyan)

## 2.0.2 Jul 7 2020

- Make `epoch` argument optional for `Metric` artifact (gorarakelyan)
- Add ability to automatically commit runs after exit (gorarakelyan)
- Add `aim up` shortcut for running development environment (gorarakelyan)
- Remove first required argument(artifact name) from sdk track function (gorarakelyan)
- Add general dictionary artifact for tracking `key: value` parameters (gorarakelyan)

## 2.0.1 Jun 24 2020

- Fix inconsistent DE naming (gorarakelyan)

## 2.0.0 Jun 18 2020

- Tidy up aim and remove some artifacts (gorarakelyan)
- Update AimContainerCMD to open connection on custom port (gorarakelyan)
- Save passed process uuid to commit configs (gorarakelyan)
- Ability to query processes (gorarakelyan)
- Execute process and store logs into a commit of specific experiment (gorarakelyan)
- Kill running process and its children recursively (gorarakelyan)
- Keep executed processes for monitoring and management (gorarakelyan)
- Add container command handler to exec commands on the host (gorarakelyan)
- Refactor Text artifact to store sentences using protobuf and aimrecords (jamesj-jiao)
- Add ability to pass aim board port as an argument (gorarakelyan)

## 1.2.17 May 8 2020

- Add config command (gorarakelyan)
- Tune artifacts: images, metric_groups, params (gorarakelyan)

## 1.2.16 Apr 29 2020

- Add ability to pass numpy array as a segmentation mask (gorarakelyan)

## 1.2.15 Apr 29 2020

- Add basic image list tracking (gorarakelyan)

## 1.2.14 Apr 27 2020

- Optimize segmentation tracking insight to load faster (gorarakelyan)

## 1.2.13 Apr 25 2020

- Remove GitHub security alert (gorarakelyan)
- Add image semantic segmentation tracking (gorarakelyan)

## 1.2.12 Apr 20 2020

- Add missing init file for aim.artifacts.proto (@mike1808)

## 1.2.11 Apr 16 2020

- Make epoch property optional for Metric (gorarakelyan)

## 1.2.10 Apr 16 2020

- Serialize and store `Metric` records using protobuf and aimrecords (gorarakelyan)
- Create RecordWriter factory which handles artifact records saving (gorarakelyan)
- Extract artifact serialization to ArtifactWriter (mike1808)

## 1.2.9 Mar 16 2020

- Alert prerequisites installation message for running board (gorarakelyan)

## 1.2.8 Mar 15 2020

- Update profiler interface for keras (gorarakelyan)

## 1.2.7 Mar 14 2020

- Add board pull command (gorarakelyan)
- Change board ports to 43800,1,2 (gorarakelyan)
- Add ability to profile graph output nodes (gorarakelyan)
- Remove issue with autograd inside while loop (gorarakelyan)
- Add aim board development mode (gorarakelyan)
- Update board name hash algorithm to md5 (gorarakelyan)
- Add board CLI commands: up, down and upgrade (gorarakelyan)
- Add ability to tag version as a release candidate (gorarakelyan)

## 1.2.6 Feb 28 2020

- Add learning rate update tracking (gorarakelyan)

## 1.2.5 Feb 25 2020

- Add autocommit feature to push command: `aim push -c [-m <msg>]` (gorarakelyan)
- Add cli status command to list branch uncommitted artifacts (gorarakelyan)
- Add an ability to aggregate duplicated nodes within a loop (gorarakelyan)
- Remove gradient break issue when profiling output nodes (gorarakelyan)

## 1.2.4 Feb 20 2020

- Enable profiler to track nodes inside loops (gorarakelyan)
- Ability to disable profiler for evaluation or inference (gorarakelyan)

## 1.2.3 Feb 13 2020

- Set minimum required python version to 3.5.2 (gorarakelyan)

## 1.2.2 Feb 13 2020

- Downgrade required python version (gorarakelyan)

## 1.2.1 Feb 13 2020

- Edit README.md to pass reStructuredText validation on pypi (gorarakelyan)

## 1.2.0 Feb 13 2020

- Make aim CLI directly accessible from main.py (gorarakelyan)
- Add disk space usage tracking (gorarakelyan)
- Add profiler support for Keras (gorarakelyan)
- Add TensorFlow graph nodes profiler (gorarakelyan)
- Add command to run aim live container mounted on aim repo (gorarakelyan)
- Update profiler to track GPU usage (gorarakelyan)
- Add machine resource usage profiler (gorarakelyan)

## 1.1.1 Jan 14 2020

- Remove aim dependencies such as keras, pytorch and etc (gorarakelyan)

## 1.1.0 Jan 12 2020

- Update code diff tracking to be optional (gorarakelyan)
- Add default False value to aim init function (gorarakelyan)
- Update aim repo to correctly identify cwd (gorarakelyan)
- Update push command to commit if msg argument is specified (gorarakelyan)
- Add ability to initialize repo from within the sdk (gorarakelyan)

## 1.0.2 Jan 7 2020

- Remove objects dir from empty .aim branch index (gorarakelyan)

## 1.0.1 Dec 26 2019

- Add cil command to print aim current version (gorarakelyan)

## 1.0.0 Dec 25 2019

- Add aim version number in commit config file (gorarakelyan)
- Update push command to send username and check storage availability (gorarakelyan)
- Add hyper parameters tracking (gorarakelyan)
- Update push command to print shorter file names when pushing to remote (gorarakelyan)
- Update tracking artifacts to be saved in log format (gorarakelyan)
- Add pytorch cuda support to existing sdk artefacts (gorarakelyan)
- Add cli reset command (gorarakelyan)
- Add nested module tracking support to aim sdk (gorarakelyan)
- Add code difference tracking to aim sdk (gorarakelyan)
- Update aim push command to send commits (gorarakelyan)
- Add commit structure implementation (gorarakelyan)
- Add aim commit command synchronized with git commits (gorarakelyan)
- Add version control system factory (gorarakelyan)
- Update all insights example (gorarakelyan)
- Add model gradients tracking (gorarakelyan)
- Add model weights distribution tracking (gorarakelyan)
- Add aim correlation tracking (gorarakelyan)

## 0.2.9 Nov 30 2019

- Update push tolerance when remote origin is invalid (gorarakelyan)

## 0.2.8 Nov 30 2019

- Update aim auth public key search algorithm (gorarakelyan)

## 0.2.7 Nov 14 2019

- Update dependencies torch and torchvision versions (sgevorg)

## 0.2.6 Nov 5 2019

- Update aim track logger (gorarakelyan)

## 0.2.5 Nov 4 2019

- Add branch name validation (gorarakelyan)
- Add single branch push to aim push command (gorarakelyan)

## 0.2.4 Nov 3 2019

- Update aim auth print format (gorarakelyan)
- Update setup.py requirements (gorarakelyan)

## 0.2.3 Nov 3 2019

- Update package requirements (gorarakelyan)

## 0.2.2 Nov 1 2019

- Update package requirements (sgevorg)

## 0.2.1 Nov 1 2019

- Add paramiko to required in setup.py (sgevorg)

## 0.2.0 Nov 1 2019

- Update the repo to prep for open source pypi push (sgevorg)
- Add error and activity logging (sgevorg)
- Add push command robustness (gorarakelyan)
- Add cli auth command (gorarakelyan)
- Add public key authentication (gorarakelyan)
- Update push to send only branches (gorarakelyan)
- Add branching command line interface (gorarakelyan)
- Update skd interface (gorarakelyan)
- Add pytorch examples inside examples directory (gorarakelyan)
- Add model load sdk method (gorarakelyan)
- Add model checkpoint save tests (gorarakelyan)
- Update file sending protocol (gorarakelyan)
- Add model tracking (gorarakelyan)

## 0.1.0 - Sep 23 2019

- Update setup py to build cython extensions (gorarakelyan)
- Update tcp client to send multiple files through one connection (gorarakelyan)
- Update tcp client to send images (gorarakelyan)
- Update sdk track functionality to support multiple metrics (gorarakelyan)
- Update push command for sending repo to a given remote (gorarakelyan)
- Add cli remote commands (gorarakelyan)
- Update cli architecture from single group of commands to multiple groups (gorarakelyan)
- Add testing env first skeleton and versions (sgevorg)
- Add dummy exporting files from .aim-test (sgevorg)
- Add description for Testing Environment (sgevorg)
- Update metadata structure and handling (sgevorg)
- Add support for seq2seq models (sgevorg)
- Update the output of doker image build to be more informative and intuitive (sgevorg)
- Update README.MD with changed Aim messaging (sgevorg)
- Remove setup.cfg file (maybe temporarily) (sgevorg)
- Update the location for docker build template files, move to data/ (sgevorg)
- Update the `docs/cli.md` for aim-deploy docs (sgevorg)
- Add docker deploy `.aim/deploy_temp/<model>` cleanup at the end of the build (sgevorg)
- Add Docker Deploy via `aim-deploy` command (sgevorg)
- Add Docker image generate skeleton (sgevorg)
- Add AimModel.load_mode static function to parse `.aim` files (sgevorg)
- Update exporter to decouple from specifics of exporting and framework (sgevorg)
- Add model export with `.aim` extension (sgevorg)
- Remove pack/unpack of the metadata (sgevorg)
- Add pack/unpack to add metadata to model for engine processing (sgevorg)
- Add aim-deploy command configuration in cli (sgevorg)
- Add basic cli (sgevorg)
- Update setup.py for cli first version (sgevorg)
- Add initial cli specs (sgevorg)
- Add directories: the initial skeleton of the repo (sgevorg)
- Add gitignore, license file and other basics for repo (sgevorg)<|MERGE_RESOLUTION|>--- conflicted
+++ resolved
@@ -1,16 +1,10 @@
 # Changelog
 
-<<<<<<< HEAD
 ## Unreleased
 
 ### Enhancements:
 - Relax `numpy` version upper bound to include `numpy<3`
-=======
-## 3.22.1 Jul 4, 2024
-
-### Enhancements:
 - Add a `-s`/`--skip-if-exists` option to the `init` command to avoid reinitializing a repo if one already exists (stevenjlm)
->>>>>>> 0b1dc349
 
 ## 3.22.0 Jun 20, 2024
 
