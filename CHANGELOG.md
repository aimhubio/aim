--- conflicted
+++ resolved
@@ -1,16 +1,14 @@
 # Changelog
 
-<<<<<<< HEAD
 - Add aim commit command synchronized with git commits (gorarakelyan)
 - Add version control system factory (gorarakelyan)
 - Update all insights example (gorarakelyan)
 - Add model gradients tracking (gorarakelyan)
 - Add model weights distribution tracking (gorarakelyan)
 - Add aim correlation tracking (gorarakelyan)
-=======
+
 ## 0.2.7 Nov 14 2019
 - Update dependencies torch and torchvision versions (sgevorg)
->>>>>>> 1916c95d
 
 ## 0.2.6 Nov 5 2019
 - Update aim track logger (gorarakelyan)
