# Changelog

## Unreleased

### Enhancements
- Expose `run_name` and `run_hash` parameters to the `aim.sdk.adapters.pytorch_lightning.AimLogger` adapter (constd)

### Fixes

<<<<<<< HEAD
- Safe force-acquire index lock using meta-locks (alberttorosyan:)
=======
- Add support for Path type to the repo attribute of the Run class(emekaokoli19)
- Add support for jax>0.4.0 (n-gao)
- Add -y option to Aim CLI commands(emekaokoli19)
>>>>>>> 68792b3b

## 3.16.2 Mar 3, 2023

- Add exception-free mode to Aim (alberttorosyan)
- Expose `capture_terminal_logs` argument for `aim.sdk.adapters` classes (mihran113)
- Handle inconsistency between Sequence data and metadata (alberttorosyan)

## 3.16.1 Feb 27, 2023

- Pin package version `alembic>=1.5.0` (justinvyu)
- Fix segment `flush()` issue with no internet access (alberttorosyan)
- Fix the issue with an empty-illustrations styles on Base explorers (KaroMourad)
- Add 'join community' popup to the sidebar (KaroMourad)
- Use non-strict mode when logging HF model metadata (alberttorosyan)
- Add set() method implementation in ProxyTree/SubtreeView classes (alberttorosyan)

## 3.16.0 Feb 3, 2023

### Enhancements

- Drop support for python3.6 (mihran113)
- Add support for python3.11 (alberttorosyan)
- Add other x-axis alignment and system logs tracking to cli convert wandb (hjoonjang)
- Add support for pre-binned distribution/histogram (YodaEmbedding)
- Display logged run messages in Run page (VkoHov, alberttorosyan, roubkar)
- Use read-only mode when opening container for indexing (alberttorosyan)
- Add Stable-Baselines3 integration (tmynn)
- Add Acme integration (tmynn)
- Add huggingface/datasets integration (tmynn)
- Enable support for protobuf v4 (mihran113)
- Support events signaling for Remote Tracking server (alberttorosyan)
- Enhance DVC parameters tracking (tmynn)
- Add SDK events tracking (alberttorosyan)
- Add the ability to easily copy run hash with a single click (VkoHov)
- Add Prophet integration (grigoryan-davit)
- Add 'Dataset' type support for hf/datasets (tmynn)
- Add HuggingFace Transformers model info (tmynn)
- Add multidataset logging support for HuggingFace transformers (tmynn)

### Fixes

- Fix gpu stats logging when some stats are unavailable (timokau)
- Sub-path support for RTS addresses (mihran113)
- Fix experiment name update issues (mihran113)
- Fix run experiment setting race conditions (mihran113)
- Fix the issue with runs not appearing on UI (mihran113)

## 3.15.2 Dec 23, 2022

- Change logging level for reporter debug messages (alberttorosyan)
- Fix styling issues on the experiment page (KaroMourad)
- Fix client side worker port calculation for RTS (mihran113)
- Add discord community link in the sidebar (arsengit)
- Display experiments descriptions in the explorers tables (arsengit)

## 3.15.1 Dec 1, 2022

- Fix issue with index container lock for older repos (mihran113)
- Fix issue with rendering incorrect empty-illustration content in Audios explorer (KaroMourad)

## 3.15.0 Nov 26, 2022

### Enhancements:

- Implement Aim callbacks system and extended notifications (alberttorosyan)
- Add chart legends to the Metrics Explorer (KaroMourad)
- Implement vertically scalable version of Remote Tracking (mihran113, alberttorosyan)
- Add the ability to search, filter, and compare audio through Audios Explorer (VkoHov)
- Add epoch tracking for PyTorch Lightning (tmynn)
- Add PaddlePaddle integration (tmynn)
- Add Optuna integration (tmynn)
- Use `packaging` to parse version strings (jangop)
- Implement the experiment page for the overall experiment info view (VkoHov)
- Implement dynamic flushing mechanism for `CheckIn`s based on the flag (mahnerak)
- Implement robust locking and indexing mechanism for Aim Runs (alberttorosyan)

### Fixes:

- Fix multiple progress bars handling for terminal logs capturing (mihran113)
- Handle resources when multiple `Ctrl-C`s are pressed (alberttorosyan)
- Remove non unicode symbols from `aim up` command logs (mihran113)
- Fix "Show Table Diff" for list type elements in runs, params and scatters explorers (kumarshreshtha)
- Support non-Latin chars for encoding in Aim UI (roubkar)
- Make new `CheckIn`s always override the expiry date, consistent to what is documented (mahnerak)

## 3.14.4 Nov 11, 2022

- Fix dropdowns' selected options losses in time of searching other options in Figures Explorer (rubenaprikyan)
- Fix the group property name visibility in the images and audio tabs (VkoHov)
- Change the color contrast of the icons in the manage columns popover (VkoHov)
- Add notifier config files to aim package (alberttorosyan)
- Fix audios to numpy conversion (mihran113)

## 3.14.3 Oct 29, 2022

- Fix search for empty queries in explorers (KaroMourad)

## 3.14.2 Oct 28, 2022

- Add support to sync explorer state through url on Base and Figures Explorers (rubenaprikyan)
- Add support to highlight syntax error in Figures Explorer (KaroMourad)
- Fix issue with applying solid stroke styles on stroke badge in table (KaroMourad)
- Fix active runs indicators overlapping issue in LineChart (KaroMourad)
- Add support for text style formatting in the logs tab (VkoHov)
- Fix "`TypeError: check()` keywords must be strings" for `Run.metrics()` method (alberttorosyan)
- Fix run info API call error when tag color/description is None (alberttorosyan)
- Fix remote heartbeat resource cleanup (mihran113)

## 3.14.1 Oct 7, 2022

- Fix the current release duplication highlighting issue on the Dashboard page (arsengit)

## 3.14.0 Oct 6, 2022

### Enhancements:

- Move `aim reindex` command under `aim storage` group (mihran113)
- Add the ability to attach/remove tags on the Run Page (roubkar)
- Support dictionary as an argument of `Run.track` (alberttorosyan)
- Display the tags of the run in the tables of the explorers (VkoHov)
- Revamp Figures explorer controls and grouping sections for better onboarding and usability (VkoHov, KaroMourad)
- Replace the spinner loader with a lighter one (VkoHov)
- Add fast.ai integration (tmynn)
- Add command for dangling params cleanup (mihran113)
- Add top and bottom appearance modes to the chart popover (VkoHov)
- Deprecate Python 3.6 (alberttorosyan)
- Add MXNet integration (tmynn)
- Create a Dashboard page to provide a better onboarding experience (arsengit, roubkar, KaroMourad, mihran113)
- Add support for tracking jax device arrays (mihran113)

### Fixes:

- Fix chart hovering issue occurring when "nan" values are tracked (KaroMourad)
- Use empty dict as default when getting Run params (alberttorosyan)
- Change unit-tests data isolation mechanism (alberttorosyan)
- Adjust the visibility of the run color in tables (VkoHov)
- Fix response headers for remote tracking server (mihran113)
- Fix `TypeError`s in single run page (mihran113)

## 3.13.4 Sep 25, 2022

- Add the ability to disable smoothing explicitly (KaroMourad)
- Virtualize the run params list in the Run page (roubkar)

## 3.13.3 Sep 16, 2022

- Fix request cancellation on `Logs` tab (mihran113)
- Fix the data live update handling in the Logs tab (VkoHov)

## 3.13.2 Sep 10, 2022

- Fix content overlapping issue of x-axis alignment dropdown (KaroMourad)
- Fix the regression line rendering issue on Scatter plot exported image (KaroMourad)

## 3.13.1 Sep 1, 2022

- Add support for querying metrics by last value (mihran113)
- Fix aim reindex command failure (alberttorosyan)
- Fix issue with remote runs re-open (mihran113)
- Deprecate custom set Run.hash values (alberttorosyan)
- Tune mlflow converter run properties (tmynn)
- Fix `AimLogger` deprecation issues related to release of PyTorch Lightning v1.7 (djwessel)

## 3.13.0 Aug 21, 2022

### Enhancements:

- Add Figures Explorer to visualize and compare plotly figures (rubenaprikyan, KaroMourad, arsengit, VkoHov, roubkar)
- Add Base Explorer as core of all explorers (rubenaprikyan, KaroMourad, arsengit, VkoHov, roubkar)
- Add logging for remote resource cleanup and network stability (mihran113)
- Restrict Run.hash to auto-generated values only (alberttorosyan)
- Add ability to compare selected runs from the table (arsengit)
- Notify users about failed/stalled runs (mahnerak, alberttorosyan)
- Add ability to pin metrics in Run Page (mihran113, roubkar)
- Add step for unit tests for nightly releases workflow (mihran113)
- Add Keras-Tuner integration (tmynn)
- Add Weights & Biases to Aim log converter (tmynn)

### Fixes:

- Fix chart exporting issue (KaroMourad)
- Fix aim ui rendering issue on notebooks (rubenaprikyan)
- Fix live update retry to show live data after solving connection problems with the server (rubenaprikyan)
- Fix tensorboard convert while converting tensor (sharathmk99)
- Fix incorrect column keys of metrics in the table grid of the runs dashboard (VkoHov)
- Fix git info collection (mihran113)
- Fix code block content and query copying functionality (arsengit)
- Provide compatibility between plotly and matplotlib (tmynn)
- Warn to use aim.Image if aim.Figure fails (tmynn)

## 3.12.2 Aug 5, 2022

- Fix formatting of empty metric contexts (VkoHov)
- Apply lazy loading on metrics in Run Page (roubkar)

## 3.12.1 Aug 2, 2022

- Loosen version requirements for grpcio (alberttorosyan)
- Fix remote heartbeat-watcher resource cleanup (mihran113)
- Break long metric names into multiple lines in Run Page (roubkar)
- Enable run filtering by metric values (mihran113)
- Fix Cython version to eliminate build errors (mihran113)

## 3.12.0 Jul 22, 2022

### Enhancements:

- Add ability to set axes range manually for line charts on UI (KaroMourad)
- Add more user-friendly querying for dates (mihran113, arsengit)
- Filter redundant tooltip data from URL config state (KaroMourad)
- Improve rendering performance by enhancing table columns virtualization mechanism (roubkar)
- Increase visibility and usability of the Show table diff button (arsengit)
- Add support for tensorboard audios conversion (mihran113)
- Format params keys/paths properly (VkoHov)
- Mention explicitly run params everywhere params is mentioned (VkoHov)
- Add ability to hide a batch of items in explorers (VkoHov)
- Add ability to sort by the last value of the metric in table (VkoHov)
- Preserve active line even if it is dropped out of the filtered area (VkoHov)
- Add run duration property for SDK and queries (mihran113)
- Add client vs server version check for remote tracking server (mihran113)
- Add Remote tracking client heartbeat (mihran113)

### Fixes:

- Tune table sorting icon box overlapping with column box in compact mode (KaroMourad)
- Fix tensorboard log conversion for images (mihran113)
- Check if gradient is None when tracking gradient distributions (kage08)
- Fix displaying non-syntax errors across Aim UI (arsengit)
- Fix queries on remote repos (mihran113)
- Fix interval progress reports for query apis (mihran113)
- Fix query request cancellation errors (mihran113)
- Auto-detect and address inconsistencies in meta and series trees (mahnerak)

## 3.11.2 Jul 8, 2022

### Enhancements:

- Display the error position when getting syntax errors after searching (arsengit)

### Fixes:

- Avoid saving crashed or terminated search requests as the last state on explorers (arsengit)
- Remove the progress bar blinking when searching runs in Runs Explorer (KaroMourad)
- Fix the "matched runs" sentence color style in progress bars (KaroMourad)
- Fix `SyntaxError` handling for python3.10+ (mihran113)
- Fix generic Exceptions handling and adjust HTTPException handling (alberttorosyan)

## 3.11.1 Jun 27, 2022

- Replace base58 encoder with base64 (KaroMourad, VkoHov)
- Fix Notes tab loading issue (arsengit)
- Fix the loading logic of the `monaco editor` across the Aim Ui (arsengit)
- Fix `Table` export functionality in Params and Scatters explorers (arsengit)
- Allow mixing numeric types on a single Sequence (alberttorosyan)

## 3.11.0 Jun 21, 2022

### Enhancements:

- Add `--uds` option for `aim up` command (mihran113)
- Add progress reporting for search APIs and tqdm progress for SDK queries (mihran113)
- Add all the attributes of runs in the grouping popovers (KaroMourad)
- Display progress bar on Explorer pages when searching metadata (KaroMourad)
- Improve the processing speed for tb to aim converter (osoblanco)
- Adjust charts hover attributes position calculation and styles (KaroMourad)
- Improve formatting of numbers by setting maximum precision (KaroMourad)
- Add cloud storage backups to AWS S3 for aim repo runs (karan2801)
- Add LightGBM integration example (gorarakelyan)
- Add descriptive document titles for pages (KaroMourad)
- Implement unit-tests for aim SDK utils (yeghiakoronian)
- Display std.dev/err aggregated values in the table (VkoHov)
- Add `active` state indicator property for `aim.Run` (mihran113)
- Add `active` state indicators on the chart (VkoHov)
- Add ability to edit run name and description of run (VkoHov)
- Show the description in the sidebar of the run overview tab (VkoHov)
- Add all the attributes of run in the tooltip (VkoHov)
- Optimize the initial render time of Aim UI by using more lightweight font-family (arsengit)
- Use monaco editor as the syntax highlighter across the Aim UI (arsengit)
- Add loader to the top of the logs box in the run page (VkoHov)
- Add the date and the duration of run in the header of the single run page (VkoHov)
- Add the name, status and duration of run in the runs table of the tags page (VkoHov)
- Fit long name values in manage columns popover (arsengit)
- Add caching mechanism for sequence queries to optimize query performance (mihran113)
- Use step random hash as a key for metric sequences (alberttorosyan)

### Fixes:

- Fix issue with tensorboard to aim conversion (osoblanco)
- Fix reset zoom history on alignment type change (KaroMourad)
- Fix issue with rendering incorrect data when x-axis aligned by `relative time/epoch` (KaroMourad)
- Fix LineCart axis ticks overlapping issue on log scale (KaroMourad)
- Change zooming default option to multiple (VkoHov)
- Change grouped rows' min and max values names to `Group Min` and `Group Max` (VkoHov)
- Preserve the search input value of the grouping dropdown (VkoHov)
- Change the titles and placeholders in popovers (VkoHov)
- Resolve typing latency issue in the query search input (arsengit)
- Reorder and add non-hideable table columns (arsengit)
- Change the font of the runs navigation popover (VkoHov)
- Keep color persistence state after page reload (VkoHov)
- Resolve content blinking issue after search in the run page (arsengit)
- Fix scroll to bottom on live-update in logs tab (VkoHov)
- Fix timezone issues for activity map (mihran113)
- Fix `aim up` command output when `--port 0` is passed (mihran113)

## 3.10.3 May 31, 2022

- Adjust the content overflowing of the Delete and the Archive modals (VkoHov)
- Resolve issue with redirect in run page (arsengit)

## 3.10.2 May 26, 2022

- Adjust SRP Logs row height calculation (VkoHov)
- Fix issue with live update requests scheduler (rubenaprikyan)
- Fix log capturing crash during run garbage collection (mihran113)
- Fix Pytorch Lightning adapter `finalize` method (mihran113)
- Fix params duplication in dropdowns (VkoHov)
- Skip system params in Explorer pages (alberttorosyan)

## 3.10.1 May 18, 2022

- Resolve issue with rendering run params in the overview tab of SRP (arsengit)
- Fix issue with search query state update (arsengit)

## 3.10.0 May 17, 2022

### Enhancements:

- Add ability to adjust the density of the visible content in tables (roubkar)
- Set `metric.name` as default option for grouping (roubkar)
- Show user-selected params before group config in chart popover (roubkar)
- Optimize stream decoding performance on UI (mahnerak)
- Add support for animated image formats to Aim Image object (devfox-se)
- Add `AimLogger` for Catboost (devfox-se)
- Add `AimCallback` for LightGBM (devfox-se)
- Keep the extents of `HighPlot` axes brush in the state and the URL (VkoHov)
- Integrate `aim` with `cimport`-able `aimrocks` (mahnerak)
- Add `__slots__` to some classes to improve performance (mahnerak)
- Define base abstractions for `Iterator` and `DB` by borrowing from `aimrocks` (mahnerak)
- Use `KeysIterator` and `ValuesIterator` wrappers instead of reimplementing (mahnerak)
- Rename `PrefixView.container` to `PrefixView.parent` (mahnerak)
- Reimplement `absolute_path` (mahnerak)
- Cython bindings for `PrefixView`, `TreeView`, `Container`, `ArrayView` (mahnerak)
- Add ability to track and visualize stdout/stderr (mihran113, VkoHov)
- Fix `AimLogger` deprecation issues related to release of PyTorch Lightning v1.5 (arnauddhaene)
- Enable better autocomplete experience with monaco editor (arsengit)
- Pre-loading and caching necessary resources, add pre-loader animation to Aim UI (arsengit)

### Fixes:

- Remove hard-coded installation of pre-requirements (mahnerak)
- Remove duplicate code from `TreeView` and `Container` methods (mahnerak)
- Fix issue with filtering metrics values in single run page (KaroMourad)

## 3.9.4 May 12, 2022

- Fix run remote tracking queue cleanup (mihran113)
- Fix HF callback before training access (mihran113)
- Fix compatibility with Jinja 3.1 (devfox-se)

## 3.9.3 May 10, 2022

- Fix affecting stroke types after changing color persistence (KaroMourad)

## 3.9.2 Apr 29, 2022

- Move aim_ui package data to separate directory (devfox-se)

## 3.9.1 Apr 29, 2022

- Move aim_ui package data to separate directory (devfox-se)

## 3.9.0 Apr 29, 2022

### Enhancements:

- Add `Notes Tab` to single run page (arsengit)
- Add the run name to the batch delete and the batch archive modals (VkoHov)
- Increase the scalability of rendering lines in charts (KaroMourad)
- Increase live update requests delay to prevent performance issues (rubenaprikyan)
- Change font-family to monospace in the Table component (arsengit)
- Add info massage for single value sliders (VkoHov)
- Add `--log-level` argument for aim up/server commands (mihran113)
- Add notes backend api interface (devfox-se)
- Fix type hints in `Repo` class (uduse)

### Fixes:

- Fix LineChart y-dimension margin calculation (KaroMourad)
- Fix HighPlot lines partially rendering issue (KaroMourad)
- Fix HighPlot axis ticks overlapping issue (KaroMourad)
- Fix sorting Params/Scatters explorer axis ticks (KaroMourad)
- Fix compatibility with pytorch-lightning v1.6.0 (mihran113)
- Fix the image's original size cropping (VkoHov)
- Fix `PATH` related issues for `alembic` and `uvicorn` (mihran113)
- Fix queries for custom object APIs (mihran113)
- Fix chart height updating when resize mode changed (VkoHov)
- Fix HuggingFace callback context capturing (mihran113)
- Fix Params/Scatters explorers' row hiding functionality (VkoHov)
- Fix Profiler logs are saved outside repo directory (devfox-se)

## 3.8.1 Apr 6, 2022

- Encode run hash before including in CSS selectors (Hamik25)
- Fix displaying incorrect metric values for large range scale in LineChart (KaroMourad)
- Fix issue with rendering lines for large range scale in LineChart (KaroMourad)
- Fix issue with URL state sync for bookmarks (roubkar)
- Fix issue with displaying negative param values on Aim UI (roubkar)
- Fix row hiding functionality (roubkar)
- Tune RunOverviewTab container styles (arsengit)
- Update documentations links on UI (rubenaprikyan)
- Fix `RepoIndexManager` run's reference cleanup (mihran113)
- Fix remote run finalization (mihran113)
- Fix issue with fetch on load more (infinite scroll) functionality in Runs Explorer (rubenaprikyan)

## 3.8.0 Mar 26, 2022

### Enhancements:

- Hugging Face adapter refactoring (mihran113)
- Add run description columns to all run specific tables (VkoHov, mihran113)
- Change images rendering optimization default value to smoother (VkoHov)
- Set default steps ordering to desc in single run tabs (VkoHov, devfox-se)
- Add run name to grouping, ordering and run navigation popovers (VkoHov)
- Add ability to apply color scale on columns with numeric values (VkoHov)
- Refactored XGBoost AimCallback (devfox-se)
- Reopenable callbacks for integrations (mihran113)
- Add DVC integration (devfox-se)
- Add API profiler and unified API error response (devfox-se)
- Add API to retrieve N'th step of sequence (devfox-se)

### Fixes:

- Fix issue with calculation of active point on mouse hover in the LineChart (KaroMourad)
- Fix issue with wrong URL caching for Explorer pages (roubkar)
- Fix issue with focusing on the chart active point while moving the cursor (KaroMourad)
- Fix the image full view toggle icon visibility if the image has a white background (VkoHov)
- Fix scroll to the end of the audio tab (VkoHov)
- Add scrollbar to image full view mode content (VkoHov)
- Fix issues with run name/description not being set (mihran113)
- Fix issue with run single page tabs result caching (mihran113)
- Fix git system param tracking (devfox-se)
- Fix runs manual closing (mihran113)
- Fix Docker image creation step in packaging workflow (alberttorosyan)
- Fix Jinja2 template rendering with starlette==0.14.2 (alberttorosyan)

## 3.7.5 Mar 18, 2022

- Add request aborting functionality in single run page tabs (arsengit)
- Render plotly figures properly in single run page (arsengit)

## 3.7.4 Mar 15, 2022

- Fix density min and max validation calculation (VkoHov)

## 3.7.3 Mar 14, 2022

- Add missing names for dynamically imported files in single run page (arsengit)

## 3.7.2 Mar 10, 2022

- Fix issue with rendering UI re keeping long URL (KaroMourad)
- Split code in the single run page to optimize chunk size (arsengit)

## 3.7.1 Mar 10, 2022

- Fix metric queries with epoch=None (alberttorosyan)

## 3.7.0 Mar 9, 2022

### Enhancements:

- Add Run overview tab in run single page (arsengit, VkoHov, KaroMourad, rubenaprikyan)
- Custom max message size for Aim Remote tracking (alberttorosyan)
- Docker images for aim up/server (alberttorosyan)
- TF/Keras adapters refactoring (mihran113)
- Remote tracking client-side retry logic (aramaim)
- Add record_density to initial get-batch request for figures (VkoHov)

### Fixes:

- Fix rendering new lines in texts visualizer (arsengit)

## 3.6.3 Mar 4, 2022

- Fix UI rendering issue on colab (rubenaprikyan)

## 3.6.2 Mar 2, 2022

- Fix chart interactions issue in the Single Run Page Metrics tab (roubkar)
- Fix `resolve_objects` in remote tracking client subtree (alberttorosyan)
- Reject `0` as step/record count (alberttorosyan, VkoHov)
- Fix error on mlflow conversion by experiment id (devfox-se)

## 3.6.1 Feb 25, 2022

- Fix issue with aligning x-axis by custom metric (KaroMourad)
- Add `__AIM_PROXY_URL__` env variable to see full proxy url when running `aim up` command(rubenaprikyan)
- Add `--proxy-url` argument to notebook extension's `%aim up` to render UI correctly if there is a proxy server (rubenaprikyan)
- Add SageMaker integration, `jupyter-server-proxy` s bug-fix script (rubenaprikyan, mahnerak)
- Fix animation support in Plotly visualization and figure loading performance (Hamik25, mihran113)
- Display `None` values in group config column (VkoHov, Hamik25)
- Fix rendering issue on `Select` form search suggestions list (arsengit)
- Fix PL.AimLogger save_dir AttributeError (GeeeekExplorer)
- Remove `__example_type__` substring from param name (VkoHov)

## 3.6.0 Feb 22 2022

### Enhancements:

- Sort params columns in alphabetical order (arsengit)
- Add illustrations for indicating explorer search states (arsengit)
- Ability to export chart as image (KaroMourad)
- Ability to group by metric.context (VkoHov)
- Tune manage columns items highlighting styles (VkoHov)
- Set active style on table actions popover buttons with applied changes (arsengit)
- Unification of Run Custom Object APIs (alberttorosyan, VkoHov)
- Aim repo runs data automatic indexing (alberttorosyan)
- Pytorch Lightning adapter refactoring (mihran113)
- Add Pytorch Ignite integration (mihran113)
- Add wildcard support for `aim runs` subcommands (mihran113)
- Add MLflow logs conversion command (devfox-se)
- Add CustomObject implementation for `hub.dataset` (alberttorosyan)

### Fixes:

- Fix live updated data loss after triggering endless scroll (VkoHov)
- Fix system metric columns pinning functionality and grouping column order (arsengit)
- Fix system metrics search in manage columns popover (VkoHov)
- Fix queries on remote repos (mihran113)
- Fix incorrect boolean value formatting (VkoHov)

## 3.5.4 Feb 15 2022

- Fix batch archive functionality (VkoHov)
- Add repo lock/release feature (devfox-se)

## 3.5.3 Feb 11 2022

- Fix rendering issue in runs explorer page (arsengit)

## 3.5.2 Feb 10 2022

- Fix issue with displaying current day activity cell on week's first day (rubenaprikyan)
- Fix issue with filtering options while typing in input of autocomplete in Tooltip and Grouping popovers (rubenaprikyan)

## 3.5.1 Feb 4 2022

- Fix folder creation when tracking with remote tracker (aramaim)

## 3.5.0 Feb 3 2022

### Enhancements:

- Ability to hide system metrics from table (arsengit)
- Add input validations to range selectors (Hamik25)
- Improve media panel rendering performance on hovering over images (KaroMourad)
- Add ability to parse and import TensorFlow events into aim (devfox-se)
- Add system parameter logging: CLI, Env, Executable, Git, Installed packages (devfox-se)
- Convert nested non-native objects (e.g. OmegaConf config instance) upon storing (devfox-se)
- Add cli subcommands cp and mv for aim runs command (mihran113)
- Add handler for matplotlib figures in Image and Figure custom objects (devfox-se)
- Improve highlighting of table focused/hovered/selected row (VkoHov)

### Fixes:

- Fix stalled runs deletion (mihran113)
- Fix background transparency in colab when using dark mode of system (rubenaprikyan)
- Fix Grouping and Tooltip popovers states' resetting issue when live-update is on (rubenaprikyan)
- Fix table column's sort functionality issue in Params and Scatters Explorers (rubenaprikyan)

## 3.4.1 Jan 23 2022

- Fix issue with displaying experiment name in Images Explorer table (VkoHov)

## 3.4.0 Jan 22 2022

- Add ability to apply group stacking on media elements list (KaroMourad)
- Add ability to apply sorting by run creation_time on table rows (roubkar)
- Add ability to filter texts table with keyword matching (roubkar, rubenaprikyan)
- Add ability to delete run from settings tab (Hamik25)
- Enhance controls states of explorer pages (arsengit)
- Add --repo, --host arguments support for notebook extension (VkoHov, rubenaprikyan)
- Add trendline options to ScatterPlot (roubkar)
- Add ability to display images in original size and align by width (arsengit)
- Add version, docs and slack links to sidebar (arsengit)
- Enhance AudioPlayer component (arsengit)
- Recover active tab in run details page after reload (roubkar)
- Add ability to archive or delete runs with batches (VkoHov)
- Remote tracking server [experimental] (alberttorosyan, mihran113, aramaim)
- Add ability to change media elements order (VkoHov)
- Add ability to hard delete runs (alberttorosyan)
- Lossy format support for aim.Image (devfox-se)
- Timezone issues fix for creation and end times (mihran113)

## 3.3.5 Jan 14 2022

- Add non-strict write mode to replace not-yet-supported types with their
  string representations. (mahnerak)
- Log pytorch_lightning hyperparameters in non-strict mode. (mahnerak)

## 3.3.4 Jan 10 2022

- Fix issue with WAL files flushing (alberttorosyan)
- Support for omegaconf configs in pytorch_lightning adapter (devfox-se)

## 3.3.3 Dec 24 2021

- Fix issue with showing range panel in Images Explorer (roubkar)

## 3.3.2 Dec 20 2021

- Fix issue with not providing point density value to live-update query (rubenaprikyan)

## 3.3.1 Dec 18 2021

- Fix getValue function to show correct chart title data (KaroMourad)

## 3.3.0 Dec 17 2021

- Add ability to track and explore audios in run detail page (arsengit, VkoHov, devfox-se)
- Add ability to track and visualize texts (mihran113, roubkar)
- Fix boolean values encoding (mahnerak)
- Add Scatter Explorer to visualize correlations between metric last value and hyperparameter (KaroMourad)
- Add ability to track and visualize plotly objects (devfox-se, Hamik25, rubenaprikyan)
- Add ability to query distributions by step range and density (VkoHov, rubenaprikyan)
- Add colab notebook support (mihran113, rubenaprikyan)
- Implement images visualization tab in run detail page (VkoHov, KaroMourad)
- Add custom URL prefix support (mihran113, Hamik25, roubkar)
- Enhance metric selection dropdowns to see lists in alphabetical order (rubenaprikyan)

## 3.2.2 Dec 10 2021

- Fix Run finalization index timeout issue (alberttorosyan)

## 3.2.1 Dec 8 2021

- Add ability to provide custom base path for API (mihran113, roubkar)
- Fix table groups column default order (arsengit)
- Fix table panel height issue in runs explorer page (arsengit)

## 3.2.0 Dec 3 2021

- Add ability to cancel pending request (roubkar, arsengit)
- Add support for secure protocol for API calls (mihran113, roubkar)
- Implement image full size view (VkoHov)
- Add ability to manipulate with image size and rendering type (arsengit)
- Enhance Table column for selected grouping config options (arsengit)
- Implement suggestions list for AimQL search (arsengit, rubenaprikyan)
- Add ability to track and visualize distributions (mihran113, rubenaprikyan)
- Add notebook extension, magic functions (rubenaprikyan)

## 3.1.1 Nov 25 2021

- Apply default ordering on images set (VkoHov)
- Ability to show image data in a tooltip on hover (KaroMourad)
- Support of Image input additional data sources (alberttorosyan)
- Ability to export run props as pandas dataframe (gorarakelyan)
- Slice image sequence by index for the given steps range (alberttorosyan)
- Improve Images Explorer rendering performance through better images list virtualization (roubkar)

## 3.1.0 Nov 20 2021

- Add ability to explore tracked images (VkoHov)
- Improve rendering performance by virtualizing table columns (roubkar)
- Add ability to apply grouping by higher level param key (roubkar)
- Add ability to specify repository path during `aim init` via `--repo` argument (rubenaprikyan)

## 3.0.7 Nov 17 2021

- Fix for missing metrics when numpy.float64 values tracked (alberttorosyan)

## 3.0.6 Nov 9 2021

- Fix for blocking container optimization for in progress runs (alberttorosyan)

## 3.0.5 Nov 9 2021

- Add tqdm package in setup.py required section (mihran113)

## 3.0.4 Nov 8 2021

- Switch to aimrocks 0.0.10 - exposes data flushing interface (mihran113)
- Optimize stored data when runs finalized (mihran113)
- Update `aim reindex` command to run storage optimizations (alberttorosyan)
- Storage partial optimizations on metric/run queries (alberttorosyan)

## 3.0.3 Nov 4 2021

- Bump sqlalchemy version to 1.4.1 (alberttorosyan)

## 3.0.2 Oct 27 2021

- Switch to aimrocks 0.0.9 - built on rocksdb 6.25.3 (alberttorosyan)
- Remove grouping select options from Params app config (VkoHov)
- Sort metrics data in ascending order for X-axis (KaroMourad)

## 3.0.1 Oct 22 2021

- Check telemetry_enabled option on segment initialization (VkoHov)
- Draw LineChart Y-axis (horizontal) tick lines on zooming (KaroMourad)
- Sort select options/params based on input value (roubkar)
- Fix query construction issue for multiple context items (roubkar)
- Fix issue with making API call from Web Worker (VkoHov)

## 3.0.0 Oct 21 2021

- Completely revamped UI:

  - Runs, metrics and params explorers
  - Bookmarks, Tags, Homepage
  - New UI works smooth with ~500 metrics displayed at the same time with full Aim table interactions

- Completely revamped storage:
  - 10x faster embedded storage based on Rocksdb
  - Average run query execution time on ~2000 runs: 0.784s
  - Average metrics query execution time on ~2000 runs with 6000 metrics: 1.552s

## 2.7.1 Jun 30 2021

- Fix bookmark navigation issue (roubkar)
- Empty metric select on X-axis alignment property change (roubkar)

## 2.7.0 Jun 23 2021

- Add ability to export table data as CSV (KaroMourad)
- Add ability to bookmark explore screen state (roubkar)
- Add dashboards and apps API (mihran113)

## 2.6.0 Jun 12 2021

- Resolve namedtuple python 3.5 incompatibility (gorarakelyan)
- Add ability to align X-axis by a metric (mihran113, roubkar)
- Add tooltip popover for the chart hover state (roubkar)

## 2.5.0 May 27 2021

- Set gunicorn timeouts (mihran113)
- Remove redundant deserialize method (gorarakelyan)
- Move the Flask server to main repo to support 'docker'less UI (mihran113)

## 2.4.0 May 13 2021

- Bump up Aim UI to v1.6.0 (gorarakelyan)
- Add xgboost integration (khazhak)
- Update keras adapter interface (khazhak)
- Convert tensors to python numbers (gorarakelyan)

## 2.3.0 Apr 10 2021

- Bump up Aim UI to v1.5.0 (gorarakelyan)
- Set default interval of sys tracking to 10 seconds (gorarakelyan)
- Add ability to track system metrics (gorarakelyan)

## 2.2.1 Mar 31 2021

- Bump up Aim UI to v1.4.1 (gorarakelyan)

## 2.2.0 Mar 24 2021

- Bump up Aim UI to v1.4.0 (gorarakelyan)
- Add Hugging Face integration (Khazhak)
- Reorganize documentation (Tatevv)

## 2.1.6 Feb 26 2021

- Add ability to opt out telemetry (gorarakelyan)
- Remove experiment name from config file when calling repo.remove_branch method (gorarakelyan)

## 2.1.5 Jan 7 2021

- Handle NaN or infinite floats passed to artifacts (gorarakelyan)

## 2.1.4 Dec 2 2020

- Add ability to specify session run hash (gorarakelyan)
- Initialize repo if it was empty when opening session (gorarakelyan)
- Add validation of map artifact parameters (gorarakelyan)

## 2.1.3 Nov 24 2020

- Support comparison of list type contexts (gorarakelyan)

## 2.1.2 Nov 24 2020

- Fix empty contexts comparison issue (gorarakelyan)

## 2.1.1 Nov 22 2020

- Return only selected params in SelectResult (gorarakelyan)

## 2.1.0 Nov 19 2020

- Add AimRepo select method (gorarakelyan)
- Implement SelectResult class (gorarakelyan)

## 2.0.27 Nov 13 2020

- Fix issue with artifact step initializer (gorarakelyan)

## 2.0.26 Nov 10 2020

- Add `block_termination` argument to aim.Session (gorarakelyan)
- Convert infinity parameter to string in artifacts (gorarakelyan)

## 2.0.25 Nov 9 2020

- Reconstruct run metadata file when running close command (gorarakelyan)

## 2.0.24 Nov 8 2020

- Add SIGTERM signal handler (gorarakelyan)
- Run `track` function in a parallel thread (gorarakelyan)
- Add SDK session flush method (gorarakelyan)
- Flush aggregated metrics at a given frequency (gorarakelyan)
- Update run metadata file only on artifacts update (gorarakelyan)

## 2.0.23 Nov 5 2020

- Make experiment name argument required in SDK close command (gorarakelyan)

## 2.0.22 Nov 5 2020

- Add SDK `close` method to close dangling experiments (gorarakelyan)

## 2.0.21 Nov 1 2020

- Resolve compatibility issues with python 3.5.0 (gorarakelyan)

## 2.0.20 Oct 26 2020

- Enable pypi aim package name (gorarakelyan)

## 2.0.19 Oct 25 2020

- Add PyTorch Lightning logger (gorarakelyan)
- Add TensorFlow v1 and v2 keras callbacks support (gorarakelyan)

## 2.0.18 Oct 7 2020

- Add ability to run Aim UI in detached mode (gorarakelyan)
- Add ability to specify repo path when running Aim UI (gorarakelyan)

## 2.0.17 Oct 5 2020

- Rename `AimDE` to `Aim UI` (gorarakelyan)

## 2.0.16 Oct 2 2020

- Add ability to specify host when running AimDE (gorarakelyan)
- Disable `AimContainerCommandManager` (gorarakelyan)
- Remove `aimde` command entry point (gorarakelyan)
- Remove `de` prefix from development environment management commands (gorarakelyan)

## 2.0.15 Sep 21 2020

- Set Map artifact default namespace (gorarakelyan)

## 2.0.14 Sep 21 2020

- Set Metric hashable context to None if no kwarg is passed (gorarakelyan)

## 2.0.13 Sep 21 2020

- Add ability to query runs by metric value (gorarakelyan)
- Add ability to query runs via SDK (gorarakelyan)

## 2.0.12 Sep 12 2020

- Update Session to handle exceptions gracefully (gorarakelyan)

## 2.0.11 Sep 11 2020

- Add alias to keras adapter (gorarakelyan)

## 2.0.10 Sep 10 2020

- Show progress bar when pulling AimDE image (gorarakelyan)

## 2.0.9 Sep 10 2020

- Add ability to start multiple sessions (gorarakelyan)
- Add Aim adapter for keras (gorarakelyan)

## 2.0.8 Aug 26 2020

- Set SDK to select only unarchived runs by default (gorarakelyan)
- Add ability to archive/unarchive runs (gorarakelyan)
- Enable search by run attributes (gorarakelyan)
- Add `is not` keyword to AimQL (gorarakelyan)

## 2.0.7 Aug 21 2020

- Validate Artifact values before storing (gorarakelyan)
- Add sessions to SDK (gorarakelyan)

## 2.0.6 Aug 13 2020

- Add ability to retrieve metrics and traces from repo (gorarakelyan)
- Add SDK `select` method to select runs and artifacts (gorarakelyan)
- Implement search query language (gorarakelyan)

## 2.0.5 Jul 18 2020

- Fix issue with PyPI reStructuredText format compatibility (gorarakelyan)

## 2.0.4 Jul 18 2020

- Add ability to attach tf.summary logs to AimDE (gorarakelyan)

## 2.0.3 Jul 8 2020

- Pass project path to development environment container (gorarakelyan)

## 2.0.2 Jul 7 2020

- Make `epoch` argument optional for `Metric` artifact (gorarakelyan)
- Add ability to automatically commit runs after exit (gorarakelyan)
- Add `aim up` shortcut for running development environment (gorarakelyan)
- Remove first required argument(artifact name) from sdk track function (gorarakelyan)
- Add general dictionary artifact for tracking `key: value` parameters (gorarakelyan)

## 2.0.1 Jun 24 2020

- Fix inconsistent DE naming (gorarakelyan)

## 2.0.0 Jun 18 2020

- Tidy up aim and remove some artifacts (gorarakelyan)
- Update AimContainerCMD to open connection on custom port (gorarakelyan)
- Save passed process uuid to commit configs (gorarakelyan)
- Ability to query processes (gorarakelyan)
- Execute process and store logs into a commit of specific experiment (gorarakelyan)
- Kill running process and its children recursively (gorarakelyan)
- Keep executed processes for monitoring and management (gorarakelyan)
- Add container command handler to exec commands on the host (gorarakelyan)
- Refactor Text artifact to store sentences using protobuf and aimrecords (jamesj-jiao)
- Add ability to pass aim board port as an argument (gorarakelyan)

## 1.2.17 May 8 2020

- Add config command (gorarakelyan)
- Tune artifacts: images, metric_groups, params (gorarakelyan)

## 1.2.16 Apr 29 2020

- Add ability to pass numpy array as a segmentation mask (gorarakelyan)

## 1.2.15 Apr 29 2020

- Add basic image list tracking (gorarakelyan)

## 1.2.14 Apr 27 2020

- Optimize segmentation tracking insight to load faster (gorarakelyan)

## 1.2.13 Apr 25 2020

- Remove GitHub security alert (gorarakelyan)
- Add image semantic segmentation tracking (gorarakelyan)

## 1.2.12 Apr 20 2020

- Add missing init file for aim.artifacts.proto (@mike1808)

## 1.2.11 Apr 16 2020

- Make epoch property optional for Metric (gorarakelyan)

## 1.2.10 Apr 16 2020

- Serialize and store `Metric` records using protobuf and aimrecords (gorarakelyan)
- Create RecordWriter factory which handles artifact records saving (gorarakelyan)
- Extract artifact serialization to ArtifactWriter (mike1808)

## 1.2.9 Mar 16 2020

- Alert prerequisites installation message for running board (gorarakelyan)

## 1.2.8 Mar 15 2020

- Update profiler interface for keras (gorarakelyan)

## 1.2.7 Mar 14 2020

- Add board pull command (gorarakelyan)
- Change board ports to 43800,1,2 (gorarakelyan)
- Add ability to profile graph output nodes (gorarakelyan)
- Remove issue with autograd inside while loop (gorarakelyan)
- Add aim board development mode (gorarakelyan)
- Update board name hash algorithm to md5 (gorarakelyan)
- Add board CLI commands: up, down and upgrade (gorarakelyan)
- Add ability to tag version as a release candidate (gorarakelyan)

## 1.2.6 Feb 28 2020

- Add learning rate update tracking (gorarakelyan)

## 1.2.5 Feb 25 2020

- Add autocommit feature to push command: `aim push -c [-m <msg>]` (gorarakelyan)
- Add cli status command to list branch uncommitted artifacts (gorarakelyan)
- Add an ability to aggregate duplicated nodes within a loop (gorarakelyan)
- Remove gradient break issue when profiling output nodes (gorarakelyan)

## 1.2.4 Feb 20 2020

- Enable profiler to track nodes inside loops (gorarakelyan)
- Ability to disable profiler for evaluation or inference (gorarakelyan)

## 1.2.3 Feb 13 2020

- Set minimum required python version to 3.5.2 (gorarakelyan)

## 1.2.2 Feb 13 2020

- Downgrade required python version (gorarakelyan)

## 1.2.1 Feb 13 2020

- Edit README.md to pass reStructuredText validation on pypi (gorarakelyan)

## 1.2.0 Feb 13 2020

- Make aim CLI directly accessible from main.py (gorarakelyan)
- Add disk space usage tracking (gorarakelyan)
- Add profiler support for Keras (gorarakelyan)
- Add TensorFlow graph nodes profiler (gorarakelyan)
- Add command to run aim live container mounted on aim repo (gorarakelyan)
- Update profiler to track GPU usage (gorarakelyan)
- Add machine resource usage profiler (gorarakelyan)

## 1.1.1 Jan 14 2020

- Remove aim dependencies such as keras, pytorch and etc (gorarakelyan)

## 1.1.0 Jan 12 2020

- Update code diff tracking to be optional (gorarakelyan)
- Add default False value to aim init function (gorarakelyan)
- Update aim repo to correctly identify cwd (gorarakelyan)
- Update push command to commit if msg argument is specified (gorarakelyan)
- Add ability to initialize repo from within the sdk (gorarakelyan)

## 1.0.2 Jan 7 2020

- Remove objects dir from empty .aim branch index (gorarakelyan)

## 1.0.1 Dec 26 2019

- Add cil command to print aim current version (gorarakelyan)

## 1.0.0 Dec 25 2019

- Add aim version number in commit config file (gorarakelyan)
- Update push command to send username and check storage availability (gorarakelyan)
- Add hyper parameters tracking (gorarakelyan)
- Update push command to print shorter file names when pushing to remote (gorarakelyan)
- Update tracking artifacts to be saved in log format (gorarakelyan)
- Add pytorch cuda support to existing sdk artefacts (gorarakelyan)
- Add cli reset command (gorarakelyan)
- Add nested module tracking support to aim sdk (gorarakelyan)
- Add code difference tracking to aim sdk (gorarakelyan)
- Update aim push command to send commits (gorarakelyan)
- Add commit structure implementation (gorarakelyan)
- Add aim commit command synchronized with git commits (gorarakelyan)
- Add version control system factory (gorarakelyan)
- Update all insights example (gorarakelyan)
- Add model gradients tracking (gorarakelyan)
- Add model weights distribution tracking (gorarakelyan)
- Add aim correlation tracking (gorarakelyan)

## 0.2.9 Nov 30 2019

- Update push tolerance when remote origin is invalid (gorarakelyan)

## 0.2.8 Nov 30 2019

- Update aim auth public key search algorithm (gorarakelyan)

## 0.2.7 Nov 14 2019

- Update dependencies torch and torchvision versions (sgevorg)

## 0.2.6 Nov 5 2019

- Update aim track logger (gorarakelyan)

## 0.2.5 Nov 4 2019

- Add branch name validation (gorarakelyan)
- Add single branch push to aim push command (gorarakelyan)

## 0.2.4 Nov 3 2019

- Update aim auth print format (gorarakelyan)
- Update setup.py requirements (gorarakelyan)

## 0.2.3 Nov 3 2019

- Update package requirements (gorarakelyan)

## 0.2.2 Nov 1 2019

- Update package requirements (sgevorg)

## 0.2.1 Nov 1 2019

- Add paramiko to required in setup.py (sgevorg)

## 0.2.0 Nov 1 2019

- Update the repo to prep for open source pypi push (sgevorg)
- Add error and activity logging (sgevorg)
- Add push command robustness (gorarakelyan)
- Add cli auth command (gorarakelyan)
- Add public key authentication (gorarakelyan)
- Update push to send only branches (gorarakelyan)
- Add branching command line interface (gorarakelyan)
- Update skd interface (gorarakelyan)
- Add pytorch examples inside examples directory (gorarakelyan)
- Add model load sdk method (gorarakelyan)
- Add model checkpoint save tests (gorarakelyan)
- Update file sending protocol (gorarakelyan)
- Add model tracking (gorarakelyan)

## 0.1.0 - Sep 23 2019

- Update setup py to build cython extensions (gorarakelyan)
- Update tcp client to send multiple files through one connection (gorarakelyan)
- Update tcp client to send images (gorarakelyan)
- Update sdk track functionality to support multiple metrics (gorarakelyan)
- Update push command for sending repo to a given remote (gorarakelyan)
- Add cli remote commands (gorarakelyan)
- Update cli architecture from single group of commands to multiple groups (gorarakelyan)
- Add testing env first skeleton and versions (sgevorg)
- Add dummy exporting files from .aim-test (sgevorg)
- Add description for Testing Environment (sgevorg)
- Update metadata structure and handling (sgevorg)
- Add support for seq2seq models (sgevorg)
- Update the output of doker image build to be more informative and intuitive (sgevorg)
- Update README.MD with changed Aim messaging (sgevorg)
- Remove setup.cfg file (maybe temporarily) (sgevorg)
- Update the location for docker build template files, move to data/ (sgevorg)
- Update the `docs/cli.md` for aim-deploy docs (sgevorg)
- Add docker deploy `.aim/deploy_temp/<model>` cleanup at the end of the build (sgevorg)
- Add Docker Deploy via `aim-deploy` command (sgevorg)
- Add Docker image generate skeleton (sgevorg)
- Add AimModel.load_mode static function to parse `.aim` files (sgevorg)
- Update exporter to decouple from specifics of exporting and framework (sgevorg)
- Add model export with `.aim` extension (sgevorg)
- Remove pack/unpack of the metadata (sgevorg)
- Add pack/unpack to add metadata to model for engine processing (sgevorg)
- Add aim-deploy command configuration in cli (sgevorg)
- Add basic cli (sgevorg)
- Update setup.py for cli first version (sgevorg)
- Add initial cli specs (sgevorg)
- Add directories: the initial skeleton of the repo (sgevorg)
- Add gitignore, license file and other basics for repo (sgevorg)<|MERGE_RESOLUTION|>--- conflicted
+++ resolved
@@ -7,13 +7,10 @@
 
 ### Fixes
 
-<<<<<<< HEAD
-- Safe force-acquire index lock using meta-locks (alberttorosyan:)
-=======
 - Add support for Path type to the repo attribute of the Run class(emekaokoli19)
 - Add support for jax>0.4.0 (n-gao)
 - Add -y option to Aim CLI commands(emekaokoli19)
->>>>>>> 68792b3b
+- Safe force-acquire index lock using meta-locks (alberttorosyan:)
 
 ## 3.16.2 Mar 3, 2023
 
