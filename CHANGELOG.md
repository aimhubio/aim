# Changelog

## Unreleased

### Enhancements

- Add other x-axis alignment and system logs tracking to cli convert wandb (hjoonjang)
- Add support for pre-binned distribution/histogram (YodaEmbedding)
- Fix plotly and matplotlib compatibility (tmynn)
<<<<<<< HEAD
- Enable support for protobuf v4 (mihran113)
=======
- Add Stable-Baselines3 integration (tmynn)
- Add Acme integration (tmynn)
- Add huggingface/datasets integration (tmynn)
>>>>>>> 4e04e35b

### Fixes

- Fix gpu stats logging when some stats are unavailable (timokau)

## 3.15.2 Dec 23, 2022

- Change logging level for reporter debug messages (alberttorosyan)
- Fix styling issues on the experiment page (KaroMourad)
- Fix client side worker port calculation for RTS (mihran113)
- Add discord community link in the sidebar (arsengit)
- Display experiments descriptions in the explorers tables (arsengit)

## 3.15.1 Dec 1, 2022

- Fix issue with index container lock for older repos (mihran113)
- Fix issue with rendering incorrect empty-illustration content in Audios explorer (KaroMourad)

## 3.15.0 Nov 26, 2022

### Enhancements:

- Implement Aim callbacks system and extended notifications (alberttorosyan)
- Add chart legends to the Metrics Explorer (KaroMourad)
- Implement vertically scalable version of Remote Tracking (mihran113, alberttorosyan)
- Add the ability to search, filter, and compare audio through Audios Explorer (VkoHov)
- Add epoch tracking for PyTorch Lightning (tmynn)
- Add PaddlePaddle integration (tmynn)
- Add Optuna integration (tmynn)
- Use `packaging` to parse version strings (jangop)
- Implement the experiment page for the overall experiment info view (VkoHov)
- Implement dynamic flushing mechanism for `CheckIn`s based on the flag (mahnerak)
- Implement robust locking and indexing mechanism for Aim Runs (alberttorosyan)

### Fixes:

- Fix multiple progress bars handling for terminal logs capturing (mihran113)
- Handle resources when multiple `Ctrl-C`s are pressed (alberttorosyan)
- Remove non unicode symbols from `aim up` command logs (mihran113)
- Fix "Show Table Diff" for list type elements in runs, params and scatters explorers (kumarshreshtha)
- Support non-Latin chars for encoding in Aim UI (roubkar)
- Make new `CheckIn`s always override the expiry date, consistent to what is documented (mahnerak)

## 3.14.4 Nov 11, 2022

- Fix dropdowns' selected options losses in time of searching other options in Figures Explorer (rubenaprikyan)
- Fix the group property name visibility in the images and audio tabs (VkoHov)
- Change the color contrast of the icons in the manage columns popover (VkoHov)
- Add notifier config files to aim package (alberttorosyan)
- Fix audios to numpy conversion (mihran113)

## 3.14.3 Oct 29, 2022

- Fix search for empty queries in explorers (KaroMourad)

## 3.14.2 Oct 28, 2022

- Add support to sync explorer state through url on Base and Figures Explorers (rubenaprikyan)
- Add support to highlight syntax error in Figures Explorer (KaroMourad)
- Fix issue with applying solid stroke styles on stroke badge in table (KaroMourad)
- Fix active runs indicators overlapping issue in LineChart (KaroMourad)
- Add support for text style formatting in the logs tab (VkoHov)
- Fix "`TypeError: check()` keywords must be strings" for `Run.metrics()` method (alberttorosyan)
- Fix run info API call error when tag color/description is None (alberttorosyan)
- Fix remote heartbeat resource cleanup (mihran113)

## 3.14.1 Oct 7, 2022

- Fix the current release duplication highlighting issue on the Dashboard page (arsengit)

## 3.14.0 Oct 6, 2022

### Enhancements:

- Move `aim reindex` command under `aim storage` group (mihran113)
- Add the ability to attach/remove tags on the Run Page (roubkar)
- Support dictionary as an argument of `Run.track` (alberttorosyan)
- Display the tags of the run in the tables of the explorers (VkoHov)
- Revamp Figures explorer controls and grouping sections for better onboarding and usability (VkoHov, KaroMourad)
- Replace the spinner loader with a lighter one (VkoHov)
- Add fast.ai integration (tmynn)
- Add command for dangling params cleanup (mihran113)
- Add top and bottom appearance modes to the chart popover (VkoHov)
- Deprecate Python 3.6 (alberttorosyan)
- Add MXNet integration (tmynn)
- Create a Dashboard page to provide a better onboarding experience (arsengit, roubkar, KaroMourad, mihran113)
- Add support for tracking jax device arrays (mihran113)

### Fixes:

- Fix chart hovering issue occurring when "nan" values are tracked (KaroMourad)
- Use empty dict as default when getting Run params (alberttorosyan)
- Change unit-tests data isolation mechanism (alberttorosyan)
- Adjust the visibility of the run color in tables (VkoHov)
- Fix response headers for remote tracking server (mihran113)
- Fix `TypeError`s in single run page (mihran113)

## 3.13.4 Sep 25, 2022

- Add the ability to disable smoothing explicitly (KaroMourad)
- Virtualize the run params list in the Run page (roubkar)

## 3.13.3 Sep 16, 2022

- Fix request cancellation on `Logs` tab (mihran113)
- Fix the data live update handling in the Logs tab (VkoHov)

## 3.13.2 Sep 10, 2022

- Fix content overlapping issue of x-axis alignment dropdown (KaroMourad)
- Fix the regression line rendering issue on Scatter plot exported image (KaroMourad)

## 3.13.1 Sep 1, 2022

- Add support for querying metrics by last value (mihran113)
- Fix aim reindex command failure (alberttorosyan)
- Fix issue with remote runs re-open (mihran113)
- Deprecate custom set Run.hash values (alberttorosyan)
- Tune mlflow converter run properties (tmynn)
- Fix `AimLogger` deprecation issues related to release of PyTorch Lightning v1.7 (djwessel)

## 3.13.0 Aug 21, 2022

### Enhancements:

- Add Figures Explorer to visualize and compare plotly figures (rubenaprikyan, KaroMourad, arsengit, VkoHov, roubkar)
- Add Base Explorer as core of all explorers (rubenaprikyan, KaroMourad, arsengit, VkoHov, roubkar)
- Add logging for remote resource cleanup and network stability (mihran113)
- Restrict Run.hash to auto-generated values only (alberttorosyan)
- Add ability to compare selected runs from the table (arsengit)
- Notify users about failed/stalled runs (mahnerak, alberttorosyan)
- Add ability to pin metrics in Run Page (mihran113, roubkar)
- Add step for unit tests for nightly releases workflow (mihran113)
- Add Keras-Tuner integration (tmynn)
- Add Weights & Biases to Aim log converter (tmynn)

### Fixes:

- Fix chart exporting issue (KaroMourad)
- Fix aim ui rendering issue on notebooks (rubenaprikyan)
- Fix live update retry to show live data after solving connection problems with the server (rubenaprikyan)
- Fix tensorboard convert while converting tensor (sharathmk99)
- Fix incorrect column keys of metrics in the table grid of the runs dashboard (VkoHov)
- Fix git info collection (mihran113)
- Fix code block content and query copying functionality (arsengit)
- Provide compatibility between plotly and matplotlib (tmynn)
- Warn to use aim.Image if aim.Figure fails (tmynn)

## 3.12.2 Aug 5, 2022

- Fix formatting of empty metric contexts (VkoHov)
- Apply lazy loading on metrics in Run Page (roubkar)

## 3.12.1 Aug 2, 2022

- Loosen version requirements for grpcio (alberttorosyan)
- Fix remote heartbeat-watcher resource cleanup (mihran113)
- Break long metric names into multiple lines in Run Page (roubkar)
- Enable run filtering by metric values (mihran113)
- Fix Cython version to eliminate build errors (mihran113)

## 3.12.0 Jul 22, 2022

### Enhancements:

- Add ability to set axes range manually for line charts on UI (KaroMourad)
- Add more user-friendly querying for dates (mihran113, arsengit)
- Filter redundant tooltip data from URL config state (KaroMourad)
- Improve rendering performance by enhancing table columns virtualization mechanism (roubkar)
- Increase visibility and usability of the Show table diff button (arsengit)
- Add support for tensorboard audios conversion (mihran113)
- Format params keys/paths properly (VkoHov)
- Mention explicitly run params everywhere params is mentioned (VkoHov)
- Add ability to hide a batch of items in explorers (VkoHov)
- Add ability to sort by the last value of the metric in table (VkoHov)
- Preserve active line even if it is dropped out of the filtered area (VkoHov)
- Add run duration property for SDK and queries (mihran113)
- Add client vs server version check for remote tracking server (mihran113)
- Add Remote tracking client heartbeat (mihran113)

### Fixes:

- Tune table sorting icon box overlapping with column box in compact mode (KaroMourad)
- Fix tensorboard log conversion for images (mihran113)
- Check if gradient is None when tracking gradient distributions (kage08)
- Fix displaying non-syntax errors across Aim UI (arsengit)
- Fix queries on remote repos (mihran113)
- Fix interval progress reports for query apis (mihran113)
- Fix query request cancellation errors (mihran113)
- Auto-detect and address inconsistencies in meta and series trees (mahnerak)

## 3.11.2 Jul 8, 2022

### Enhancements:

- Display the error position when getting syntax errors after searching (arsengit)

### Fixes:

- Avoid saving crashed or terminated search requests as the last state on explorers (arsengit)
- Remove the progress bar blinking when searching runs in Runs Explorer (KaroMourad)
- Fix the "matched runs" sentence color style in progress bars (KaroMourad)
- Fix `SyntaxError` handling for python3.10+ (mihran113)
- Fix generic Exceptions handling and adjust HTTPException handling (alberttorosyan)

## 3.11.1 Jun 27, 2022

- Replace base58 encoder with base64 (KaroMourad, VkoHov)
- Fix Notes tab loading issue (arsengit)
- Fix the loading logic of the `monaco editor` across the Aim Ui (arsengit)
- Fix `Table` export functionality in Params and Scatters explorers (arsengit)
- Allow mixing numeric types on a single Sequence (alberttorosyan)

## 3.11.0 Jun 21, 2022

### Enhancements:

- Add `--uds` option for `aim up` command (mihran113)
- Add progress reporting for search APIs and tqdm progress for SDK queries (mihran113)
- Add all the attributes of runs in the grouping popovers (KaroMourad)
- Display progress bar on Explorer pages when searching metadata (KaroMourad)
- Improve the processing speed for tb to aim converter (osoblanco)
- Adjust charts hover attributes position calculation and styles (KaroMourad)
- Improve formatting of numbers by setting maximum precision (KaroMourad)
- Add cloud storage backups to AWS S3 for aim repo runs (karan2801)
- Add LightGBM integration example (gorarakelyan)
- Add descriptive document titles for pages (KaroMourad)
- Implement unit-tests for aim SDK utils (yeghiakoronian)
- Display std.dev/err aggregated values in the table (VkoHov)
- Add `active` state indicator property for `aim.Run` (mihran113)
- Add `active` state indicators on the chart (VkoHov)
- Add ability to edit run name and description of run (VkoHov)
- Show the description in the sidebar of the run overview tab (VkoHov)
- Add all the attributes of run in the tooltip (VkoHov)
- Optimize the initial render time of Aim UI by using more lightweight font-family (arsengit)
- Use monaco editor as the syntax highlighter across the Aim UI (arsengit)
- Add loader to the top of the logs box in the run page (VkoHov)
- Add the date and the duration of run in the header of the single run page (VkoHov)
- Add the name, status and duration of run in the runs table of the tags page (VkoHov)
- Fit long name values in manage columns popover (arsengit)
- Add caching mechanism for sequence queries to optimize query performance (mihran113)
- Use step random hash as a key for metric sequences (alberttorosyan)

### Fixes:

- Fix issue with tensorboard to aim conversion (osoblanco)
- Fix reset zoom history on alignment type change (KaroMourad)
- Fix issue with rendering incorrect data when x-axis aligned by `relative time/epoch` (KaroMourad)
- Fix LineCart axis ticks overlapping issue on log scale (KaroMourad)
- Change zooming default option to multiple (VkoHov)
- Change grouped rows' min and max values names to `Group Min` and `Group Max` (VkoHov)
- Preserve the search input value of the grouping dropdown (VkoHov)
- Change the titles and placeholders in popovers (VkoHov)
- Resolve typing latency issue in the query search input (arsengit)
- Reorder and add non-hideable table columns (arsengit)
- Change the font of the runs navigation popover (VkoHov)
- Keep color persistence state after page reload (VkoHov)
- Resolve content blinking issue after search in the run page (arsengit)
- Fix scroll to bottom on live-update in logs tab (VkoHov)
- Fix timezone issues for activity map (mihran113)
- Fix `aim up` command output when `--port 0` is passed (mihran113)

## 3.10.3 May 31, 2022

- Adjust the content overflowing of the Delete and the Archive modals (VkoHov)
- Resolve issue with redirect in run page (arsengit)

## 3.10.2 May 26, 2022

- Adjust SRP Logs row height calculation (VkoHov)
- Fix issue with live update requests scheduler (rubenaprikyan)
- Fix log capturing crash during run garbage collection (mihran113)
- Fix Pytorch Lightning adapter `finalize` method (mihran113)
- Fix params duplication in dropdowns (VkoHov)
- Skip system params in Explorer pages (alberttorosyan)

## 3.10.1 May 18, 2022

- Resolve issue with rendering run params in the overview tab of SRP (arsengit)
- Fix issue with search query state update (arsengit)

## 3.10.0 May 17, 2022

### Enhancements:

- Add ability to adjust the density of the visible content in tables (roubkar)
- Set `metric.name` as default option for grouping (roubkar)
- Show user-selected params before group config in chart popover (roubkar)
- Optimize stream decoding performance on UI (mahnerak)
- Add support for animated image formats to Aim Image object (devfox-se)
- Add `AimLogger` for Catboost (devfox-se)
- Add `AimCallback` for LightGBM (devfox-se)
- Keep the extents of `HighPlot` axes brush in the state and the URL (VkoHov)
- Integrate `aim` with `cimport`-able `aimrocks` (mahnerak)
- Add `__slots__` to some classes to improve performance (mahnerak)
- Define base abstractions for `Iterator` and `DB` by borrowing from `aimrocks` (mahnerak)
- Use `KeysIterator` and `ValuesIterator` wrappers instead of reimplementing (mahnerak)
- Rename `PrefixView.container` to `PrefixView.parent` (mahnerak)
- Reimplement `absolute_path` (mahnerak)
- Cython bindings for `PrefixView`, `TreeView`, `Container`, `ArrayView` (mahnerak)
- Add ability to track and visualize stdout/stderr (mihran113, VkoHov)
- Fix `AimLogger` deprecation issues related to release of PyTorch Lightning v1.5 (arnauddhaene)
- Enable better autocomplete experience with monaco editor (arsengit)
- Pre-loading and caching necessary resources, add pre-loader animation to Aim UI (arsengit)

### Fixes:

- Remove hard-coded installation of pre-requirements (mahnerak)
- Remove duplicate code from `TreeView` and `Container` methods (mahnerak)
- Fix issue with filtering metrics values in single run page (KaroMourad)

## 3.9.4 May 12, 2022

- Fix run remote tracking queue cleanup (mihran113)
- Fix HF callback before training access (mihran113)
- Fix compatibility with Jinja 3.1 (devfox-se)

## 3.9.3 May 10, 2022

- Fix affecting stroke types after changing color persistence (KaroMourad)

## 3.9.2 Apr 29, 2022

- Move aim_ui package data to separate directory (devfox-se)

## 3.9.1 Apr 29, 2022

- Move aim_ui package data to separate directory (devfox-se)

## 3.9.0 Apr 29, 2022

### Enhancements:

- Add `Notes Tab` to single run page (arsengit)
- Add the run name to the batch delete and the batch archive modals (VkoHov)
- Increase the scalability of rendering lines in charts (KaroMourad)
- Increase live update requests delay to prevent performance issues (rubenaprikyan)
- Change font-family to monospace in the Table component (arsengit)
- Add info massage for single value sliders (VkoHov)
- Add `--log-level` argument for aim up/server commands (mihran113)
- Add notes backend api interface (devfox-se)
- Fix type hints in `Repo` class (uduse)

### Fixes:

- Fix LineChart y-dimension margin calculation (KaroMourad)
- Fix HighPlot lines partially rendering issue (KaroMourad)
- Fix HighPlot axis ticks overlapping issue (KaroMourad)
- Fix sorting Params/Scatters explorer axis ticks (KaroMourad)
- Fix compatibility with pytorch-lightning v1.6.0 (mihran113)
- Fix the image's original size cropping (VkoHov)
- Fix `PATH` related issues for `alembic` and `uvicorn` (mihran113)
- Fix queries for custom object APIs (mihran113)
- Fix chart height updating when resize mode changed (VkoHov)
- Fix HuggingFace callback context capturing (mihran113)
- Fix Params/Scatters explorers' row hiding functionality (VkoHov)
- Fix Profiler logs are saved outside repo directory (devfox-se)

## 3.8.1 Apr 6, 2022

- Encode run hash before including in CSS selectors (Hamik25)
- Fix displaying incorrect metric values for large range scale in LineChart (KaroMourad)
- Fix issue with rendering lines for large range scale in LineChart (KaroMourad)
- Fix issue with URL state sync for bookmarks (roubkar)
- Fix issue with displaying negative param values on Aim UI (roubkar)
- Fix row hiding functionality (roubkar)
- Tune RunOverviewTab container styles (arsengit)
- Update documentations links on UI (rubenaprikyan)
- Fix `RepoIndexManager` run's reference cleanup (mihran113)
- Fix remote run finalization (mihran113)
- Fix issue with fetch on load more (infinite scroll) functionality in Runs Explorer (rubenaprikyan)

## 3.8.0 Mar 26, 2022

### Enhancements:

- Hugging Face adapter refactoring (mihran113)
- Add run description columns to all run specific tables (VkoHov, mihran113)
- Change images rendering optimization default value to smoother (VkoHov)
- Set default steps ordering to desc in single run tabs (VkoHov, devfox-se)
- Add run name to grouping, ordering and run navigation popovers (VkoHov)
- Add ability to apply color scale on columns with numeric values (VkoHov)
- Refactored XGBoost AimCallback (devfox-se)
- Reopenable callbacks for integrations (mihran113)
- Add DVC integration (devfox-se)
- Add API profiler and unified API error response (devfox-se)
- Add API to retrieve N'th step of sequence (devfox-se)

### Fixes:

- Fix issue with calculation of active point on mouse hover in the LineChart (KaroMourad)
- Fix issue with wrong URL caching for Explorer pages (roubkar)
- Fix issue with focusing on the chart active point while moving the cursor (KaroMourad)
- Fix the image full view toggle icon visibility if the image has a white background (VkoHov)
- Fix scroll to the end of the audio tab (VkoHov)
- Add scrollbar to image full view mode content (VkoHov)
- Fix issues with run name/description not being set (mihran113)
- Fix issue with run single page tabs result caching (mihran113)
- Fix git system param tracking (devfox-se)
- Fix runs manual closing (mihran113)
- Fix Docker image creation step in packaging workflow (alberttorosyan)
- Fix Jinja2 template rendering with starlette==0.14.2 (alberttorosyan)

## 3.7.5 Mar 18, 2022

- Add request aborting functionality in single run page tabs (arsengit)
- Render plotly figures properly in single run page (arsengit)

## 3.7.4 Mar 15, 2022

- Fix density min and max validation calculation (VkoHov)

## 3.7.3 Mar 14, 2022

- Add missing names for dynamically imported files in single run page (arsengit)

## 3.7.2 Mar 10, 2022

- Fix issue with rendering UI re keeping long URL (KaroMourad)
- Split code in the single run page to optimize chunk size (arsengit)

## 3.7.1 Mar 10, 2022

- Fix metric queries with epoch=None (alberttorosyan)

## 3.7.0 Mar 9, 2022

### Enhancements:

- Add Run overview tab in run single page (arsengit, VkoHov, KaroMourad, rubenaprikyan)
- Custom max message size for Aim Remote tracking (alberttorosyan)
- Docker images for aim up/server (alberttorosyan)
- TF/Keras adapters refactoring (mihran113)
- Remote tracking client-side retry logic (aramaim)
- Add record_density to initial get-batch request for figures (VkoHov)

### Fixes:

- Fix rendering new lines in texts visualizer (arsengit)

## 3.6.3 Mar 4, 2022

- Fix UI rendering issue on colab (rubenaprikyan)

## 3.6.2 Mar 2, 2022

- Fix chart interactions issue in the Single Run Page Metrics tab (roubkar)
- Fix `resolve_objects` in remote tracking client subtree (alberttorosyan)
- Reject `0` as step/record count (alberttorosyan, VkoHov)
- Fix error on mlflow conversion by experiment id (devfox-se)

## 3.6.1 Feb 25, 2022

- Fix issue with aligning x-axis by custom metric (KaroMourad)
- Add `__AIM_PROXY_URL__` env variable to see full proxy url when running `aim up` command(rubenaprikyan)
- Add `--proxy-url` argument to notebook extension's `%aim up` to render UI correctly if there is a proxy server (rubenaprikyan)
- Add SageMaker integration, `jupyter-server-proxy` s bug-fix script (rubenaprikyan, mahnerak)
- Fix animation support in Plotly visualization and figure loading performance (Hamik25, mihran113)
- Display `None` values in group config column (VkoHov, Hamik25)
- Fix rendering issue on `Select` form search suggestions list (arsengit)
- Fix PL.AimLogger save_dir AttributeError (GeeeekExplorer)
- Remove `__example_type__` substring from param name (VkoHov)

## 3.6.0 Feb 22 2022

### Enhancements:

- Sort params columns in alphabetical order (arsengit)
- Add illustrations for indicating explorer search states (arsengit)
- Ability to export chart as image (KaroMourad)
- Ability to group by metric.context (VkoHov)
- Tune manage columns items highlighting styles (VkoHov)
- Set active style on table actions popover buttons with applied changes (arsengit)
- Unification of Run Custom Object APIs (alberttorosyan, VkoHov)
- Aim repo runs data automatic indexing (alberttorosyan)
- Pytorch Lightning adapter refactoring (mihran113)
- Add Pytorch Ignite integration (mihran113)
- Add wildcard support for `aim runs` subcommands (mihran113)
- Add MLflow logs conversion command (devfox-se)
- Add CustomObject implementation for `hub.dataset` (alberttorosyan)

### Fixes:

- Fix live updated data loss after triggering endless scroll (VkoHov)
- Fix system metric columns pinning functionality and grouping column order (arsengit)
- Fix system metrics search in manage columns popover (VkoHov)
- Fix queries on remote repos (mihran113)
- Fix incorrect boolean value formatting (VkoHov)

## 3.5.4 Feb 15 2022

- Fix batch archive functionality (VkoHov)
- Add repo lock/release feature (devfox-se)

## 3.5.3 Feb 11 2022

- Fix rendering issue in runs explorer page (arsengit)

## 3.5.2 Feb 10 2022

- Fix issue with displaying current day activity cell on week's first day (rubenaprikyan)
- Fix issue with filtering options while typing in input of autocomplete in Tooltip and Grouping popovers (rubenaprikyan)

## 3.5.1 Feb 4 2022

- Fix folder creation when tracking with remote tracker (aramaim)

## 3.5.0 Feb 3 2022

### Enhancements:

- Ability to hide system metrics from table (arsengit)
- Add input validations to range selectors (Hamik25)
- Improve media panel rendering performance on hovering over images (KaroMourad)
- Add ability to parse and import TensorFlow events into aim (devfox-se)
- Add system parameter logging: CLI, Env, Executable, Git, Installed packages (devfox-se)
- Convert nested non-native objects (e.g. OmegaConf config instance) upon storing (devfox-se)
- Add cli subcommands cp and mv for aim runs command (mihran113)
- Add handler for matplotlib figures in Image and Figure custom objects (devfox-se)
- Improve highlighting of table focused/hovered/selected row (VkoHov)

### Fixes:

- Fix stalled runs deletion (mihran113)
- Fix background transparency in colab when using dark mode of system (rubenaprikyan)
- Fix Grouping and Tooltip popovers states' resetting issue when live-update is on (rubenaprikyan)
- Fix table column's sort functionality issue in Params and Scatters Explorers (rubenaprikyan)

## 3.4.1 Jan 23 2022

- Fix issue with displaying experiment name in Images Explorer table (VkoHov)

## 3.4.0 Jan 22 2022

- Add ability to apply group stacking on media elements list (KaroMourad)
- Add ability to apply sorting by run creation_time on table rows (roubkar)
- Add ability to filter texts table with keyword matching (roubkar, rubenaprikyan)
- Add ability to delete run from settings tab (Hamik25)
- Enhance controls states of explorer pages (arsengit)
- Add --repo, --host arguments support for notebook extension (VkoHov, rubenaprikyan)
- Add trendline options to ScatterPlot (roubkar)
- Add ability to display images in original size and align by width (arsengit)
- Add version, docs and slack links to sidebar (arsengit)
- Enhance AudioPlayer component (arsengit)
- Recover active tab in run details page after reload (roubkar)
- Add ability to archive or delete runs with batches (VkoHov)
- Remote tracking server [experimental] (alberttorosyan, mihran113, aramaim)
- Add ability to change media elements order (VkoHov)
- Add ability to hard delete runs (alberttorosyan)
- Lossy format support for aim.Image (devfox-se)
- Timezone issues fix for creation and end times (mihran113)

## 3.3.5 Jan 14 2022

- Add non-strict write mode to replace not-yet-supported types with their
  string representations. (mahnerak)
- Log pytorch_lightning hyperparameters in non-strict mode. (mahnerak)

## 3.3.4 Jan 10 2022

- Fix issue with WAL files flushing (alberttorosyan)
- Support for omegaconf configs in pytorch_lightning adapter (devfox-se)

## 3.3.3 Dec 24 2021

- Fix issue with showing range panel in Images Explorer (roubkar)

## 3.3.2 Dec 20 2021

- Fix issue with not providing point density value to live-update query (rubenaprikyan)

## 3.3.1 Dec 18 2021

- Fix getValue function to show correct chart title data (KaroMourad)

## 3.3.0 Dec 17 2021

- Add ability to track and explore audios in run detail page (arsengit, VkoHov, devfox-se)
- Add ability to track and visualize texts (mihran113, roubkar)
- Fix boolean values encoding (mahnerak)
- Add Scatter Explorer to visualize correlations between metric last value and hyperparameter (KaroMourad)
- Add ability to track and visualize plotly objects (devfox-se, Hamik25, rubenaprikyan)
- Add ability to query distributions by step range and density (VkoHov, rubenaprikyan)
- Add colab notebook support (mihran113, rubenaprikyan)
- Implement images visualization tab in run detail page (VkoHov, KaroMourad)
- Add custom URL prefix support (mihran113, Hamik25, roubkar)
- Enhance metric selection dropdowns to see lists in alphabetical order (rubenaprikyan)

## 3.2.2 Dec 10 2021

- Fix Run finalization index timeout issue (alberttorosyan)

## 3.2.1 Dec 8 2021

- Add ability to provide custom base path for API (mihran113, roubkar)
- Fix table groups column default order (arsengit)
- Fix table panel height issue in runs explorer page (arsengit)

## 3.2.0 Dec 3 2021

- Add ability to cancel pending request (roubkar, arsengit)
- Add support for secure protocol for API calls (mihran113, roubkar)
- Implement image full size view (VkoHov)
- Add ability to manipulate with image size and rendering type (arsengit)
- Enhance Table column for selected grouping config options (arsengit)
- Implement suggestions list for AimQL search (arsengit, rubenaprikyan)
- Add ability to track and visualize distributions (mihran113, rubenaprikyan)
- Add notebook extension, magic functions (rubenaprikyan)

## 3.1.1 Nov 25 2021

- Apply default ordering on images set (VkoHov)
- Ability to show image data in a tooltip on hover (KaroMourad)
- Support of Image input additional data sources (alberttorosyan)
- Ability to export run props as pandas dataframe (gorarakelyan)
- Slice image sequence by index for the given steps range (alberttorosyan)
- Improve Images Explorer rendering performance through better images list virtualization (roubkar)

## 3.1.0 Nov 20 2021

- Add ability to explore tracked images (VkoHov)
- Improve rendering performance by virtualizing table columns (roubkar)
- Add ability to apply grouping by higher level param key (roubkar)
- Add ability to specify repository path during `aim init` via `--repo` argument (rubenaprikyan)

## 3.0.7 Nov 17 2021

- Fix for missing metrics when numpy.float64 values tracked (alberttorosyan)

## 3.0.6 Nov 9 2021

- Fix for blocking container optimization for in progress runs (alberttorosyan)

## 3.0.5 Nov 9 2021

- Add tqdm package in setup.py required section (mihran113)

## 3.0.4 Nov 8 2021

- Switch to aimrocks 0.0.10 - exposes data flushing interface (mihran113)
- Optimize stored data when runs finalized (mihran113)
- Update `aim reindex` command to run storage optimizations (alberttorosyan)
- Storage partial optimizations on metric/run queries (alberttorosyan)

## 3.0.3 Nov 4 2021

- Bump sqlalchemy version to 1.4.1 (alberttorosyan)

## 3.0.2 Oct 27 2021

- Switch to aimrocks 0.0.9 - built on rocksdb 6.25.3 (alberttorosyan)
- Remove grouping select options from Params app config (VkoHov)
- Sort metrics data in ascending order for X-axis (KaroMourad)

## 3.0.1 Oct 22 2021

- Check telemetry_enabled option on segment initialization (VkoHov)
- Draw LineChart Y-axis (horizontal) tick lines on zooming (KaroMourad)
- Sort select options/params based on input value (roubkar)
- Fix query construction issue for multiple context items (roubkar)
- Fix issue with making API call from Web Worker (VkoHov)

## 3.0.0 Oct 21 2021

- Completely revamped UI:

  - Runs, metrics and params explorers
  - Bookmarks, Tags, Homepage
  - New UI works smooth with ~500 metrics displayed at the same time with full Aim table interactions

- Completely revamped storage:
  - 10x faster embedded storage based on Rocksdb
  - Average run query execution time on ~2000 runs: 0.784s
  - Average metrics query execution time on ~2000 runs with 6000 metrics: 1.552s

## 2.7.1 Jun 30 2021

- Fix bookmark navigation issue (roubkar)
- Empty metric select on X-axis alignment property change (roubkar)

## 2.7.0 Jun 23 2021

- Add ability to export table data as CSV (KaroMourad)
- Add ability to bookmark explore screen state (roubkar)
- Add dashboards and apps API (mihran113)

## 2.6.0 Jun 12 2021

- Resolve namedtuple python 3.5 incompatibility (gorarakelyan)
- Add ability to align X-axis by a metric (mihran113, roubkar)
- Add tooltip popover for the chart hover state (roubkar)

## 2.5.0 May 27 2021

- Set gunicorn timeouts (mihran113)
- Remove redundant deserialize method (gorarakelyan)
- Move the Flask server to main repo to support 'docker'less UI (mihran113)

## 2.4.0 May 13 2021

- Bump up Aim UI to v1.6.0 (gorarakelyan)
- Add xgboost integration (khazhak)
- Update keras adapter interface (khazhak)
- Convert tensors to python numbers (gorarakelyan)

## 2.3.0 Apr 10 2021

- Bump up Aim UI to v1.5.0 (gorarakelyan)
- Set default interval of sys tracking to 10 seconds (gorarakelyan)
- Add ability to track system metrics (gorarakelyan)

## 2.2.1 Mar 31 2021

- Bump up Aim UI to v1.4.1 (gorarakelyan)

## 2.2.0 Mar 24 2021

- Bump up Aim UI to v1.4.0 (gorarakelyan)
- Add Hugging Face integration (Khazhak)
- Reorganize documentation (Tatevv)

## 2.1.6 Feb 26 2021

- Add ability to opt out telemetry (gorarakelyan)
- Remove experiment name from config file when calling repo.remove_branch method (gorarakelyan)

## 2.1.5 Jan 7 2021

- Handle NaN or infinite floats passed to artifacts (gorarakelyan)

## 2.1.4 Dec 2 2020

- Add ability to specify session run hash (gorarakelyan)
- Initialize repo if it was empty when opening session (gorarakelyan)
- Add validation of map artifact parameters (gorarakelyan)

## 2.1.3 Nov 24 2020

- Support comparison of list type contexts (gorarakelyan)

## 2.1.2 Nov 24 2020

- Fix empty contexts comparison issue (gorarakelyan)

## 2.1.1 Nov 22 2020

- Return only selected params in SelectResult (gorarakelyan)

## 2.1.0 Nov 19 2020

- Add AimRepo select method (gorarakelyan)
- Implement SelectResult class (gorarakelyan)

## 2.0.27 Nov 13 2020

- Fix issue with artifact step initializer (gorarakelyan)

## 2.0.26 Nov 10 2020

- Add `block_termination` argument to aim.Session (gorarakelyan)
- Convert infinity parameter to string in artifacts (gorarakelyan)

## 2.0.25 Nov 9 2020

- Reconstruct run metadata file when running close command (gorarakelyan)

## 2.0.24 Nov 8 2020

- Add SIGTERM signal handler (gorarakelyan)
- Run `track` function in a parallel thread (gorarakelyan)
- Add SDK session flush method (gorarakelyan)
- Flush aggregated metrics at a given frequency (gorarakelyan)
- Update run metadata file only on artifacts update (gorarakelyan)

## 2.0.23 Nov 5 2020

- Make experiment name argument required in SDK close command (gorarakelyan)

## 2.0.22 Nov 5 2020

- Add SDK `close` method to close dangling experiments (gorarakelyan)

## 2.0.21 Nov 1 2020

- Resolve compatibility issues with python 3.5.0 (gorarakelyan)

## 2.0.20 Oct 26 2020

- Enable pypi aim package name (gorarakelyan)

## 2.0.19 Oct 25 2020

- Add PyTorch Lightning logger (gorarakelyan)
- Add TensorFlow v1 and v2 keras callbacks support (gorarakelyan)

## 2.0.18 Oct 7 2020

- Add ability to run Aim UI in detached mode (gorarakelyan)
- Add ability to specify repo path when running Aim UI (gorarakelyan)

## 2.0.17 Oct 5 2020

- Rename `AimDE` to `Aim UI` (gorarakelyan)

## 2.0.16 Oct 2 2020

- Add ability to specify host when running AimDE (gorarakelyan)
- Disable `AimContainerCommandManager` (gorarakelyan)
- Remove `aimde` command entry point (gorarakelyan)
- Remove `de` prefix from development environment management commands (gorarakelyan)

## 2.0.15 Sep 21 2020

- Set Map artifact default namespace (gorarakelyan)

## 2.0.14 Sep 21 2020

- Set Metric hashable context to None if no kwarg is passed (gorarakelyan)

## 2.0.13 Sep 21 2020

- Add ability to query runs by metric value (gorarakelyan)
- Add ability to query runs via SDK (gorarakelyan)

## 2.0.12 Sep 12 2020

- Update Session to handle exceptions gracefully (gorarakelyan)

## 2.0.11 Sep 11 2020

- Add alias to keras adapter (gorarakelyan)

## 2.0.10 Sep 10 2020

- Show progress bar when pulling AimDE image (gorarakelyan)

## 2.0.9 Sep 10 2020

- Add ability to start multiple sessions (gorarakelyan)
- Add Aim adapter for keras (gorarakelyan)

## 2.0.8 Aug 26 2020

- Set SDK to select only unarchived runs by default (gorarakelyan)
- Add ability to archive/unarchive runs (gorarakelyan)
- Enable search by run attributes (gorarakelyan)
- Add `is not` keyword to AimQL (gorarakelyan)

## 2.0.7 Aug 21 2020

- Validate Artifact values before storing (gorarakelyan)
- Add sessions to SDK (gorarakelyan)

## 2.0.6 Aug 13 2020

- Add ability to retrieve metrics and traces from repo (gorarakelyan)
- Add SDK `select` method to select runs and artifacts (gorarakelyan)
- Implement search query language (gorarakelyan)

## 2.0.5 Jul 18 2020

- Fix issue with PyPI reStructuredText format compatibility (gorarakelyan)

## 2.0.4 Jul 18 2020

- Add ability to attach tf.summary logs to AimDE (gorarakelyan)

## 2.0.3 Jul 8 2020

- Pass project path to development environment container (gorarakelyan)

## 2.0.2 Jul 7 2020

- Make `epoch` argument optional for `Metric` artifact (gorarakelyan)
- Add ability to automatically commit runs after exit (gorarakelyan)
- Add `aim up` shortcut for running development environment (gorarakelyan)
- Remove first required argument(artifact name) from sdk track function (gorarakelyan)
- Add general dictionary artifact for tracking `key: value` parameters (gorarakelyan)

## 2.0.1 Jun 24 2020

- Fix inconsistent DE naming (gorarakelyan)

## 2.0.0 Jun 18 2020

- Tidy up aim and remove some artifacts (gorarakelyan)
- Update AimContainerCMD to open connection on custom port (gorarakelyan)
- Save passed process uuid to commit configs (gorarakelyan)
- Ability to query processes (gorarakelyan)
- Execute process and store logs into a commit of specific experiment (gorarakelyan)
- Kill running process and its children recursively (gorarakelyan)
- Keep executed processes for monitoring and management (gorarakelyan)
- Add container command handler to exec commands on the host (gorarakelyan)
- Refactor Text artifact to store sentences using protobuf and aimrecords (jamesj-jiao)
- Add ability to pass aim board port as an argument (gorarakelyan)

## 1.2.17 May 8 2020

- Add config command (gorarakelyan)
- Tune artifacts: images, metric_groups, params (gorarakelyan)

## 1.2.16 Apr 29 2020

- Add ability to pass numpy array as a segmentation mask (gorarakelyan)

## 1.2.15 Apr 29 2020

- Add basic image list tracking (gorarakelyan)

## 1.2.14 Apr 27 2020

- Optimize segmentation tracking insight to load faster (gorarakelyan)

## 1.2.13 Apr 25 2020

- Remove GitHub security alert (gorarakelyan)
- Add image semantic segmentation tracking (gorarakelyan)

## 1.2.12 Apr 20 2020

- Add missing init file for aim.artifacts.proto (@mike1808)

## 1.2.11 Apr 16 2020

- Make epoch property optional for Metric (gorarakelyan)

## 1.2.10 Apr 16 2020

- Serialize and store `Metric` records using protobuf and aimrecords (gorarakelyan)
- Create RecordWriter factory which handles artifact records saving (gorarakelyan)
- Extract artifact serialization to ArtifactWriter (mike1808)

## 1.2.9 Mar 16 2020

- Alert prerequisites installation message for running board (gorarakelyan)

## 1.2.8 Mar 15 2020

- Update profiler interface for keras (gorarakelyan)

## 1.2.7 Mar 14 2020

- Add board pull command (gorarakelyan)
- Change board ports to 43800,1,2 (gorarakelyan)
- Add ability to profile graph output nodes (gorarakelyan)
- Remove issue with autograd inside while loop (gorarakelyan)
- Add aim board development mode (gorarakelyan)
- Update board name hash algorithm to md5 (gorarakelyan)
- Add board CLI commands: up, down and upgrade (gorarakelyan)
- Add ability to tag version as a release candidate (gorarakelyan)

## 1.2.6 Feb 28 2020

- Add learning rate update tracking (gorarakelyan)

## 1.2.5 Feb 25 2020

- Add autocommit feature to push command: `aim push -c [-m <msg>]` (gorarakelyan)
- Add cli status command to list branch uncommitted artifacts (gorarakelyan)
- Add an ability to aggregate duplicated nodes within a loop (gorarakelyan)
- Remove gradient break issue when profiling output nodes (gorarakelyan)

## 1.2.4 Feb 20 2020

- Enable profiler to track nodes inside loops (gorarakelyan)
- Ability to disable profiler for evaluation or inference (gorarakelyan)

## 1.2.3 Feb 13 2020

- Set minimum required python version to 3.5.2 (gorarakelyan)

## 1.2.2 Feb 13 2020

- Downgrade required python version (gorarakelyan)

## 1.2.1 Feb 13 2020

- Edit README.md to pass reStructuredText validation on pypi (gorarakelyan)

## 1.2.0 Feb 13 2020

- Make aim CLI directly accessible from main.py (gorarakelyan)
- Add disk space usage tracking (gorarakelyan)
- Add profiler support for Keras (gorarakelyan)
- Add TensorFlow graph nodes profiler (gorarakelyan)
- Add command to run aim live container mounted on aim repo (gorarakelyan)
- Update profiler to track GPU usage (gorarakelyan)
- Add machine resource usage profiler (gorarakelyan)

## 1.1.1 Jan 14 2020

- Remove aim dependencies such as keras, pytorch and etc (gorarakelyan)

## 1.1.0 Jan 12 2020

- Update code diff tracking to be optional (gorarakelyan)
- Add default False value to aim init function (gorarakelyan)
- Update aim repo to correctly identify cwd (gorarakelyan)
- Update push command to commit if msg argument is specified (gorarakelyan)
- Add ability to initialize repo from within the sdk (gorarakelyan)

## 1.0.2 Jan 7 2020

- Remove objects dir from empty .aim branch index (gorarakelyan)

## 1.0.1 Dec 26 2019

- Add cil command to print aim current version (gorarakelyan)

## 1.0.0 Dec 25 2019

- Add aim version number in commit config file (gorarakelyan)
- Update push command to send username and check storage availability (gorarakelyan)
- Add hyper parameters tracking (gorarakelyan)
- Update push command to print shorter file names when pushing to remote (gorarakelyan)
- Update tracking artifacts to be saved in log format (gorarakelyan)
- Add pytorch cuda support to existing sdk artefacts (gorarakelyan)
- Add cli reset command (gorarakelyan)
- Add nested module tracking support to aim sdk (gorarakelyan)
- Add code difference tracking to aim sdk (gorarakelyan)
- Update aim push command to send commits (gorarakelyan)
- Add commit structure implementation (gorarakelyan)
- Add aim commit command synchronized with git commits (gorarakelyan)
- Add version control system factory (gorarakelyan)
- Update all insights example (gorarakelyan)
- Add model gradients tracking (gorarakelyan)
- Add model weights distribution tracking (gorarakelyan)
- Add aim correlation tracking (gorarakelyan)

## 0.2.9 Nov 30 2019

- Update push tolerance when remote origin is invalid (gorarakelyan)

## 0.2.8 Nov 30 2019

- Update aim auth public key search algorithm (gorarakelyan)

## 0.2.7 Nov 14 2019

- Update dependencies torch and torchvision versions (sgevorg)

## 0.2.6 Nov 5 2019

- Update aim track logger (gorarakelyan)

## 0.2.5 Nov 4 2019

- Add branch name validation (gorarakelyan)
- Add single branch push to aim push command (gorarakelyan)

## 0.2.4 Nov 3 2019

- Update aim auth print format (gorarakelyan)
- Update setup.py requirements (gorarakelyan)

## 0.2.3 Nov 3 2019

- Update package requirements (gorarakelyan)

## 0.2.2 Nov 1 2019

- Update package requirements (sgevorg)

## 0.2.1 Nov 1 2019

- Add paramiko to required in setup.py (sgevorg)

## 0.2.0 Nov 1 2019

- Update the repo to prep for open source pypi push (sgevorg)
- Add error and activity logging (sgevorg)
- Add push command robustness (gorarakelyan)
- Add cli auth command (gorarakelyan)
- Add public key authentication (gorarakelyan)
- Update push to send only branches (gorarakelyan)
- Add branching command line interface (gorarakelyan)
- Update skd interface (gorarakelyan)
- Add pytorch examples inside examples directory (gorarakelyan)
- Add model load sdk method (gorarakelyan)
- Add model checkpoint save tests (gorarakelyan)
- Update file sending protocol (gorarakelyan)
- Add model tracking (gorarakelyan)

## 0.1.0 - Sep 23 2019

- Update setup py to build cython extensions (gorarakelyan)
- Update tcp client to send multiple files through one connection (gorarakelyan)
- Update tcp client to send images (gorarakelyan)
- Update sdk track functionality to support multiple metrics (gorarakelyan)
- Update push command for sending repo to a given remote (gorarakelyan)
- Add cli remote commands (gorarakelyan)
- Update cli architecture from single group of commands to multiple groups (gorarakelyan)
- Add testing env first skeleton and versions (sgevorg)
- Add dummy exporting files from .aim-test (sgevorg)
- Add description for Testing Environment (sgevorg)
- Update metadata structure and handling (sgevorg)
- Add support for seq2seq models (sgevorg)
- Update the output of doker image build to be more informative and intuitive (sgevorg)
- Update README.MD with changed Aim messaging (sgevorg)
- Remove setup.cfg file (maybe temporarily) (sgevorg)
- Update the location for docker build template files, move to data/ (sgevorg)
- Update the `docs/cli.md` for aim-deploy docs (sgevorg)
- Add docker deploy `.aim/deploy_temp/<model>` cleanup at the end of the build (sgevorg)
- Add Docker Deploy via `aim-deploy` command (sgevorg)
- Add Docker image generate skeleton (sgevorg)
- Add AimModel.load_mode static function to parse `.aim` files (sgevorg)
- Update exporter to decouple from specifics of exporting and framework (sgevorg)
- Add model export with `.aim` extension (sgevorg)
- Remove pack/unpack of the metadata (sgevorg)
- Add pack/unpack to add metadata to model for engine processing (sgevorg)
- Add aim-deploy command configuration in cli (sgevorg)
- Add basic cli (sgevorg)
- Update setup.py for cli first version (sgevorg)
- Add initial cli specs (sgevorg)
- Add directories: the initial skeleton of the repo (sgevorg)
- Add gitignore, license file and other basics for repo (sgevorg)<|MERGE_RESOLUTION|>--- conflicted
+++ resolved
@@ -7,13 +7,10 @@
 - Add other x-axis alignment and system logs tracking to cli convert wandb (hjoonjang)
 - Add support for pre-binned distribution/histogram (YodaEmbedding)
 - Fix plotly and matplotlib compatibility (tmynn)
-<<<<<<< HEAD
-- Enable support for protobuf v4 (mihran113)
-=======
 - Add Stable-Baselines3 integration (tmynn)
 - Add Acme integration (tmynn)
 - Add huggingface/datasets integration (tmynn)
->>>>>>> 4e04e35b
+- Enable support for protobuf v4 (mihran113)
 
 ### Fixes
 
