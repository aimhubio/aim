--- conflicted
+++ resolved
@@ -2,13 +2,9 @@
 
 ## Unreleased
 
-<<<<<<< HEAD
 - Add trendline options to ScatterPlot (roubkar)
 - Add ability to display images in original size and align by width (arsengit)
-=======
 - Add version, docs and slack links to sidebar (arsengit)
-- Ability to display images in original size and align by width (arsengit)
->>>>>>> ff0cad1a
 - Enhance AudioPlayer component (arsengit)
 - Recover active tab in run details page after reload (roubkar)
 
