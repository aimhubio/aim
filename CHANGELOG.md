# Changelog

<<<<<<< HEAD
## Unreleased

### Enhancements:
- Add ability to create reports (mihran113)

### Fixes:
- Fix bug in bookmark page where it was not scrollable if there was too many bookmarks (vinayan3)
=======
## 3.24.0 Aug 14, 2024

### Enhancements
- Add read-only mode for Aim UI (mihran113)
- Support of mass updates in remote tracking (peter-sk)

### Fixes
- Fix bug in bookmark page where it was not scrollable if there was too many bookmarks (vinayan3)
- Fix exception name in `storage/union.pyx` (sulan)
>>>>>>> a566d4a2

## 3.23.0 Jul 15, 2024

### Enhancements:
- Relax `numpy` version upper bound to include `numpy<3` (judahrand)
- Add a `-s`/`--skip-if-exists` option to the `init` command to avoid reinitializing a repo if one already exists (stevenjlm)

### Fixes:
- Fix SB3 callback metric tracking (mihran113)
- Prevent long waiting times when connecting to incorrect or unresponsive addresses (xuzhiy)

## 3.22.0 Jun 20, 2024

### Enhancements:
- Add filesystem-based backend for artifact storage (gpascale)

## 3.21.0 Jun 17, 2024

### Enhancements:
- Add feature to delete full experiments (mauricekraus)
- Add support for python 3.12 (mahnerak)

### Fixes:
- Increase websockets max_size for large images sent to server (jasonmads)
- Correct flags when running Aim UI in Jupiter notebooks (synapticarbors)

## 3.20.1 Jun 3, 2024

### Enhancements:
- Repurpose aim reindex command for index db recreation (mihran113)

### Fixes
- Handle index db corruption and warn in UI (mihran113)
- Handle and skip corrupted runs (alberttorosyan)

## 3.19.3 Apr 17, 2024
- Resolve issue with new runs after tracking queue shutdown (mihran113)
- Reset base path when opening new tabs (mihran113)

## 3.19.2  Mar 22, 2024
- Resolve live update failing issue (mihran113)
- Resolve issue with remote tracking protocol probe fail (mihran113)

## 3.19.1 Mar 14, 2024
- Accept calls on tracking server without trailing slashes (mihran113)

## 3.19.0 Mar 13, 2024

### Enhancements:
- Replace grpc with http/ws as transport for aim tracking server (mihran113)
- Remove `aim storage upgrade 2to3` command (mihran113)
- Allow HF callback to initialize run at on_init_end for tracking custom metrics with callback (dushyantbehl)
- Support artifacts logging and storage in AWS S3 (alberttorosyan)
- Always set run name when initializing Run in lightning callback (martenlienen)

### Fixes
- Allow the web UI to serve assets symlinked into the static files directory (martenlienen)

## 3.18.1 Feb 7, 2024

### Enhancements:

- Add support for `sqlalchemy 2.0` (mihran113)
- Add `min/max/first` values tracking and visualization for metrics (mihran113, KaroMourad)

### Fixes
- Fix pytorch_lightning aliases issue (popfido)
- Fix typos in stat.py to collect gpu memory and power correctly (ChanderG)
- Fix bug in pytorch lightning raising lock timeout (inc0)
- Fix compatibility with `sqlalchemy < 2.0` versions (mihran113)
- Switch to patched version of official `pynvml` (mihran113)
- Remove telemetry tracking (mihran113)

## 3.17.5 Jun 2, 2023

- Fix gpu stat collection when driver is not loaded (mihran113)
- Fix issue with overflowing box content in full-view mode in Base Explorers (KaroMourad)
- Resolve tags list visibility issue in tags page (arsengit)
- Fix issue on git stat collection (mihran113)
- Import `Image` and `Audio` for `TensorboardFolderTracker` (alansaul)
- Extend `aim.ext.tensorboard_tracker.run.Run` to allow stdout logging and system stats and parameter logging (alansaul)
- Add the ability for `TensorboardFolderTracker` to track `Histogram`'s as Aim `Distribution`'s (alansaul)
- Convert NaNs and Infs in responses to strings (n-gao)
- Add activeloop deeplake plugin (drahnreb)

## 3.17.4  May 4, 2023

- Resolve run messages duplication issue for in progress runs (roubkar)
- Fix metric values inconsistency with steps (mihran113)
- Enable CLI for remote repos (mihran113)
- Safe force-acquire index lock using meta-locks (alberttorosyan, mihran113)
- Fix the issue with containers left open (mihran113)
- Fix issue with notebook extension start-up (mihran113)
- Disable SDK events tracking with Segment API (alberttorosyan)

## 3.17.3 Apr 6, 2023

- Fix the community popup overflowing issue (KaroMourad)
- Optimize images blobs URI loading performance (asynclee)

## 3.17.2 Mar 28, 2023

- Fix explorer crashing issue caused by adding a `displayName` property in Grouping component (KaroMourad)

## 3.17.1 Mar 24, 2023

- Avoid explorer crashing when accessing empty chart values (KaroMourad)

## 3.17.0 Mar 24, 2023

### Enhancements
- Expose `run_name` and `run_hash` parameters to the `aim.sdk.adapters.pytorch_lightning.AimLogger` adapter (constd)
- Add navigation link to Experiment page from the Run page (roubkar)
- Add navigation to explorers from the Run page (roubkar)
- Implement Metrics Explorer v2 via Base Explorer (KaroMourad)
- Add Text Explorer to filter and compare text (roubkar)
- Add groundwork for the UI kit v2 for improved usability (arsengit)

### Fixes

- Add support for Path type to the repo attribute of the Run class (emekaokoli19)
- Add support for jax>0.4.0 (n-gao)
- Add -y option to Aim CLI commands (emekaokoli19)
- Fix issue with toggling lines visibility during live update (roubkar)
- Fix the issue when HF model doesn't have `num_labels` attribute (mihran113)
- Fix table cell scrolling issue in the Texts tab of the Run page (roubkar)

## 3.16.2 Mar 3, 2023

- Add exception-free mode to Aim (alberttorosyan)
- Expose `capture_terminal_logs` argument for `aim.sdk.adapters` classes (mihran113)
- Handle inconsistency between Sequence data and metadata (alberttorosyan)

## 3.16.1 Feb 27, 2023

- Pin package version `alembic>=1.5.0` (justinvyu)
- Fix segment `flush()` issue with no internet access (alberttorosyan)
- Fix the issue with an empty-illustrations styles on Base explorers (KaroMourad)
- Add 'join community' popup to the sidebar (KaroMourad)
- Use non-strict mode when logging HF model metadata (alberttorosyan)
- Add set() method implementation in ProxyTree/SubtreeView classes (alberttorosyan)

## 3.16.0 Feb 3, 2023

### Enhancements

- Drop support for python3.6 (mihran113)
- Add support for python3.11 (alberttorosyan)
- Add other x-axis alignment and system logs tracking to cli convert wandb (hjoonjang)
- Add support for pre-binned distribution/histogram (YodaEmbedding)
- Display logged run messages in Run page (VkoHov, alberttorosyan, roubkar)
- Use read-only mode when opening container for indexing (alberttorosyan)
- Add Stable-Baselines3 integration (tmynn)
- Add Acme integration (tmynn)
- Add huggingface/datasets integration (tmynn)
- Enable support for protobuf v4 (mihran113)
- Support events signaling for Remote Tracking server (alberttorosyan)
- Enhance DVC parameters tracking (tmynn)
- Add SDK events tracking (alberttorosyan)
- Add the ability to easily copy run hash with a single click (VkoHov)
- Add Prophet integration (grigoryan-davit)
- Add 'Dataset' type support for hf/datasets (tmynn)
- Add HuggingFace Transformers model info (tmynn)
- Add multidataset logging support for HuggingFace transformers (tmynn)

### Fixes

- Fix gpu stats logging when some stats are unavailable (timokau)
- Sub-path support for RTS addresses (mihran113)
- Fix experiment name update issues (mihran113)
- Fix run experiment setting race conditions (mihran113)
- Fix the issue with runs not appearing on UI (mihran113)

## 3.15.2 Dec 23, 2022

- Change logging level for reporter debug messages (alberttorosyan)
- Fix styling issues on the experiment page (KaroMourad)
- Fix client side worker port calculation for RTS (mihran113)
- Add discord community link in the sidebar (arsengit)
- Display experiments descriptions in the explorers tables (arsengit)

## 3.15.1 Dec 1, 2022

- Fix issue with index container lock for older repos (mihran113)
- Fix issue with rendering incorrect empty-illustration content in Audios explorer (KaroMourad)

## 3.15.0 Nov 26, 2022

### Enhancements:

- Implement Aim callbacks system and extended notifications (alberttorosyan)
- Add chart legends to the Metrics Explorer (KaroMourad)
- Implement vertically scalable version of Remote Tracking (mihran113, alberttorosyan)
- Add the ability to search, filter, and compare audio through Audios Explorer (VkoHov)
- Add epoch tracking for PyTorch Lightning (tmynn)
- Add PaddlePaddle integration (tmynn)
- Add Optuna integration (tmynn)
- Use `packaging` to parse version strings (jangop)
- Implement the experiment page for the overall experiment info view (VkoHov)
- Implement dynamic flushing mechanism for `CheckIn`s based on the flag (mahnerak)
- Implement robust locking and indexing mechanism for Aim Runs (alberttorosyan)

### Fixes:

- Fix multiple progress bars handling for terminal logs capturing (mihran113)
- Handle resources when multiple `Ctrl-C`s are pressed (alberttorosyan)
- Remove non unicode symbols from `aim up` command logs (mihran113)
- Fix "Show Table Diff" for list type elements in runs, params and scatters explorers (kumarshreshtha)
- Support non-Latin chars for encoding in Aim UI (roubkar)
- Make new `CheckIn`s always override the expiry date, consistent to what is documented (mahnerak)

## 3.14.4 Nov 11, 2022

- Fix dropdowns' selected options losses in time of searching other options in Figures Explorer (rubenaprikyan)
- Fix the group property name visibility in the images and audio tabs (VkoHov)
- Change the color contrast of the icons in the manage columns popover (VkoHov)
- Add notifier config files to aim package (alberttorosyan)
- Fix audios to numpy conversion (mihran113)

## 3.14.3 Oct 29, 2022

- Fix search for empty queries in explorers (KaroMourad)

## 3.14.2 Oct 28, 2022

- Add support to sync explorer state through url on Base and Figures Explorers (rubenaprikyan)
- Add support to highlight syntax error in Figures Explorer (KaroMourad)
- Fix issue with applying solid stroke styles on stroke badge in table (KaroMourad)
- Fix active runs indicators overlapping issue in LineChart (KaroMourad)
- Add support for text style formatting in the logs tab (VkoHov)
- Fix "`TypeError: check()` keywords must be strings" for `Run.metrics()` method (alberttorosyan)
- Fix run info API call error when tag color/description is None (alberttorosyan)
- Fix remote heartbeat resource cleanup (mihran113)

## 3.14.1 Oct 7, 2022

- Fix the current release duplication highlighting issue on the Dashboard page (arsengit)

## 3.14.0 Oct 6, 2022

### Enhancements:

- Move `aim reindex` command under `aim storage` group (mihran113)
- Add the ability to attach/remove tags on the Run Page (roubkar)
- Support dictionary as an argument of `Run.track` (alberttorosyan)
- Display the tags of the run in the tables of the explorers (VkoHov)
- Revamp Figures explorer controls and grouping sections for better onboarding and usability (VkoHov, KaroMourad)
- Replace the spinner loader with a lighter one (VkoHov)
- Add fast.ai integration (tmynn)
- Add command for dangling params cleanup (mihran113)
- Add top and bottom appearance modes to the chart popover (VkoHov)
- Deprecate Python 3.6 (alberttorosyan)
- Add MXNet integration (tmynn)
- Create a Dashboard page to provide a better onboarding experience (arsengit, roubkar, KaroMourad, mihran113)
- Add support for tracking jax device arrays (mihran113)

### Fixes:

- Fix chart hovering issue occurring when "nan" values are tracked (KaroMourad)
- Use empty dict as default when getting Run params (alberttorosyan)
- Change unit-tests data isolation mechanism (alberttorosyan)
- Adjust the visibility of the run color in tables (VkoHov)
- Fix response headers for remote tracking server (mihran113)
- Fix `TypeError`s in single run page (mihran113)

## 3.13.4 Sep 25, 2022

- Add the ability to disable smoothing explicitly (KaroMourad)
- Virtualize the run params list in the Run page (roubkar)

## 3.13.3 Sep 16, 2022

- Fix request cancellation on `Logs` tab (mihran113)
- Fix the data live update handling in the Logs tab (VkoHov)

## 3.13.2 Sep 10, 2022

- Fix content overlapping issue of x-axis alignment dropdown (KaroMourad)
- Fix the regression line rendering issue on Scatter plot exported image (KaroMourad)

## 3.13.1 Sep 1, 2022

- Add support for querying metrics by last value (mihran113)
- Fix aim reindex command failure (alberttorosyan)
- Fix issue with remote runs re-open (mihran113)
- Deprecate custom set Run.hash values (alberttorosyan)
- Tune mlflow converter run properties (tmynn)
- Fix `AimLogger` deprecation issues related to release of PyTorch Lightning v1.7 (djwessel)

## 3.13.0 Aug 21, 2022

### Enhancements:

- Add Figures Explorer to visualize and compare plotly figures (rubenaprikyan, KaroMourad, arsengit, VkoHov, roubkar)
- Add Base Explorer as core of all explorers (rubenaprikyan, KaroMourad, arsengit, VkoHov, roubkar)
- Add logging for remote resource cleanup and network stability (mihran113)
- Restrict Run.hash to auto-generated values only (alberttorosyan)
- Add ability to compare selected runs from the table (arsengit)
- Notify users about failed/stalled runs (mahnerak, alberttorosyan)
- Add ability to pin metrics in Run Page (mihran113, roubkar)
- Add step for unit tests for nightly releases workflow (mihran113)
- Add Keras-Tuner integration (tmynn)
- Add Weights & Biases to Aim log converter (tmynn)

### Fixes:

- Fix chart exporting issue (KaroMourad)
- Fix aim ui rendering issue on notebooks (rubenaprikyan)
- Fix live update retry to show live data after solving connection problems with the server (rubenaprikyan)
- Fix tensorboard convert while converting tensor (sharathmk99)
- Fix incorrect column keys of metrics in the table grid of the runs dashboard (VkoHov)
- Fix git info collection (mihran113)
- Fix code block content and query copying functionality (arsengit)
- Provide compatibility between plotly and matplotlib (tmynn)
- Warn to use aim.Image if aim.Figure fails (tmynn)

## 3.12.2 Aug 5, 2022

- Fix formatting of empty metric contexts (VkoHov)
- Apply lazy loading on metrics in Run Page (roubkar)

## 3.12.1 Aug 2, 2022

- Loosen version requirements for grpcio (alberttorosyan)
- Fix remote heartbeat-watcher resource cleanup (mihran113)
- Break long metric names into multiple lines in Run Page (roubkar)
- Enable run filtering by metric values (mihran113)
- Fix Cython version to eliminate build errors (mihran113)

## 3.12.0 Jul 22, 2022

### Enhancements:

- Add ability to set axes range manually for line charts on UI (KaroMourad)
- Add more user-friendly querying for dates (mihran113, arsengit)
- Filter redundant tooltip data from URL config state (KaroMourad)
- Improve rendering performance by enhancing table columns virtualization mechanism (roubkar)
- Increase visibility and usability of the Show table diff button (arsengit)
- Add support for tensorboard audios conversion (mihran113)
- Format params keys/paths properly (VkoHov)
- Mention explicitly run params everywhere params is mentioned (VkoHov)
- Add ability to hide a batch of items in explorers (VkoHov)
- Add ability to sort by the last value of the metric in table (VkoHov)
- Preserve active line even if it is dropped out of the filtered area (VkoHov)
- Add run duration property for SDK and queries (mihran113)
- Add client vs server version check for remote tracking server (mihran113)
- Add Remote tracking client heartbeat (mihran113)

### Fixes:

- Tune table sorting icon box overlapping with column box in compact mode (KaroMourad)
- Fix tensorboard log conversion for images (mihran113)
- Check if gradient is None when tracking gradient distributions (kage08)
- Fix displaying non-syntax errors across Aim UI (arsengit)
- Fix queries on remote repos (mihran113)
- Fix interval progress reports for query apis (mihran113)
- Fix query request cancellation errors (mihran113)
- Auto-detect and address inconsistencies in meta and series trees (mahnerak)

## 3.11.2 Jul 8, 2022

### Enhancements:

- Display the error position when getting syntax errors after searching (arsengit)

### Fixes:

- Avoid saving crashed or terminated search requests as the last state on explorers (arsengit)
- Remove the progress bar blinking when searching runs in Runs Explorer (KaroMourad)
- Fix the "matched runs" sentence color style in progress bars (KaroMourad)
- Fix `SyntaxError` handling for python3.10+ (mihran113)
- Fix generic Exceptions handling and adjust HTTPException handling (alberttorosyan)

## 3.11.1 Jun 27, 2022

- Replace base58 encoder with base64 (KaroMourad, VkoHov)
- Fix Notes tab loading issue (arsengit)
- Fix the loading logic of the `monaco editor` across the Aim Ui (arsengit)
- Fix `Table` export functionality in Params and Scatters explorers (arsengit)
- Allow mixing numeric types on a single Sequence (alberttorosyan)

## 3.11.0 Jun 21, 2022

### Enhancements:

- Add `--uds` option for `aim up` command (mihran113)
- Add progress reporting for search APIs and tqdm progress for SDK queries (mihran113)
- Add all the attributes of runs in the grouping popovers (KaroMourad)
- Display progress bar on Explorer pages when searching metadata (KaroMourad)
- Improve the processing speed for tb to aim converter (osoblanco)
- Adjust charts hover attributes position calculation and styles (KaroMourad)
- Improve formatting of numbers by setting maximum precision (KaroMourad)
- Add cloud storage backups to AWS S3 for aim repo runs (karan2801)
- Add LightGBM integration example (gorarakelyan)
- Add descriptive document titles for pages (KaroMourad)
- Implement unit-tests for aim SDK utils (yeghiakoronian)
- Display std.dev/err aggregated values in the table (VkoHov)
- Add `active` state indicator property for `aim.Run` (mihran113)
- Add `active` state indicators on the chart (VkoHov)
- Add ability to edit run name and description of run (VkoHov)
- Show the description in the sidebar of the run overview tab (VkoHov)
- Add all the attributes of run in the tooltip (VkoHov)
- Optimize the initial render time of Aim UI by using more lightweight font-family (arsengit)
- Use monaco editor as the syntax highlighter across the Aim UI (arsengit)
- Add loader to the top of the logs box in the run page (VkoHov)
- Add the date and the duration of run in the header of the single run page (VkoHov)
- Add the name, status and duration of run in the runs table of the tags page (VkoHov)
- Fit long name values in manage columns popover (arsengit)
- Add caching mechanism for sequence queries to optimize query performance (mihran113)
- Use step random hash as a key for metric sequences (alberttorosyan)

### Fixes:

- Fix issue with tensorboard to aim conversion (osoblanco)
- Fix reset zoom history on alignment type change (KaroMourad)
- Fix issue with rendering incorrect data when x-axis aligned by `relative time/epoch` (KaroMourad)
- Fix LineCart axis ticks overlapping issue on log scale (KaroMourad)
- Change zooming default option to multiple (VkoHov)
- Change grouped rows' min and max values names to `Group Min` and `Group Max` (VkoHov)
- Preserve the search input value of the grouping dropdown (VkoHov)
- Change the titles and placeholders in popovers (VkoHov)
- Resolve typing latency issue in the query search input (arsengit)
- Reorder and add non-hideable table columns (arsengit)
- Change the font of the runs navigation popover (VkoHov)
- Keep color persistence state after page reload (VkoHov)
- Resolve content blinking issue after search in the run page (arsengit)
- Fix scroll to bottom on live-update in logs tab (VkoHov)
- Fix timezone issues for activity map (mihran113)
- Fix `aim up` command output when `--port 0` is passed (mihran113)

## 3.10.3 May 31, 2022

- Adjust the content overflowing of the Delete and the Archive modals (VkoHov)
- Resolve issue with redirect in run page (arsengit)

## 3.10.2 May 26, 2022

- Adjust SRP Logs row height calculation (VkoHov)
- Fix issue with live update requests scheduler (rubenaprikyan)
- Fix log capturing crash during run garbage collection (mihran113)
- Fix Pytorch Lightning adapter `finalize` method (mihran113)
- Fix params duplication in dropdowns (VkoHov)
- Skip system params in Explorer pages (alberttorosyan)

## 3.10.1 May 18, 2022

- Resolve issue with rendering run params in the overview tab of SRP (arsengit)
- Fix issue with search query state update (arsengit)

## 3.10.0 May 17, 2022

### Enhancements:

- Add ability to adjust the density of the visible content in tables (roubkar)
- Set `metric.name` as default option for grouping (roubkar)
- Show user-selected params before group config in chart popover (roubkar)
- Optimize stream decoding performance on UI (mahnerak)
- Add support for animated image formats to Aim Image object (devfox-se)
- Add `AimLogger` for Catboost (devfox-se)
- Add `AimCallback` for LightGBM (devfox-se)
- Keep the extents of `HighPlot` axes brush in the state and the URL (VkoHov)
- Integrate `aim` with `cimport`-able `aimrocks` (mahnerak)
- Add `__slots__` to some classes to improve performance (mahnerak)
- Define base abstractions for `Iterator` and `DB` by borrowing from `aimrocks` (mahnerak)
- Use `KeysIterator` and `ValuesIterator` wrappers instead of reimplementing (mahnerak)
- Rename `PrefixView.container` to `PrefixView.parent` (mahnerak)
- Reimplement `absolute_path` (mahnerak)
- Cython bindings for `PrefixView`, `TreeView`, `Container`, `ArrayView` (mahnerak)
- Add ability to track and visualize stdout/stderr (mihran113, VkoHov)
- Fix `AimLogger` deprecation issues related to release of PyTorch Lightning v1.5 (arnauddhaene)
- Enable better autocomplete experience with monaco editor (arsengit)
- Pre-loading and caching necessary resources, add pre-loader animation to Aim UI (arsengit)

### Fixes:

- Remove hard-coded installation of pre-requirements (mahnerak)
- Remove duplicate code from `TreeView` and `Container` methods (mahnerak)
- Fix issue with filtering metrics values in single run page (KaroMourad)

## 3.9.4 May 12, 2022

- Fix run remote tracking queue cleanup (mihran113)
- Fix HF callback before training access (mihran113)
- Fix compatibility with Jinja 3.1 (devfox-se)

## 3.9.3 May 10, 2022

- Fix affecting stroke types after changing color persistence (KaroMourad)

## 3.9.2 Apr 29, 2022

- Move aim_ui package data to separate directory (devfox-se)

## 3.9.1 Apr 29, 2022

- Move aim_ui package data to separate directory (devfox-se)

## 3.9.0 Apr 29, 2022

### Enhancements:

- Add `Notes Tab` to single run page (arsengit)
- Add the run name to the batch delete and the batch archive modals (VkoHov)
- Increase the scalability of rendering lines in charts (KaroMourad)
- Increase live update requests delay to prevent performance issues (rubenaprikyan)
- Change font-family to monospace in the Table component (arsengit)
- Add info massage for single value sliders (VkoHov)
- Add `--log-level` argument for aim up/server commands (mihran113)
- Add notes backend api interface (devfox-se)
- Fix type hints in `Repo` class (uduse)

### Fixes:

- Fix LineChart y-dimension margin calculation (KaroMourad)
- Fix HighPlot lines partially rendering issue (KaroMourad)
- Fix HighPlot axis ticks overlapping issue (KaroMourad)
- Fix sorting Params/Scatters explorer axis ticks (KaroMourad)
- Fix compatibility with pytorch-lightning v1.6.0 (mihran113)
- Fix the image's original size cropping (VkoHov)
- Fix `PATH` related issues for `alembic` and `uvicorn` (mihran113)
- Fix queries for custom object APIs (mihran113)
- Fix chart height updating when resize mode changed (VkoHov)
- Fix HuggingFace callback context capturing (mihran113)
- Fix Params/Scatters explorers' row hiding functionality (VkoHov)
- Fix Profiler logs are saved outside repo directory (devfox-se)

## 3.8.1 Apr 6, 2022

- Encode run hash before including in CSS selectors (Hamik25)
- Fix displaying incorrect metric values for large range scale in LineChart (KaroMourad)
- Fix issue with rendering lines for large range scale in LineChart (KaroMourad)
- Fix issue with URL state sync for bookmarks (roubkar)
- Fix issue with displaying negative param values on Aim UI (roubkar)
- Fix row hiding functionality (roubkar)
- Tune RunOverviewTab container styles (arsengit)
- Update documentations links on UI (rubenaprikyan)
- Fix `RepoIndexManager` run's reference cleanup (mihran113)
- Fix remote run finalization (mihran113)
- Fix issue with fetch on load more (infinite scroll) functionality in Runs Explorer (rubenaprikyan)

## 3.8.0 Mar 26, 2022

### Enhancements:

- Hugging Face adapter refactoring (mihran113)
- Add run description columns to all run specific tables (VkoHov, mihran113)
- Change images rendering optimization default value to smoother (VkoHov)
- Set default steps ordering to desc in single run tabs (VkoHov, devfox-se)
- Add run name to grouping, ordering and run navigation popovers (VkoHov)
- Add ability to apply color scale on columns with numeric values (VkoHov)
- Refactored XGBoost AimCallback (devfox-se)
- Reopenable callbacks for integrations (mihran113)
- Add DVC integration (devfox-se)
- Add API profiler and unified API error response (devfox-se)
- Add API to retrieve N'th step of sequence (devfox-se)

### Fixes:

- Fix issue with calculation of active point on mouse hover in the LineChart (KaroMourad)
- Fix issue with wrong URL caching for Explorer pages (roubkar)
- Fix issue with focusing on the chart active point while moving the cursor (KaroMourad)
- Fix the image full view toggle icon visibility if the image has a white background (VkoHov)
- Fix scroll to the end of the audio tab (VkoHov)
- Add scrollbar to image full view mode content (VkoHov)
- Fix issues with run name/description not being set (mihran113)
- Fix issue with run single page tabs result caching (mihran113)
- Fix git system param tracking (devfox-se)
- Fix runs manual closing (mihran113)
- Fix Docker image creation step in packaging workflow (alberttorosyan)
- Fix Jinja2 template rendering with starlette==0.14.2 (alberttorosyan)

## 3.7.5 Mar 18, 2022

- Add request aborting functionality in single run page tabs (arsengit)
- Render plotly figures properly in single run page (arsengit)

## 3.7.4 Mar 15, 2022

- Fix density min and max validation calculation (VkoHov)

## 3.7.3 Mar 14, 2022

- Add missing names for dynamically imported files in single run page (arsengit)

## 3.7.2 Mar 10, 2022

- Fix issue with rendering UI re keeping long URL (KaroMourad)
- Split code in the single run page to optimize chunk size (arsengit)

## 3.7.1 Mar 10, 2022

- Fix metric queries with epoch=None (alberttorosyan)

## 3.7.0 Mar 9, 2022

### Enhancements:

- Add Run overview tab in run single page (arsengit, VkoHov, KaroMourad, rubenaprikyan)
- Custom max message size for Aim Remote tracking (alberttorosyan)
- Docker images for aim up/server (alberttorosyan)
- TF/Keras adapters refactoring (mihran113)
- Remote tracking client-side retry logic (aramaim)
- Add record_density to initial get-batch request for figures (VkoHov)

### Fixes:

- Fix rendering new lines in texts visualizer (arsengit)

## 3.6.3 Mar 4, 2022

- Fix UI rendering issue on colab (rubenaprikyan)

## 3.6.2 Mar 2, 2022

- Fix chart interactions issue in the Single Run Page Metrics tab (roubkar)
- Fix `resolve_objects` in remote tracking client subtree (alberttorosyan)
- Reject `0` as step/record count (alberttorosyan, VkoHov)
- Fix error on mlflow conversion by experiment id (devfox-se)

## 3.6.1 Feb 25, 2022

- Fix issue with aligning x-axis by custom metric (KaroMourad)
- Add `__AIM_PROXY_URL__` env variable to see full proxy url when running `aim up` command(rubenaprikyan)
- Add `--proxy-url` argument to notebook extension's `%aim up` to render UI correctly if there is a proxy server (rubenaprikyan)
- Add SageMaker integration, `jupyter-server-proxy` s bug-fix script (rubenaprikyan, mahnerak)
- Fix animation support in Plotly visualization and figure loading performance (Hamik25, mihran113)
- Display `None` values in group config column (VkoHov, Hamik25)
- Fix rendering issue on `Select` form search suggestions list (arsengit)
- Fix PL.AimLogger save_dir AttributeError (GeeeekExplorer)
- Remove `__example_type__` substring from param name (VkoHov)

## 3.6.0 Feb 22 2022

### Enhancements:

- Sort params columns in alphabetical order (arsengit)
- Add illustrations for indicating explorer search states (arsengit)
- Ability to export chart as image (KaroMourad)
- Ability to group by metric.context (VkoHov)
- Tune manage columns items highlighting styles (VkoHov)
- Set active style on table actions popover buttons with applied changes (arsengit)
- Unification of Run Custom Object APIs (alberttorosyan, VkoHov)
- Aim repo runs data automatic indexing (alberttorosyan)
- Pytorch Lightning adapter refactoring (mihran113)
- Add Pytorch Ignite integration (mihran113)
- Add wildcard support for `aim runs` subcommands (mihran113)
- Add MLflow logs conversion command (devfox-se)
- Add CustomObject implementation for `hub.dataset` (alberttorosyan)

### Fixes:

- Fix live updated data loss after triggering endless scroll (VkoHov)
- Fix system metric columns pinning functionality and grouping column order (arsengit)
- Fix system metrics search in manage columns popover (VkoHov)
- Fix queries on remote repos (mihran113)
- Fix incorrect boolean value formatting (VkoHov)

## 3.5.4 Feb 15 2022

- Fix batch archive functionality (VkoHov)
- Add repo lock/release feature (devfox-se)

## 3.5.3 Feb 11 2022

- Fix rendering issue in runs explorer page (arsengit)

## 3.5.2 Feb 10 2022

- Fix issue with displaying current day activity cell on week's first day (rubenaprikyan)
- Fix issue with filtering options while typing in input of autocomplete in Tooltip and Grouping popovers (rubenaprikyan)

## 3.5.1 Feb 4 2022

- Fix folder creation when tracking with remote tracker (aramaim)

## 3.5.0 Feb 3 2022

### Enhancements:

- Ability to hide system metrics from table (arsengit)
- Add input validations to range selectors (Hamik25)
- Improve media panel rendering performance on hovering over images (KaroMourad)
- Add ability to parse and import TensorFlow events into aim (devfox-se)
- Add system parameter logging: CLI, Env, Executable, Git, Installed packages (devfox-se)
- Convert nested non-native objects (e.g. OmegaConf config instance) upon storing (devfox-se)
- Add cli subcommands cp and mv for aim runs command (mihran113)
- Add handler for matplotlib figures in Image and Figure custom objects (devfox-se)
- Improve highlighting of table focused/hovered/selected row (VkoHov)

### Fixes:

- Fix stalled runs deletion (mihran113)
- Fix background transparency in colab when using dark mode of system (rubenaprikyan)
- Fix Grouping and Tooltip popovers states' resetting issue when live-update is on (rubenaprikyan)
- Fix table column's sort functionality issue in Params and Scatters Explorers (rubenaprikyan)

## 3.4.1 Jan 23 2022

- Fix issue with displaying experiment name in Images Explorer table (VkoHov)

## 3.4.0 Jan 22 2022

- Add ability to apply group stacking on media elements list (KaroMourad)
- Add ability to apply sorting by run creation_time on table rows (roubkar)
- Add ability to filter texts table with keyword matching (roubkar, rubenaprikyan)
- Add ability to delete run from settings tab (Hamik25)
- Enhance controls states of explorer pages (arsengit)
- Add --repo, --host arguments support for notebook extension (VkoHov, rubenaprikyan)
- Add trendline options to ScatterPlot (roubkar)
- Add ability to display images in original size and align by width (arsengit)
- Add version, docs and slack links to sidebar (arsengit)
- Enhance AudioPlayer component (arsengit)
- Recover active tab in run details page after reload (roubkar)
- Add ability to archive or delete runs with batches (VkoHov)
- Remote tracking server [experimental] (alberttorosyan, mihran113, aramaim)
- Add ability to change media elements order (VkoHov)
- Add ability to hard delete runs (alberttorosyan)
- Lossy format support for aim.Image (devfox-se)
- Timezone issues fix for creation and end times (mihran113)

## 3.3.5 Jan 14 2022

- Add non-strict write mode to replace not-yet-supported types with their
  string representations. (mahnerak)
- Log pytorch_lightning hyperparameters in non-strict mode. (mahnerak)

## 3.3.4 Jan 10 2022

- Fix issue with WAL files flushing (alberttorosyan)
- Support for omegaconf configs in pytorch_lightning adapter (devfox-se)

## 3.3.3 Dec 24 2021

- Fix issue with showing range panel in Images Explorer (roubkar)

## 3.3.2 Dec 20 2021

- Fix issue with not providing point density value to live-update query (rubenaprikyan)

## 3.3.1 Dec 18 2021

- Fix getValue function to show correct chart title data (KaroMourad)

## 3.3.0 Dec 17 2021

- Add ability to track and explore audios in run detail page (arsengit, VkoHov, devfox-se)
- Add ability to track and visualize texts (mihran113, roubkar)
- Fix boolean values encoding (mahnerak)
- Add Scatter Explorer to visualize correlations between metric last value and hyperparameter (KaroMourad)
- Add ability to track and visualize plotly objects (devfox-se, Hamik25, rubenaprikyan)
- Add ability to query distributions by step range and density (VkoHov, rubenaprikyan)
- Add colab notebook support (mihran113, rubenaprikyan)
- Implement images visualization tab in run detail page (VkoHov, KaroMourad)
- Add custom URL prefix support (mihran113, Hamik25, roubkar)
- Enhance metric selection dropdowns to see lists in alphabetical order (rubenaprikyan)

## 3.2.2 Dec 10 2021

- Fix Run finalization index timeout issue (alberttorosyan)

## 3.2.1 Dec 8 2021

- Add ability to provide custom base path for API (mihran113, roubkar)
- Fix table groups column default order (arsengit)
- Fix table panel height issue in runs explorer page (arsengit)

## 3.2.0 Dec 3 2021

- Add ability to cancel pending request (roubkar, arsengit)
- Add support for secure protocol for API calls (mihran113, roubkar)
- Implement image full size view (VkoHov)
- Add ability to manipulate with image size and rendering type (arsengit)
- Enhance Table column for selected grouping config options (arsengit)
- Implement suggestions list for AimQL search (arsengit, rubenaprikyan)
- Add ability to track and visualize distributions (mihran113, rubenaprikyan)
- Add notebook extension, magic functions (rubenaprikyan)

## 3.1.1 Nov 25 2021

- Apply default ordering on images set (VkoHov)
- Ability to show image data in a tooltip on hover (KaroMourad)
- Support of Image input additional data sources (alberttorosyan)
- Ability to export run props as pandas dataframe (gorarakelyan)
- Slice image sequence by index for the given steps range (alberttorosyan)
- Improve Images Explorer rendering performance through better images list virtualization (roubkar)

## 3.1.0 Nov 20 2021

- Add ability to explore tracked images (VkoHov)
- Improve rendering performance by virtualizing table columns (roubkar)
- Add ability to apply grouping by higher level param key (roubkar)
- Add ability to specify repository path during `aim init` via `--repo` argument (rubenaprikyan)

## 3.0.7 Nov 17 2021

- Fix for missing metrics when numpy.float64 values tracked (alberttorosyan)

## 3.0.6 Nov 9 2021

- Fix for blocking container optimization for in progress runs (alberttorosyan)

## 3.0.5 Nov 9 2021

- Add tqdm package in setup.py required section (mihran113)

## 3.0.4 Nov 8 2021

- Switch to aimrocks 0.0.10 - exposes data flushing interface (mihran113)
- Optimize stored data when runs finalized (mihran113)
- Update `aim reindex` command to run storage optimizations (alberttorosyan)
- Storage partial optimizations on metric/run queries (alberttorosyan)

## 3.0.3 Nov 4 2021

- Bump sqlalchemy version to 1.4.1 (alberttorosyan)

## 3.0.2 Oct 27 2021

- Switch to aimrocks 0.0.9 - built on rocksdb 6.25.3 (alberttorosyan)
- Remove grouping select options from Params app config (VkoHov)
- Sort metrics data in ascending order for X-axis (KaroMourad)

## 3.0.1 Oct 22 2021

- Check telemetry_enabled option on segment initialization (VkoHov)
- Draw LineChart Y-axis (horizontal) tick lines on zooming (KaroMourad)
- Sort select options/params based on input value (roubkar)
- Fix query construction issue for multiple context items (roubkar)
- Fix issue with making API call from Web Worker (VkoHov)

## 3.0.0 Oct 21 2021

- Completely revamped UI:

  - Runs, metrics and params explorers
  - Bookmarks, Tags, Homepage
  - New UI works smooth with ~500 metrics displayed at the same time with full Aim table interactions

- Completely revamped storage:
  - 10x faster embedded storage based on Rocksdb
  - Average run query execution time on ~2000 runs: 0.784s
  - Average metrics query execution time on ~2000 runs with 6000 metrics: 1.552s

## 2.7.1 Jun 30 2021

- Fix bookmark navigation issue (roubkar)
- Empty metric select on X-axis alignment property change (roubkar)

## 2.7.0 Jun 23 2021

- Add ability to export table data as CSV (KaroMourad)
- Add ability to bookmark explore screen state (roubkar)
- Add dashboards and apps API (mihran113)

## 2.6.0 Jun 12 2021

- Resolve namedtuple python 3.5 incompatibility (gorarakelyan)
- Add ability to align X-axis by a metric (mihran113, roubkar)
- Add tooltip popover for the chart hover state (roubkar)

## 2.5.0 May 27 2021

- Set gunicorn timeouts (mihran113)
- Remove redundant deserialize method (gorarakelyan)
- Move the Flask server to main repo to support 'docker'less UI (mihran113)

## 2.4.0 May 13 2021

- Bump up Aim UI to v1.6.0 (gorarakelyan)
- Add xgboost integration (khazhak)
- Update keras adapter interface (khazhak)
- Convert tensors to python numbers (gorarakelyan)

## 2.3.0 Apr 10 2021

- Bump up Aim UI to v1.5.0 (gorarakelyan)
- Set default interval of sys tracking to 10 seconds (gorarakelyan)
- Add ability to track system metrics (gorarakelyan)

## 2.2.1 Mar 31 2021

- Bump up Aim UI to v1.4.1 (gorarakelyan)

## 2.2.0 Mar 24 2021

- Bump up Aim UI to v1.4.0 (gorarakelyan)
- Add Hugging Face integration (Khazhak)
- Reorganize documentation (Tatevv)

## 2.1.6 Feb 26 2021

- Add ability to opt out telemetry (gorarakelyan)
- Remove experiment name from config file when calling repo.remove_branch method (gorarakelyan)

## 2.1.5 Jan 7 2021

- Handle NaN or infinite floats passed to artifacts (gorarakelyan)

## 2.1.4 Dec 2 2020

- Add ability to specify session run hash (gorarakelyan)
- Initialize repo if it was empty when opening session (gorarakelyan)
- Add validation of map artifact parameters (gorarakelyan)

## 2.1.3 Nov 24 2020

- Support comparison of list type contexts (gorarakelyan)

## 2.1.2 Nov 24 2020

- Fix empty contexts comparison issue (gorarakelyan)

## 2.1.1 Nov 22 2020

- Return only selected params in SelectResult (gorarakelyan)

## 2.1.0 Nov 19 2020

- Add AimRepo select method (gorarakelyan)
- Implement SelectResult class (gorarakelyan)

## 2.0.27 Nov 13 2020

- Fix issue with artifact step initializer (gorarakelyan)

## 2.0.26 Nov 10 2020

- Add `block_termination` argument to aim.Session (gorarakelyan)
- Convert infinity parameter to string in artifacts (gorarakelyan)

## 2.0.25 Nov 9 2020

- Reconstruct run metadata file when running close command (gorarakelyan)

## 2.0.24 Nov 8 2020

- Add SIGTERM signal handler (gorarakelyan)
- Run `track` function in a parallel thread (gorarakelyan)
- Add SDK session flush method (gorarakelyan)
- Flush aggregated metrics at a given frequency (gorarakelyan)
- Update run metadata file only on artifacts update (gorarakelyan)

## 2.0.23 Nov 5 2020

- Make experiment name argument required in SDK close command (gorarakelyan)

## 2.0.22 Nov 5 2020

- Add SDK `close` method to close dangling experiments (gorarakelyan)

## 2.0.21 Nov 1 2020

- Resolve compatibility issues with python 3.5.0 (gorarakelyan)

## 2.0.20 Oct 26 2020

- Enable pypi aim package name (gorarakelyan)

## 2.0.19 Oct 25 2020

- Add PyTorch Lightning logger (gorarakelyan)
- Add TensorFlow v1 and v2 keras callbacks support (gorarakelyan)

## 2.0.18 Oct 7 2020

- Add ability to run Aim UI in detached mode (gorarakelyan)
- Add ability to specify repo path when running Aim UI (gorarakelyan)

## 2.0.17 Oct 5 2020

- Rename `AimDE` to `Aim UI` (gorarakelyan)

## 2.0.16 Oct 2 2020

- Add ability to specify host when running AimDE (gorarakelyan)
- Disable `AimContainerCommandManager` (gorarakelyan)
- Remove `aimde` command entry point (gorarakelyan)
- Remove `de` prefix from development environment management commands (gorarakelyan)

## 2.0.15 Sep 21 2020

- Set Map artifact default namespace (gorarakelyan)

## 2.0.14 Sep 21 2020

- Set Metric hashable context to None if no kwarg is passed (gorarakelyan)

## 2.0.13 Sep 21 2020

- Add ability to query runs by metric value (gorarakelyan)
- Add ability to query runs via SDK (gorarakelyan)

## 2.0.12 Sep 12 2020

- Update Session to handle exceptions gracefully (gorarakelyan)

## 2.0.11 Sep 11 2020

- Add alias to keras adapter (gorarakelyan)

## 2.0.10 Sep 10 2020

- Show progress bar when pulling AimDE image (gorarakelyan)

## 2.0.9 Sep 10 2020

- Add ability to start multiple sessions (gorarakelyan)
- Add Aim adapter for keras (gorarakelyan)

## 2.0.8 Aug 26 2020

- Set SDK to select only unarchived runs by default (gorarakelyan)
- Add ability to archive/unarchive runs (gorarakelyan)
- Enable search by run attributes (gorarakelyan)
- Add `is not` keyword to AimQL (gorarakelyan)

## 2.0.7 Aug 21 2020

- Validate Artifact values before storing (gorarakelyan)
- Add sessions to SDK (gorarakelyan)

## 2.0.6 Aug 13 2020

- Add ability to retrieve metrics and traces from repo (gorarakelyan)
- Add SDK `select` method to select runs and artifacts (gorarakelyan)
- Implement search query language (gorarakelyan)

## 2.0.5 Jul 18 2020

- Fix issue with PyPI reStructuredText format compatibility (gorarakelyan)

## 2.0.4 Jul 18 2020

- Add ability to attach tf.summary logs to AimDE (gorarakelyan)

## 2.0.3 Jul 8 2020

- Pass project path to development environment container (gorarakelyan)

## 2.0.2 Jul 7 2020

- Make `epoch` argument optional for `Metric` artifact (gorarakelyan)
- Add ability to automatically commit runs after exit (gorarakelyan)
- Add `aim up` shortcut for running development environment (gorarakelyan)
- Remove first required argument(artifact name) from sdk track function (gorarakelyan)
- Add general dictionary artifact for tracking `key: value` parameters (gorarakelyan)

## 2.0.1 Jun 24 2020

- Fix inconsistent DE naming (gorarakelyan)

## 2.0.0 Jun 18 2020

- Tidy up aim and remove some artifacts (gorarakelyan)
- Update AimContainerCMD to open connection on custom port (gorarakelyan)
- Save passed process uuid to commit configs (gorarakelyan)
- Ability to query processes (gorarakelyan)
- Execute process and store logs into a commit of specific experiment (gorarakelyan)
- Kill running process and its children recursively (gorarakelyan)
- Keep executed processes for monitoring and management (gorarakelyan)
- Add container command handler to exec commands on the host (gorarakelyan)
- Refactor Text artifact to store sentences using protobuf and aimrecords (jamesj-jiao)
- Add ability to pass aim board port as an argument (gorarakelyan)

## 1.2.17 May 8 2020

- Add config command (gorarakelyan)
- Tune artifacts: images, metric_groups, params (gorarakelyan)

## 1.2.16 Apr 29 2020

- Add ability to pass numpy array as a segmentation mask (gorarakelyan)

## 1.2.15 Apr 29 2020

- Add basic image list tracking (gorarakelyan)

## 1.2.14 Apr 27 2020

- Optimize segmentation tracking insight to load faster (gorarakelyan)

## 1.2.13 Apr 25 2020

- Remove GitHub security alert (gorarakelyan)
- Add image semantic segmentation tracking (gorarakelyan)

## 1.2.12 Apr 20 2020

- Add missing init file for aim.artifacts.proto (@mike1808)

## 1.2.11 Apr 16 2020

- Make epoch property optional for Metric (gorarakelyan)

## 1.2.10 Apr 16 2020

- Serialize and store `Metric` records using protobuf and aimrecords (gorarakelyan)
- Create RecordWriter factory which handles artifact records saving (gorarakelyan)
- Extract artifact serialization to ArtifactWriter (mike1808)

## 1.2.9 Mar 16 2020

- Alert prerequisites installation message for running board (gorarakelyan)

## 1.2.8 Mar 15 2020

- Update profiler interface for keras (gorarakelyan)

## 1.2.7 Mar 14 2020

- Add board pull command (gorarakelyan)
- Change board ports to 43800,1,2 (gorarakelyan)
- Add ability to profile graph output nodes (gorarakelyan)
- Remove issue with autograd inside while loop (gorarakelyan)
- Add aim board development mode (gorarakelyan)
- Update board name hash algorithm to md5 (gorarakelyan)
- Add board CLI commands: up, down and upgrade (gorarakelyan)
- Add ability to tag version as a release candidate (gorarakelyan)

## 1.2.6 Feb 28 2020

- Add learning rate update tracking (gorarakelyan)

## 1.2.5 Feb 25 2020

- Add autocommit feature to push command: `aim push -c [-m <msg>]` (gorarakelyan)
- Add cli status command to list branch uncommitted artifacts (gorarakelyan)
- Add an ability to aggregate duplicated nodes within a loop (gorarakelyan)
- Remove gradient break issue when profiling output nodes (gorarakelyan)

## 1.2.4 Feb 20 2020

- Enable profiler to track nodes inside loops (gorarakelyan)
- Ability to disable profiler for evaluation or inference (gorarakelyan)

## 1.2.3 Feb 13 2020

- Set minimum required python version to 3.5.2 (gorarakelyan)

## 1.2.2 Feb 13 2020

- Downgrade required python version (gorarakelyan)

## 1.2.1 Feb 13 2020

- Edit README.md to pass reStructuredText validation on pypi (gorarakelyan)

## 1.2.0 Feb 13 2020

- Make aim CLI directly accessible from main.py (gorarakelyan)
- Add disk space usage tracking (gorarakelyan)
- Add profiler support for Keras (gorarakelyan)
- Add TensorFlow graph nodes profiler (gorarakelyan)
- Add command to run aim live container mounted on aim repo (gorarakelyan)
- Update profiler to track GPU usage (gorarakelyan)
- Add machine resource usage profiler (gorarakelyan)

## 1.1.1 Jan 14 2020

- Remove aim dependencies such as keras, pytorch and etc (gorarakelyan)

## 1.1.0 Jan 12 2020

- Update code diff tracking to be optional (gorarakelyan)
- Add default False value to aim init function (gorarakelyan)
- Update aim repo to correctly identify cwd (gorarakelyan)
- Update push command to commit if msg argument is specified (gorarakelyan)
- Add ability to initialize repo from within the sdk (gorarakelyan)

## 1.0.2 Jan 7 2020

- Remove objects dir from empty .aim branch index (gorarakelyan)

## 1.0.1 Dec 26 2019

- Add cil command to print aim current version (gorarakelyan)

## 1.0.0 Dec 25 2019

- Add aim version number in commit config file (gorarakelyan)
- Update push command to send username and check storage availability (gorarakelyan)
- Add hyper parameters tracking (gorarakelyan)
- Update push command to print shorter file names when pushing to remote (gorarakelyan)
- Update tracking artifacts to be saved in log format (gorarakelyan)
- Add pytorch cuda support to existing sdk artefacts (gorarakelyan)
- Add cli reset command (gorarakelyan)
- Add nested module tracking support to aim sdk (gorarakelyan)
- Add code difference tracking to aim sdk (gorarakelyan)
- Update aim push command to send commits (gorarakelyan)
- Add commit structure implementation (gorarakelyan)
- Add aim commit command synchronized with git commits (gorarakelyan)
- Add version control system factory (gorarakelyan)
- Update all insights example (gorarakelyan)
- Add model gradients tracking (gorarakelyan)
- Add model weights distribution tracking (gorarakelyan)
- Add aim correlation tracking (gorarakelyan)

## 0.2.9 Nov 30 2019

- Update push tolerance when remote origin is invalid (gorarakelyan)

## 0.2.8 Nov 30 2019

- Update aim auth public key search algorithm (gorarakelyan)

## 0.2.7 Nov 14 2019

- Update dependencies torch and torchvision versions (sgevorg)

## 0.2.6 Nov 5 2019

- Update aim track logger (gorarakelyan)

## 0.2.5 Nov 4 2019

- Add branch name validation (gorarakelyan)
- Add single branch push to aim push command (gorarakelyan)

## 0.2.4 Nov 3 2019

- Update aim auth print format (gorarakelyan)
- Update setup.py requirements (gorarakelyan)

## 0.2.3 Nov 3 2019

- Update package requirements (gorarakelyan)

## 0.2.2 Nov 1 2019

- Update package requirements (sgevorg)

## 0.2.1 Nov 1 2019

- Add paramiko to required in setup.py (sgevorg)

## 0.2.0 Nov 1 2019

- Update the repo to prep for open source pypi push (sgevorg)
- Add error and activity logging (sgevorg)
- Add push command robustness (gorarakelyan)
- Add cli auth command (gorarakelyan)
- Add public key authentication (gorarakelyan)
- Update push to send only branches (gorarakelyan)
- Add branching command line interface (gorarakelyan)
- Update skd interface (gorarakelyan)
- Add pytorch examples inside examples directory (gorarakelyan)
- Add model load sdk method (gorarakelyan)
- Add model checkpoint save tests (gorarakelyan)
- Update file sending protocol (gorarakelyan)
- Add model tracking (gorarakelyan)

## 0.1.0 - Sep 23 2019

- Update setup py to build cython extensions (gorarakelyan)
- Update tcp client to send multiple files through one connection (gorarakelyan)
- Update tcp client to send images (gorarakelyan)
- Update sdk track functionality to support multiple metrics (gorarakelyan)
- Update push command for sending repo to a given remote (gorarakelyan)
- Add cli remote commands (gorarakelyan)
- Update cli architecture from single group of commands to multiple groups (gorarakelyan)
- Add testing env first skeleton and versions (sgevorg)
- Add dummy exporting files from .aim-test (sgevorg)
- Add description for Testing Environment (sgevorg)
- Update metadata structure and handling (sgevorg)
- Add support for seq2seq models (sgevorg)
- Update the output of doker image build to be more informative and intuitive (sgevorg)
- Update README.MD with changed Aim messaging (sgevorg)
- Remove setup.cfg file (maybe temporarily) (sgevorg)
- Update the location for docker build template files, move to data/ (sgevorg)
- Update the `docs/cli.md` for aim-deploy docs (sgevorg)
- Add docker deploy `.aim/deploy_temp/<model>` cleanup at the end of the build (sgevorg)
- Add Docker Deploy via `aim-deploy` command (sgevorg)
- Add Docker image generate skeleton (sgevorg)
- Add AimModel.load_mode static function to parse `.aim` files (sgevorg)
- Update exporter to decouple from specifics of exporting and framework (sgevorg)
- Add model export with `.aim` extension (sgevorg)
- Remove pack/unpack of the metadata (sgevorg)
- Add pack/unpack to add metadata to model for engine processing (sgevorg)
- Add aim-deploy command configuration in cli (sgevorg)
- Add basic cli (sgevorg)
- Update setup.py for cli first version (sgevorg)
- Add initial cli specs (sgevorg)
- Add directories: the initial skeleton of the repo (sgevorg)
- Add gitignore, license file and other basics for repo (sgevorg)<|MERGE_RESOLUTION|>--- conflicted
+++ resolved
@@ -1,14 +1,10 @@
 # Changelog
 
-<<<<<<< HEAD
 ## Unreleased
 
 ### Enhancements:
 - Add ability to create reports (mihran113)
 
-### Fixes:
-- Fix bug in bookmark page where it was not scrollable if there was too many bookmarks (vinayan3)
-=======
 ## 3.24.0 Aug 14, 2024
 
 ### Enhancements
@@ -18,7 +14,6 @@
 ### Fixes
 - Fix bug in bookmark page where it was not scrollable if there was too many bookmarks (vinayan3)
 - Fix exception name in `storage/union.pyx` (sulan)
->>>>>>> a566d4a2
 
 ## 3.23.0 Jul 15, 2024
 
