--- conflicted
+++ resolved
@@ -3,12 +3,9 @@
 ## Unreleased
 
 - Add support for secure protocol for API calls (mihran113, roubkar)
+- Add ability to manipulate with image size and rendering type (arsengit)
 - Implement suggestions list for AimQL search (arsengit, rubenaprikyan)
-<<<<<<< HEAD
 - Add ability to track and visualize distributions (mihran113, rubenaprikyan)
-=======
-- Add ability to manipulate with image size and rendering type (arsengit)
->>>>>>> 62e27546
 
 ## 3.1.1 Nov 25 2021
 
