--- conflicted
+++ resolved
@@ -2,9 +2,6 @@
 
 ## Unreleased
 
-<<<<<<< HEAD
-### Fixes:
-=======
 ### Enhancements:
 
 - Ability to group by metric.context (VkoHov)
@@ -12,7 +9,6 @@
 - Aim repo runs data automatic indexing (alberttorosyan)
 
 ### Fixes: 
->>>>>>> f2807813
 
 - Fix live updated data loss after triggering endless scroll (VkoHov)
 - Fix system metric columns pinning functionality and grouping column order (arsengit)
