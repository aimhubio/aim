--- conflicted
+++ resolved
@@ -4,11 +4,8 @@
 
 ### Enhancements:
 
-<<<<<<< HEAD
 - Improve rendering performance by enhancing table columns virtualization mechanism (roubkar)
-=======
 - Increase visibility and usability of the Show table diff button (arsengit)
->>>>>>> 12e66146
 - Add support for tensorboard audios conversion (mihran113)
 - Mention explicitly run params everywhere params is mentioned (VkoHov)
 
