--- conflicted
+++ resolved
@@ -4,11 +4,8 @@
 
 ### Enhancements:
 
-<<<<<<< HEAD
 - Improve formatting of numbers by setting maximum precision (KaroMourad)
-=======
-- Add cloud storage backups to AWS S3 for aim repo runs(karan2801)
->>>>>>> c51f365f
+- Add cloud storage backups to AWS S3 for aim repo runs (karan2801)
 - Add LightGBM integration example (gorarakelyan)
 - Add descriptive document titles for pages (KaroMourad)
 - Implement unit-tests for aim SDK utils (yeghiakoronian)
