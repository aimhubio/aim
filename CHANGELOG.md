--- conflicted
+++ resolved
@@ -1,13 +1,12 @@
 # Changelog
 
 ## Unreleased
-<<<<<<< HEAD
 
 ### Enhancements:
 - Add ability to create reports (mihran113)
-=======
-- Fix bug in bookmark page where it was not scrollable if there was too many bookmarks
->>>>>>> d7fb170d
+
+### Fixes:
+- Fix bug in bookmark page where it was not scrollable if there was too many bookmarks (vinayan3)
 
 ## 3.23.0 Jul 15, 2024
 
