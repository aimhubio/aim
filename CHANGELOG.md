--- conflicted
+++ resolved
@@ -2,13 +2,10 @@
 
 ## 3.6.1
 
-<<<<<<< HEAD
 - Add `__AIM_PROXY_URL__` env variable to see full proxy url when running `aim up` command(rubenaprikyan)
 - Add `--proxy-url` argument to notebook extension's `%aim up` to render UI correctly if there is a proxy server  (rubenaprikyan)
 - Add SageMaker integration, `jupyter-server-proxy` s bug-fix script (rubenaprikyan, mahnerak)
-=======
 - Fix animation support in Plotly visualization and figure loading performance (Hamik25, mihran113)
->>>>>>> 9c9948dd
 - Display `None` values in group config column (VkoHov, Hamik25)
 - Fix rendering issue on `Select` form search suggestions list (arsengit)
 - Fix PL.AimLogger save_dir AttributeError (GeeeekExplorer)
