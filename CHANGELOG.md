# Changelog

<<<<<<< HEAD
## 3.13.3

- Optimize rendering performance of the logs tab in the run page (VkoHov)
=======
## 3.13.3 

- Fix request cancellation on `Logs` tab (mihran113)
>>>>>>> cac917fa

## 3.13.2 Sep 10, 2022

- Fix content overlapping issue of x-axis alignment dropdown (KaroMourad)
- Fix the regression line rendering issue on Scatter plot exported image (KaroMourad)

## 3.13.1 Sep 1, 2022

- Add support for querying metrics by last value (mihran113)
- Fix aim reindex command failure (alberttorosyan)
- Fix issue with remote runs re-open (mihran113)
- Deprecate custom set Run.hash values (alberttorosyan)
- Tune mlflow converter run properties (tmynn)
- Fix `AimLogger` deprecation issues related to release of PyTorch Lightning v1.7 (djwessel)

## 3.13.0 Aug 21, 2022

### Enhancements:

- Add Figures Explorer to visualize and compare plotly figures (rubenaprikyan, KaroMourad, arsengit, VkoHov, roubkar)
- Add Base Explorer as core of all explorers (rubenaprikyan, KaroMourad, arsengit, VkoHov, roubkar)
- Add logging for remote resource cleanup and network stability (mihran113)
- Restrict Run.hash to auto-generated values only (alberttorosyan)
- Add ability to compare selected runs from the table (arsengit)
- Notify users about failed/stalled runs (mahnerak, alberttorosyan)
- Add ability to pin metrics in Run Page (mihran113, roubkar)
- Add step for unit tests for nightly releases workflow (mihran113)
- Add Keras-Tuner integration (tmynn)
- Add Weights & Biases to Aim log converter (tmynn)

### Fixes:

- Fix chart exporting issue (KaroMourad)
- Fix aim ui rendering issue on notebooks (rubenaprikyan)
- Fix live update retry to show live data after solving connection problems with the server (rubenaprikyan)
- Fix tensorboard convert while converting tensor (sharathmk99)
- Fix incorrect column keys of metrics in the table grid of the runs dashboard (VkoHov)
- Fix git info collection (mihran113)
- Fix code block content and query copying functionality (arsengit)
- Provide compatibility between plotly and matplotlib (tmynn)
- Warn to use aim.Image if aim.Figure fails (tmynn)

## 3.12.2 Aug 5, 2022

- Fix formatting of empty metric contexts (VkoHov)
- Apply lazy loading on metrics in Run Page (roubkar)

## 3.12.1 Aug 2, 2022

- Loosen version requirements for grpcio (alberttorosyan)
- Fix remote heartbeat-watcher resource cleanup (mihran113)
- Break long metric names into multiple lines in Run Page (roubkar)
- Enable run filtering by metric values (mihran113)
- Fix Cython version to eliminate build errors (mihran113)

## 3.12.0 Jul 22, 2022

### Enhancements:

- Add ability to set axes range manually for line charts on UI (KaroMourad)
- Add more user-friendly querying for dates (mihran113, arsengit)
- Filter redundant tooltip data from URL config state (KaroMourad)
- Improve rendering performance by enhancing table columns virtualization mechanism (roubkar)
- Increase visibility and usability of the Show table diff button (arsengit)
- Add support for tensorboard audios conversion (mihran113)
- Format params keys/paths properly (VkoHov)
- Mention explicitly run params everywhere params is mentioned (VkoHov)
- Add ability to hide a batch of items in explorers (VkoHov)
- Add ability to sort by the last value of the metric in table (VkoHov)
- Preserve active line even if it is dropped out of the filtered area (VkoHov)
- Add run duration property for SDK and queries (mihran113)
- Add client vs server version check for remote tracking server (mihran113)
- Add Remote tracking client heartbeat (mihran113)

### Fixes:

- Tune table sorting icon box overlapping with column box in compact mode (KaroMourad)
- Fix tensorboard log conversion for images (mihran113)
- Check if gradient is None when tracking gradient distributions (kage08)
- Fix displaying non-syntax errors across Aim UI (arsengit)
- Fix queries on remote repos (mihran113)
- Fix interval progress reports for query apis (mihran113)
- Fix query request cancellation errors (mihran113)
- Auto-detect and address inconsistencies in meta and series trees (mahnerak)

## 3.11.2 Jul 8, 2022

### Enhancements:

- Display the error position when getting syntax errors after searching (arsengit)

### Fixes:

- Avoid saving crashed or terminated search requests as the last state on explorers (arsengit)
- Remove the progress bar blinking when searching runs in Runs Explorer (KaroMourad)
- Fix the "matched runs" sentence color style in progress bars (KaroMourad)
- Fix `SyntaxError` handling for python3.10+ (mihran113)
- Fix generic Exceptions handling and adjust HTTPException handling (alberttorosyan)

## 3.11.1 Jun 27, 2022

- Replace base58 encoder with base64 (KaroMourad, VkoHov)
- Fix Notes tab loading issue (arsengit)
- Fix the loading logic of the `monaco editor` across the Aim Ui (arsengit)
- Fix `Table` export functionality in Params and Scatters explorers (arsengit)
- Allow mixing numeric types on a single Sequence (alberttorosyan)

## 3.11.0 Jun 21, 2022

### Enhancements:

- Add `--uds` option for `aim up` command (mihran113)
- Add progress reporting for search APIs and tqdm progress for SDK queries (mihran113)
- Add all the attributes of runs in the grouping popovers (KaroMourad)
- Display progress bar on Explorer pages when searching metadata (KaroMourad)
- Improve the processing speed for tb to aim converter (osoblanco)
- Adjust charts hover attributes position calculation and styles (KaroMourad)
- Improve formatting of numbers by setting maximum precision (KaroMourad)
- Add cloud storage backups to AWS S3 for aim repo runs (karan2801)
- Add LightGBM integration example (gorarakelyan)
- Add descriptive document titles for pages (KaroMourad)
- Implement unit-tests for aim SDK utils (yeghiakoronian)
- Display std.dev/err aggregated values in the table (VkoHov)
- Add `active` state indicator property for `aim.Run` (mihran113)
- Add `active` state indicators on the chart (VkoHov)
- Add ability to edit run name and description of run (VkoHov)
- Show the description in the sidebar of the run overview tab (VkoHov)
- Add all the attributes of run in the tooltip (VkoHov)
- Optimize the initial render time of Aim UI by using more lightweight font-family (arsengit)
- Use monaco editor as the syntax highlighter across the Aim UI (arsengit)
- Add loader to the top of the logs box in the run page (VkoHov)
- Add the date and the duration of run in the header of the single run page (VkoHov)
- Add the name, status and duration of run in the runs table of the tags page (VkoHov)
- Fit long name values in manage columns popover (arsengit)
- Add caching mechanism for sequence queries to optimize query performance (mihran113)
- Use step random hash as a key for metric sequences (alberttorosyan)

### Fixes:

- Fix issue with tensorboard to aim conversion (osoblanco)
- Fix reset zoom history on alignment type change (KaroMourad)
- Fix issue with rendering incorrect data when x-axis aligned by `relative time/epoch` (KaroMourad)
- Fix LineCart axis ticks overlapping issue on log scale (KaroMourad)
- Change zooming default option to multiple (VkoHov)
- Change grouped rows' min and max values names to `Group Min` and `Group Max` (VkoHov)
- Preserve the search input value of the grouping dropdown (VkoHov)
- Change the titles and placeholders in popovers (VkoHov)
- Resolve typing latency issue in the query search input (arsengit)
- Reorder and add non-hideable table columns (arsengit)
- Change the font of the runs navigation popover (VkoHov)
- Keep color persistence state after page reload (VkoHov)
- Resolve content blinking issue after search in the run page (arsengit)
- Fix scroll to bottom on live-update in logs tab (VkoHov)
- Fix timezone issues for activity map (mihran113)
- Fix `aim up` command output when `--port 0` is passed (mihran113)

## 3.10.3 May 31, 2022

- Adjust the content overflowing of the Delete and the Archive modals (VkoHov)
- Resolve issue with redirect in run page (arsengit)

## 3.10.2 May 26, 2022

- Adjust SRP Logs row height calculation (VkoHov)
- Fix issue with live update requests scheduler (rubenaprikyan)
- Fix log capturing crash during run garbage collection (mihran113)
- Fix Pytorch Lightning adapter `finalize` method (mihran113)
- Fix params duplication in dropdowns (VkoHov)
- Skip system params in Explorer pages (alberttorosyan)

## 3.10.1 May 18, 2022

- Resolve issue with rendering run params in the overview tab of SRP (arsengit)
- Fix issue with search query state update (arsengit)

## 3.10.0 May 17, 2022

### Enhancements:

- Add ability to adjust the density of the visible content in tables (roubkar)
- Set `metric.name` as default option for grouping (roubkar)
- Show user-selected params before group config in chart popover (roubkar)
- Optimize stream decoding performance on UI (mahnerak)
- Add support for animated image formats to Aim Image object (devfox-se)
- Add `AimLogger` for Catboost (devfox-se)
- Add `AimCallback` for LightGBM (devfox-se)
- Keep the extents of `HighPlot` axes brush in the state and the URL (VkoHov)
- Integrate `aim` with `cimport`-able `aimrocks` (mahnerak)
- Add `__slots__` to some classes to improve performance (mahnerak)
- Define base abstractions for `Iterator` and `DB` by borrowing from `aimrocks` (mahnerak)
- Use `KeysIterator` and `ValuesIterator` wrappers instead of reimplementing (mahnerak)
- Rename `PrefixView.container` to `PrefixView.parent` (mahnerak)
- Reimplement `absolute_path` (mahnerak)
- Cython bindings for `PrefixView`, `TreeView`, `Container`, `ArrayView` (mahnerak)
- Add ability to track and visualize stdout/stderr (mihran113, VkoHov)
- Fix `AimLogger` deprecation issues related to release of PyTorch Lightning v1.5 (arnauddhaene)
- Enable better autocomplete experience with monaco editor (arsengit)
- Pre-loading and caching necessary resources, add pre-loader animation to Aim UI (arsengit)

### Fixes:

- Remove hard-coded installation of pre-requirements (mahnerak)
- Remove duplicate code from `TreeView` and `Container` methods (mahnerak)
- Fix issue with filtering metrics values in single run page (KaroMourad)

## 3.9.4 May 12, 2022

- Fix run remote tracking queue cleanup (mihran113)
- Fix HF callback before training access (mihran113)
- Fix compatibility with Jinja 3.1 (devfox-se)

## 3.9.3 May 10, 2022

- Fix affecting stroke types after changing color persistence (KaroMourad)

## 3.9.2 Apr 29, 2022

- Move aim_ui package data to separate directory (devfox-se)

## 3.9.1 Apr 29, 2022

- Move aim_ui package data to separate directory (devfox-se)

## 3.9.0 Apr 29, 2022

### Enhancements:

- Add `Notes Tab` to single run page (arsengit)
- Add the run name to the batch delete and the batch archive modals (VkoHov)
- Increase the scalability of rendering lines in charts (KaroMourad)
- Increase live update requests delay to prevent performance issues (rubenaprikyan)
- Change font-family to monospace in the Table component (arsengit)
- Add info massage for single value sliders (VkoHov)
- Add `--log-level` argument for aim up/server commands (mihran113)
- Add notes backend api interface (devfox-se)
- Fix type hints in `Repo` class (uduse)

### Fixes:

- Fix LineChart y-dimension margin calculation (KaroMourad)
- Fix HighPlot lines partially rendering issue (KaroMourad)
- Fix HighPlot axis ticks overlapping issue (KaroMourad)
- Fix sorting Params/Scatters explorer axis ticks (KaroMourad)
- Fix compatibility with pytorch-lightning v1.6.0 (mihran113)
- Fix the image's original size cropping (VkoHov)
- Fix `PATH` related issues for `alembic` and `uvicorn` (mihran113)
- Fix queries for custom object APIs (mihran113)
- Fix chart height updating when resize mode changed (VkoHov)
- Fix HuggingFace callback context capturing (mihran113)
- Fix Params/Scatters explorers' row hiding functionality (VkoHov)
- Fix Profiler logs are saved outside repo directory (devfox-se)

## 3.8.1 Apr 6, 2022

- Encode run hash before including in CSS selectors (Hamik25)
- Fix displaying incorrect metric values for large range scale in LineChart (KaroMourad)
- Fix issue with rendering lines for large range scale in LineChart (KaroMourad)
- Fix issue with URL state sync for bookmarks (roubkar)
- Fix issue with displaying negative param values on Aim UI (roubkar)
- Fix row hiding functionality (roubkar)
- Tune RunOverviewTab container styles (arsengit)
- Update documentations links on UI (rubenaprikyan)
- Fix `RepoIndexManager` run's reference cleanup (mihran113)
- Fix remote run finalization (mihran113)
- Fix issue with fetch on load more (infinite scroll) functionality in Runs Explorer (rubenaprikyan)

## 3.8.0 Mar 26, 2022

### Enhancements:

- Hugging Face adapter refactoring (mihran113)
- Add run description columns to all run specific tables (VkoHov, mihran113)
- Change images rendering optimization default value to smoother (VkoHov)
- Set default steps ordering to desc in single run tabs (VkoHov, devfox-se)
- Add run name to grouping, ordering and run navigation popovers (VkoHov)
- Add ability to apply color scale on columns with numeric values (VkoHov)
- Refactored XGBoost AimCallback (devfox-se)
- Reopenable callbacks for integrations (mihran113)
- Add DVC integration (devfox-se)
- Add API profiler and unified API error response (devfox-se)
- Add API to retrieve N'th step of sequence (devfox-se)

### Fixes:

- Fix issue with calculation of active point on mouse hover in the LineChart (KaroMourad)
- Fix issue with wrong URL caching for Explorer pages (roubkar)
- Fix issue with focusing on the chart active point while moving the cursor (KaroMourad)
- Fix the image full view toggle icon visibility if the image has a white background (VkoHov)
- Fix scroll to the end of the audio tab (VkoHov)
- Add scrollbar to image full view mode content (VkoHov)
- Fix issues with run name/description not being set (mihran113)
- Fix issue with run single page tabs result caching (mihran113)
- Fix git system param tracking (devfox-se)
- Fix runs manual closing (mihran113)
- Fix Docker image creation step in packaging workflow (alberttorosyan)
- Fix Jinja2 template rendering with starlette==0.14.2 (alberttorosyan)

## 3.7.5 Mar 18, 2022

- Add request aborting functionality in single run page tabs (arsengit)
- Render plotly figures properly in single run page (arsengit)

## 3.7.4 Mar 15, 2022

- Fix density min and max validation calculation (VkoHov)

## 3.7.3 Mar 14, 2022

- Add missing names for dynamically imported files in single run page (arsengit)

## 3.7.2 Mar 10, 2022

- Fix issue with rendering UI re keeping long URL (KaroMourad)
- Split code in the single run page to optimize chunk size (arsengit)

## 3.7.1 Mar 10, 2022

- Fix metric queries with epoch=None (alberttorosyan)

## 3.7.0 Mar 9, 2022

### Enhancements:

- Add Run overview tab in run single page (arsengit, VkoHov, KaroMourad, rubenaprikyan)
- Custom max message size for Aim Remote tracking (alberttorosyan)
- Docker images for aim up/server (alberttorosyan)
- TF/Keras adapters refactoring (mihran113)
- Remote tracking client-side retry logic (aramaim)
- Add record_density to initial get-batch request for figures (VkoHov)

### Fixes:

- Fix rendering new lines in texts visualizer (arsengit)

## 3.6.3 Mar 4, 2022

- Fix UI rendering issue on colab (rubenaprikyan)

## 3.6.2 Mar 2, 2022

- Fix chart interactions issue in the Single Run Page Metrics tab (roubkar)
- Fix `resolve_objects` in remote tracking client subtree (alberttorosyan)
- Reject `0` as step/record count (alberttorosyan, VkoHov)
- Fix error on mlflow conversion by experiment id (devfox-se)

## 3.6.1 Feb 25, 2022

- Fix issue with aligning x-axis by custom metric (KaroMourad)
- Add `__AIM_PROXY_URL__` env variable to see full proxy url when running `aim up` command(rubenaprikyan)
- Add `--proxy-url` argument to notebook extension's `%aim up` to render UI correctly if there is a proxy server (rubenaprikyan)
- Add SageMaker integration, `jupyter-server-proxy` s bug-fix script (rubenaprikyan, mahnerak)
- Fix animation support in Plotly visualization and figure loading performance (Hamik25, mihran113)
- Display `None` values in group config column (VkoHov, Hamik25)
- Fix rendering issue on `Select` form search suggestions list (arsengit)
- Fix PL.AimLogger save_dir AttributeError (GeeeekExplorer)
- Remove `__example_type__` substring from param name (VkoHov)

## 3.6.0 Feb 22 2022

### Enhancements:

- Sort params columns in alphabetical order (arsengit)
- Add illustrations for indicating explorer search states (arsengit)
- Ability to export chart as image (KaroMourad)
- Ability to group by metric.context (VkoHov)
- Tune manage columns items highlighting styles (VkoHov)
- Set active style on table actions popover buttons with applied changes (arsengit)
- Unification of Run Custom Object APIs (alberttorosyan, VkoHov)
- Aim repo runs data automatic indexing (alberttorosyan)
- Pytorch Lightning adapter refactoring (mihran113)
- Add Pytorch Ignite integration (mihran113)
- Add wildcard support for `aim runs` subcommands (mihran113)
- Add MLflow logs conversion command (devfox-se)
- Add CustomObject implementation for `hub.dataset` (alberttorosyan)

### Fixes:

- Fix live updated data loss after triggering endless scroll (VkoHov)
- Fix system metric columns pinning functionality and grouping column order (arsengit)
- Fix system metrics search in manage columns popover (VkoHov)
- Fix queries on remote repos (mihran113)
- Fix incorrect boolean value formatting (VkoHov)

## 3.5.4 Feb 15 2022

- Fix batch archive functionality (VkoHov)
- Add repo lock/release feature (devfox-se)

## 3.5.3 Feb 11 2022

- Fix rendering issue in runs explorer page (arsengit)

## 3.5.2 Feb 10 2022

- Fix issue with displaying current day activity cell on week's first day (rubenaprikyan)
- Fix issue with filtering options while typing in input of autocomplete in Tooltip and Grouping popovers (rubenaprikyan)

## 3.5.1 Feb 4 2022

- Fix folder creation when tracking with remote tracker (aramaim)

## 3.5.0 Feb 3 2022

### Enhancements:

- Ability to hide system metrics from table (arsengit)
- Add input validations to range selectors (Hamik25)
- Improve media panel rendering performance on hovering over images (KaroMourad)
- Add ability to parse and import TensorFlow events into aim (devfox-se)
- Add system parameter logging: CLI, Env, Executable, Git, Installed packages (devfox-se)
- Convert nested non-native objects (e.g. OmegaConf config instance) upon storing (devfox-se)
- Add cli subcommands cp and mv for aim runs command (mihran113)
- Add handler for matplotlib figures in Image and Figure custom objects (devfox-se)
- Improve highlighting of table focused/hovered/selected row (VkoHov)

### Fixes:

- Fix stalled runs deletion (mihran113)
- Fix background transparency in colab when using dark mode of system (rubenaprikyan)
- Fix Grouping and Tooltip popovers states' resetting issue when live-update is on (rubenaprikyan)
- Fix table column's sort functionality issue in Params and Scatters Explorers (rubenaprikyan)

## 3.4.1 Jan 23 2022

- Fix issue with displaying experiment name in Images Explorer table (VkoHov)

## 3.4.0 Jan 22 2022

- Add ability to apply group stacking on media elements list (KaroMourad)
- Add ability to apply sorting by run creation_time on table rows (roubkar)
- Add ability to filter texts table with keyword matching (roubkar, rubenaprikyan)
- Add ability to delete run from settings tab (Hamik25)
- Enhance controls states of explorer pages (arsengit)
- Add --repo, --host arguments support for notebook extension (VkoHov, rubenaprikyan)
- Add trendline options to ScatterPlot (roubkar)
- Add ability to display images in original size and align by width (arsengit)
- Add version, docs and slack links to sidebar (arsengit)
- Enhance AudioPlayer component (arsengit)
- Recover active tab in run details page after reload (roubkar)
- Add ability to archive or delete runs with batches (VkoHov)
- Remote tracking server [experimental] (alberttorosyan, mihran113, aramaim)
- Add ability to change media elements order (VkoHov)
- Add ability to hard delete runs (alberttorosyan)
- Lossy format support for aim.Image (devfox-se)
- Timezone issues fix for creation and end times (mihran113)

## 3.3.5 Jan 14 2022

- Add non-strict write mode to replace not-yet-supported types with their
  string representations. (mahnerak)
- Log pytorch_lightning hyperparameters in non-strict mode. (mahnerak)

## 3.3.4 Jan 10 2022

- Fix issue with WAL files flushing (alberttorosyan)
- Support for omegaconf configs in pytorch_lightning adapter (devfox-se)

## 3.3.3 Dec 24 2021

- Fix issue with showing range panel in Images Explorer (roubkar)

## 3.3.2 Dec 20 2021

- Fix issue with not providing point density value to live-update query (rubenaprikyan)

## 3.3.1 Dec 18 2021

- Fix getValue function to show correct chart title data (KaroMourad)

## 3.3.0 Dec 17 2021

- Add ability to track and explore audios in run detail page (arsengit, VkoHov, devfox-se)
- Add ability to track and visualize texts (mihran113, roubkar)
- Fix boolean values encoding (mahnerak)
- Add Scatter Explorer to visualize correlations between metric last value and hyperparameter (KaroMourad)
- Add ability to track and visualize plotly objects (devfox-se, Hamik25, rubenaprikyan)
- Add ability to query distributions by step range and density (VkoHov, rubenaprikyan)
- Add colab notebook support (mihran113, rubenaprikyan)
- Implement images visualization tab in run detail page (VkoHov, KaroMourad)
- Add custom URL prefix support (mihran113, Hamik25, roubkar)
- Enhance metric selection dropdowns to see lists in alphabetical order (rubenaprikyan)

## 3.2.2 Dec 10 2021

- Fix Run finalization index timeout issue (alberttorosyan)

## 3.2.1 Dec 8 2021

- Add ability to provide custom base path for API (mihran113, roubkar)
- Fix table groups column default order (arsengit)
- Fix table panel height issue in runs explorer page (arsengit)

## 3.2.0 Dec 3 2021

- Add ability to cancel pending request (roubkar, arsengit)
- Add support for secure protocol for API calls (mihran113, roubkar)
- Implement image full size view (VkoHov)
- Add ability to manipulate with image size and rendering type (arsengit)
- Enhance Table column for selected grouping config options (arsengit)
- Implement suggestions list for AimQL search (arsengit, rubenaprikyan)
- Add ability to track and visualize distributions (mihran113, rubenaprikyan)
- Add notebook extension, magic functions (rubenaprikyan)

## 3.1.1 Nov 25 2021

- Apply default ordering on images set (VkoHov)
- Ability to show image data in a tooltip on hover (KaroMourad)
- Support of Image input additional data sources (alberttorosyan)
- Ability to export run props as pandas dataframe (gorarakelyan)
- Slice image sequence by index for the given steps range (alberttorosyan)
- Improve Images Explorer rendering performance through better images list virtualization (roubkar)

## 3.1.0 Nov 20 2021

- Add ability to explore tracked images (VkoHov)
- Improve rendering performance by virtualizing table columns (roubkar)
- Add ability to apply grouping by higher level param key (roubkar)
- Add ability to specify repository path during `aim init` via `--repo` argument (rubenaprikyan)

## 3.0.7 Nov 17 2021

- Fix for missing metrics when numpy.float64 values tracked (alberttorosyan)

## 3.0.6 Nov 9 2021

- Fix for blocking container optimization for in progress runs (alberttorosyan)

## 3.0.5 Nov 9 2021

- Add tqdm package in setup.py required section (mihran113)

## 3.0.4 Nov 8 2021

- Switch to aimrocks 0.0.10 - exposes data flushing interface (mihran113)
- Optimize stored data when runs finalized (mihran113)
- Update `aim reindex` command to run storage optimizations (alberttorosyan)
- Storage partial optimizations on metric/run queries (alberttorosyan)

## 3.0.3 Nov 4 2021

- Bump sqlalchemy version to 1.4.1 (alberttorosyan)

## 3.0.2 Oct 27 2021

- Switch to aimrocks 0.0.9 - built on rocksdb 6.25.3 (alberttorosyan)
- Remove grouping select options from Params app config (VkoHov)
- Sort metrics data in ascending order for X-axis (KaroMourad)

## 3.0.1 Oct 22 2021

- Check telemetry_enabled option on segment initialization (VkoHov)
- Draw LineChart Y-axis (horizontal) tick lines on zooming (KaroMourad)
- Sort select options/params based on input value (roubkar)
- Fix query construction issue for multiple context items (roubkar)
- Fix issue with making API call from Web Worker (VkoHov)

## 3.0.0 Oct 21 2021

- Completely revamped UI:

  - Runs, metrics and params explorers
  - Bookmarks, Tags, Homepage
  - New UI works smooth with ~500 metrics displayed at the same time with full Aim table interactions

- Completely revamped storage:
  - 10x faster embedded storage based on Rocksdb
  - Average run query execution time on ~2000 runs: 0.784s
  - Average metrics query execution time on ~2000 runs with 6000 metrics: 1.552s

## 2.7.1 Jun 30 2021

- Fix bookmark navigation issue (roubkar)
- Empty metric select on X-axis alignment property change (roubkar)

## 2.7.0 Jun 23 2021

- Add ability to export table data as CSV (KaroMourad)
- Add ability to bookmark explore screen state (roubkar)
- Add dashboards and apps API (mihran113)

## 2.6.0 Jun 12 2021

- Resolve namedtuple python 3.5 incompatibility (gorarakelyan)
- Add ability to align X-axis by a metric (mihran113, roubkar)
- Add tooltip popover for the chart hover state (roubkar)

## 2.5.0 May 27 2021

- Set gunicorn timeouts (mihran113)
- Remove redundant deserialize method (gorarakelyan)
- Move the Flask server to main repo to support 'docker'less UI (mihran113)

## 2.4.0 May 13 2021

- Bump up Aim UI to v1.6.0 (gorarakelyan)
- Add xgboost integration (khazhak)
- Update keras adapter interface (khazhak)
- Convert tensors to python numbers (gorarakelyan)

## 2.3.0 Apr 10 2021

- Bump up Aim UI to v1.5.0 (gorarakelyan)
- Set default interval of sys tracking to 10 seconds (gorarakelyan)
- Add ability to track system metrics (gorarakelyan)

## 2.2.1 Mar 31 2021

- Bump up Aim UI to v1.4.1 (gorarakelyan)

## 2.2.0 Mar 24 2021

- Bump up Aim UI to v1.4.0 (gorarakelyan)
- Add Hugging Face integration (Khazhak)
- Reorganize documentation (Tatevv)

## 2.1.6 Feb 26 2021

- Add ability to opt out telemetry (gorarakelyan)
- Remove experiment name from config file when calling repo.remove_branch method (gorarakelyan)

## 2.1.5 Jan 7 2021

- Handle NaN or infinite floats passed to artifacts (gorarakelyan)

## 2.1.4 Dec 2 2020

- Add ability to specify session run hash (gorarakelyan)
- Initialize repo if it was empty when opening session (gorarakelyan)
- Add validation of map artifact parameters (gorarakelyan)

## 2.1.3 Nov 24 2020

- Support comparison of list type contexts (gorarakelyan)

## 2.1.2 Nov 24 2020

- Fix empty contexts comparison issue (gorarakelyan)

## 2.1.1 Nov 22 2020

- Return only selected params in SelectResult (gorarakelyan)

## 2.1.0 Nov 19 2020

- Add AimRepo select method (gorarakelyan)
- Implement SelectResult class (gorarakelyan)

## 2.0.27 Nov 13 2020

- Fix issue with artifact step initializer (gorarakelyan)

## 2.0.26 Nov 10 2020

- Add `block_termination` argument to aim.Session (gorarakelyan)
- Convert infinity parameter to string in artifacts (gorarakelyan)

## 2.0.25 Nov 9 2020

- Reconstruct run metadata file when running close command (gorarakelyan)

## 2.0.24 Nov 8 2020

- Add SIGTERM signal handler (gorarakelyan)
- Run `track` function in a parallel thread (gorarakelyan)
- Add SDK session flush method (gorarakelyan)
- Flush aggregated metrics at a given frequency (gorarakelyan)
- Update run metadata file only on artifacts update (gorarakelyan)

## 2.0.23 Nov 5 2020

- Make experiment name argument required in SDK close command (gorarakelyan)

## 2.0.22 Nov 5 2020

- Add SDK `close` method to close dangling experiments (gorarakelyan)

## 2.0.21 Nov 1 2020

- Resolve compatibility issues with python 3.5.0 (gorarakelyan)

## 2.0.20 Oct 26 2020

- Enable pypi aim package name (gorarakelyan)

## 2.0.19 Oct 25 2020

- Add PyTorch Lightning logger (gorarakelyan)
- Add TensorFlow v1 and v2 keras callbacks support (gorarakelyan)

## 2.0.18 Oct 7 2020

- Add ability to run Aim UI in detached mode (gorarakelyan)
- Add ability to specify repo path when running Aim UI (gorarakelyan)

## 2.0.17 Oct 5 2020

- Rename `AimDE` to `Aim UI` (gorarakelyan)

## 2.0.16 Oct 2 2020

- Add ability to specify host when running AimDE (gorarakelyan)
- Disable `AimContainerCommandManager` (gorarakelyan)
- Remove `aimde` command entry point (gorarakelyan)
- Remove `de` prefix from development environment management commands (gorarakelyan)

## 2.0.15 Sep 21 2020

- Set Map artifact default namespace (gorarakelyan)

## 2.0.14 Sep 21 2020

- Set Metric hashable context to None if no kwarg is passed (gorarakelyan)

## 2.0.13 Sep 21 2020

- Add ability to query runs by metric value (gorarakelyan)
- Add ability to query runs via SDK (gorarakelyan)

## 2.0.12 Sep 12 2020

- Update Session to handle exceptions gracefully (gorarakelyan)

## 2.0.11 Sep 11 2020

- Add alias to keras adapter (gorarakelyan)

## 2.0.10 Sep 10 2020

- Show progress bar when pulling AimDE image (gorarakelyan)

## 2.0.9 Sep 10 2020

- Add ability to start multiple sessions (gorarakelyan)
- Add Aim adapter for keras (gorarakelyan)

## 2.0.8 Aug 26 2020

- Set SDK to select only unarchived runs by default (gorarakelyan)
- Add ability to archive/unarchive runs (gorarakelyan)
- Enable search by run attributes (gorarakelyan)
- Add `is not` keyword to AimQL (gorarakelyan)

## 2.0.7 Aug 21 2020

- Validate Artifact values before storing (gorarakelyan)
- Add sessions to SDK (gorarakelyan)

## 2.0.6 Aug 13 2020

- Add ability to retrieve metrics and traces from repo (gorarakelyan)
- Add SDK `select` method to select runs and artifacts (gorarakelyan)
- Implement search query language (gorarakelyan)

## 2.0.5 Jul 18 2020

- Fix issue with PyPI reStructuredText format compatibility (gorarakelyan)

## 2.0.4 Jul 18 2020

- Add ability to attach tf.summary logs to AimDE (gorarakelyan)

## 2.0.3 Jul 8 2020

- Pass project path to development environment container (gorarakelyan)

## 2.0.2 Jul 7 2020

- Make `epoch` argument optional for `Metric` artifact (gorarakelyan)
- Add ability to automatically commit runs after exit (gorarakelyan)
- Add `aim up` shortcut for running development environment (gorarakelyan)
- Remove first required argument(artifact name) from sdk track function (gorarakelyan)
- Add general dictionary artifact for tracking `key: value` parameters (gorarakelyan)

## 2.0.1 Jun 24 2020

- Fix inconsistent DE naming (gorarakelyan)

## 2.0.0 Jun 18 2020

- Tidy up aim and remove some artifacts (gorarakelyan)
- Update AimContainerCMD to open connection on custom port (gorarakelyan)
- Save passed process uuid to commit configs (gorarakelyan)
- Ability to query processes (gorarakelyan)
- Execute process and store logs into a commit of specific experiment (gorarakelyan)
- Kill running process and its children recursively (gorarakelyan)
- Keep executed processes for monitoring and management (gorarakelyan)
- Add container command handler to exec commands on the host (gorarakelyan)
- Refactor Text artifact to store sentences using protobuf and aimrecords (jamesj-jiao)
- Add ability to pass aim board port as an argument (gorarakelyan)

## 1.2.17 May 8 2020

- Add config command (gorarakelyan)
- Tune artifacts: images, metric_groups, params (gorarakelyan)

## 1.2.16 Apr 29 2020

- Add ability to pass numpy array as a segmentation mask (gorarakelyan)

## 1.2.15 Apr 29 2020

- Add basic image list tracking (gorarakelyan)

## 1.2.14 Apr 27 2020

- Optimize segmentation tracking insight to load faster (gorarakelyan)

## 1.2.13 Apr 25 2020

- Remove GitHub security alert (gorarakelyan)
- Add image semantic segmentation tracking (gorarakelyan)

## 1.2.12 Apr 20 2020

- Add missing init file for aim.artifacts.proto (@mike1808)

## 1.2.11 Apr 16 2020

- Make epoch property optional for Metric (gorarakelyan)

## 1.2.10 Apr 16 2020

- Serialize and store `Metric` records using protobuf and aimrecords (gorarakelyan)
- Create RecordWriter factory which handles artifact records saving (gorarakelyan)
- Extract artifact serialization to ArtifactWriter (mike1808)

## 1.2.9 Mar 16 2020

- Alert prerequisites installation message for running board (gorarakelyan)

## 1.2.8 Mar 15 2020

- Update profiler interface for keras (gorarakelyan)

## 1.2.7 Mar 14 2020

- Add board pull command (gorarakelyan)
- Change board ports to 43800,1,2 (gorarakelyan)
- Add ability to profile graph output nodes (gorarakelyan)
- Remove issue with autograd inside while loop (gorarakelyan)
- Add aim board development mode (gorarakelyan)
- Update board name hash algorithm to md5 (gorarakelyan)
- Add board CLI commands: up, down and upgrade (gorarakelyan)
- Add ability to tag version as a release candidate (gorarakelyan)

## 1.2.6 Feb 28 2020

- Add learning rate update tracking (gorarakelyan)

## 1.2.5 Feb 25 2020

- Add autocommit feature to push command: `aim push -c [-m <msg>]` (gorarakelyan)
- Add cli status command to list branch uncommitted artifacts (gorarakelyan)
- Add an ability to aggregate duplicated nodes within a loop (gorarakelyan)
- Remove gradient break issue when profiling output nodes (gorarakelyan)

## 1.2.4 Feb 20 2020

- Enable profiler to track nodes inside loops (gorarakelyan)
- Ability to disable profiler for evaluation or inference (gorarakelyan)

## 1.2.3 Feb 13 2020

- Set minimum required python version to 3.5.2 (gorarakelyan)

## 1.2.2 Feb 13 2020

- Downgrade required python version (gorarakelyan)

## 1.2.1 Feb 13 2020

- Edit README.md to pass reStructuredText validation on pypi (gorarakelyan)

## 1.2.0 Feb 13 2020

- Make aim CLI directly accessible from main.py (gorarakelyan)
- Add disk space usage tracking (gorarakelyan)
- Add profiler support for Keras (gorarakelyan)
- Add TensorFlow graph nodes profiler (gorarakelyan)
- Add command to run aim live container mounted on aim repo (gorarakelyan)
- Update profiler to track GPU usage (gorarakelyan)
- Add machine resource usage profiler (gorarakelyan)

## 1.1.1 Jan 14 2020

- Remove aim dependencies such as keras, pytorch and etc (gorarakelyan)

## 1.1.0 Jan 12 2020

- Update code diff tracking to be optional (gorarakelyan)
- Add default False value to aim init function (gorarakelyan)
- Update aim repo to correctly identify cwd (gorarakelyan)
- Update push command to commit if msg argument is specified (gorarakelyan)
- Add ability to initialize repo from within the sdk (gorarakelyan)

## 1.0.2 Jan 7 2020

- Remove objects dir from empty .aim branch index (gorarakelyan)

## 1.0.1 Dec 26 2019

- Add cil command to print aim current version (gorarakelyan)

## 1.0.0 Dec 25 2019

- Add aim version number in commit config file (gorarakelyan)
- Update push command to send username and check storage availability (gorarakelyan)
- Add hyper parameters tracking (gorarakelyan)
- Update push command to print shorter file names when pushing to remote (gorarakelyan)
- Update tracking artifacts to be saved in log format (gorarakelyan)
- Add pytorch cuda support to existing sdk artefacts (gorarakelyan)
- Add cli reset command (gorarakelyan)
- Add nested module tracking support to aim sdk (gorarakelyan)
- Add code difference tracking to aim sdk (gorarakelyan)
- Update aim push command to send commits (gorarakelyan)
- Add commit structure implementation (gorarakelyan)
- Add aim commit command synchronized with git commits (gorarakelyan)
- Add version control system factory (gorarakelyan)
- Update all insights example (gorarakelyan)
- Add model gradients tracking (gorarakelyan)
- Add model weights distribution tracking (gorarakelyan)
- Add aim correlation tracking (gorarakelyan)

## 0.2.9 Nov 30 2019

- Update push tolerance when remote origin is invalid (gorarakelyan)

## 0.2.8 Nov 30 2019

- Update aim auth public key search algorithm (gorarakelyan)

## 0.2.7 Nov 14 2019

- Update dependencies torch and torchvision versions (sgevorg)

## 0.2.6 Nov 5 2019

- Update aim track logger (gorarakelyan)

## 0.2.5 Nov 4 2019

- Add branch name validation (gorarakelyan)
- Add single branch push to aim push command (gorarakelyan)

## 0.2.4 Nov 3 2019

- Update aim auth print format (gorarakelyan)
- Update setup.py requirements (gorarakelyan)

## 0.2.3 Nov 3 2019

- Update package requirements (gorarakelyan)

## 0.2.2 Nov 1 2019

- Update package requirements (sgevorg)

## 0.2.1 Nov 1 2019

- Add paramiko to required in setup.py (sgevorg)

## 0.2.0 Nov 1 2019

- Update the repo to prep for open source pypi push (sgevorg)
- Add error and activity logging (sgevorg)
- Add push command robustness (gorarakelyan)
- Add cli auth command (gorarakelyan)
- Add public key authentication (gorarakelyan)
- Update push to send only branches (gorarakelyan)
- Add branching command line interface (gorarakelyan)
- Update skd interface (gorarakelyan)
- Add pytorch examples inside examples directory (gorarakelyan)
- Add model load sdk method (gorarakelyan)
- Add model checkpoint save tests (gorarakelyan)
- Update file sending protocol (gorarakelyan)
- Add model tracking (gorarakelyan)

## 0.1.0 - Sep 23 2019

- Update setup py to build cython extensions (gorarakelyan)
- Update tcp client to send multiple files through one connection (gorarakelyan)
- Update tcp client to send images (gorarakelyan)
- Update sdk track functionality to support multiple metrics (gorarakelyan)
- Update push command for sending repo to a given remote (gorarakelyan)
- Add cli remote commands (gorarakelyan)
- Update cli architecture from single group of commands to multiple groups (gorarakelyan)
- Add testing env first skeleton and versions (sgevorg)
- Add dummy exporting files from .aim-test (sgevorg)
- Add description for Testing Environment (sgevorg)
- Update metadata structure and handling (sgevorg)
- Add support for seq2seq models (sgevorg)
- Update the output of doker image build to be more informative and intuitive (sgevorg)
- Update README.MD with changed Aim messaging (sgevorg)
- Remove setup.cfg file (maybe temporarily) (sgevorg)
- Update the location for docker build template files, move to data/ (sgevorg)
- Update the `docs/cli.md` for aim-deploy docs (sgevorg)
- Add docker deploy `.aim/deploy_temp/<model>` cleanup at the end of the build (sgevorg)
- Add Docker Deploy via `aim-deploy` command (sgevorg)
- Add Docker image generate skeleton (sgevorg)
- Add AimModel.load_mode static function to parse `.aim` files (sgevorg)
- Update exporter to decouple from specifics of exporting and framework (sgevorg)
- Add model export with `.aim` extension (sgevorg)
- Remove pack/unpack of the metadata (sgevorg)
- Add pack/unpack to add metadata to model for engine processing (sgevorg)
- Add aim-deploy command configuration in cli (sgevorg)
- Add basic cli (sgevorg)
- Update setup.py for cli first version (sgevorg)
- Add initial cli specs (sgevorg)
- Add directories: the initial skeleton of the repo (sgevorg)
- Add gitignore, license file and other basics for repo (sgevorg)<|MERGE_RESOLUTION|>--- conflicted
+++ resolved
@@ -1,14 +1,9 @@
 # Changelog
 
-<<<<<<< HEAD
-## 3.13.3
-
-- Optimize rendering performance of the logs tab in the run page (VkoHov)
-=======
 ## 3.13.3 
 
 - Fix request cancellation on `Logs` tab (mihran113)
->>>>>>> cac917fa
+- Fix the data live update handling in the Logs tab (VkoHov)
 
 ## 3.13.2 Sep 10, 2022
 
