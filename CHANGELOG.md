--- conflicted
+++ resolved
@@ -2,14 +2,10 @@
 
 ## 3.16.1
 
-<<<<<<< HEAD
-- Use non-strict mode when logging HF model metadata (alberttorosyan)
-
-=======
 - Pin package version `alembic>=1.5.0` (justinvyu)
 - Fix segment `flush()` issue with no internet access (alberttorosyan)
 - Fix the issue with an empty-illustrations styles on Base explorers (KaroMourad)
->>>>>>> a95db44c
+- Use non-strict mode when logging HF model metadata (alberttorosyan)
 
 ## 3.16.0 Feb 3, 2023
 
