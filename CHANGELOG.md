# Changelog

## Unreleased

<<<<<<< HEAD
- Resolve typing latency issue in the query search input (arsengit)
=======
### Enhancements:

- Add LightGBM integration example (gorarakelyan)
- Add descriptive document titles for pages (KaroMourad)
- Implement unit-tests for aim SDK utils (yeghiakoronian)
- Display std.dev/err aggregated values in the table (VkoHov)
- Add `active` state indicator property for `aim.Run` (mihran113)

### Fixes:

- Change zooming default option to multiple (VkoHov)
- Changed grouped rows' min and max values names to `Group Min` and `Group Max` (VkoHov)
- Preserve the search input value of the grouping dropdown (VkoHov)
- Fix params duplication in dropdowns (VkoHov)
>>>>>>> d0a6ca7a

## 3.10.1 May 18, 2022

- Resolve issue with rendering run params in the overview tab of SRP (arsengit)
- Fix issue with search query state update (arsengit)

## 3.10.0 May 17, 2022

### Enhancements:

- Add ability to adjust the density of the visible content in tables (roubkar)
- Set `metric.name` as default option for grouping (roubkar)
- Show user-selected params before group config in chart popover (roubkar) 
- Optimize stream decoding performance on UI (mahnerak)
- Add support for animated image formats to Aim Image object (devfox-se)
- Add `AimLogger` for Catboost (devfox-se)
- Add `AimCallback` for LightGBM (devfox-se)
- Keep the extents of `HighPlot` axes brush in the state and the URL (VkoHov)
- Integrate `aim` with `cimport`-able `aimrocks` (mahnerak)
- Add `__slots__` to some classes to improve performance (mahnerak)
- Define base abstractions for `Iterator` and `DB` by borrowing from `aimrocks` (mahnerak)
- Use `KeysIterator` and `ValuesIterator` wrappers instead of reimplementing (mahnerak)
- Rename `PrefixView.container` to `PrefixView.parent` (mahnerak)
- Reimplement `absolute_path` (mahnerak)
- Cython bindings for `PrefixView`, `TreeView`, `Container`, `ArrayView` (mahnerak)
- Add ability to track and visualize stdout/stderr (mihran113, VkoHov)
- Fix `AimLogger` deprecation issues related to release of PyTorch Lightning v1.5 (arnauddhaene)
- Enable better autocomplete experience with monaco editor (arsengit)
- Pre-loading and caching necessary resources, add pre-loader animation to Aim UI (arsengit) 

### Fixes:

- Remove hard-coded installation of pre-requirements (mahnerak)
- Remove duplicate code from `TreeView` and `Container` methods (mahnerak)
- Fix issue with filtering metrics values in single run page (KaroMourad)

## 3.9.4 May 12, 2022

- Fix run remote tracking queue cleanup (mihran113)
- Fix HF callback before training access (mihran113)
- Fix compatibility with Jinja 3.1 (devfox-se)

## 3.9.3 May 10, 2022

- Fix affecting stroke types after changing color persistence (KaroMourad)

## 3.9.2 Apr 29, 2022

- Move aim_ui package data to separate directory (devfox-se)

## 3.9.1 Apr 29, 2022

- Move aim_ui package data to separate directory (devfox-se)

## 3.9.0 Apr 29, 2022

### Enhancements:

- Add `Notes Tab` to single run page (arsengit)
- Add the run name to the batch delete and the batch archive modals (VkoHov)
- Increase the scalability of rendering lines in charts (KaroMourad)
- Increase live update requests delay to prevent performance issues (rubenaprikyan)
- Change font-family to monospace in the Table component (arsengit)
- Add info massage for single value sliders (VkoHov)
- Add `--log-level` argument for aim up/server commands (mihran113)
- Add notes backend api interface (devfox-se)
- Fix type hints in `Repo` class (uduse)

### Fixes:

- Fix LineChart y-dimension margin calculation (KaroMourad)
- Fix HighPlot lines partially rendering issue (KaroMourad)
- Fix HighPlot axis ticks overlapping issue (KaroMourad)
- Fix sorting Params/Scatters explorer axis ticks (KaroMourad)
- Fix compatibility with pytorch-lightning v1.6.0 (mihran113)
- Fix the image's original size cropping (VkoHov)
- Fix `PATH` related issues for `alembic` and `uvicorn` (mihran113)
- Fix queries for custom object APIs (mihran113)
- Fix chart height updating when resize mode changed (VkoHov)
- Fix HuggingFace callback context capturing (mihran113)
- Fix Params/Scatters explorers' row hiding functionality (VkoHov)
- Fix Profiler logs are saved outside repo directory (devfox-se)

## 3.8.1 Apr 6, 2022

- Encode run hash before including in CSS selectors (Hamik25)
- Fix displaying incorrect metric values for large range scale in LineChart (KaroMourad)
- Fix issue with rendering lines for large range scale in LineChart (KaroMourad)
- Fix issue with URL state sync for bookmarks (roubkar)
- Fix issue with displaying negative param values on Aim UI (roubkar)
- Fix row hiding functionality (roubkar)
- Tune RunOverviewTab container styles (arsengit)
- Update documentations links on UI (rubenaprikyan)
- Fix `RepoIndexManager` run's reference cleanup (mihran113)
- Fix remote run finalization (mihran113)
- Fix issue with fetch on load more (infinite scroll) functionality in Runs Explorer (rubenaprikyan)

## 3.8.0 Mar 26, 2022

### Enhancements:

- Hugging Face adapter refactoring (mihran113)
- Add run description columns to all run specific tables (VkoHov, mihran113)
- Change images rendering optimization default value to smoother (VkoHov)
- Set default steps ordering to desc in single run tabs (VkoHov, devfox-se)
- Add run name to grouping, ordering and run navigation popovers (VkoHov)
- Add ability to apply color scale on columns with numeric values (VkoHov)
- Refactored XGBoost AimCallback (devfox-se)
- Reopenable callbacks for integrations (mihran113)
- Add DVC integration (devfox-se)
- Add API profiler and unified API error response (devfox-se)
- Add API to retrieve N'th step of sequence (devfox-se)

### Fixes:

- Fix issue with calculation of active point on mouse hover in the LineChart (KaroMourad)
- Fix issue with wrong URL caching for Explorer pages (roubkar)
- Fix issue with focusing on the chart active point while moving the cursor (KaroMourad)
- Fix the image full view toggle icon visibility if the image has a white background (VkoHov)
- Fix scroll to the end of the audio tab (VkoHov)
- Add scrollbar to image full view mode content (VkoHov)
- Fix issues with run name/description not being set (mihran113)
- Fix issue with run single page tabs result caching (mihran113)
- Fix git system param tracking (devfox-se)
- Fix runs manual closing (mihran113)
- Fix Docker image creation step in packaging workflow (alberttorosyan)
- Fix Jinja2 template rendering with starlette==0.14.2 (alberttorosyan)

## 3.7.5 Mar 18, 2022

- Add request aborting functionality in single run page tabs (arsengit)
- Render plotly figures properly in single run page (arsengit)

## 3.7.4 Mar 15, 2022

- Fix density min and max validation calculation (VkoHov)

## 3.7.3 Mar 14, 2022

- Add missing names for dynamically imported files in single run page (arsengit)

## 3.7.2 Mar 10, 2022

- Fix issue with rendering UI re keeping long URL (KaroMourad)
- Split code in the single run page to optimize chunk size (arsengit)

## 3.7.1 Mar 10, 2022

- Fix metric queries with epoch=None (alberttorosyan)

## 3.7.0 Mar 9, 2022

### Enhancements:

- Add Run overview tab in run single page (arsengit, VkoHov, KaroMourad, rubenaprikyan)
- Custom max message size for Aim Remote tracking (alberttorosyan)
- Docker images for aim up/server (alberttorosyan)
- TF/Keras adapters refactoring (mihran113)
- Remote tracking client-side retry logic (aramaim)
- Add record_density to initial get-batch request for figures (VkoHov)

### Fixes:

- Fix rendering new lines in texts visualizer (arsengit)

## 3.6.3 Mar 4, 2022

- Fix UI rendering issue on colab (rubenaprikyan)

## 3.6.2 Mar 2, 2022

- Fix chart interactions issue in the Single Run Page Metrics tab (roubkar)
- Fix `resolve_objects` in remote tracking client subtree (alberttorosyan)
- Reject `0` as step/record count (alberttorosyan, VkoHov)
- Fix error on mlflow conversion by experiment id (devfox-se)

## 3.6.1 Feb 25, 2022

- Fix issue with aligning x-axis by custom metric (KaroMourad)
- Add `__AIM_PROXY_URL__` env variable to see full proxy url when running `aim up` command(rubenaprikyan)
- Add `--proxy-url` argument to notebook extension's `%aim up` to render UI correctly if there is a proxy server (rubenaprikyan)
- Add SageMaker integration, `jupyter-server-proxy` s bug-fix script (rubenaprikyan, mahnerak)
- Fix animation support in Plotly visualization and figure loading performance (Hamik25, mihran113)
- Display `None` values in group config column (VkoHov, Hamik25)
- Fix rendering issue on `Select` form search suggestions list (arsengit)
- Fix PL.AimLogger save_dir AttributeError (GeeeekExplorer)
- Remove `__example_type__` substring from param name (VkoHov)

## 3.6.0 Feb 22 2022

### Enhancements:

- Sort params columns in alphabetical order (arsengit)
- Add illustrations for indicating explorer search states (arsengit)
- Ability to export chart as image (KaroMourad)
- Ability to group by metric.context (VkoHov)
- Tune manage columns items highlighting styles (VkoHov)
- Set active style on table actions popover buttons with applied changes (arsengit)
- Unification of Run Custom Object APIs (alberttorosyan, VkoHov)
- Aim repo runs data automatic indexing (alberttorosyan)
- Pytorch Lightning adapter refactoring (mihran113)
- Add Pytorch Ignite integration (mihran113)
- Add wildcard support for `aim runs` subcommands (mihran113)
- Add MLflow logs conversion command (devfox-se)
- Add CustomObject implementation for `hub.dataset` (alberttorosyan)

### Fixes:

- Fix live updated data loss after triggering endless scroll (VkoHov)
- Fix system metric columns pinning functionality and grouping column order (arsengit)
- Fix system metrics search in manage columns popover (VkoHov)
- Fix queries on remote repos (mihran113)
- Fix incorrect boolean value formatting (VkoHov)

## 3.5.4 Feb 15 2022

- Fix batch archive functionality (VkoHov)
- Add repo lock/release feature (devfox-se)

## 3.5.3 Feb 11 2022

- Fix rendering issue in runs explorer page (arsengit)

## 3.5.2 Feb 10 2022

- Fix issue with displaying current day activity cell on week's first day (rubenaprikyan)
- Fix issue with filtering options while typing in input of autocomplete in Tooltip and Grouping popovers (rubenaprikyan)

## 3.5.1 Feb 4 2022

- Fix folder creation when tracking with remote tracker (aramaim)

## 3.5.0 Feb 3 2022

### Enhancements:

- Ability to hide system metrics from table (arsengit)
- Add input validations to range selectors (Hamik25)
- Improve media panel rendering performance on hovering over images (KaroMourad)
- Add ability to parse and import TensorFlow events into aim (devfox-se)
- Add system parameter logging: CLI, Env, Executable, Git, Installed packages (devfox-se)
- Convert nested non-native objects (e.g. OmegaConf config instance) upon storing (devfox-se)
- Add cli subcommands cp and mv for aim runs command (mihran113)
- Add handler for matplotlib figures in Image and Figure custom objects (devfox-se)
- Improve highlighting of table focused/hovered/selected row (VkoHov)

### Fixes:

- Fix stalled runs deletion (mihran113)
- Fix background transparency in colab when using dark mode of system (rubenaprikyan)
- Fix Grouping and Tooltip popovers states' resetting issue when live-update is on (rubenaprikyan)
- Fix table column's sort functionality issue in Params and Scatters Explorers (rubenaprikyan)

## 3.4.1 Jan 23 2022

- Fix issue with displaying experiment name in Images Explorer table (VkoHov)

## 3.4.0 Jan 22 2022

- Add ability to apply group stacking on media elements list (KaroMourad)
- Add ability to apply sorting by run creation_time on table rows (roubkar)
- Add ability to filter texts table with keyword matching (roubkar, rubenaprikyan)
- Add ability to delete run from settings tab (Hamik25)
- Enhance controls states of explorer pages (arsengit)
- Add --repo, --host arguments support for notebook extension (VkoHov, rubenaprikyan)
- Add trendline options to ScatterPlot (roubkar)
- Add ability to display images in original size and align by width (arsengit)
- Add version, docs and slack links to sidebar (arsengit)
- Enhance AudioPlayer component (arsengit)
- Recover active tab in run details page after reload (roubkar)
- Add ability to archive or delete runs with batches (VkoHov)
- Remote tracking server [experimental] (alberttorosyan, mihran113, aramaim)
- Add ability to change media elements order (VkoHov)
- Add ability to hard delete runs (alberttorosyan)
- Lossy format support for aim.Image (devfox-se)
- Timezone issues fix for creation and end times (mihran113)

## 3.3.5 Jan 14 2022

- Add non-strict write mode to replace not-yet-supported types with their
  string representations. (mahnerak)
- Log pytorch_lightning hyperparameters in non-strict mode. (mahnerak)

## 3.3.4 Jan 10 2022

- Fix issue with WAL files flushing (alberttorosyan)
- Support for omegaconf configs in pytorch_lightning adapter (devfox-se)

## 3.3.3 Dec 24 2021

- Fix issue with showing range panel in Images Explorer (roubkar)

## 3.3.2 Dec 20 2021

- Fix issue with not providing point density value to live-update query (rubenaprikyan)

## 3.3.1 Dec 18 2021

- Fix getValue function to show correct chart title data (KaroMourad)

## 3.3.0 Dec 17 2021

- Add ability to track and explore audios in run detail page (arsengit, VkoHov, devfox-se)
- Add ability to track and visualize texts (mihran113, roubkar)
- Fix boolean values encoding (mahnerak)
- Add Scatter Explorer to visualize correlations between metric last value and hyperparameter (KaroMourad)
- Add ability to track and visualize plotly objects (devfox-se, Hamik25, rubenaprikyan)
- Add ability to query distributions by step range and density (VkoHov, rubenaprikyan)
- Add colab notebook support (mihran113, rubenaprikyan)
- Implement images visualization tab in run detail page (VkoHov, KaroMourad)
- Add custom URL prefix support (mihran113, Hamik25, roubkar)
- Enhance metric selection dropdowns to see lists in alphabetical order (rubenaprikyan)

## 3.2.2 Dec 10 2021

- Fix Run finalization index timeout issue (alberttorosyan)

## 3.2.1 Dec 8 2021

- Add ability to provide custom base path for API (mihran113, roubkar)
- Fix table groups column default order (arsengit)
- Fix table panel height issue in runs explorer page (arsengit)

## 3.2.0 Dec 3 2021

- Add ability to cancel pending request (roubkar, arsengit)
- Add support for secure protocol for API calls (mihran113, roubkar)
- Implement image full size view (VkoHov)
- Add ability to manipulate with image size and rendering type (arsengit)
- Enhance Table column for selected grouping config options (arsengit)
- Implement suggestions list for AimQL search (arsengit, rubenaprikyan)
- Add ability to track and visualize distributions (mihran113, rubenaprikyan)
- Add notebook extension, magic functions (rubenaprikyan)

## 3.1.1 Nov 25 2021

- Apply default ordering on images set (VkoHov)
- Ability to show image data in a tooltip on hover (KaroMourad)
- Support of Image input additional data sources (alberttorosyan)
- Ability to export run props as pandas dataframe (gorarakelyan)
- Slice image sequence by index for the given steps range (alberttorosyan)
- Improve Images Explorer rendering performance through better images list virtualization (roubkar)

## 3.1.0 Nov 20 2021

- Add ability to explore tracked images (VkoHov)
- Improve rendering performance by virtualizing table columns (roubkar)
- Add ability to apply grouping by higher level param key (roubkar)
- Add ability to specify repository path during `aim init` via `--repo` argument (rubenaprikyan)

## 3.0.7 Nov 17 2021

- Fix for missing metrics when numpy.float64 values tracked (alberttorosyan)

## 3.0.6 Nov 9 2021

- Fix for blocking container optimization for in progress runs (alberttorosyan)

## 3.0.5 Nov 9 2021

- Add tqdm package in setup.py required section (mihran113)

## 3.0.4 Nov 8 2021

- Switch to aimrocks 0.0.10 - exposes data flushing interface (mihran113)
- Optimize stored data when runs finalized (mihran113)
- Update `aim reindex` command to run storage optimizations (alberttorosyan)
- Storage partial optimizations on metric/run queries (alberttorosyan)

## 3.0.3 Nov 4 2021

- Bump sqlalchemy version to 1.4.1 (alberttorosyan)

## 3.0.2 Oct 27 2021

- Switch to aimrocks 0.0.9 - built on rocksdb 6.25.3 (alberttorosyan)
- Remove grouping select options from Params app config (VkoHov)
- Sort metrics data in ascending order for X-axis (KaroMourad)

## 3.0.1 Oct 22 2021

- Check telemetry_enabled option on segment initialization (VkoHov)
- Draw LineChart Y-axis (horizontal) tick lines on zooming (KaroMourad)
- Sort select options/params based on input value (roubkar)
- Fix query construction issue for multiple context items (roubkar)
- Fix issue with making API call from Web Worker (VkoHov)

## 3.0.0 Oct 21 2021

- Completely revamped UI:

  - Runs, metrics and params explorers
  - Bookmarks, Tags, Homepage
  - New UI works smooth with ~500 metrics displayed at the same time with full Aim table interactions

- Completely revamped storage:
  - 10x faster embedded storage based on Rocksdb
  - Average run query execution time on ~2000 runs: 0.784s
  - Average metrics query execution time on ~2000 runs with 6000 metrics: 1.552s

## 2.7.1 Jun 30 2021

- Fix bookmark navigation issue (roubkar)
- Empty metric select on X-axis alignment property change (roubkar)

## 2.7.0 Jun 23 2021

- Add ability to export table data as CSV (KaroMourad)
- Add ability to bookmark explore screen state (roubkar)
- Add dashboards and apps API (mihran113)

## 2.6.0 Jun 12 2021

- Resolve namedtuple python 3.5 incompatibility (gorarakelyan)
- Add ability to align X-axis by a metric (mihran113, roubkar)
- Add tooltip popover for the chart hover state (roubkar)

## 2.5.0 May 27 2021

- Set gunicorn timeouts (mihran113)
- Remove redundant deserialize method (gorarakelyan)
- Move the Flask server to main repo to support 'docker'less UI (mihran113)

## 2.4.0 May 13 2021

- Bump up Aim UI to v1.6.0 (gorarakelyan)
- Add xgboost integration (khazhak)
- Update keras adapter interface (khazhak)
- Convert tensors to python numbers (gorarakelyan)

## 2.3.0 Apr 10 2021

- Bump up Aim UI to v1.5.0 (gorarakelyan)
- Set default interval of sys tracking to 10 seconds (gorarakelyan)
- Add ability to track system metrics (gorarakelyan)

## 2.2.1 Mar 31 2021

- Bump up Aim UI to v1.4.1 (gorarakelyan)

## 2.2.0 Mar 24 2021

- Bump up Aim UI to v1.4.0 (gorarakelyan)
- Add Hugging Face integration (Khazhak)
- Reorganize documentation (Tatevv)

## 2.1.6 Feb 26 2021

- Add ability to opt out telemetry (gorarakelyan)
- Remove experiment name from config file when calling repo.remove_branch method (gorarakelyan)

## 2.1.5 Jan 7 2021

- Handle NaN or infinite floats passed to artifacts (gorarakelyan)

## 2.1.4 Dec 2 2020

- Add ability to specify session run hash (gorarakelyan)
- Initialize repo if it was empty when opening session (gorarakelyan)
- Add validation of map artifact parameters (gorarakelyan)

## 2.1.3 Nov 24 2020

- Support comparison of list type contexts (gorarakelyan)

## 2.1.2 Nov 24 2020

- Fix empty contexts comparison issue (gorarakelyan)

## 2.1.1 Nov 22 2020

- Return only selected params in SelectResult (gorarakelyan)

## 2.1.0 Nov 19 2020

- Add AimRepo select method (gorarakelyan)
- Implement SelectResult class (gorarakelyan)

## 2.0.27 Nov 13 2020

- Fix issue with artifact step initializer (gorarakelyan)

## 2.0.26 Nov 10 2020

- Add `block_termination` argument to aim.Session (gorarakelyan)
- Convert infinity parameter to string in artifacts (gorarakelyan)

## 2.0.25 Nov 9 2020

- Reconstruct run metadata file when running close command (gorarakelyan)

## 2.0.24 Nov 8 2020

- Add SIGTERM signal handler (gorarakelyan)
- Run `track` function in a parallel thread (gorarakelyan)
- Add SDK session flush method (gorarakelyan)
- Flush aggregated metrics at a given frequency (gorarakelyan)
- Update run metadata file only on artifacts update (gorarakelyan)

## 2.0.23 Nov 5 2020

- Make experiment name argument required in SDK close command (gorarakelyan)

## 2.0.22 Nov 5 2020

- Add SDK `close` method to close dangling experiments (gorarakelyan)

## 2.0.21 Nov 1 2020

- Resolve compatibility issues with python 3.5.0 (gorarakelyan)

## 2.0.20 Oct 26 2020

- Enable pypi aim package name (gorarakelyan)

## 2.0.19 Oct 25 2020

- Add PyTorch Lightning logger (gorarakelyan)
- Add TensorFlow v1 and v2 keras callbacks support (gorarakelyan)

## 2.0.18 Oct 7 2020

- Add ability to run Aim UI in detached mode (gorarakelyan)
- Add ability to specify repo path when running Aim UI (gorarakelyan)

## 2.0.17 Oct 5 2020

- Rename `AimDE` to `Aim UI` (gorarakelyan)

## 2.0.16 Oct 2 2020

- Add ability to specify host when running AimDE (gorarakelyan)
- Disable `AimContainerCommandManager` (gorarakelyan)
- Remove `aimde` command entry point (gorarakelyan)
- Remove `de` prefix from development environment management commands (gorarakelyan)

## 2.0.15 Sep 21 2020

- Set Map artifact default namespace (gorarakelyan)

## 2.0.14 Sep 21 2020

- Set Metric hashable context to None if no kwarg is passed (gorarakelyan)

## 2.0.13 Sep 21 2020

- Add ability to query runs by metric value (gorarakelyan)
- Add ability to query runs via SDK (gorarakelyan)

## 2.0.12 Sep 12 2020

- Update Session to handle exceptions gracefully (gorarakelyan)

## 2.0.11 Sep 11 2020

- Add alias to keras adapter (gorarakelyan)

## 2.0.10 Sep 10 2020

- Show progress bar when pulling AimDE image (gorarakelyan)

## 2.0.9 Sep 10 2020

- Add ability to start multiple sessions (gorarakelyan)
- Add Aim adapter for keras (gorarakelyan)

## 2.0.8 Aug 26 2020

- Set SDK to select only unarchived runs by default (gorarakelyan)
- Add ability to archive/unarchive runs (gorarakelyan)
- Enable search by run attributes (gorarakelyan)
- Add `is not` keyword to AimQL (gorarakelyan)

## 2.0.7 Aug 21 2020

- Validate Artifact values before storing (gorarakelyan)
- Add sessions to SDK (gorarakelyan)

## 2.0.6 Aug 13 2020

- Add ability to retrieve metrics and traces from repo (gorarakelyan)
- Add SDK `select` method to select runs and artifacts (gorarakelyan)
- Implement search query language (gorarakelyan)

## 2.0.5 Jul 18 2020

- Fix issue with PyPI reStructuredText format compatibility (gorarakelyan)

## 2.0.4 Jul 18 2020

- Add ability to attach tf.summary logs to AimDE (gorarakelyan)

## 2.0.3 Jul 8 2020

- Pass project path to development environment container (gorarakelyan)

## 2.0.2 Jul 7 2020

- Make `epoch` argument optional for `Metric` artifact (gorarakelyan)
- Add ability to automatically commit runs after exit (gorarakelyan)
- Add `aim up` shortcut for running development environment (gorarakelyan)
- Remove first required argument(artifact name) from sdk track function (gorarakelyan)
- Add general dictionary artifact for tracking `key: value` parameters (gorarakelyan)

## 2.0.1 Jun 24 2020

- Fix inconsistent DE naming (gorarakelyan)

## 2.0.0 Jun 18 2020

- Tidy up aim and remove some artifacts (gorarakelyan)
- Update AimContainerCMD to open connection on custom port (gorarakelyan)
- Save passed process uuid to commit configs (gorarakelyan)
- Ability to query processes (gorarakelyan)
- Execute process and store logs into a commit of specific experiment (gorarakelyan)
- Kill running process and its children recursively (gorarakelyan)
- Keep executed processes for monitoring and management (gorarakelyan)
- Add container command handler to exec commands on the host (gorarakelyan)
- Refactor Text artifact to store sentences using protobuf and aimrecords (jamesj-jiao)
- Add ability to pass aim board port as an argument (gorarakelyan)

## 1.2.17 May 8 2020

- Add config command (gorarakelyan)
- Tune artifacts: images, metric_groups, params (gorarakelyan)

## 1.2.16 Apr 29 2020

- Add ability to pass numpy array as a segmentation mask (gorarakelyan)

## 1.2.15 Apr 29 2020

- Add basic image list tracking (gorarakelyan)

## 1.2.14 Apr 27 2020

- Optimize segmentation tracking insight to load faster (gorarakelyan)

## 1.2.13 Apr 25 2020

- Remove GitHub security alert (gorarakelyan)
- Add image semantic segmentation tracking (gorarakelyan)

## 1.2.12 Apr 20 2020

- Add missing init file for aim.artifacts.proto (@mike1808)

## 1.2.11 Apr 16 2020

- Make epoch property optional for Metric (gorarakelyan)

## 1.2.10 Apr 16 2020

- Serialize and store `Metric` records using protobuf and aimrecords (gorarakelyan)
- Create RecordWriter factory which handles artifact records saving (gorarakelyan)
- Extract artifact serialization to ArtifactWriter (mike1808)

## 1.2.9 Mar 16 2020

- Alert prerequisites installation message for running board (gorarakelyan)

## 1.2.8 Mar 15 2020

- Update profiler interface for keras (gorarakelyan)

## 1.2.7 Mar 14 2020

- Add board pull command (gorarakelyan)
- Change board ports to 43800,1,2 (gorarakelyan)
- Add ability to profile graph output nodes (gorarakelyan)
- Remove issue with autograd inside while loop (gorarakelyan)
- Add aim board development mode (gorarakelyan)
- Update board name hash algorithm to md5 (gorarakelyan)
- Add board CLI commands: up, down and upgrade (gorarakelyan)
- Add ability to tag version as a release candidate (gorarakelyan)

## 1.2.6 Feb 28 2020

- Add learning rate update tracking (gorarakelyan)

## 1.2.5 Feb 25 2020

- Add autocommit feature to push command: `aim push -c [-m <msg>]` (gorarakelyan)
- Add cli status command to list branch uncommitted artifacts (gorarakelyan)
- Add an ability to aggregate duplicated nodes within a loop (gorarakelyan)
- Remove gradient break issue when profiling output nodes (gorarakelyan)

## 1.2.4 Feb 20 2020

- Enable profiler to track nodes inside loops (gorarakelyan)
- Ability to disable profiler for evaluation or inference (gorarakelyan)

## 1.2.3 Feb 13 2020

- Set minimum required python version to 3.5.2 (gorarakelyan)

## 1.2.2 Feb 13 2020

- Downgrade required python version (gorarakelyan)

## 1.2.1 Feb 13 2020

- Edit README.md to pass reStructuredText validation on pypi (gorarakelyan)

## 1.2.0 Feb 13 2020

- Make aim CLI directly accessible from main.py (gorarakelyan)
- Add disk space usage tracking (gorarakelyan)
- Add profiler support for Keras (gorarakelyan)
- Add TensorFlow graph nodes profiler (gorarakelyan)
- Add command to run aim live container mounted on aim repo (gorarakelyan)
- Update profiler to track GPU usage (gorarakelyan)
- Add machine resource usage profiler (gorarakelyan)

## 1.1.1 Jan 14 2020

- Remove aim dependencies such as keras, pytorch and etc (gorarakelyan)

## 1.1.0 Jan 12 2020

- Update code diff tracking to be optional (gorarakelyan)
- Add default False value to aim init function (gorarakelyan)
- Update aim repo to correctly identify cwd (gorarakelyan)
- Update push command to commit if msg argument is specified (gorarakelyan)
- Add ability to initialize repo from within the sdk (gorarakelyan)

## 1.0.2 Jan 7 2020

- Remove objects dir from empty .aim branch index (gorarakelyan)

## 1.0.1 Dec 26 2019

- Add cil command to print aim current version (gorarakelyan)

## 1.0.0 Dec 25 2019

- Add aim version number in commit config file (gorarakelyan)
- Update push command to send username and check storage availability (gorarakelyan)
- Add hyper parameters tracking (gorarakelyan)
- Update push command to print shorter file names when pushing to remote (gorarakelyan)
- Update tracking artifacts to be saved in log format (gorarakelyan)
- Add pytorch cuda support to existing sdk artefacts (gorarakelyan)
- Add cli reset command (gorarakelyan)
- Add nested module tracking support to aim sdk (gorarakelyan)
- Add code difference tracking to aim sdk (gorarakelyan)
- Update aim push command to send commits (gorarakelyan)
- Add commit structure implementation (gorarakelyan)
- Add aim commit command synchronized with git commits (gorarakelyan)
- Add version control system factory (gorarakelyan)
- Update all insights example (gorarakelyan)
- Add model gradients tracking (gorarakelyan)
- Add model weights distribution tracking (gorarakelyan)
- Add aim correlation tracking (gorarakelyan)

## 0.2.9 Nov 30 2019

- Update push tolerance when remote origin is invalid (gorarakelyan)

## 0.2.8 Nov 30 2019

- Update aim auth public key search algorithm (gorarakelyan)

## 0.2.7 Nov 14 2019

- Update dependencies torch and torchvision versions (sgevorg)

## 0.2.6 Nov 5 2019

- Update aim track logger (gorarakelyan)

## 0.2.5 Nov 4 2019

- Add branch name validation (gorarakelyan)
- Add single branch push to aim push command (gorarakelyan)

## 0.2.4 Nov 3 2019

- Update aim auth print format (gorarakelyan)
- Update setup.py requirements (gorarakelyan)

## 0.2.3 Nov 3 2019

- Update package requirements (gorarakelyan)

## 0.2.2 Nov 1 2019

- Update package requirements (sgevorg)

## 0.2.1 Nov 1 2019

- Add paramiko to required in setup.py (sgevorg)

## 0.2.0 Nov 1 2019

- Update the repo to prep for open source pypi push (sgevorg)
- Add error and activity logging (sgevorg)
- Add push command robustness (gorarakelyan)
- Add cli auth command (gorarakelyan)
- Add public key authentication (gorarakelyan)
- Update push to send only branches (gorarakelyan)
- Add branching command line interface (gorarakelyan)
- Update skd interface (gorarakelyan)
- Add pytorch examples inside examples directory (gorarakelyan)
- Add model load sdk method (gorarakelyan)
- Add model checkpoint save tests (gorarakelyan)
- Update file sending protocol (gorarakelyan)
- Add model tracking (gorarakelyan)

## 0.1.0 - Sep 23 2019

- Update setup py to build cython extensions (gorarakelyan)
- Update tcp client to send multiple files through one connection (gorarakelyan)
- Update tcp client to send images (gorarakelyan)
- Update sdk track functionality to support multiple metrics (gorarakelyan)
- Update push command for sending repo to a given remote (gorarakelyan)
- Add cli remote commands (gorarakelyan)
- Update cli architecture from single group of commands to multiple groups (gorarakelyan)
- Add testing env first skeleton and versions (sgevorg)
- Add dummy exporting files from .aim-test (sgevorg)
- Add description for Testing Environment (sgevorg)
- Update metadata structure and handling (sgevorg)
- Add support for seq2seq models (sgevorg)
- Update the output of doker image build to be more informative and intuitive (sgevorg)
- Update README.MD with changed Aim messaging (sgevorg)
- Remove setup.cfg file (maybe temporarily) (sgevorg)
- Update the location for docker build template files, move to data/ (sgevorg)
- Update the `docs/cli.md` for aim-deploy docs (sgevorg)
- Add docker deploy `.aim/deploy_temp/<model>` cleanup at the end of the build (sgevorg)
- Add Docker Deploy via `aim-deploy` command (sgevorg)
- Add Docker image generate skeleton (sgevorg)
- Add AimModel.load_mode static function to parse `.aim` files (sgevorg)
- Update exporter to decouple from specifics of exporting and framework (sgevorg)
- Add model export with `.aim` extension (sgevorg)
- Remove pack/unpack of the metadata (sgevorg)
- Add pack/unpack to add metadata to model for engine processing (sgevorg)
- Add aim-deploy command configuration in cli (sgevorg)
- Add basic cli (sgevorg)
- Update setup.py for cli first version (sgevorg)
- Add initial cli specs (sgevorg)
- Add directories: the initial skeleton of the repo (sgevorg)
- Add gitignore, license file and other basics for repo (sgevorg)<|MERGE_RESOLUTION|>--- conflicted
+++ resolved
@@ -2,9 +2,6 @@
 
 ## Unreleased
 
-<<<<<<< HEAD
-- Resolve typing latency issue in the query search input (arsengit)
-=======
 ### Enhancements:
 
 - Add LightGBM integration example (gorarakelyan)
@@ -19,7 +16,7 @@
 - Changed grouped rows' min and max values names to `Group Min` and `Group Max` (VkoHov)
 - Preserve the search input value of the grouping dropdown (VkoHov)
 - Fix params duplication in dropdowns (VkoHov)
->>>>>>> d0a6ca7a
+- Resolve typing latency issue in the query search input (arsengit)
 
 ## 3.10.1 May 18, 2022
 
