# Changelog

## Unreleased

### Enhancements:

- Add the ability to attach/remove tags on the Run Page (roubkar)
- Support dictionary as an argument of `Run.track` (alberttorosyan)
- Display the tags of the run in the tables of the explorers (VkoHov)
- Revamp Figures explorer controls and grouping sections for better onboarding and usability (VkoHov, KaroMourad)
- Replace the spinner loader with a lighter one (VkoHov)
- Add fast.ai integration (tmynn)
- Add command for dangling params cleanup (mihran113)
<<<<<<< HEAD
- Add MXNet integration (tmynn)
- Add command for dangling params cleanup (mihran113)
=======
- Deprecate Python 3.6 (alberttorosyan)
>>>>>>> 9edaea4d

### Fixes:

- Use empty dict as default when getting Run params (alberttorosyan)
- Change unit-tests data isolation mechanism (alberttorosyan)
- Adjust the visibility of the run color in tables (VkoHov)
- Fix response headers for remote tracking server (mihran113)

## 3.13.4 Sep 25, 2022

- Add the ability to disable smoothing explicitly (KaroMourad)
- Virtualize the run params list in the Run page (roubkar)

## 3.13.3 Sep 16, 2022

- Fix request cancellation on `Logs` tab (mihran113)
- Fix the data live update handling in the Logs tab (VkoHov)

## 3.13.2 Sep 10, 2022

- Fix content overlapping issue of x-axis alignment dropdown (KaroMourad)
- Fix the regression line rendering issue on Scatter plot exported image (KaroMourad)

## 3.13.1 Sep 1, 2022

- Add support for querying metrics by last value (mihran113)
- Fix aim reindex command failure (alberttorosyan)
- Fix issue with remote runs re-open (mihran113)
- Deprecate custom set Run.hash values (alberttorosyan)
- Tune mlflow converter run properties (tmynn)
- Fix `AimLogger` deprecation issues related to release of PyTorch Lightning v1.7 (djwessel)

## 3.13.0 Aug 21, 2022

### Enhancements:

- Add Figures Explorer to visualize and compare plotly figures (rubenaprikyan, KaroMourad, arsengit, VkoHov, roubkar)
- Add Base Explorer as core of all explorers (rubenaprikyan, KaroMourad, arsengit, VkoHov, roubkar)
- Add logging for remote resource cleanup and network stability (mihran113)
- Restrict Run.hash to auto-generated values only (alberttorosyan)
- Add ability to compare selected runs from the table (arsengit)
- Notify users about failed/stalled runs (mahnerak, alberttorosyan)
- Add ability to pin metrics in Run Page (mihran113, roubkar)
- Add step for unit tests for nightly releases workflow (mihran113)
- Add Keras-Tuner integration (tmynn)
- Add Weights & Biases to Aim log converter (tmynn)

### Fixes:

- Fix chart exporting issue (KaroMourad)
- Fix aim ui rendering issue on notebooks (rubenaprikyan)
- Fix live update retry to show live data after solving connection problems with the server (rubenaprikyan)
- Fix tensorboard convert while converting tensor (sharathmk99)
- Fix incorrect column keys of metrics in the table grid of the runs dashboard (VkoHov)
- Fix git info collection (mihran113)
- Fix code block content and query copying functionality (arsengit)
- Provide compatibility between plotly and matplotlib (tmynn)
- Warn to use aim.Image if aim.Figure fails (tmynn)

## 3.12.2 Aug 5, 2022

- Fix formatting of empty metric contexts (VkoHov)
- Apply lazy loading on metrics in Run Page (roubkar)

## 3.12.1 Aug 2, 2022

- Loosen version requirements for grpcio (alberttorosyan)
- Fix remote heartbeat-watcher resource cleanup (mihran113)
- Break long metric names into multiple lines in Run Page (roubkar)
- Enable run filtering by metric values (mihran113)
- Fix Cython version to eliminate build errors (mihran113)

## 3.12.0 Jul 22, 2022

### Enhancements:

- Add ability to set axes range manually for line charts on UI (KaroMourad)
- Add more user-friendly querying for dates (mihran113, arsengit)
- Filter redundant tooltip data from URL config state (KaroMourad)
- Improve rendering performance by enhancing table columns virtualization mechanism (roubkar)
- Increase visibility and usability of the Show table diff button (arsengit)
- Add support for tensorboard audios conversion (mihran113)
- Format params keys/paths properly (VkoHov)
- Mention explicitly run params everywhere params is mentioned (VkoHov)
- Add ability to hide a batch of items in explorers (VkoHov)
- Add ability to sort by the last value of the metric in table (VkoHov)
- Preserve active line even if it is dropped out of the filtered area (VkoHov)
- Add run duration property for SDK and queries (mihran113)
- Add client vs server version check for remote tracking server (mihran113)
- Add Remote tracking client heartbeat (mihran113)

### Fixes:

- Tune table sorting icon box overlapping with column box in compact mode (KaroMourad)
- Fix tensorboard log conversion for images (mihran113)
- Check if gradient is None when tracking gradient distributions (kage08)
- Fix displaying non-syntax errors across Aim UI (arsengit)
- Fix queries on remote repos (mihran113)
- Fix interval progress reports for query apis (mihran113)
- Fix query request cancellation errors (mihran113)
- Auto-detect and address inconsistencies in meta and series trees (mahnerak)

## 3.11.2 Jul 8, 2022

### Enhancements:

- Display the error position when getting syntax errors after searching (arsengit)

### Fixes:

- Avoid saving crashed or terminated search requests as the last state on explorers (arsengit)
- Remove the progress bar blinking when searching runs in Runs Explorer (KaroMourad)
- Fix the "matched runs" sentence color style in progress bars (KaroMourad)
- Fix `SyntaxError` handling for python3.10+ (mihran113)
- Fix generic Exceptions handling and adjust HTTPException handling (alberttorosyan)

## 3.11.1 Jun 27, 2022

- Replace base58 encoder with base64 (KaroMourad, VkoHov)
- Fix Notes tab loading issue (arsengit)
- Fix the loading logic of the `monaco editor` across the Aim Ui (arsengit)
- Fix `Table` export functionality in Params and Scatters explorers (arsengit)
- Allow mixing numeric types on a single Sequence (alberttorosyan)

## 3.11.0 Jun 21, 2022

### Enhancements:

- Add `--uds` option for `aim up` command (mihran113)
- Add progress reporting for search APIs and tqdm progress for SDK queries (mihran113)
- Add all the attributes of runs in the grouping popovers (KaroMourad)
- Display progress bar on Explorer pages when searching metadata (KaroMourad)
- Improve the processing speed for tb to aim converter (osoblanco)
- Adjust charts hover attributes position calculation and styles (KaroMourad)
- Improve formatting of numbers by setting maximum precision (KaroMourad)
- Add cloud storage backups to AWS S3 for aim repo runs (karan2801)
- Add LightGBM integration example (gorarakelyan)
- Add descriptive document titles for pages (KaroMourad)
- Implement unit-tests for aim SDK utils (yeghiakoronian)
- Display std.dev/err aggregated values in the table (VkoHov)
- Add `active` state indicator property for `aim.Run` (mihran113)
- Add `active` state indicators on the chart (VkoHov)
- Add ability to edit run name and description of run (VkoHov)
- Show the description in the sidebar of the run overview tab (VkoHov)
- Add all the attributes of run in the tooltip (VkoHov)
- Optimize the initial render time of Aim UI by using more lightweight font-family (arsengit)
- Use monaco editor as the syntax highlighter across the Aim UI (arsengit)
- Add loader to the top of the logs box in the run page (VkoHov)
- Add the date and the duration of run in the header of the single run page (VkoHov)
- Add the name, status and duration of run in the runs table of the tags page (VkoHov)
- Fit long name values in manage columns popover (arsengit)
- Add caching mechanism for sequence queries to optimize query performance (mihran113)
- Use step random hash as a key for metric sequences (alberttorosyan)

### Fixes:

- Fix issue with tensorboard to aim conversion (osoblanco)
- Fix reset zoom history on alignment type change (KaroMourad)
- Fix issue with rendering incorrect data when x-axis aligned by `relative time/epoch` (KaroMourad)
- Fix LineCart axis ticks overlapping issue on log scale (KaroMourad)
- Change zooming default option to multiple (VkoHov)
- Change grouped rows' min and max values names to `Group Min` and `Group Max` (VkoHov)
- Preserve the search input value of the grouping dropdown (VkoHov)
- Change the titles and placeholders in popovers (VkoHov)
- Resolve typing latency issue in the query search input (arsengit)
- Reorder and add non-hideable table columns (arsengit)
- Change the font of the runs navigation popover (VkoHov)
- Keep color persistence state after page reload (VkoHov)
- Resolve content blinking issue after search in the run page (arsengit)
- Fix scroll to bottom on live-update in logs tab (VkoHov)
- Fix timezone issues for activity map (mihran113)
- Fix `aim up` command output when `--port 0` is passed (mihran113)

## 3.10.3 May 31, 2022

- Adjust the content overflowing of the Delete and the Archive modals (VkoHov)
- Resolve issue with redirect in run page (arsengit)

## 3.10.2 May 26, 2022

- Adjust SRP Logs row height calculation (VkoHov)
- Fix issue with live update requests scheduler (rubenaprikyan)
- Fix log capturing crash during run garbage collection (mihran113)
- Fix Pytorch Lightning adapter `finalize` method (mihran113)
- Fix params duplication in dropdowns (VkoHov)
- Skip system params in Explorer pages (alberttorosyan)

## 3.10.1 May 18, 2022

- Resolve issue with rendering run params in the overview tab of SRP (arsengit)
- Fix issue with search query state update (arsengit)

## 3.10.0 May 17, 2022

### Enhancements:

- Add ability to adjust the density of the visible content in tables (roubkar)
- Set `metric.name` as default option for grouping (roubkar)
- Show user-selected params before group config in chart popover (roubkar)
- Optimize stream decoding performance on UI (mahnerak)
- Add support for animated image formats to Aim Image object (devfox-se)
- Add `AimLogger` for Catboost (devfox-se)
- Add `AimCallback` for LightGBM (devfox-se)
- Keep the extents of `HighPlot` axes brush in the state and the URL (VkoHov)
- Integrate `aim` with `cimport`-able `aimrocks` (mahnerak)
- Add `__slots__` to some classes to improve performance (mahnerak)
- Define base abstractions for `Iterator` and `DB` by borrowing from `aimrocks` (mahnerak)
- Use `KeysIterator` and `ValuesIterator` wrappers instead of reimplementing (mahnerak)
- Rename `PrefixView.container` to `PrefixView.parent` (mahnerak)
- Reimplement `absolute_path` (mahnerak)
- Cython bindings for `PrefixView`, `TreeView`, `Container`, `ArrayView` (mahnerak)
- Add ability to track and visualize stdout/stderr (mihran113, VkoHov)
- Fix `AimLogger` deprecation issues related to release of PyTorch Lightning v1.5 (arnauddhaene)
- Enable better autocomplete experience with monaco editor (arsengit)
- Pre-loading and caching necessary resources, add pre-loader animation to Aim UI (arsengit)

### Fixes:

- Remove hard-coded installation of pre-requirements (mahnerak)
- Remove duplicate code from `TreeView` and `Container` methods (mahnerak)
- Fix issue with filtering metrics values in single run page (KaroMourad)

## 3.9.4 May 12, 2022

- Fix run remote tracking queue cleanup (mihran113)
- Fix HF callback before training access (mihran113)
- Fix compatibility with Jinja 3.1 (devfox-se)

## 3.9.3 May 10, 2022

- Fix affecting stroke types after changing color persistence (KaroMourad)

## 3.9.2 Apr 29, 2022

- Move aim_ui package data to separate directory (devfox-se)

## 3.9.1 Apr 29, 2022

- Move aim_ui package data to separate directory (devfox-se)

## 3.9.0 Apr 29, 2022

### Enhancements:

- Add `Notes Tab` to single run page (arsengit)
- Add the run name to the batch delete and the batch archive modals (VkoHov)
- Increase the scalability of rendering lines in charts (KaroMourad)
- Increase live update requests delay to prevent performance issues (rubenaprikyan)
- Change font-family to monospace in the Table component (arsengit)
- Add info massage for single value sliders (VkoHov)
- Add `--log-level` argument for aim up/server commands (mihran113)
- Add notes backend api interface (devfox-se)
- Fix type hints in `Repo` class (uduse)

### Fixes:

- Fix LineChart y-dimension margin calculation (KaroMourad)
- Fix HighPlot lines partially rendering issue (KaroMourad)
- Fix HighPlot axis ticks overlapping issue (KaroMourad)
- Fix sorting Params/Scatters explorer axis ticks (KaroMourad)
- Fix compatibility with pytorch-lightning v1.6.0 (mihran113)
- Fix the image's original size cropping (VkoHov)
- Fix `PATH` related issues for `alembic` and `uvicorn` (mihran113)
- Fix queries for custom object APIs (mihran113)
- Fix chart height updating when resize mode changed (VkoHov)
- Fix HuggingFace callback context capturing (mihran113)
- Fix Params/Scatters explorers' row hiding functionality (VkoHov)
- Fix Profiler logs are saved outside repo directory (devfox-se)

## 3.8.1 Apr 6, 2022

- Encode run hash before including in CSS selectors (Hamik25)
- Fix displaying incorrect metric values for large range scale in LineChart (KaroMourad)
- Fix issue with rendering lines for large range scale in LineChart (KaroMourad)
- Fix issue with URL state sync for bookmarks (roubkar)
- Fix issue with displaying negative param values on Aim UI (roubkar)
- Fix row hiding functionality (roubkar)
- Tune RunOverviewTab container styles (arsengit)
- Update documentations links on UI (rubenaprikyan)
- Fix `RepoIndexManager` run's reference cleanup (mihran113)
- Fix remote run finalization (mihran113)
- Fix issue with fetch on load more (infinite scroll) functionality in Runs Explorer (rubenaprikyan)

## 3.8.0 Mar 26, 2022

### Enhancements:

- Hugging Face adapter refactoring (mihran113)
- Add run description columns to all run specific tables (VkoHov, mihran113)
- Change images rendering optimization default value to smoother (VkoHov)
- Set default steps ordering to desc in single run tabs (VkoHov, devfox-se)
- Add run name to grouping, ordering and run navigation popovers (VkoHov)
- Add ability to apply color scale on columns with numeric values (VkoHov)
- Refactored XGBoost AimCallback (devfox-se)
- Reopenable callbacks for integrations (mihran113)
- Add DVC integration (devfox-se)
- Add API profiler and unified API error response (devfox-se)
- Add API to retrieve N'th step of sequence (devfox-se)

### Fixes:

- Fix issue with calculation of active point on mouse hover in the LineChart (KaroMourad)
- Fix issue with wrong URL caching for Explorer pages (roubkar)
- Fix issue with focusing on the chart active point while moving the cursor (KaroMourad)
- Fix the image full view toggle icon visibility if the image has a white background (VkoHov)
- Fix scroll to the end of the audio tab (VkoHov)
- Add scrollbar to image full view mode content (VkoHov)
- Fix issues with run name/description not being set (mihran113)
- Fix issue with run single page tabs result caching (mihran113)
- Fix git system param tracking (devfox-se)
- Fix runs manual closing (mihran113)
- Fix Docker image creation step in packaging workflow (alberttorosyan)
- Fix Jinja2 template rendering with starlette==0.14.2 (alberttorosyan)

## 3.7.5 Mar 18, 2022

- Add request aborting functionality in single run page tabs (arsengit)
- Render plotly figures properly in single run page (arsengit)

## 3.7.4 Mar 15, 2022

- Fix density min and max validation calculation (VkoHov)

## 3.7.3 Mar 14, 2022

- Add missing names for dynamically imported files in single run page (arsengit)

## 3.7.2 Mar 10, 2022

- Fix issue with rendering UI re keeping long URL (KaroMourad)
- Split code in the single run page to optimize chunk size (arsengit)

## 3.7.1 Mar 10, 2022

- Fix metric queries with epoch=None (alberttorosyan)

## 3.7.0 Mar 9, 2022

### Enhancements:

- Add Run overview tab in run single page (arsengit, VkoHov, KaroMourad, rubenaprikyan)
- Custom max message size for Aim Remote tracking (alberttorosyan)
- Docker images for aim up/server (alberttorosyan)
- TF/Keras adapters refactoring (mihran113)
- Remote tracking client-side retry logic (aramaim)
- Add record_density to initial get-batch request for figures (VkoHov)

### Fixes:

- Fix rendering new lines in texts visualizer (arsengit)

## 3.6.3 Mar 4, 2022

- Fix UI rendering issue on colab (rubenaprikyan)

## 3.6.2 Mar 2, 2022

- Fix chart interactions issue in the Single Run Page Metrics tab (roubkar)
- Fix `resolve_objects` in remote tracking client subtree (alberttorosyan)
- Reject `0` as step/record count (alberttorosyan, VkoHov)
- Fix error on mlflow conversion by experiment id (devfox-se)

## 3.6.1 Feb 25, 2022

- Fix issue with aligning x-axis by custom metric (KaroMourad)
- Add `__AIM_PROXY_URL__` env variable to see full proxy url when running `aim up` command(rubenaprikyan)
- Add `--proxy-url` argument to notebook extension's `%aim up` to render UI correctly if there is a proxy server (rubenaprikyan)
- Add SageMaker integration, `jupyter-server-proxy` s bug-fix script (rubenaprikyan, mahnerak)
- Fix animation support in Plotly visualization and figure loading performance (Hamik25, mihran113)
- Display `None` values in group config column (VkoHov, Hamik25)
- Fix rendering issue on `Select` form search suggestions list (arsengit)
- Fix PL.AimLogger save_dir AttributeError (GeeeekExplorer)
- Remove `__example_type__` substring from param name (VkoHov)

## 3.6.0 Feb 22 2022

### Enhancements:

- Sort params columns in alphabetical order (arsengit)
- Add illustrations for indicating explorer search states (arsengit)
- Ability to export chart as image (KaroMourad)
- Ability to group by metric.context (VkoHov)
- Tune manage columns items highlighting styles (VkoHov)
- Set active style on table actions popover buttons with applied changes (arsengit)
- Unification of Run Custom Object APIs (alberttorosyan, VkoHov)
- Aim repo runs data automatic indexing (alberttorosyan)
- Pytorch Lightning adapter refactoring (mihran113)
- Add Pytorch Ignite integration (mihran113)
- Add wildcard support for `aim runs` subcommands (mihran113)
- Add MLflow logs conversion command (devfox-se)
- Add CustomObject implementation for `hub.dataset` (alberttorosyan)

### Fixes:

- Fix live updated data loss after triggering endless scroll (VkoHov)
- Fix system metric columns pinning functionality and grouping column order (arsengit)
- Fix system metrics search in manage columns popover (VkoHov)
- Fix queries on remote repos (mihran113)
- Fix incorrect boolean value formatting (VkoHov)

## 3.5.4 Feb 15 2022

- Fix batch archive functionality (VkoHov)
- Add repo lock/release feature (devfox-se)

## 3.5.3 Feb 11 2022

- Fix rendering issue in runs explorer page (arsengit)

## 3.5.2 Feb 10 2022

- Fix issue with displaying current day activity cell on week's first day (rubenaprikyan)
- Fix issue with filtering options while typing in input of autocomplete in Tooltip and Grouping popovers (rubenaprikyan)

## 3.5.1 Feb 4 2022

- Fix folder creation when tracking with remote tracker (aramaim)

## 3.5.0 Feb 3 2022

### Enhancements:

- Ability to hide system metrics from table (arsengit)
- Add input validations to range selectors (Hamik25)
- Improve media panel rendering performance on hovering over images (KaroMourad)
- Add ability to parse and import TensorFlow events into aim (devfox-se)
- Add system parameter logging: CLI, Env, Executable, Git, Installed packages (devfox-se)
- Convert nested non-native objects (e.g. OmegaConf config instance) upon storing (devfox-se)
- Add cli subcommands cp and mv for aim runs command (mihran113)
- Add handler for matplotlib figures in Image and Figure custom objects (devfox-se)
- Improve highlighting of table focused/hovered/selected row (VkoHov)

### Fixes:

- Fix stalled runs deletion (mihran113)
- Fix background transparency in colab when using dark mode of system (rubenaprikyan)
- Fix Grouping and Tooltip popovers states' resetting issue when live-update is on (rubenaprikyan)
- Fix table column's sort functionality issue in Params and Scatters Explorers (rubenaprikyan)

## 3.4.1 Jan 23 2022

- Fix issue with displaying experiment name in Images Explorer table (VkoHov)

## 3.4.0 Jan 22 2022

- Add ability to apply group stacking on media elements list (KaroMourad)
- Add ability to apply sorting by run creation_time on table rows (roubkar)
- Add ability to filter texts table with keyword matching (roubkar, rubenaprikyan)
- Add ability to delete run from settings tab (Hamik25)
- Enhance controls states of explorer pages (arsengit)
- Add --repo, --host arguments support for notebook extension (VkoHov, rubenaprikyan)
- Add trendline options to ScatterPlot (roubkar)
- Add ability to display images in original size and align by width (arsengit)
- Add version, docs and slack links to sidebar (arsengit)
- Enhance AudioPlayer component (arsengit)
- Recover active tab in run details page after reload (roubkar)
- Add ability to archive or delete runs with batches (VkoHov)
- Remote tracking server [experimental] (alberttorosyan, mihran113, aramaim)
- Add ability to change media elements order (VkoHov)
- Add ability to hard delete runs (alberttorosyan)
- Lossy format support for aim.Image (devfox-se)
- Timezone issues fix for creation and end times (mihran113)

## 3.3.5 Jan 14 2022

- Add non-strict write mode to replace not-yet-supported types with their
  string representations. (mahnerak)
- Log pytorch_lightning hyperparameters in non-strict mode. (mahnerak)

## 3.3.4 Jan 10 2022

- Fix issue with WAL files flushing (alberttorosyan)
- Support for omegaconf configs in pytorch_lightning adapter (devfox-se)

## 3.3.3 Dec 24 2021

- Fix issue with showing range panel in Images Explorer (roubkar)

## 3.3.2 Dec 20 2021

- Fix issue with not providing point density value to live-update query (rubenaprikyan)

## 3.3.1 Dec 18 2021

- Fix getValue function to show correct chart title data (KaroMourad)

## 3.3.0 Dec 17 2021

- Add ability to track and explore audios in run detail page (arsengit, VkoHov, devfox-se)
- Add ability to track and visualize texts (mihran113, roubkar)
- Fix boolean values encoding (mahnerak)
- Add Scatter Explorer to visualize correlations between metric last value and hyperparameter (KaroMourad)
- Add ability to track and visualize plotly objects (devfox-se, Hamik25, rubenaprikyan)
- Add ability to query distributions by step range and density (VkoHov, rubenaprikyan)
- Add colab notebook support (mihran113, rubenaprikyan)
- Implement images visualization tab in run detail page (VkoHov, KaroMourad)
- Add custom URL prefix support (mihran113, Hamik25, roubkar)
- Enhance metric selection dropdowns to see lists in alphabetical order (rubenaprikyan)

## 3.2.2 Dec 10 2021

- Fix Run finalization index timeout issue (alberttorosyan)

## 3.2.1 Dec 8 2021

- Add ability to provide custom base path for API (mihran113, roubkar)
- Fix table groups column default order (arsengit)
- Fix table panel height issue in runs explorer page (arsengit)

## 3.2.0 Dec 3 2021

- Add ability to cancel pending request (roubkar, arsengit)
- Add support for secure protocol for API calls (mihran113, roubkar)
- Implement image full size view (VkoHov)
- Add ability to manipulate with image size and rendering type (arsengit)
- Enhance Table column for selected grouping config options (arsengit)
- Implement suggestions list for AimQL search (arsengit, rubenaprikyan)
- Add ability to track and visualize distributions (mihran113, rubenaprikyan)
- Add notebook extension, magic functions (rubenaprikyan)

## 3.1.1 Nov 25 2021

- Apply default ordering on images set (VkoHov)
- Ability to show image data in a tooltip on hover (KaroMourad)
- Support of Image input additional data sources (alberttorosyan)
- Ability to export run props as pandas dataframe (gorarakelyan)
- Slice image sequence by index for the given steps range (alberttorosyan)
- Improve Images Explorer rendering performance through better images list virtualization (roubkar)

## 3.1.0 Nov 20 2021

- Add ability to explore tracked images (VkoHov)
- Improve rendering performance by virtualizing table columns (roubkar)
- Add ability to apply grouping by higher level param key (roubkar)
- Add ability to specify repository path during `aim init` via `--repo` argument (rubenaprikyan)

## 3.0.7 Nov 17 2021

- Fix for missing metrics when numpy.float64 values tracked (alberttorosyan)

## 3.0.6 Nov 9 2021

- Fix for blocking container optimization for in progress runs (alberttorosyan)

## 3.0.5 Nov 9 2021

- Add tqdm package in setup.py required section (mihran113)

## 3.0.4 Nov 8 2021

- Switch to aimrocks 0.0.10 - exposes data flushing interface (mihran113)
- Optimize stored data when runs finalized (mihran113)
- Update `aim reindex` command to run storage optimizations (alberttorosyan)
- Storage partial optimizations on metric/run queries (alberttorosyan)

## 3.0.3 Nov 4 2021

- Bump sqlalchemy version to 1.4.1 (alberttorosyan)

## 3.0.2 Oct 27 2021

- Switch to aimrocks 0.0.9 - built on rocksdb 6.25.3 (alberttorosyan)
- Remove grouping select options from Params app config (VkoHov)
- Sort metrics data in ascending order for X-axis (KaroMourad)

## 3.0.1 Oct 22 2021

- Check telemetry_enabled option on segment initialization (VkoHov)
- Draw LineChart Y-axis (horizontal) tick lines on zooming (KaroMourad)
- Sort select options/params based on input value (roubkar)
- Fix query construction issue for multiple context items (roubkar)
- Fix issue with making API call from Web Worker (VkoHov)

## 3.0.0 Oct 21 2021

- Completely revamped UI:

  - Runs, metrics and params explorers
  - Bookmarks, Tags, Homepage
  - New UI works smooth with ~500 metrics displayed at the same time with full Aim table interactions

- Completely revamped storage:
  - 10x faster embedded storage based on Rocksdb
  - Average run query execution time on ~2000 runs: 0.784s
  - Average metrics query execution time on ~2000 runs with 6000 metrics: 1.552s

## 2.7.1 Jun 30 2021

- Fix bookmark navigation issue (roubkar)
- Empty metric select on X-axis alignment property change (roubkar)

## 2.7.0 Jun 23 2021

- Add ability to export table data as CSV (KaroMourad)
- Add ability to bookmark explore screen state (roubkar)
- Add dashboards and apps API (mihran113)

## 2.6.0 Jun 12 2021

- Resolve namedtuple python 3.5 incompatibility (gorarakelyan)
- Add ability to align X-axis by a metric (mihran113, roubkar)
- Add tooltip popover for the chart hover state (roubkar)

## 2.5.0 May 27 2021

- Set gunicorn timeouts (mihran113)
- Remove redundant deserialize method (gorarakelyan)
- Move the Flask server to main repo to support 'docker'less UI (mihran113)

## 2.4.0 May 13 2021

- Bump up Aim UI to v1.6.0 (gorarakelyan)
- Add xgboost integration (khazhak)
- Update keras adapter interface (khazhak)
- Convert tensors to python numbers (gorarakelyan)

## 2.3.0 Apr 10 2021

- Bump up Aim UI to v1.5.0 (gorarakelyan)
- Set default interval of sys tracking to 10 seconds (gorarakelyan)
- Add ability to track system metrics (gorarakelyan)

## 2.2.1 Mar 31 2021

- Bump up Aim UI to v1.4.1 (gorarakelyan)

## 2.2.0 Mar 24 2021

- Bump up Aim UI to v1.4.0 (gorarakelyan)
- Add Hugging Face integration (Khazhak)
- Reorganize documentation (Tatevv)

## 2.1.6 Feb 26 2021

- Add ability to opt out telemetry (gorarakelyan)
- Remove experiment name from config file when calling repo.remove_branch method (gorarakelyan)

## 2.1.5 Jan 7 2021

- Handle NaN or infinite floats passed to artifacts (gorarakelyan)

## 2.1.4 Dec 2 2020

- Add ability to specify session run hash (gorarakelyan)
- Initialize repo if it was empty when opening session (gorarakelyan)
- Add validation of map artifact parameters (gorarakelyan)

## 2.1.3 Nov 24 2020

- Support comparison of list type contexts (gorarakelyan)

## 2.1.2 Nov 24 2020

- Fix empty contexts comparison issue (gorarakelyan)

## 2.1.1 Nov 22 2020

- Return only selected params in SelectResult (gorarakelyan)

## 2.1.0 Nov 19 2020

- Add AimRepo select method (gorarakelyan)
- Implement SelectResult class (gorarakelyan)

## 2.0.27 Nov 13 2020

- Fix issue with artifact step initializer (gorarakelyan)

## 2.0.26 Nov 10 2020

- Add `block_termination` argument to aim.Session (gorarakelyan)
- Convert infinity parameter to string in artifacts (gorarakelyan)

## 2.0.25 Nov 9 2020

- Reconstruct run metadata file when running close command (gorarakelyan)

## 2.0.24 Nov 8 2020

- Add SIGTERM signal handler (gorarakelyan)
- Run `track` function in a parallel thread (gorarakelyan)
- Add SDK session flush method (gorarakelyan)
- Flush aggregated metrics at a given frequency (gorarakelyan)
- Update run metadata file only on artifacts update (gorarakelyan)

## 2.0.23 Nov 5 2020

- Make experiment name argument required in SDK close command (gorarakelyan)

## 2.0.22 Nov 5 2020

- Add SDK `close` method to close dangling experiments (gorarakelyan)

## 2.0.21 Nov 1 2020

- Resolve compatibility issues with python 3.5.0 (gorarakelyan)

## 2.0.20 Oct 26 2020

- Enable pypi aim package name (gorarakelyan)

## 2.0.19 Oct 25 2020

- Add PyTorch Lightning logger (gorarakelyan)
- Add TensorFlow v1 and v2 keras callbacks support (gorarakelyan)

## 2.0.18 Oct 7 2020

- Add ability to run Aim UI in detached mode (gorarakelyan)
- Add ability to specify repo path when running Aim UI (gorarakelyan)

## 2.0.17 Oct 5 2020

- Rename `AimDE` to `Aim UI` (gorarakelyan)

## 2.0.16 Oct 2 2020

- Add ability to specify host when running AimDE (gorarakelyan)
- Disable `AimContainerCommandManager` (gorarakelyan)
- Remove `aimde` command entry point (gorarakelyan)
- Remove `de` prefix from development environment management commands (gorarakelyan)

## 2.0.15 Sep 21 2020

- Set Map artifact default namespace (gorarakelyan)

## 2.0.14 Sep 21 2020

- Set Metric hashable context to None if no kwarg is passed (gorarakelyan)

## 2.0.13 Sep 21 2020

- Add ability to query runs by metric value (gorarakelyan)
- Add ability to query runs via SDK (gorarakelyan)

## 2.0.12 Sep 12 2020

- Update Session to handle exceptions gracefully (gorarakelyan)

## 2.0.11 Sep 11 2020

- Add alias to keras adapter (gorarakelyan)

## 2.0.10 Sep 10 2020

- Show progress bar when pulling AimDE image (gorarakelyan)

## 2.0.9 Sep 10 2020

- Add ability to start multiple sessions (gorarakelyan)
- Add Aim adapter for keras (gorarakelyan)

## 2.0.8 Aug 26 2020

- Set SDK to select only unarchived runs by default (gorarakelyan)
- Add ability to archive/unarchive runs (gorarakelyan)
- Enable search by run attributes (gorarakelyan)
- Add `is not` keyword to AimQL (gorarakelyan)

## 2.0.7 Aug 21 2020

- Validate Artifact values before storing (gorarakelyan)
- Add sessions to SDK (gorarakelyan)

## 2.0.6 Aug 13 2020

- Add ability to retrieve metrics and traces from repo (gorarakelyan)
- Add SDK `select` method to select runs and artifacts (gorarakelyan)
- Implement search query language (gorarakelyan)

## 2.0.5 Jul 18 2020

- Fix issue with PyPI reStructuredText format compatibility (gorarakelyan)

## 2.0.4 Jul 18 2020

- Add ability to attach tf.summary logs to AimDE (gorarakelyan)

## 2.0.3 Jul 8 2020

- Pass project path to development environment container (gorarakelyan)

## 2.0.2 Jul 7 2020

- Make `epoch` argument optional for `Metric` artifact (gorarakelyan)
- Add ability to automatically commit runs after exit (gorarakelyan)
- Add `aim up` shortcut for running development environment (gorarakelyan)
- Remove first required argument(artifact name) from sdk track function (gorarakelyan)
- Add general dictionary artifact for tracking `key: value` parameters (gorarakelyan)

## 2.0.1 Jun 24 2020

- Fix inconsistent DE naming (gorarakelyan)

## 2.0.0 Jun 18 2020

- Tidy up aim and remove some artifacts (gorarakelyan)
- Update AimContainerCMD to open connection on custom port (gorarakelyan)
- Save passed process uuid to commit configs (gorarakelyan)
- Ability to query processes (gorarakelyan)
- Execute process and store logs into a commit of specific experiment (gorarakelyan)
- Kill running process and its children recursively (gorarakelyan)
- Keep executed processes for monitoring and management (gorarakelyan)
- Add container command handler to exec commands on the host (gorarakelyan)
- Refactor Text artifact to store sentences using protobuf and aimrecords (jamesj-jiao)
- Add ability to pass aim board port as an argument (gorarakelyan)

## 1.2.17 May 8 2020

- Add config command (gorarakelyan)
- Tune artifacts: images, metric_groups, params (gorarakelyan)

## 1.2.16 Apr 29 2020

- Add ability to pass numpy array as a segmentation mask (gorarakelyan)

## 1.2.15 Apr 29 2020

- Add basic image list tracking (gorarakelyan)

## 1.2.14 Apr 27 2020

- Optimize segmentation tracking insight to load faster (gorarakelyan)

## 1.2.13 Apr 25 2020

- Remove GitHub security alert (gorarakelyan)
- Add image semantic segmentation tracking (gorarakelyan)

## 1.2.12 Apr 20 2020

- Add missing init file for aim.artifacts.proto (@mike1808)

## 1.2.11 Apr 16 2020

- Make epoch property optional for Metric (gorarakelyan)

## 1.2.10 Apr 16 2020

- Serialize and store `Metric` records using protobuf and aimrecords (gorarakelyan)
- Create RecordWriter factory which handles artifact records saving (gorarakelyan)
- Extract artifact serialization to ArtifactWriter (mike1808)

## 1.2.9 Mar 16 2020

- Alert prerequisites installation message for running board (gorarakelyan)

## 1.2.8 Mar 15 2020

- Update profiler interface for keras (gorarakelyan)

## 1.2.7 Mar 14 2020

- Add board pull command (gorarakelyan)
- Change board ports to 43800,1,2 (gorarakelyan)
- Add ability to profile graph output nodes (gorarakelyan)
- Remove issue with autograd inside while loop (gorarakelyan)
- Add aim board development mode (gorarakelyan)
- Update board name hash algorithm to md5 (gorarakelyan)
- Add board CLI commands: up, down and upgrade (gorarakelyan)
- Add ability to tag version as a release candidate (gorarakelyan)

## 1.2.6 Feb 28 2020

- Add learning rate update tracking (gorarakelyan)

## 1.2.5 Feb 25 2020

- Add autocommit feature to push command: `aim push -c [-m <msg>]` (gorarakelyan)
- Add cli status command to list branch uncommitted artifacts (gorarakelyan)
- Add an ability to aggregate duplicated nodes within a loop (gorarakelyan)
- Remove gradient break issue when profiling output nodes (gorarakelyan)

## 1.2.4 Feb 20 2020

- Enable profiler to track nodes inside loops (gorarakelyan)
- Ability to disable profiler for evaluation or inference (gorarakelyan)

## 1.2.3 Feb 13 2020

- Set minimum required python version to 3.5.2 (gorarakelyan)

## 1.2.2 Feb 13 2020

- Downgrade required python version (gorarakelyan)

## 1.2.1 Feb 13 2020

- Edit README.md to pass reStructuredText validation on pypi (gorarakelyan)

## 1.2.0 Feb 13 2020

- Make aim CLI directly accessible from main.py (gorarakelyan)
- Add disk space usage tracking (gorarakelyan)
- Add profiler support for Keras (gorarakelyan)
- Add TensorFlow graph nodes profiler (gorarakelyan)
- Add command to run aim live container mounted on aim repo (gorarakelyan)
- Update profiler to track GPU usage (gorarakelyan)
- Add machine resource usage profiler (gorarakelyan)

## 1.1.1 Jan 14 2020

- Remove aim dependencies such as keras, pytorch and etc (gorarakelyan)

## 1.1.0 Jan 12 2020

- Update code diff tracking to be optional (gorarakelyan)
- Add default False value to aim init function (gorarakelyan)
- Update aim repo to correctly identify cwd (gorarakelyan)
- Update push command to commit if msg argument is specified (gorarakelyan)
- Add ability to initialize repo from within the sdk (gorarakelyan)

## 1.0.2 Jan 7 2020

- Remove objects dir from empty .aim branch index (gorarakelyan)

## 1.0.1 Dec 26 2019

- Add cil command to print aim current version (gorarakelyan)

## 1.0.0 Dec 25 2019

- Add aim version number in commit config file (gorarakelyan)
- Update push command to send username and check storage availability (gorarakelyan)
- Add hyper parameters tracking (gorarakelyan)
- Update push command to print shorter file names when pushing to remote (gorarakelyan)
- Update tracking artifacts to be saved in log format (gorarakelyan)
- Add pytorch cuda support to existing sdk artefacts (gorarakelyan)
- Add cli reset command (gorarakelyan)
- Add nested module tracking support to aim sdk (gorarakelyan)
- Add code difference tracking to aim sdk (gorarakelyan)
- Update aim push command to send commits (gorarakelyan)
- Add commit structure implementation (gorarakelyan)
- Add aim commit command synchronized with git commits (gorarakelyan)
- Add version control system factory (gorarakelyan)
- Update all insights example (gorarakelyan)
- Add model gradients tracking (gorarakelyan)
- Add model weights distribution tracking (gorarakelyan)
- Add aim correlation tracking (gorarakelyan)

## 0.2.9 Nov 30 2019

- Update push tolerance when remote origin is invalid (gorarakelyan)

## 0.2.8 Nov 30 2019

- Update aim auth public key search algorithm (gorarakelyan)

## 0.2.7 Nov 14 2019

- Update dependencies torch and torchvision versions (sgevorg)

## 0.2.6 Nov 5 2019

- Update aim track logger (gorarakelyan)

## 0.2.5 Nov 4 2019

- Add branch name validation (gorarakelyan)
- Add single branch push to aim push command (gorarakelyan)

## 0.2.4 Nov 3 2019

- Update aim auth print format (gorarakelyan)
- Update setup.py requirements (gorarakelyan)

## 0.2.3 Nov 3 2019

- Update package requirements (gorarakelyan)

## 0.2.2 Nov 1 2019

- Update package requirements (sgevorg)

## 0.2.1 Nov 1 2019

- Add paramiko to required in setup.py (sgevorg)

## 0.2.0 Nov 1 2019

- Update the repo to prep for open source pypi push (sgevorg)
- Add error and activity logging (sgevorg)
- Add push command robustness (gorarakelyan)
- Add cli auth command (gorarakelyan)
- Add public key authentication (gorarakelyan)
- Update push to send only branches (gorarakelyan)
- Add branching command line interface (gorarakelyan)
- Update skd interface (gorarakelyan)
- Add pytorch examples inside examples directory (gorarakelyan)
- Add model load sdk method (gorarakelyan)
- Add model checkpoint save tests (gorarakelyan)
- Update file sending protocol (gorarakelyan)
- Add model tracking (gorarakelyan)

## 0.1.0 - Sep 23 2019

- Update setup py to build cython extensions (gorarakelyan)
- Update tcp client to send multiple files through one connection (gorarakelyan)
- Update tcp client to send images (gorarakelyan)
- Update sdk track functionality to support multiple metrics (gorarakelyan)
- Update push command for sending repo to a given remote (gorarakelyan)
- Add cli remote commands (gorarakelyan)
- Update cli architecture from single group of commands to multiple groups (gorarakelyan)
- Add testing env first skeleton and versions (sgevorg)
- Add dummy exporting files from .aim-test (sgevorg)
- Add description for Testing Environment (sgevorg)
- Update metadata structure and handling (sgevorg)
- Add support for seq2seq models (sgevorg)
- Update the output of doker image build to be more informative and intuitive (sgevorg)
- Update README.MD with changed Aim messaging (sgevorg)
- Remove setup.cfg file (maybe temporarily) (sgevorg)
- Update the location for docker build template files, move to data/ (sgevorg)
- Update the `docs/cli.md` for aim-deploy docs (sgevorg)
- Add docker deploy `.aim/deploy_temp/<model>` cleanup at the end of the build (sgevorg)
- Add Docker Deploy via `aim-deploy` command (sgevorg)
- Add Docker image generate skeleton (sgevorg)
- Add AimModel.load_mode static function to parse `.aim` files (sgevorg)
- Update exporter to decouple from specifics of exporting and framework (sgevorg)
- Add model export with `.aim` extension (sgevorg)
- Remove pack/unpack of the metadata (sgevorg)
- Add pack/unpack to add metadata to model for engine processing (sgevorg)
- Add aim-deploy command configuration in cli (sgevorg)
- Add basic cli (sgevorg)
- Update setup.py for cli first version (sgevorg)
- Add initial cli specs (sgevorg)
- Add directories: the initial skeleton of the repo (sgevorg)
- Add gitignore, license file and other basics for repo (sgevorg)<|MERGE_RESOLUTION|>--- conflicted
+++ resolved
@@ -11,12 +11,8 @@
 - Replace the spinner loader with a lighter one (VkoHov)
 - Add fast.ai integration (tmynn)
 - Add command for dangling params cleanup (mihran113)
-<<<<<<< HEAD
+- Deprecate Python 3.6 (alberttorosyan)
 - Add MXNet integration (tmynn)
-- Add command for dangling params cleanup (mihran113)
-=======
-- Deprecate Python 3.6 (alberttorosyan)
->>>>>>> 9edaea4d
 
 ### Fixes:
 
