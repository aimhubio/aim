--- conflicted
+++ resolved
@@ -4,11 +4,8 @@
 
 ### Enhancements:
 
-<<<<<<< HEAD
+- Custom max message size for Aim Remote tracking (alberttorosyan)
 - Docker images for aim up/server (alberttorosyan)
-=======
-- Custom max message size for Aim Remote tracking (alberttorosyan)
->>>>>>> 9d1e6909
 
 ## 3.6.0 Feb 22 2022
 
