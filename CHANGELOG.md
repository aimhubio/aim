# Changelog

## Unreleased

### Enhancements

- Add other x-axis alignment and system logs tracking to cli convert wandb (hjoonjang)
- Add support for pre-binned distribution/histogram (YodaEmbedding)
<<<<<<< HEAD
- Added a "Run Messages" tab to the run page, allowing users to view run messages as a timeline (VkoHov)
=======
- Fix plotly and matplotlib compatibility (tmynn)
- Add Stable-Baselines3 integration (tmynn)
- Add Acme integration (tmynn)
- Add huggingface/datasets integration (tmynn)
- Enable support for protobuf v4 (mihran113)
>>>>>>> bc635d9d

### Fixes

- Fix gpu stats logging when some stats are unavailable (timokau)
- Sub-path support for RTS addresses (mihran113)
- Fix experiment name update issues (mihran113)

## 3.15.2 Dec 23, 2022

- Change logging level for reporter debug messages (alberttorosyan)
- Fix styling issues on the experiment page (KaroMourad)
- Fix client side worker port calculation for RTS (mihran113)
- Add discord community link in the sidebar (arsengit)
- Display experiments descriptions in the explorers tables (arsengit)

## 3.15.1 Dec 1, 2022

- Fix issue with index container lock for older repos (mihran113)
- Fix issue with rendering incorrect empty-illustration content in Audios explorer (KaroMourad)

## 3.15.0 Nov 26, 2022

### Enhancements:

- Implement Aim callbacks system and extended notifications (alberttorosyan)
- Add chart legends to the Metrics Explorer (KaroMourad)
- Implement vertically scalable version of Remote Tracking (mihran113, alberttorosyan)
- Add the ability to search, filter, and compare audio through Audios Explorer (VkoHov)
- Add epoch tracking for PyTorch Lightning (tmynn)
- Add PaddlePaddle integration (tmynn)
- Add Optuna integration (tmynn)
- Use `packaging` to parse version strings (jangop)
- Implement the experiment page for the overall experiment info view (VkoHov)
- Implement dynamic flushing mechanism for `CheckIn`s based on the flag (mahnerak)
- Implement robust locking and indexing mechanism for Aim Runs (alberttorosyan)

### Fixes:

- Fix multiple progress bars handling for terminal logs capturing (mihran113)
- Handle resources when multiple `Ctrl-C`s are pressed (alberttorosyan)
- Remove non unicode symbols from `aim up` command logs (mihran113)
- Fix "Show Table Diff" for list type elements in runs, params and scatters explorers (kumarshreshtha)
- Support non-Latin chars for encoding in Aim UI (roubkar)
- Make new `CheckIn`s always override the expiry date, consistent to what is documented (mahnerak)

## 3.14.4 Nov 11, 2022

- Fix dropdowns' selected options losses in time of searching other options in Figures Explorer (rubenaprikyan)
- Fix the group property name visibility in the images and audio tabs (VkoHov)
- Change the color contrast of the icons in the manage columns popover (VkoHov)
- Add notifier config files to aim package (alberttorosyan)
- Fix audios to numpy conversion (mihran113)

## 3.14.3 Oct 29, 2022

- Fix search for empty queries in explorers (KaroMourad)

## 3.14.2 Oct 28, 2022

- Add support to sync explorer state through url on Base and Figures Explorers (rubenaprikyan)
- Add support to highlight syntax error in Figures Explorer (KaroMourad)
- Fix issue with applying solid stroke styles on stroke badge in table (KaroMourad)
- Fix active runs indicators overlapping issue in LineChart (KaroMourad)
- Add support for text style formatting in the logs tab (VkoHov)
- Fix "`TypeError: check()` keywords must be strings" for `Run.metrics()` method (alberttorosyan)
- Fix run info API call error when tag color/description is None (alberttorosyan)
- Fix remote heartbeat resource cleanup (mihran113)

## 3.14.1 Oct 7, 2022

- Fix the current release duplication highlighting issue on the Dashboard page (arsengit)

## 3.14.0 Oct 6, 2022

### Enhancements:

- Move `aim reindex` command under `aim storage` group (mihran113)
- Add the ability to attach/remove tags on the Run Page (roubkar)
- Support dictionary as an argument of `Run.track` (alberttorosyan)
- Display the tags of the run in the tables of the explorers (VkoHov)
- Revamp Figures explorer controls and grouping sections for better onboarding and usability (VkoHov, KaroMourad)
- Replace the spinner loader with a lighter one (VkoHov)
- Add fast.ai integration (tmynn)
- Add command for dangling params cleanup (mihran113)
- Add top and bottom appearance modes to the chart popover (VkoHov)
- Deprecate Python 3.6 (alberttorosyan)
- Add MXNet integration (tmynn)
- Create a Dashboard page to provide a better onboarding experience (arsengit, roubkar, KaroMourad, mihran113)
- Add support for tracking jax device arrays (mihran113)

### Fixes:

- Fix chart hovering issue occurring when "nan" values are tracked (KaroMourad)
- Use empty dict as default when getting Run params (alberttorosyan)
- Change unit-tests data isolation mechanism (alberttorosyan)
- Adjust the visibility of the run color in tables (VkoHov)
- Fix response headers for remote tracking server (mihran113)
- Fix `TypeError`s in single run page (mihran113)

## 3.13.4 Sep 25, 2022

- Add the ability to disable smoothing explicitly (KaroMourad)
- Virtualize the run params list in the Run page (roubkar)

## 3.13.3 Sep 16, 2022

- Fix request cancellation on `Logs` tab (mihran113)
- Fix the data live update handling in the Logs tab (VkoHov)

## 3.13.2 Sep 10, 2022

- Fix content overlapping issue of x-axis alignment dropdown (KaroMourad)
- Fix the regression line rendering issue on Scatter plot exported image (KaroMourad)

## 3.13.1 Sep 1, 2022

- Add support for querying metrics by last value (mihran113)
- Fix aim reindex command failure (alberttorosyan)
- Fix issue with remote runs re-open (mihran113)
- Deprecate custom set Run.hash values (alberttorosyan)
- Tune mlflow converter run properties (tmynn)
- Fix `AimLogger` deprecation issues related to release of PyTorch Lightning v1.7 (djwessel)

## 3.13.0 Aug 21, 2022

### Enhancements:

- Add Figures Explorer to visualize and compare plotly figures (rubenaprikyan, KaroMourad, arsengit, VkoHov, roubkar)
- Add Base Explorer as core of all explorers (rubenaprikyan, KaroMourad, arsengit, VkoHov, roubkar)
- Add logging for remote resource cleanup and network stability (mihran113)
- Restrict Run.hash to auto-generated values only (alberttorosyan)
- Add ability to compare selected runs from the table (arsengit)
- Notify users about failed/stalled runs (mahnerak, alberttorosyan)
- Add ability to pin metrics in Run Page (mihran113, roubkar)
- Add step for unit tests for nightly releases workflow (mihran113)
- Add Keras-Tuner integration (tmynn)
- Add Weights & Biases to Aim log converter (tmynn)

### Fixes:

- Fix chart exporting issue (KaroMourad)
- Fix aim ui rendering issue on notebooks (rubenaprikyan)
- Fix live update retry to show live data after solving connection problems with the server (rubenaprikyan)
- Fix tensorboard convert while converting tensor (sharathmk99)
- Fix incorrect column keys of metrics in the table grid of the runs dashboard (VkoHov)
- Fix git info collection (mihran113)
- Fix code block content and query copying functionality (arsengit)
- Provide compatibility between plotly and matplotlib (tmynn)
- Warn to use aim.Image if aim.Figure fails (tmynn)

## 3.12.2 Aug 5, 2022

- Fix formatting of empty metric contexts (VkoHov)
- Apply lazy loading on metrics in Run Page (roubkar)

## 3.12.1 Aug 2, 2022

- Loosen version requirements for grpcio (alberttorosyan)
- Fix remote heartbeat-watcher resource cleanup (mihran113)
- Break long metric names into multiple lines in Run Page (roubkar)
- Enable run filtering by metric values (mihran113)
- Fix Cython version to eliminate build errors (mihran113)

## 3.12.0 Jul 22, 2022

### Enhancements:

- Add ability to set axes range manually for line charts on UI (KaroMourad)
- Add more user-friendly querying for dates (mihran113, arsengit)
- Filter redundant tooltip data from URL config state (KaroMourad)
- Improve rendering performance by enhancing table columns virtualization mechanism (roubkar)
- Increase visibility and usability of the Show table diff button (arsengit)
- Add support for tensorboard audios conversion (mihran113)
- Format params keys/paths properly (VkoHov)
- Mention explicitly run params everywhere params is mentioned (VkoHov)
- Add ability to hide a batch of items in explorers (VkoHov)
- Add ability to sort by the last value of the metric in table (VkoHov)
- Preserve active line even if it is dropped out of the filtered area (VkoHov)
- Add run duration property for SDK and queries (mihran113)
- Add client vs server version check for remote tracking server (mihran113)
- Add Remote tracking client heartbeat (mihran113)

### Fixes:

- Tune table sorting icon box overlapping with column box in compact mode (KaroMourad)
- Fix tensorboard log conversion for images (mihran113)
- Check if gradient is None when tracking gradient distributions (kage08)
- Fix displaying non-syntax errors across Aim UI (arsengit)
- Fix queries on remote repos (mihran113)
- Fix interval progress reports for query apis (mihran113)
- Fix query request cancellation errors (mihran113)
- Auto-detect and address inconsistencies in meta and series trees (mahnerak)

## 3.11.2 Jul 8, 2022

### Enhancements:

- Display the error position when getting syntax errors after searching (arsengit)

### Fixes:

- Avoid saving crashed or terminated search requests as the last state on explorers (arsengit)
- Remove the progress bar blinking when searching runs in Runs Explorer (KaroMourad)
- Fix the "matched runs" sentence color style in progress bars (KaroMourad)
- Fix `SyntaxError` handling for python3.10+ (mihran113)
- Fix generic Exceptions handling and adjust HTTPException handling (alberttorosyan)

## 3.11.1 Jun 27, 2022

- Replace base58 encoder with base64 (KaroMourad, VkoHov)
- Fix Notes tab loading issue (arsengit)
- Fix the loading logic of the `monaco editor` across the Aim Ui (arsengit)
- Fix `Table` export functionality in Params and Scatters explorers (arsengit)
- Allow mixing numeric types on a single Sequence (alberttorosyan)

## 3.11.0 Jun 21, 2022

### Enhancements:

- Add `--uds` option for `aim up` command (mihran113)
- Add progress reporting for search APIs and tqdm progress for SDK queries (mihran113)
- Add all the attributes of runs in the grouping popovers (KaroMourad)
- Display progress bar on Explorer pages when searching metadata (KaroMourad)
- Improve the processing speed for tb to aim converter (osoblanco)
- Adjust charts hover attributes position calculation and styles (KaroMourad)
- Improve formatting of numbers by setting maximum precision (KaroMourad)
- Add cloud storage backups to AWS S3 for aim repo runs (karan2801)
- Add LightGBM integration example (gorarakelyan)
- Add descriptive document titles for pages (KaroMourad)
- Implement unit-tests for aim SDK utils (yeghiakoronian)
- Display std.dev/err aggregated values in the table (VkoHov)
- Add `active` state indicator property for `aim.Run` (mihran113)
- Add `active` state indicators on the chart (VkoHov)
- Add ability to edit run name and description of run (VkoHov)
- Show the description in the sidebar of the run overview tab (VkoHov)
- Add all the attributes of run in the tooltip (VkoHov)
- Optimize the initial render time of Aim UI by using more lightweight font-family (arsengit)
- Use monaco editor as the syntax highlighter across the Aim UI (arsengit)
- Add loader to the top of the logs box in the run page (VkoHov)
- Add the date and the duration of run in the header of the single run page (VkoHov)
- Add the name, status and duration of run in the runs table of the tags page (VkoHov)
- Fit long name values in manage columns popover (arsengit)
- Add caching mechanism for sequence queries to optimize query performance (mihran113)
- Use step random hash as a key for metric sequences (alberttorosyan)

### Fixes:

- Fix issue with tensorboard to aim conversion (osoblanco)
- Fix reset zoom history on alignment type change (KaroMourad)
- Fix issue with rendering incorrect data when x-axis aligned by `relative time/epoch` (KaroMourad)
- Fix LineCart axis ticks overlapping issue on log scale (KaroMourad)
- Change zooming default option to multiple (VkoHov)
- Change grouped rows' min and max values names to `Group Min` and `Group Max` (VkoHov)
- Preserve the search input value of the grouping dropdown (VkoHov)
- Change the titles and placeholders in popovers (VkoHov)
- Resolve typing latency issue in the query search input (arsengit)
- Reorder and add non-hideable table columns (arsengit)
- Change the font of the runs navigation popover (VkoHov)
- Keep color persistence state after page reload (VkoHov)
- Resolve content blinking issue after search in the run page (arsengit)
- Fix scroll to bottom on live-update in logs tab (VkoHov)
- Fix timezone issues for activity map (mihran113)
- Fix `aim up` command output when `--port 0` is passed (mihran113)

## 3.10.3 May 31, 2022

- Adjust the content overflowing of the Delete and the Archive modals (VkoHov)
- Resolve issue with redirect in run page (arsengit)

## 3.10.2 May 26, 2022

- Adjust SRP Logs row height calculation (VkoHov)
- Fix issue with live update requests scheduler (rubenaprikyan)
- Fix log capturing crash during run garbage collection (mihran113)
- Fix Pytorch Lightning adapter `finalize` method (mihran113)
- Fix params duplication in dropdowns (VkoHov)
- Skip system params in Explorer pages (alberttorosyan)

## 3.10.1 May 18, 2022

- Resolve issue with rendering run params in the overview tab of SRP (arsengit)
- Fix issue with search query state update (arsengit)

## 3.10.0 May 17, 2022

### Enhancements:

- Add ability to adjust the density of the visible content in tables (roubkar)
- Set `metric.name` as default option for grouping (roubkar)
- Show user-selected params before group config in chart popover (roubkar)
- Optimize stream decoding performance on UI (mahnerak)
- Add support for animated image formats to Aim Image object (devfox-se)
- Add `AimLogger` for Catboost (devfox-se)
- Add `AimCallback` for LightGBM (devfox-se)
- Keep the extents of `HighPlot` axes brush in the state and the URL (VkoHov)
- Integrate `aim` with `cimport`-able `aimrocks` (mahnerak)
- Add `__slots__` to some classes to improve performance (mahnerak)
- Define base abstractions for `Iterator` and `DB` by borrowing from `aimrocks` (mahnerak)
- Use `KeysIterator` and `ValuesIterator` wrappers instead of reimplementing (mahnerak)
- Rename `PrefixView.container` to `PrefixView.parent` (mahnerak)
- Reimplement `absolute_path` (mahnerak)
- Cython bindings for `PrefixView`, `TreeView`, `Container`, `ArrayView` (mahnerak)
- Add ability to track and visualize stdout/stderr (mihran113, VkoHov)
- Fix `AimLogger` deprecation issues related to release of PyTorch Lightning v1.5 (arnauddhaene)
- Enable better autocomplete experience with monaco editor (arsengit)
- Pre-loading and caching necessary resources, add pre-loader animation to Aim UI (arsengit)

### Fixes:

- Remove hard-coded installation of pre-requirements (mahnerak)
- Remove duplicate code from `TreeView` and `Container` methods (mahnerak)
- Fix issue with filtering metrics values in single run page (KaroMourad)

## 3.9.4 May 12, 2022

- Fix run remote tracking queue cleanup (mihran113)
- Fix HF callback before training access (mihran113)
- Fix compatibility with Jinja 3.1 (devfox-se)

## 3.9.3 May 10, 2022

- Fix affecting stroke types after changing color persistence (KaroMourad)

## 3.9.2 Apr 29, 2022

- Move aim_ui package data to separate directory (devfox-se)

## 3.9.1 Apr 29, 2022

- Move aim_ui package data to separate directory (devfox-se)

## 3.9.0 Apr 29, 2022

### Enhancements:

- Add `Notes Tab` to single run page (arsengit)
- Add the run name to the batch delete and the batch archive modals (VkoHov)
- Increase the scalability of rendering lines in charts (KaroMourad)
- Increase live update requests delay to prevent performance issues (rubenaprikyan)
- Change font-family to monospace in the Table component (arsengit)
- Add info massage for single value sliders (VkoHov)
- Add `--log-level` argument for aim up/server commands (mihran113)
- Add notes backend api interface (devfox-se)
- Fix type hints in `Repo` class (uduse)

### Fixes:

- Fix LineChart y-dimension margin calculation (KaroMourad)
- Fix HighPlot lines partially rendering issue (KaroMourad)
- Fix HighPlot axis ticks overlapping issue (KaroMourad)
- Fix sorting Params/Scatters explorer axis ticks (KaroMourad)
- Fix compatibility with pytorch-lightning v1.6.0 (mihran113)
- Fix the image's original size cropping (VkoHov)
- Fix `PATH` related issues for `alembic` and `uvicorn` (mihran113)
- Fix queries for custom object APIs (mihran113)
- Fix chart height updating when resize mode changed (VkoHov)
- Fix HuggingFace callback context capturing (mihran113)
- Fix Params/Scatters explorers' row hiding functionality (VkoHov)
- Fix Profiler logs are saved outside repo directory (devfox-se)

## 3.8.1 Apr 6, 2022

- Encode run hash before including in CSS selectors (Hamik25)
- Fix displaying incorrect metric values for large range scale in LineChart (KaroMourad)
- Fix issue with rendering lines for large range scale in LineChart (KaroMourad)
- Fix issue with URL state sync for bookmarks (roubkar)
- Fix issue with displaying negative param values on Aim UI (roubkar)
- Fix row hiding functionality (roubkar)
- Tune RunOverviewTab container styles (arsengit)
- Update documentations links on UI (rubenaprikyan)
- Fix `RepoIndexManager` run's reference cleanup (mihran113)
- Fix remote run finalization (mihran113)
- Fix issue with fetch on load more (infinite scroll) functionality in Runs Explorer (rubenaprikyan)

## 3.8.0 Mar 26, 2022

### Enhancements:

- Hugging Face adapter refactoring (mihran113)
- Add run description columns to all run specific tables (VkoHov, mihran113)
- Change images rendering optimization default value to smoother (VkoHov)
- Set default steps ordering to desc in single run tabs (VkoHov, devfox-se)
- Add run name to grouping, ordering and run navigation popovers (VkoHov)
- Add ability to apply color scale on columns with numeric values (VkoHov)
- Refactored XGBoost AimCallback (devfox-se)
- Reopenable callbacks for integrations (mihran113)
- Add DVC integration (devfox-se)
- Add API profiler and unified API error response (devfox-se)
- Add API to retrieve N'th step of sequence (devfox-se)

### Fixes:

- Fix issue with calculation of active point on mouse hover in the LineChart (KaroMourad)
- Fix issue with wrong URL caching for Explorer pages (roubkar)
- Fix issue with focusing on the chart active point while moving the cursor (KaroMourad)
- Fix the image full view toggle icon visibility if the image has a white background (VkoHov)
- Fix scroll to the end of the audio tab (VkoHov)
- Add scrollbar to image full view mode content (VkoHov)
- Fix issues with run name/description not being set (mihran113)
- Fix issue with run single page tabs result caching (mihran113)
- Fix git system param tracking (devfox-se)
- Fix runs manual closing (mihran113)
- Fix Docker image creation step in packaging workflow (alberttorosyan)
- Fix Jinja2 template rendering with starlette==0.14.2 (alberttorosyan)

## 3.7.5 Mar 18, 2022

- Add request aborting functionality in single run page tabs (arsengit)
- Render plotly figures properly in single run page (arsengit)

## 3.7.4 Mar 15, 2022

- Fix density min and max validation calculation (VkoHov)

## 3.7.3 Mar 14, 2022

- Add missing names for dynamically imported files in single run page (arsengit)

## 3.7.2 Mar 10, 2022

- Fix issue with rendering UI re keeping long URL (KaroMourad)
- Split code in the single run page to optimize chunk size (arsengit)

## 3.7.1 Mar 10, 2022

- Fix metric queries with epoch=None (alberttorosyan)

## 3.7.0 Mar 9, 2022

### Enhancements:

- Add Run overview tab in run single page (arsengit, VkoHov, KaroMourad, rubenaprikyan)
- Custom max message size for Aim Remote tracking (alberttorosyan)
- Docker images for aim up/server (alberttorosyan)
- TF/Keras adapters refactoring (mihran113)
- Remote tracking client-side retry logic (aramaim)
- Add record_density to initial get-batch request for figures (VkoHov)

### Fixes:

- Fix rendering new lines in texts visualizer (arsengit)

## 3.6.3 Mar 4, 2022

- Fix UI rendering issue on colab (rubenaprikyan)

## 3.6.2 Mar 2, 2022

- Fix chart interactions issue in the Single Run Page Metrics tab (roubkar)
- Fix `resolve_objects` in remote tracking client subtree (alberttorosyan)
- Reject `0` as step/record count (alberttorosyan, VkoHov)
- Fix error on mlflow conversion by experiment id (devfox-se)

## 3.6.1 Feb 25, 2022

- Fix issue with aligning x-axis by custom metric (KaroMourad)
- Add `__AIM_PROXY_URL__` env variable to see full proxy url when running `aim up` command(rubenaprikyan)
- Add `--proxy-url` argument to notebook extension's `%aim up` to render UI correctly if there is a proxy server (rubenaprikyan)
- Add SageMaker integration, `jupyter-server-proxy` s bug-fix script (rubenaprikyan, mahnerak)
- Fix animation support in Plotly visualization and figure loading performance (Hamik25, mihran113)
- Display `None` values in group config column (VkoHov, Hamik25)
- Fix rendering issue on `Select` form search suggestions list (arsengit)
- Fix PL.AimLogger save_dir AttributeError (GeeeekExplorer)
- Remove `__example_type__` substring from param name (VkoHov)

## 3.6.0 Feb 22 2022

### Enhancements:

- Sort params columns in alphabetical order (arsengit)
- Add illustrations for indicating explorer search states (arsengit)
- Ability to export chart as image (KaroMourad)
- Ability to group by metric.context (VkoHov)
- Tune manage columns items highlighting styles (VkoHov)
- Set active style on table actions popover buttons with applied changes (arsengit)
- Unification of Run Custom Object APIs (alberttorosyan, VkoHov)
- Aim repo runs data automatic indexing (alberttorosyan)
- Pytorch Lightning adapter refactoring (mihran113)
- Add Pytorch Ignite integration (mihran113)
- Add wildcard support for `aim runs` subcommands (mihran113)
- Add MLflow logs conversion command (devfox-se)
- Add CustomObject implementation for `hub.dataset` (alberttorosyan)

### Fixes:

- Fix live updated data loss after triggering endless scroll (VkoHov)
- Fix system metric columns pinning functionality and grouping column order (arsengit)
- Fix system metrics search in manage columns popover (VkoHov)
- Fix queries on remote repos (mihran113)
- Fix incorrect boolean value formatting (VkoHov)

## 3.5.4 Feb 15 2022

- Fix batch archive functionality (VkoHov)
- Add repo lock/release feature (devfox-se)

## 3.5.3 Feb 11 2022

- Fix rendering issue in runs explorer page (arsengit)

## 3.5.2 Feb 10 2022

- Fix issue with displaying current day activity cell on week's first day (rubenaprikyan)
- Fix issue with filtering options while typing in input of autocomplete in Tooltip and Grouping popovers (rubenaprikyan)

## 3.5.1 Feb 4 2022

- Fix folder creation when tracking with remote tracker (aramaim)

## 3.5.0 Feb 3 2022

### Enhancements:

- Ability to hide system metrics from table (arsengit)
- Add input validations to range selectors (Hamik25)
- Improve media panel rendering performance on hovering over images (KaroMourad)
- Add ability to parse and import TensorFlow events into aim (devfox-se)
- Add system parameter logging: CLI, Env, Executable, Git, Installed packages (devfox-se)
- Convert nested non-native objects (e.g. OmegaConf config instance) upon storing (devfox-se)
- Add cli subcommands cp and mv for aim runs command (mihran113)
- Add handler for matplotlib figures in Image and Figure custom objects (devfox-se)
- Improve highlighting of table focused/hovered/selected row (VkoHov)

### Fixes:

- Fix stalled runs deletion (mihran113)
- Fix background transparency in colab when using dark mode of system (rubenaprikyan)
- Fix Grouping and Tooltip popovers states' resetting issue when live-update is on (rubenaprikyan)
- Fix table column's sort functionality issue in Params and Scatters Explorers (rubenaprikyan)

## 3.4.1 Jan 23 2022

- Fix issue with displaying experiment name in Images Explorer table (VkoHov)

## 3.4.0 Jan 22 2022

- Add ability to apply group stacking on media elements list (KaroMourad)
- Add ability to apply sorting by run creation_time on table rows (roubkar)
- Add ability to filter texts table with keyword matching (roubkar, rubenaprikyan)
- Add ability to delete run from settings tab (Hamik25)
- Enhance controls states of explorer pages (arsengit)
- Add --repo, --host arguments support for notebook extension (VkoHov, rubenaprikyan)
- Add trendline options to ScatterPlot (roubkar)
- Add ability to display images in original size and align by width (arsengit)
- Add version, docs and slack links to sidebar (arsengit)
- Enhance AudioPlayer component (arsengit)
- Recover active tab in run details page after reload (roubkar)
- Add ability to archive or delete runs with batches (VkoHov)
- Remote tracking server [experimental] (alberttorosyan, mihran113, aramaim)
- Add ability to change media elements order (VkoHov)
- Add ability to hard delete runs (alberttorosyan)
- Lossy format support for aim.Image (devfox-se)
- Timezone issues fix for creation and end times (mihran113)

## 3.3.5 Jan 14 2022

- Add non-strict write mode to replace not-yet-supported types with their
  string representations. (mahnerak)
- Log pytorch_lightning hyperparameters in non-strict mode. (mahnerak)

## 3.3.4 Jan 10 2022

- Fix issue with WAL files flushing (alberttorosyan)
- Support for omegaconf configs in pytorch_lightning adapter (devfox-se)

## 3.3.3 Dec 24 2021

- Fix issue with showing range panel in Images Explorer (roubkar)

## 3.3.2 Dec 20 2021

- Fix issue with not providing point density value to live-update query (rubenaprikyan)

## 3.3.1 Dec 18 2021

- Fix getValue function to show correct chart title data (KaroMourad)

## 3.3.0 Dec 17 2021

- Add ability to track and explore audios in run detail page (arsengit, VkoHov, devfox-se)
- Add ability to track and visualize texts (mihran113, roubkar)
- Fix boolean values encoding (mahnerak)
- Add Scatter Explorer to visualize correlations between metric last value and hyperparameter (KaroMourad)
- Add ability to track and visualize plotly objects (devfox-se, Hamik25, rubenaprikyan)
- Add ability to query distributions by step range and density (VkoHov, rubenaprikyan)
- Add colab notebook support (mihran113, rubenaprikyan)
- Implement images visualization tab in run detail page (VkoHov, KaroMourad)
- Add custom URL prefix support (mihran113, Hamik25, roubkar)
- Enhance metric selection dropdowns to see lists in alphabetical order (rubenaprikyan)

## 3.2.2 Dec 10 2021

- Fix Run finalization index timeout issue (alberttorosyan)

## 3.2.1 Dec 8 2021

- Add ability to provide custom base path for API (mihran113, roubkar)
- Fix table groups column default order (arsengit)
- Fix table panel height issue in runs explorer page (arsengit)

## 3.2.0 Dec 3 2021

- Add ability to cancel pending request (roubkar, arsengit)
- Add support for secure protocol for API calls (mihran113, roubkar)
- Implement image full size view (VkoHov)
- Add ability to manipulate with image size and rendering type (arsengit)
- Enhance Table column for selected grouping config options (arsengit)
- Implement suggestions list for AimQL search (arsengit, rubenaprikyan)
- Add ability to track and visualize distributions (mihran113, rubenaprikyan)
- Add notebook extension, magic functions (rubenaprikyan)

## 3.1.1 Nov 25 2021

- Apply default ordering on images set (VkoHov)
- Ability to show image data in a tooltip on hover (KaroMourad)
- Support of Image input additional data sources (alberttorosyan)
- Ability to export run props as pandas dataframe (gorarakelyan)
- Slice image sequence by index for the given steps range (alberttorosyan)
- Improve Images Explorer rendering performance through better images list virtualization (roubkar)

## 3.1.0 Nov 20 2021

- Add ability to explore tracked images (VkoHov)
- Improve rendering performance by virtualizing table columns (roubkar)
- Add ability to apply grouping by higher level param key (roubkar)
- Add ability to specify repository path during `aim init` via `--repo` argument (rubenaprikyan)

## 3.0.7 Nov 17 2021

- Fix for missing metrics when numpy.float64 values tracked (alberttorosyan)

## 3.0.6 Nov 9 2021

- Fix for blocking container optimization for in progress runs (alberttorosyan)

## 3.0.5 Nov 9 2021

- Add tqdm package in setup.py required section (mihran113)

## 3.0.4 Nov 8 2021

- Switch to aimrocks 0.0.10 - exposes data flushing interface (mihran113)
- Optimize stored data when runs finalized (mihran113)
- Update `aim reindex` command to run storage optimizations (alberttorosyan)
- Storage partial optimizations on metric/run queries (alberttorosyan)

## 3.0.3 Nov 4 2021

- Bump sqlalchemy version to 1.4.1 (alberttorosyan)

## 3.0.2 Oct 27 2021

- Switch to aimrocks 0.0.9 - built on rocksdb 6.25.3 (alberttorosyan)
- Remove grouping select options from Params app config (VkoHov)
- Sort metrics data in ascending order for X-axis (KaroMourad)

## 3.0.1 Oct 22 2021

- Check telemetry_enabled option on segment initialization (VkoHov)
- Draw LineChart Y-axis (horizontal) tick lines on zooming (KaroMourad)
- Sort select options/params based on input value (roubkar)
- Fix query construction issue for multiple context items (roubkar)
- Fix issue with making API call from Web Worker (VkoHov)

## 3.0.0 Oct 21 2021

- Completely revamped UI:

  - Runs, metrics and params explorers
  - Bookmarks, Tags, Homepage
  - New UI works smooth with ~500 metrics displayed at the same time with full Aim table interactions

- Completely revamped storage:
  - 10x faster embedded storage based on Rocksdb
  - Average run query execution time on ~2000 runs: 0.784s
  - Average metrics query execution time on ~2000 runs with 6000 metrics: 1.552s

## 2.7.1 Jun 30 2021

- Fix bookmark navigation issue (roubkar)
- Empty metric select on X-axis alignment property change (roubkar)

## 2.7.0 Jun 23 2021

- Add ability to export table data as CSV (KaroMourad)
- Add ability to bookmark explore screen state (roubkar)
- Add dashboards and apps API (mihran113)

## 2.6.0 Jun 12 2021

- Resolve namedtuple python 3.5 incompatibility (gorarakelyan)
- Add ability to align X-axis by a metric (mihran113, roubkar)
- Add tooltip popover for the chart hover state (roubkar)

## 2.5.0 May 27 2021

- Set gunicorn timeouts (mihran113)
- Remove redundant deserialize method (gorarakelyan)
- Move the Flask server to main repo to support 'docker'less UI (mihran113)

## 2.4.0 May 13 2021

- Bump up Aim UI to v1.6.0 (gorarakelyan)
- Add xgboost integration (khazhak)
- Update keras adapter interface (khazhak)
- Convert tensors to python numbers (gorarakelyan)

## 2.3.0 Apr 10 2021

- Bump up Aim UI to v1.5.0 (gorarakelyan)
- Set default interval of sys tracking to 10 seconds (gorarakelyan)
- Add ability to track system metrics (gorarakelyan)

## 2.2.1 Mar 31 2021

- Bump up Aim UI to v1.4.1 (gorarakelyan)

## 2.2.0 Mar 24 2021

- Bump up Aim UI to v1.4.0 (gorarakelyan)
- Add Hugging Face integration (Khazhak)
- Reorganize documentation (Tatevv)

## 2.1.6 Feb 26 2021

- Add ability to opt out telemetry (gorarakelyan)
- Remove experiment name from config file when calling repo.remove_branch method (gorarakelyan)

## 2.1.5 Jan 7 2021

- Handle NaN or infinite floats passed to artifacts (gorarakelyan)

## 2.1.4 Dec 2 2020

- Add ability to specify session run hash (gorarakelyan)
- Initialize repo if it was empty when opening session (gorarakelyan)
- Add validation of map artifact parameters (gorarakelyan)

## 2.1.3 Nov 24 2020

- Support comparison of list type contexts (gorarakelyan)

## 2.1.2 Nov 24 2020

- Fix empty contexts comparison issue (gorarakelyan)

## 2.1.1 Nov 22 2020

- Return only selected params in SelectResult (gorarakelyan)

## 2.1.0 Nov 19 2020

- Add AimRepo select method (gorarakelyan)
- Implement SelectResult class (gorarakelyan)

## 2.0.27 Nov 13 2020

- Fix issue with artifact step initializer (gorarakelyan)

## 2.0.26 Nov 10 2020

- Add `block_termination` argument to aim.Session (gorarakelyan)
- Convert infinity parameter to string in artifacts (gorarakelyan)

## 2.0.25 Nov 9 2020

- Reconstruct run metadata file when running close command (gorarakelyan)

## 2.0.24 Nov 8 2020

- Add SIGTERM signal handler (gorarakelyan)
- Run `track` function in a parallel thread (gorarakelyan)
- Add SDK session flush method (gorarakelyan)
- Flush aggregated metrics at a given frequency (gorarakelyan)
- Update run metadata file only on artifacts update (gorarakelyan)

## 2.0.23 Nov 5 2020

- Make experiment name argument required in SDK close command (gorarakelyan)

## 2.0.22 Nov 5 2020

- Add SDK `close` method to close dangling experiments (gorarakelyan)

## 2.0.21 Nov 1 2020

- Resolve compatibility issues with python 3.5.0 (gorarakelyan)

## 2.0.20 Oct 26 2020

- Enable pypi aim package name (gorarakelyan)

## 2.0.19 Oct 25 2020

- Add PyTorch Lightning logger (gorarakelyan)
- Add TensorFlow v1 and v2 keras callbacks support (gorarakelyan)

## 2.0.18 Oct 7 2020

- Add ability to run Aim UI in detached mode (gorarakelyan)
- Add ability to specify repo path when running Aim UI (gorarakelyan)

## 2.0.17 Oct 5 2020

- Rename `AimDE` to `Aim UI` (gorarakelyan)

## 2.0.16 Oct 2 2020

- Add ability to specify host when running AimDE (gorarakelyan)
- Disable `AimContainerCommandManager` (gorarakelyan)
- Remove `aimde` command entry point (gorarakelyan)
- Remove `de` prefix from development environment management commands (gorarakelyan)

## 2.0.15 Sep 21 2020

- Set Map artifact default namespace (gorarakelyan)

## 2.0.14 Sep 21 2020

- Set Metric hashable context to None if no kwarg is passed (gorarakelyan)

## 2.0.13 Sep 21 2020

- Add ability to query runs by metric value (gorarakelyan)
- Add ability to query runs via SDK (gorarakelyan)

## 2.0.12 Sep 12 2020

- Update Session to handle exceptions gracefully (gorarakelyan)

## 2.0.11 Sep 11 2020

- Add alias to keras adapter (gorarakelyan)

## 2.0.10 Sep 10 2020

- Show progress bar when pulling AimDE image (gorarakelyan)

## 2.0.9 Sep 10 2020

- Add ability to start multiple sessions (gorarakelyan)
- Add Aim adapter for keras (gorarakelyan)

## 2.0.8 Aug 26 2020

- Set SDK to select only unarchived runs by default (gorarakelyan)
- Add ability to archive/unarchive runs (gorarakelyan)
- Enable search by run attributes (gorarakelyan)
- Add `is not` keyword to AimQL (gorarakelyan)

## 2.0.7 Aug 21 2020

- Validate Artifact values before storing (gorarakelyan)
- Add sessions to SDK (gorarakelyan)

## 2.0.6 Aug 13 2020

- Add ability to retrieve metrics and traces from repo (gorarakelyan)
- Add SDK `select` method to select runs and artifacts (gorarakelyan)
- Implement search query language (gorarakelyan)

## 2.0.5 Jul 18 2020

- Fix issue with PyPI reStructuredText format compatibility (gorarakelyan)

## 2.0.4 Jul 18 2020

- Add ability to attach tf.summary logs to AimDE (gorarakelyan)

## 2.0.3 Jul 8 2020

- Pass project path to development environment container (gorarakelyan)

## 2.0.2 Jul 7 2020

- Make `epoch` argument optional for `Metric` artifact (gorarakelyan)
- Add ability to automatically commit runs after exit (gorarakelyan)
- Add `aim up` shortcut for running development environment (gorarakelyan)
- Remove first required argument(artifact name) from sdk track function (gorarakelyan)
- Add general dictionary artifact for tracking `key: value` parameters (gorarakelyan)

## 2.0.1 Jun 24 2020

- Fix inconsistent DE naming (gorarakelyan)

## 2.0.0 Jun 18 2020

- Tidy up aim and remove some artifacts (gorarakelyan)
- Update AimContainerCMD to open connection on custom port (gorarakelyan)
- Save passed process uuid to commit configs (gorarakelyan)
- Ability to query processes (gorarakelyan)
- Execute process and store logs into a commit of specific experiment (gorarakelyan)
- Kill running process and its children recursively (gorarakelyan)
- Keep executed processes for monitoring and management (gorarakelyan)
- Add container command handler to exec commands on the host (gorarakelyan)
- Refactor Text artifact to store sentences using protobuf and aimrecords (jamesj-jiao)
- Add ability to pass aim board port as an argument (gorarakelyan)

## 1.2.17 May 8 2020

- Add config command (gorarakelyan)
- Tune artifacts: images, metric_groups, params (gorarakelyan)

## 1.2.16 Apr 29 2020

- Add ability to pass numpy array as a segmentation mask (gorarakelyan)

## 1.2.15 Apr 29 2020

- Add basic image list tracking (gorarakelyan)

## 1.2.14 Apr 27 2020

- Optimize segmentation tracking insight to load faster (gorarakelyan)

## 1.2.13 Apr 25 2020

- Remove GitHub security alert (gorarakelyan)
- Add image semantic segmentation tracking (gorarakelyan)

## 1.2.12 Apr 20 2020

- Add missing init file for aim.artifacts.proto (@mike1808)

## 1.2.11 Apr 16 2020

- Make epoch property optional for Metric (gorarakelyan)

## 1.2.10 Apr 16 2020

- Serialize and store `Metric` records using protobuf and aimrecords (gorarakelyan)
- Create RecordWriter factory which handles artifact records saving (gorarakelyan)
- Extract artifact serialization to ArtifactWriter (mike1808)

## 1.2.9 Mar 16 2020

- Alert prerequisites installation message for running board (gorarakelyan)

## 1.2.8 Mar 15 2020

- Update profiler interface for keras (gorarakelyan)

## 1.2.7 Mar 14 2020

- Add board pull command (gorarakelyan)
- Change board ports to 43800,1,2 (gorarakelyan)
- Add ability to profile graph output nodes (gorarakelyan)
- Remove issue with autograd inside while loop (gorarakelyan)
- Add aim board development mode (gorarakelyan)
- Update board name hash algorithm to md5 (gorarakelyan)
- Add board CLI commands: up, down and upgrade (gorarakelyan)
- Add ability to tag version as a release candidate (gorarakelyan)

## 1.2.6 Feb 28 2020

- Add learning rate update tracking (gorarakelyan)

## 1.2.5 Feb 25 2020

- Add autocommit feature to push command: `aim push -c [-m <msg>]` (gorarakelyan)
- Add cli status command to list branch uncommitted artifacts (gorarakelyan)
- Add an ability to aggregate duplicated nodes within a loop (gorarakelyan)
- Remove gradient break issue when profiling output nodes (gorarakelyan)

## 1.2.4 Feb 20 2020

- Enable profiler to track nodes inside loops (gorarakelyan)
- Ability to disable profiler for evaluation or inference (gorarakelyan)

## 1.2.3 Feb 13 2020

- Set minimum required python version to 3.5.2 (gorarakelyan)

## 1.2.2 Feb 13 2020

- Downgrade required python version (gorarakelyan)

## 1.2.1 Feb 13 2020

- Edit README.md to pass reStructuredText validation on pypi (gorarakelyan)

## 1.2.0 Feb 13 2020

- Make aim CLI directly accessible from main.py (gorarakelyan)
- Add disk space usage tracking (gorarakelyan)
- Add profiler support for Keras (gorarakelyan)
- Add TensorFlow graph nodes profiler (gorarakelyan)
- Add command to run aim live container mounted on aim repo (gorarakelyan)
- Update profiler to track GPU usage (gorarakelyan)
- Add machine resource usage profiler (gorarakelyan)

## 1.1.1 Jan 14 2020

- Remove aim dependencies such as keras, pytorch and etc (gorarakelyan)

## 1.1.0 Jan 12 2020

- Update code diff tracking to be optional (gorarakelyan)
- Add default False value to aim init function (gorarakelyan)
- Update aim repo to correctly identify cwd (gorarakelyan)
- Update push command to commit if msg argument is specified (gorarakelyan)
- Add ability to initialize repo from within the sdk (gorarakelyan)

## 1.0.2 Jan 7 2020

- Remove objects dir from empty .aim branch index (gorarakelyan)

## 1.0.1 Dec 26 2019

- Add cil command to print aim current version (gorarakelyan)

## 1.0.0 Dec 25 2019

- Add aim version number in commit config file (gorarakelyan)
- Update push command to send username and check storage availability (gorarakelyan)
- Add hyper parameters tracking (gorarakelyan)
- Update push command to print shorter file names when pushing to remote (gorarakelyan)
- Update tracking artifacts to be saved in log format (gorarakelyan)
- Add pytorch cuda support to existing sdk artefacts (gorarakelyan)
- Add cli reset command (gorarakelyan)
- Add nested module tracking support to aim sdk (gorarakelyan)
- Add code difference tracking to aim sdk (gorarakelyan)
- Update aim push command to send commits (gorarakelyan)
- Add commit structure implementation (gorarakelyan)
- Add aim commit command synchronized with git commits (gorarakelyan)
- Add version control system factory (gorarakelyan)
- Update all insights example (gorarakelyan)
- Add model gradients tracking (gorarakelyan)
- Add model weights distribution tracking (gorarakelyan)
- Add aim correlation tracking (gorarakelyan)

## 0.2.9 Nov 30 2019

- Update push tolerance when remote origin is invalid (gorarakelyan)

## 0.2.8 Nov 30 2019

- Update aim auth public key search algorithm (gorarakelyan)

## 0.2.7 Nov 14 2019

- Update dependencies torch and torchvision versions (sgevorg)

## 0.2.6 Nov 5 2019

- Update aim track logger (gorarakelyan)

## 0.2.5 Nov 4 2019

- Add branch name validation (gorarakelyan)
- Add single branch push to aim push command (gorarakelyan)

## 0.2.4 Nov 3 2019

- Update aim auth print format (gorarakelyan)
- Update setup.py requirements (gorarakelyan)

## 0.2.3 Nov 3 2019

- Update package requirements (gorarakelyan)

## 0.2.2 Nov 1 2019

- Update package requirements (sgevorg)

## 0.2.1 Nov 1 2019

- Add paramiko to required in setup.py (sgevorg)

## 0.2.0 Nov 1 2019

- Update the repo to prep for open source pypi push (sgevorg)
- Add error and activity logging (sgevorg)
- Add push command robustness (gorarakelyan)
- Add cli auth command (gorarakelyan)
- Add public key authentication (gorarakelyan)
- Update push to send only branches (gorarakelyan)
- Add branching command line interface (gorarakelyan)
- Update skd interface (gorarakelyan)
- Add pytorch examples inside examples directory (gorarakelyan)
- Add model load sdk method (gorarakelyan)
- Add model checkpoint save tests (gorarakelyan)
- Update file sending protocol (gorarakelyan)
- Add model tracking (gorarakelyan)

## 0.1.0 - Sep 23 2019

- Update setup py to build cython extensions (gorarakelyan)
- Update tcp client to send multiple files through one connection (gorarakelyan)
- Update tcp client to send images (gorarakelyan)
- Update sdk track functionality to support multiple metrics (gorarakelyan)
- Update push command for sending repo to a given remote (gorarakelyan)
- Add cli remote commands (gorarakelyan)
- Update cli architecture from single group of commands to multiple groups (gorarakelyan)
- Add testing env first skeleton and versions (sgevorg)
- Add dummy exporting files from .aim-test (sgevorg)
- Add description for Testing Environment (sgevorg)
- Update metadata structure and handling (sgevorg)
- Add support for seq2seq models (sgevorg)
- Update the output of doker image build to be more informative and intuitive (sgevorg)
- Update README.MD with changed Aim messaging (sgevorg)
- Remove setup.cfg file (maybe temporarily) (sgevorg)
- Update the location for docker build template files, move to data/ (sgevorg)
- Update the `docs/cli.md` for aim-deploy docs (sgevorg)
- Add docker deploy `.aim/deploy_temp/<model>` cleanup at the end of the build (sgevorg)
- Add Docker Deploy via `aim-deploy` command (sgevorg)
- Add Docker image generate skeleton (sgevorg)
- Add AimModel.load_mode static function to parse `.aim` files (sgevorg)
- Update exporter to decouple from specifics of exporting and framework (sgevorg)
- Add model export with `.aim` extension (sgevorg)
- Remove pack/unpack of the metadata (sgevorg)
- Add pack/unpack to add metadata to model for engine processing (sgevorg)
- Add aim-deploy command configuration in cli (sgevorg)
- Add basic cli (sgevorg)
- Update setup.py for cli first version (sgevorg)
- Add initial cli specs (sgevorg)
- Add directories: the initial skeleton of the repo (sgevorg)
- Add gitignore, license file and other basics for repo (sgevorg)<|MERGE_RESOLUTION|>--- conflicted
+++ resolved
@@ -6,15 +6,12 @@
 
 - Add other x-axis alignment and system logs tracking to cli convert wandb (hjoonjang)
 - Add support for pre-binned distribution/histogram (YodaEmbedding)
-<<<<<<< HEAD
 - Added a "Run Messages" tab to the run page, allowing users to view run messages as a timeline (VkoHov)
-=======
 - Fix plotly and matplotlib compatibility (tmynn)
 - Add Stable-Baselines3 integration (tmynn)
 - Add Acme integration (tmynn)
 - Add huggingface/datasets integration (tmynn)
 - Enable support for protobuf v4 (mihran113)
->>>>>>> bc635d9d
 
 ### Fixes
 
