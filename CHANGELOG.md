# Changelog

<<<<<<< HEAD
## Unreleased

### Enhancements:

- Restrict Run.hash to auto-generated values only (alberttorosyan)

### Fixes:

- Fix tensorboard convert while converting tensor (sharathmk99)
=======
## 3.12.1 Aug 2, 2022

- Loosen version requirements for grpcio (alberttorosyan)
- Fix remote heartbeat-watcher resource cleanup (mihran113)
- Break long metric names into multiple lines in Run Page (roubkar)
- Enable run filtering by metric values (mihran113)
- Fix Cython version to eliminate build errors (mihran113)
>>>>>>> c33af2a8

## 3.12.0 Jul 22, 2022

### Enhancements:

- Add ability to set axes range manually for line charts on UI (KaroMourad)
- Add more user-friendly querying for dates (mihran113, arsengit)
- Filter redundant tooltip data from URL config state (KaroMourad)
- Improve rendering performance by enhancing table columns virtualization mechanism (roubkar)
- Increase visibility and usability of the Show table diff button (arsengit)
- Add support for tensorboard audios conversion (mihran113)
- Format params keys/paths properly (VkoHov)
- Mention explicitly run params everywhere params is mentioned (VkoHov)
- Add ability to hide a batch of items in explorers (VkoHov)
- Add ability to sort by the last value of the metric in table (VkoHov)
- Preserve active line even if it is dropped out of the filtered area (VkoHov)
- Add run duration property for SDK and queries (mihran113)
- Add client vs server version check for remote tracking server (mihran113)
- Add Remote tracking client heartbeat (mihran113)

### Fixes:

- Tune table sorting icon box overlapping with column box in compact mode (KaroMourad)
- Fix tensorboard log conversion for images (mihran113)
- Check if gradient is None when tracking gradient distributions (kage08)
- Fix displaying non-syntax errors across Aim UI (arsengit) 
- Fix queries on remote repos (mihran113)
- Fix interval progress reports for query apis (mihran113)
- Fix query request cancellation errors (mihran113)
- Auto-detect and address inconsistencies in meta and series trees (mahnerak)

## 3.11.2 Jul 8, 2022

### Enhancements:

- Display the error position when getting syntax errors after searching (arsengit)

### Fixes:

- Avoid saving crashed or terminated search requests as the last state on explorers (arsengit)
- Remove the progress bar blinking when searching runs in Runs Explorer (KaroMourad)
- Fix the "matched runs" sentence color style in progress bars (KaroMourad)
- Fix `SyntaxError` handling for python3.10+ (mihran113)
- Fix generic Exceptions handling and adjust HTTPException handling (alberttorosyan)

## 3.11.1 Jun 27, 2022

- Replace base58 encoder with base64 (KaroMourad, VkoHov)
- Fix Notes tab loading issue (arsengit)
- Fix the loading logic of the `monaco editor` across the Aim Ui (arsengit)
- Fix `Table` export functionality in Params and Scatters explorers (arsengit)
- Allow mixing numeric types on a single Sequence (alberttorosyan)

## 3.11.0 Jun 21, 2022

### Enhancements:

- Add `--uds` option for `aim up` command (mihran113)
- Add progress reporting for search APIs and tqdm progress for SDK queries (mihran113)
- Add all the attributes of runs in the grouping popovers (KaroMourad)
- Display progress bar on Explorer pages when searching metadata (KaroMourad)
- Improve the processing speed for tb to aim converter (osoblanco)
- Adjust charts hover attributes position calculation and styles (KaroMourad)
- Improve formatting of numbers by setting maximum precision (KaroMourad)
- Add cloud storage backups to AWS S3 for aim repo runs (karan2801)
- Add LightGBM integration example (gorarakelyan)
- Add descriptive document titles for pages (KaroMourad)
- Implement unit-tests for aim SDK utils (yeghiakoronian)
- Display std.dev/err aggregated values in the table (VkoHov)
- Add `active` state indicator property for `aim.Run` (mihran113)
- Add `active` state indicators on the chart (VkoHov)
- Add ability to edit run name and description of run (VkoHov)
- Show the description in the sidebar of the run overview tab (VkoHov)
- Add all the attributes of run in the tooltip (VkoHov)
- Optimize the initial render time of Aim UI by using more lightweight font-family (arsengit)
- Use monaco editor as the syntax highlighter across the Aim UI (arsengit)
- Add loader to the top of the logs box in the run page (VkoHov)
- Add the date and the duration of run in the header of the single run page (VkoHov)
- Add the name, status and duration of run in the runs table of the tags page (VkoHov)
- Fit long name values in manage columns popover (arsengit)
- Add caching mechanism for sequence queries to optimize query performance (mihran113)
- Use step random hash as a key for metric sequences (alberttorosyan)

### Fixes:

- Fix issue with tensorboard to aim conversion (osoblanco)
- Fix reset zoom history on alignment type change (KaroMourad)
- Fix issue with rendering incorrect data when x-axis aligned by `relative time/epoch` (KaroMourad)
- Fix LineCart axis ticks overlapping issue on log scale (KaroMourad)
- Change zooming default option to multiple (VkoHov)
- Change grouped rows' min and max values names to `Group Min` and `Group Max` (VkoHov)
- Preserve the search input value of the grouping dropdown (VkoHov)
- Change the titles and placeholders in popovers (VkoHov)
- Resolve typing latency issue in the query search input (arsengit)
- Reorder and add non-hideable table columns (arsengit)
- Change the font of the runs navigation popover (VkoHov)
- Keep color persistence state after page reload (VkoHov)
- Resolve content blinking issue after search in the run page (arsengit)
- Fix scroll to bottom on live-update in logs tab (VkoHov)
- Fix timezone issues for activity map (mihran113)
- Fix `aim up` command output when `--port 0` is passed (mihran113)

## 3.10.3 May 31, 2022

- Adjust the content overflowing of the Delete and the Archive modals (VkoHov)
- Resolve issue with redirect in run page (arsengit)

## 3.10.2 May 26, 2022

- Adjust SRP Logs row height calculation (VkoHov)
- Fix issue with live update requests scheduler (rubenaprikyan)
- Fix log capturing crash during run garbage collection (mihran113)
- Fix Pytorch Lightning adapter `finalize` method (mihran113)
- Fix params duplication in dropdowns (VkoHov)
- Skip system params in Explorer pages (alberttorosyan)

## 3.10.1 May 18, 2022

- Resolve issue with rendering run params in the overview tab of SRP (arsengit)
- Fix issue with search query state update (arsengit)

## 3.10.0 May 17, 2022

### Enhancements:

- Add ability to adjust the density of the visible content in tables (roubkar)
- Set `metric.name` as default option for grouping (roubkar)
- Show user-selected params before group config in chart popover (roubkar)
- Optimize stream decoding performance on UI (mahnerak)
- Add support for animated image formats to Aim Image object (devfox-se)
- Add `AimLogger` for Catboost (devfox-se)
- Add `AimCallback` for LightGBM (devfox-se)
- Keep the extents of `HighPlot` axes brush in the state and the URL (VkoHov)
- Integrate `aim` with `cimport`-able `aimrocks` (mahnerak)
- Add `__slots__` to some classes to improve performance (mahnerak)
- Define base abstractions for `Iterator` and `DB` by borrowing from `aimrocks` (mahnerak)
- Use `KeysIterator` and `ValuesIterator` wrappers instead of reimplementing (mahnerak)
- Rename `PrefixView.container` to `PrefixView.parent` (mahnerak)
- Reimplement `absolute_path` (mahnerak)
- Cython bindings for `PrefixView`, `TreeView`, `Container`, `ArrayView` (mahnerak)
- Add ability to track and visualize stdout/stderr (mihran113, VkoHov)
- Fix `AimLogger` deprecation issues related to release of PyTorch Lightning v1.5 (arnauddhaene)
- Enable better autocomplete experience with monaco editor (arsengit)
- Pre-loading and caching necessary resources, add pre-loader animation to Aim UI (arsengit)

### Fixes:

- Remove hard-coded installation of pre-requirements (mahnerak)
- Remove duplicate code from `TreeView` and `Container` methods (mahnerak)
- Fix issue with filtering metrics values in single run page (KaroMourad)

## 3.9.4 May 12, 2022

- Fix run remote tracking queue cleanup (mihran113)
- Fix HF callback before training access (mihran113)
- Fix compatibility with Jinja 3.1 (devfox-se)

## 3.9.3 May 10, 2022

- Fix affecting stroke types after changing color persistence (KaroMourad)

## 3.9.2 Apr 29, 2022

- Move aim_ui package data to separate directory (devfox-se)

## 3.9.1 Apr 29, 2022

- Move aim_ui package data to separate directory (devfox-se)

## 3.9.0 Apr 29, 2022

### Enhancements:

- Add `Notes Tab` to single run page (arsengit)
- Add the run name to the batch delete and the batch archive modals (VkoHov)
- Increase the scalability of rendering lines in charts (KaroMourad)
- Increase live update requests delay to prevent performance issues (rubenaprikyan)
- Change font-family to monospace in the Table component (arsengit)
- Add info massage for single value sliders (VkoHov)
- Add `--log-level` argument for aim up/server commands (mihran113)
- Add notes backend api interface (devfox-se)
- Fix type hints in `Repo` class (uduse)

### Fixes:

- Fix LineChart y-dimension margin calculation (KaroMourad)
- Fix HighPlot lines partially rendering issue (KaroMourad)
- Fix HighPlot axis ticks overlapping issue (KaroMourad)
- Fix sorting Params/Scatters explorer axis ticks (KaroMourad)
- Fix compatibility with pytorch-lightning v1.6.0 (mihran113)
- Fix the image's original size cropping (VkoHov)
- Fix `PATH` related issues for `alembic` and `uvicorn` (mihran113)
- Fix queries for custom object APIs (mihran113)
- Fix chart height updating when resize mode changed (VkoHov)
- Fix HuggingFace callback context capturing (mihran113)
- Fix Params/Scatters explorers' row hiding functionality (VkoHov)
- Fix Profiler logs are saved outside repo directory (devfox-se)

## 3.8.1 Apr 6, 2022

- Encode run hash before including in CSS selectors (Hamik25)
- Fix displaying incorrect metric values for large range scale in LineChart (KaroMourad)
- Fix issue with rendering lines for large range scale in LineChart (KaroMourad)
- Fix issue with URL state sync for bookmarks (roubkar)
- Fix issue with displaying negative param values on Aim UI (roubkar)
- Fix row hiding functionality (roubkar)
- Tune RunOverviewTab container styles (arsengit)
- Update documentations links on UI (rubenaprikyan)
- Fix `RepoIndexManager` run's reference cleanup (mihran113)
- Fix remote run finalization (mihran113)
- Fix issue with fetch on load more (infinite scroll) functionality in Runs Explorer (rubenaprikyan)

## 3.8.0 Mar 26, 2022

### Enhancements:

- Hugging Face adapter refactoring (mihran113)
- Add run description columns to all run specific tables (VkoHov, mihran113)
- Change images rendering optimization default value to smoother (VkoHov)
- Set default steps ordering to desc in single run tabs (VkoHov, devfox-se)
- Add run name to grouping, ordering and run navigation popovers (VkoHov)
- Add ability to apply color scale on columns with numeric values (VkoHov)
- Refactored XGBoost AimCallback (devfox-se)
- Reopenable callbacks for integrations (mihran113)
- Add DVC integration (devfox-se)
- Add API profiler and unified API error response (devfox-se)
- Add API to retrieve N'th step of sequence (devfox-se)

### Fixes:

- Fix issue with calculation of active point on mouse hover in the LineChart (KaroMourad)
- Fix issue with wrong URL caching for Explorer pages (roubkar)
- Fix issue with focusing on the chart active point while moving the cursor (KaroMourad)
- Fix the image full view toggle icon visibility if the image has a white background (VkoHov)
- Fix scroll to the end of the audio tab (VkoHov)
- Add scrollbar to image full view mode content (VkoHov)
- Fix issues with run name/description not being set (mihran113)
- Fix issue with run single page tabs result caching (mihran113)
- Fix git system param tracking (devfox-se)
- Fix runs manual closing (mihran113)
- Fix Docker image creation step in packaging workflow (alberttorosyan)
- Fix Jinja2 template rendering with starlette==0.14.2 (alberttorosyan)

## 3.7.5 Mar 18, 2022

- Add request aborting functionality in single run page tabs (arsengit)
- Render plotly figures properly in single run page (arsengit)

## 3.7.4 Mar 15, 2022

- Fix density min and max validation calculation (VkoHov)

## 3.7.3 Mar 14, 2022

- Add missing names for dynamically imported files in single run page (arsengit)

## 3.7.2 Mar 10, 2022

- Fix issue with rendering UI re keeping long URL (KaroMourad)
- Split code in the single run page to optimize chunk size (arsengit)

## 3.7.1 Mar 10, 2022

- Fix metric queries with epoch=None (alberttorosyan)

## 3.7.0 Mar 9, 2022

### Enhancements:

- Add Run overview tab in run single page (arsengit, VkoHov, KaroMourad, rubenaprikyan)
- Custom max message size for Aim Remote tracking (alberttorosyan)
- Docker images for aim up/server (alberttorosyan)
- TF/Keras adapters refactoring (mihran113)
- Remote tracking client-side retry logic (aramaim)
- Add record_density to initial get-batch request for figures (VkoHov)

### Fixes:

- Fix rendering new lines in texts visualizer (arsengit)

## 3.6.3 Mar 4, 2022

- Fix UI rendering issue on colab (rubenaprikyan)

## 3.6.2 Mar 2, 2022

- Fix chart interactions issue in the Single Run Page Metrics tab (roubkar)
- Fix `resolve_objects` in remote tracking client subtree (alberttorosyan)
- Reject `0` as step/record count (alberttorosyan, VkoHov)
- Fix error on mlflow conversion by experiment id (devfox-se)

## 3.6.1 Feb 25, 2022

- Fix issue with aligning x-axis by custom metric (KaroMourad)
- Add `__AIM_PROXY_URL__` env variable to see full proxy url when running `aim up` command(rubenaprikyan)
- Add `--proxy-url` argument to notebook extension's `%aim up` to render UI correctly if there is a proxy server (rubenaprikyan)
- Add SageMaker integration, `jupyter-server-proxy` s bug-fix script (rubenaprikyan, mahnerak)
- Fix animation support in Plotly visualization and figure loading performance (Hamik25, mihran113)
- Display `None` values in group config column (VkoHov, Hamik25)
- Fix rendering issue on `Select` form search suggestions list (arsengit)
- Fix PL.AimLogger save_dir AttributeError (GeeeekExplorer)
- Remove `__example_type__` substring from param name (VkoHov)

## 3.6.0 Feb 22 2022

### Enhancements:

- Sort params columns in alphabetical order (arsengit)
- Add illustrations for indicating explorer search states (arsengit)
- Ability to export chart as image (KaroMourad)
- Ability to group by metric.context (VkoHov)
- Tune manage columns items highlighting styles (VkoHov)
- Set active style on table actions popover buttons with applied changes (arsengit)
- Unification of Run Custom Object APIs (alberttorosyan, VkoHov)
- Aim repo runs data automatic indexing (alberttorosyan)
- Pytorch Lightning adapter refactoring (mihran113)
- Add Pytorch Ignite integration (mihran113)
- Add wildcard support for `aim runs` subcommands (mihran113)
- Add MLflow logs conversion command (devfox-se)
- Add CustomObject implementation for `hub.dataset` (alberttorosyan)

### Fixes:

- Fix live updated data loss after triggering endless scroll (VkoHov)
- Fix system metric columns pinning functionality and grouping column order (arsengit)
- Fix system metrics search in manage columns popover (VkoHov)
- Fix queries on remote repos (mihran113)
- Fix incorrect boolean value formatting (VkoHov)

## 3.5.4 Feb 15 2022

- Fix batch archive functionality (VkoHov)
- Add repo lock/release feature (devfox-se)

## 3.5.3 Feb 11 2022

- Fix rendering issue in runs explorer page (arsengit)

## 3.5.2 Feb 10 2022

- Fix issue with displaying current day activity cell on week's first day (rubenaprikyan)
- Fix issue with filtering options while typing in input of autocomplete in Tooltip and Grouping popovers (rubenaprikyan)

## 3.5.1 Feb 4 2022

- Fix folder creation when tracking with remote tracker (aramaim)

## 3.5.0 Feb 3 2022

### Enhancements:

- Ability to hide system metrics from table (arsengit)
- Add input validations to range selectors (Hamik25)
- Improve media panel rendering performance on hovering over images (KaroMourad)
- Add ability to parse and import TensorFlow events into aim (devfox-se)
- Add system parameter logging: CLI, Env, Executable, Git, Installed packages (devfox-se)
- Convert nested non-native objects (e.g. OmegaConf config instance) upon storing (devfox-se)
- Add cli subcommands cp and mv for aim runs command (mihran113)
- Add handler for matplotlib figures in Image and Figure custom objects (devfox-se)
- Improve highlighting of table focused/hovered/selected row (VkoHov)

### Fixes:

- Fix stalled runs deletion (mihran113)
- Fix background transparency in colab when using dark mode of system (rubenaprikyan)
- Fix Grouping and Tooltip popovers states' resetting issue when live-update is on (rubenaprikyan)
- Fix table column's sort functionality issue in Params and Scatters Explorers (rubenaprikyan)

## 3.4.1 Jan 23 2022

- Fix issue with displaying experiment name in Images Explorer table (VkoHov)

## 3.4.0 Jan 22 2022

- Add ability to apply group stacking on media elements list (KaroMourad)
- Add ability to apply sorting by run creation_time on table rows (roubkar)
- Add ability to filter texts table with keyword matching (roubkar, rubenaprikyan)
- Add ability to delete run from settings tab (Hamik25)
- Enhance controls states of explorer pages (arsengit)
- Add --repo, --host arguments support for notebook extension (VkoHov, rubenaprikyan)
- Add trendline options to ScatterPlot (roubkar)
- Add ability to display images in original size and align by width (arsengit)
- Add version, docs and slack links to sidebar (arsengit)
- Enhance AudioPlayer component (arsengit)
- Recover active tab in run details page after reload (roubkar)
- Add ability to archive or delete runs with batches (VkoHov)
- Remote tracking server [experimental] (alberttorosyan, mihran113, aramaim)
- Add ability to change media elements order (VkoHov)
- Add ability to hard delete runs (alberttorosyan)
- Lossy format support for aim.Image (devfox-se)
- Timezone issues fix for creation and end times (mihran113)

## 3.3.5 Jan 14 2022

- Add non-strict write mode to replace not-yet-supported types with their
  string representations. (mahnerak)
- Log pytorch_lightning hyperparameters in non-strict mode. (mahnerak)

## 3.3.4 Jan 10 2022

- Fix issue with WAL files flushing (alberttorosyan)
- Support for omegaconf configs in pytorch_lightning adapter (devfox-se)

## 3.3.3 Dec 24 2021

- Fix issue with showing range panel in Images Explorer (roubkar)

## 3.3.2 Dec 20 2021

- Fix issue with not providing point density value to live-update query (rubenaprikyan)

## 3.3.1 Dec 18 2021

- Fix getValue function to show correct chart title data (KaroMourad)

## 3.3.0 Dec 17 2021

- Add ability to track and explore audios in run detail page (arsengit, VkoHov, devfox-se)
- Add ability to track and visualize texts (mihran113, roubkar)
- Fix boolean values encoding (mahnerak)
- Add Scatter Explorer to visualize correlations between metric last value and hyperparameter (KaroMourad)
- Add ability to track and visualize plotly objects (devfox-se, Hamik25, rubenaprikyan)
- Add ability to query distributions by step range and density (VkoHov, rubenaprikyan)
- Add colab notebook support (mihran113, rubenaprikyan)
- Implement images visualization tab in run detail page (VkoHov, KaroMourad)
- Add custom URL prefix support (mihran113, Hamik25, roubkar)
- Enhance metric selection dropdowns to see lists in alphabetical order (rubenaprikyan)

## 3.2.2 Dec 10 2021

- Fix Run finalization index timeout issue (alberttorosyan)

## 3.2.1 Dec 8 2021

- Add ability to provide custom base path for API (mihran113, roubkar)
- Fix table groups column default order (arsengit)
- Fix table panel height issue in runs explorer page (arsengit)

## 3.2.0 Dec 3 2021

- Add ability to cancel pending request (roubkar, arsengit)
- Add support for secure protocol for API calls (mihran113, roubkar)
- Implement image full size view (VkoHov)
- Add ability to manipulate with image size and rendering type (arsengit)
- Enhance Table column for selected grouping config options (arsengit)
- Implement suggestions list for AimQL search (arsengit, rubenaprikyan)
- Add ability to track and visualize distributions (mihran113, rubenaprikyan)
- Add notebook extension, magic functions (rubenaprikyan)

## 3.1.1 Nov 25 2021

- Apply default ordering on images set (VkoHov)
- Ability to show image data in a tooltip on hover (KaroMourad)
- Support of Image input additional data sources (alberttorosyan)
- Ability to export run props as pandas dataframe (gorarakelyan)
- Slice image sequence by index for the given steps range (alberttorosyan)
- Improve Images Explorer rendering performance through better images list virtualization (roubkar)

## 3.1.0 Nov 20 2021

- Add ability to explore tracked images (VkoHov)
- Improve rendering performance by virtualizing table columns (roubkar)
- Add ability to apply grouping by higher level param key (roubkar)
- Add ability to specify repository path during `aim init` via `--repo` argument (rubenaprikyan)

## 3.0.7 Nov 17 2021

- Fix for missing metrics when numpy.float64 values tracked (alberttorosyan)

## 3.0.6 Nov 9 2021

- Fix for blocking container optimization for in progress runs (alberttorosyan)

## 3.0.5 Nov 9 2021

- Add tqdm package in setup.py required section (mihran113)

## 3.0.4 Nov 8 2021

- Switch to aimrocks 0.0.10 - exposes data flushing interface (mihran113)
- Optimize stored data when runs finalized (mihran113)
- Update `aim reindex` command to run storage optimizations (alberttorosyan)
- Storage partial optimizations on metric/run queries (alberttorosyan)

## 3.0.3 Nov 4 2021

- Bump sqlalchemy version to 1.4.1 (alberttorosyan)

## 3.0.2 Oct 27 2021

- Switch to aimrocks 0.0.9 - built on rocksdb 6.25.3 (alberttorosyan)
- Remove grouping select options from Params app config (VkoHov)
- Sort metrics data in ascending order for X-axis (KaroMourad)

## 3.0.1 Oct 22 2021

- Check telemetry_enabled option on segment initialization (VkoHov)
- Draw LineChart Y-axis (horizontal) tick lines on zooming (KaroMourad)
- Sort select options/params based on input value (roubkar)
- Fix query construction issue for multiple context items (roubkar)
- Fix issue with making API call from Web Worker (VkoHov)

## 3.0.0 Oct 21 2021

- Completely revamped UI:

  - Runs, metrics and params explorers
  - Bookmarks, Tags, Homepage
  - New UI works smooth with ~500 metrics displayed at the same time with full Aim table interactions

- Completely revamped storage:
  - 10x faster embedded storage based on Rocksdb
  - Average run query execution time on ~2000 runs: 0.784s
  - Average metrics query execution time on ~2000 runs with 6000 metrics: 1.552s

## 2.7.1 Jun 30 2021

- Fix bookmark navigation issue (roubkar)
- Empty metric select on X-axis alignment property change (roubkar)

## 2.7.0 Jun 23 2021

- Add ability to export table data as CSV (KaroMourad)
- Add ability to bookmark explore screen state (roubkar)
- Add dashboards and apps API (mihran113)

## 2.6.0 Jun 12 2021

- Resolve namedtuple python 3.5 incompatibility (gorarakelyan)
- Add ability to align X-axis by a metric (mihran113, roubkar)
- Add tooltip popover for the chart hover state (roubkar)

## 2.5.0 May 27 2021

- Set gunicorn timeouts (mihran113)
- Remove redundant deserialize method (gorarakelyan)
- Move the Flask server to main repo to support 'docker'less UI (mihran113)

## 2.4.0 May 13 2021

- Bump up Aim UI to v1.6.0 (gorarakelyan)
- Add xgboost integration (khazhak)
- Update keras adapter interface (khazhak)
- Convert tensors to python numbers (gorarakelyan)

## 2.3.0 Apr 10 2021

- Bump up Aim UI to v1.5.0 (gorarakelyan)
- Set default interval of sys tracking to 10 seconds (gorarakelyan)
- Add ability to track system metrics (gorarakelyan)

## 2.2.1 Mar 31 2021

- Bump up Aim UI to v1.4.1 (gorarakelyan)

## 2.2.0 Mar 24 2021

- Bump up Aim UI to v1.4.0 (gorarakelyan)
- Add Hugging Face integration (Khazhak)
- Reorganize documentation (Tatevv)

## 2.1.6 Feb 26 2021

- Add ability to opt out telemetry (gorarakelyan)
- Remove experiment name from config file when calling repo.remove_branch method (gorarakelyan)

## 2.1.5 Jan 7 2021

- Handle NaN or infinite floats passed to artifacts (gorarakelyan)

## 2.1.4 Dec 2 2020

- Add ability to specify session run hash (gorarakelyan)
- Initialize repo if it was empty when opening session (gorarakelyan)
- Add validation of map artifact parameters (gorarakelyan)

## 2.1.3 Nov 24 2020

- Support comparison of list type contexts (gorarakelyan)

## 2.1.2 Nov 24 2020

- Fix empty contexts comparison issue (gorarakelyan)

## 2.1.1 Nov 22 2020

- Return only selected params in SelectResult (gorarakelyan)

## 2.1.0 Nov 19 2020

- Add AimRepo select method (gorarakelyan)
- Implement SelectResult class (gorarakelyan)

## 2.0.27 Nov 13 2020

- Fix issue with artifact step initializer (gorarakelyan)

## 2.0.26 Nov 10 2020

- Add `block_termination` argument to aim.Session (gorarakelyan)
- Convert infinity parameter to string in artifacts (gorarakelyan)

## 2.0.25 Nov 9 2020

- Reconstruct run metadata file when running close command (gorarakelyan)

## 2.0.24 Nov 8 2020

- Add SIGTERM signal handler (gorarakelyan)
- Run `track` function in a parallel thread (gorarakelyan)
- Add SDK session flush method (gorarakelyan)
- Flush aggregated metrics at a given frequency (gorarakelyan)
- Update run metadata file only on artifacts update (gorarakelyan)

## 2.0.23 Nov 5 2020

- Make experiment name argument required in SDK close command (gorarakelyan)

## 2.0.22 Nov 5 2020

- Add SDK `close` method to close dangling experiments (gorarakelyan)

## 2.0.21 Nov 1 2020

- Resolve compatibility issues with python 3.5.0 (gorarakelyan)

## 2.0.20 Oct 26 2020

- Enable pypi aim package name (gorarakelyan)

## 2.0.19 Oct 25 2020

- Add PyTorch Lightning logger (gorarakelyan)
- Add TensorFlow v1 and v2 keras callbacks support (gorarakelyan)

## 2.0.18 Oct 7 2020

- Add ability to run Aim UI in detached mode (gorarakelyan)
- Add ability to specify repo path when running Aim UI (gorarakelyan)

## 2.0.17 Oct 5 2020

- Rename `AimDE` to `Aim UI` (gorarakelyan)

## 2.0.16 Oct 2 2020

- Add ability to specify host when running AimDE (gorarakelyan)
- Disable `AimContainerCommandManager` (gorarakelyan)
- Remove `aimde` command entry point (gorarakelyan)
- Remove `de` prefix from development environment management commands (gorarakelyan)

## 2.0.15 Sep 21 2020

- Set Map artifact default namespace (gorarakelyan)

## 2.0.14 Sep 21 2020

- Set Metric hashable context to None if no kwarg is passed (gorarakelyan)

## 2.0.13 Sep 21 2020

- Add ability to query runs by metric value (gorarakelyan)
- Add ability to query runs via SDK (gorarakelyan)

## 2.0.12 Sep 12 2020

- Update Session to handle exceptions gracefully (gorarakelyan)

## 2.0.11 Sep 11 2020

- Add alias to keras adapter (gorarakelyan)

## 2.0.10 Sep 10 2020

- Show progress bar when pulling AimDE image (gorarakelyan)

## 2.0.9 Sep 10 2020

- Add ability to start multiple sessions (gorarakelyan)
- Add Aim adapter for keras (gorarakelyan)

## 2.0.8 Aug 26 2020

- Set SDK to select only unarchived runs by default (gorarakelyan)
- Add ability to archive/unarchive runs (gorarakelyan)
- Enable search by run attributes (gorarakelyan)
- Add `is not` keyword to AimQL (gorarakelyan)

## 2.0.7 Aug 21 2020

- Validate Artifact values before storing (gorarakelyan)
- Add sessions to SDK (gorarakelyan)

## 2.0.6 Aug 13 2020

- Add ability to retrieve metrics and traces from repo (gorarakelyan)
- Add SDK `select` method to select runs and artifacts (gorarakelyan)
- Implement search query language (gorarakelyan)

## 2.0.5 Jul 18 2020

- Fix issue with PyPI reStructuredText format compatibility (gorarakelyan)

## 2.0.4 Jul 18 2020

- Add ability to attach tf.summary logs to AimDE (gorarakelyan)

## 2.0.3 Jul 8 2020

- Pass project path to development environment container (gorarakelyan)

## 2.0.2 Jul 7 2020

- Make `epoch` argument optional for `Metric` artifact (gorarakelyan)
- Add ability to automatically commit runs after exit (gorarakelyan)
- Add `aim up` shortcut for running development environment (gorarakelyan)
- Remove first required argument(artifact name) from sdk track function (gorarakelyan)
- Add general dictionary artifact for tracking `key: value` parameters (gorarakelyan)

## 2.0.1 Jun 24 2020

- Fix inconsistent DE naming (gorarakelyan)

## 2.0.0 Jun 18 2020

- Tidy up aim and remove some artifacts (gorarakelyan)
- Update AimContainerCMD to open connection on custom port (gorarakelyan)
- Save passed process uuid to commit configs (gorarakelyan)
- Ability to query processes (gorarakelyan)
- Execute process and store logs into a commit of specific experiment (gorarakelyan)
- Kill running process and its children recursively (gorarakelyan)
- Keep executed processes for monitoring and management (gorarakelyan)
- Add container command handler to exec commands on the host (gorarakelyan)
- Refactor Text artifact to store sentences using protobuf and aimrecords (jamesj-jiao)
- Add ability to pass aim board port as an argument (gorarakelyan)

## 1.2.17 May 8 2020

- Add config command (gorarakelyan)
- Tune artifacts: images, metric_groups, params (gorarakelyan)

## 1.2.16 Apr 29 2020

- Add ability to pass numpy array as a segmentation mask (gorarakelyan)

## 1.2.15 Apr 29 2020

- Add basic image list tracking (gorarakelyan)

## 1.2.14 Apr 27 2020

- Optimize segmentation tracking insight to load faster (gorarakelyan)

## 1.2.13 Apr 25 2020

- Remove GitHub security alert (gorarakelyan)
- Add image semantic segmentation tracking (gorarakelyan)

## 1.2.12 Apr 20 2020

- Add missing init file for aim.artifacts.proto (@mike1808)

## 1.2.11 Apr 16 2020

- Make epoch property optional for Metric (gorarakelyan)

## 1.2.10 Apr 16 2020

- Serialize and store `Metric` records using protobuf and aimrecords (gorarakelyan)
- Create RecordWriter factory which handles artifact records saving (gorarakelyan)
- Extract artifact serialization to ArtifactWriter (mike1808)

## 1.2.9 Mar 16 2020

- Alert prerequisites installation message for running board (gorarakelyan)

## 1.2.8 Mar 15 2020

- Update profiler interface for keras (gorarakelyan)

## 1.2.7 Mar 14 2020

- Add board pull command (gorarakelyan)
- Change board ports to 43800,1,2 (gorarakelyan)
- Add ability to profile graph output nodes (gorarakelyan)
- Remove issue with autograd inside while loop (gorarakelyan)
- Add aim board development mode (gorarakelyan)
- Update board name hash algorithm to md5 (gorarakelyan)
- Add board CLI commands: up, down and upgrade (gorarakelyan)
- Add ability to tag version as a release candidate (gorarakelyan)

## 1.2.6 Feb 28 2020

- Add learning rate update tracking (gorarakelyan)

## 1.2.5 Feb 25 2020

- Add autocommit feature to push command: `aim push -c [-m <msg>]` (gorarakelyan)
- Add cli status command to list branch uncommitted artifacts (gorarakelyan)
- Add an ability to aggregate duplicated nodes within a loop (gorarakelyan)
- Remove gradient break issue when profiling output nodes (gorarakelyan)

## 1.2.4 Feb 20 2020

- Enable profiler to track nodes inside loops (gorarakelyan)
- Ability to disable profiler for evaluation or inference (gorarakelyan)

## 1.2.3 Feb 13 2020

- Set minimum required python version to 3.5.2 (gorarakelyan)

## 1.2.2 Feb 13 2020

- Downgrade required python version (gorarakelyan)

## 1.2.1 Feb 13 2020

- Edit README.md to pass reStructuredText validation on pypi (gorarakelyan)

## 1.2.0 Feb 13 2020

- Make aim CLI directly accessible from main.py (gorarakelyan)
- Add disk space usage tracking (gorarakelyan)
- Add profiler support for Keras (gorarakelyan)
- Add TensorFlow graph nodes profiler (gorarakelyan)
- Add command to run aim live container mounted on aim repo (gorarakelyan)
- Update profiler to track GPU usage (gorarakelyan)
- Add machine resource usage profiler (gorarakelyan)

## 1.1.1 Jan 14 2020

- Remove aim dependencies such as keras, pytorch and etc (gorarakelyan)

## 1.1.0 Jan 12 2020

- Update code diff tracking to be optional (gorarakelyan)
- Add default False value to aim init function (gorarakelyan)
- Update aim repo to correctly identify cwd (gorarakelyan)
- Update push command to commit if msg argument is specified (gorarakelyan)
- Add ability to initialize repo from within the sdk (gorarakelyan)

## 1.0.2 Jan 7 2020

- Remove objects dir from empty .aim branch index (gorarakelyan)

## 1.0.1 Dec 26 2019

- Add cil command to print aim current version (gorarakelyan)

## 1.0.0 Dec 25 2019

- Add aim version number in commit config file (gorarakelyan)
- Update push command to send username and check storage availability (gorarakelyan)
- Add hyper parameters tracking (gorarakelyan)
- Update push command to print shorter file names when pushing to remote (gorarakelyan)
- Update tracking artifacts to be saved in log format (gorarakelyan)
- Add pytorch cuda support to existing sdk artefacts (gorarakelyan)
- Add cli reset command (gorarakelyan)
- Add nested module tracking support to aim sdk (gorarakelyan)
- Add code difference tracking to aim sdk (gorarakelyan)
- Update aim push command to send commits (gorarakelyan)
- Add commit structure implementation (gorarakelyan)
- Add aim commit command synchronized with git commits (gorarakelyan)
- Add version control system factory (gorarakelyan)
- Update all insights example (gorarakelyan)
- Add model gradients tracking (gorarakelyan)
- Add model weights distribution tracking (gorarakelyan)
- Add aim correlation tracking (gorarakelyan)

## 0.2.9 Nov 30 2019

- Update push tolerance when remote origin is invalid (gorarakelyan)

## 0.2.8 Nov 30 2019

- Update aim auth public key search algorithm (gorarakelyan)

## 0.2.7 Nov 14 2019

- Update dependencies torch and torchvision versions (sgevorg)

## 0.2.6 Nov 5 2019

- Update aim track logger (gorarakelyan)

## 0.2.5 Nov 4 2019

- Add branch name validation (gorarakelyan)
- Add single branch push to aim push command (gorarakelyan)

## 0.2.4 Nov 3 2019

- Update aim auth print format (gorarakelyan)
- Update setup.py requirements (gorarakelyan)

## 0.2.3 Nov 3 2019

- Update package requirements (gorarakelyan)

## 0.2.2 Nov 1 2019

- Update package requirements (sgevorg)

## 0.2.1 Nov 1 2019

- Add paramiko to required in setup.py (sgevorg)

## 0.2.0 Nov 1 2019

- Update the repo to prep for open source pypi push (sgevorg)
- Add error and activity logging (sgevorg)
- Add push command robustness (gorarakelyan)
- Add cli auth command (gorarakelyan)
- Add public key authentication (gorarakelyan)
- Update push to send only branches (gorarakelyan)
- Add branching command line interface (gorarakelyan)
- Update skd interface (gorarakelyan)
- Add pytorch examples inside examples directory (gorarakelyan)
- Add model load sdk method (gorarakelyan)
- Add model checkpoint save tests (gorarakelyan)
- Update file sending protocol (gorarakelyan)
- Add model tracking (gorarakelyan)

## 0.1.0 - Sep 23 2019

- Update setup py to build cython extensions (gorarakelyan)
- Update tcp client to send multiple files through one connection (gorarakelyan)
- Update tcp client to send images (gorarakelyan)
- Update sdk track functionality to support multiple metrics (gorarakelyan)
- Update push command for sending repo to a given remote (gorarakelyan)
- Add cli remote commands (gorarakelyan)
- Update cli architecture from single group of commands to multiple groups (gorarakelyan)
- Add testing env first skeleton and versions (sgevorg)
- Add dummy exporting files from .aim-test (sgevorg)
- Add description for Testing Environment (sgevorg)
- Update metadata structure and handling (sgevorg)
- Add support for seq2seq models (sgevorg)
- Update the output of doker image build to be more informative and intuitive (sgevorg)
- Update README.MD with changed Aim messaging (sgevorg)
- Remove setup.cfg file (maybe temporarily) (sgevorg)
- Update the location for docker build template files, move to data/ (sgevorg)
- Update the `docs/cli.md` for aim-deploy docs (sgevorg)
- Add docker deploy `.aim/deploy_temp/<model>` cleanup at the end of the build (sgevorg)
- Add Docker Deploy via `aim-deploy` command (sgevorg)
- Add Docker image generate skeleton (sgevorg)
- Add AimModel.load_mode static function to parse `.aim` files (sgevorg)
- Update exporter to decouple from specifics of exporting and framework (sgevorg)
- Add model export with `.aim` extension (sgevorg)
- Remove pack/unpack of the metadata (sgevorg)
- Add pack/unpack to add metadata to model for engine processing (sgevorg)
- Add aim-deploy command configuration in cli (sgevorg)
- Add basic cli (sgevorg)
- Update setup.py for cli first version (sgevorg)
- Add initial cli specs (sgevorg)
- Add directories: the initial skeleton of the repo (sgevorg)
- Add gitignore, license file and other basics for repo (sgevorg)<|MERGE_RESOLUTION|>--- conflicted
+++ resolved
@@ -1,6 +1,5 @@
 # Changelog
 
-<<<<<<< HEAD
 ## Unreleased
 
 ### Enhancements:
@@ -10,7 +9,7 @@
 ### Fixes:
 
 - Fix tensorboard convert while converting tensor (sharathmk99)
-=======
+
 ## 3.12.1 Aug 2, 2022
 
 - Loosen version requirements for grpcio (alberttorosyan)
@@ -18,7 +17,6 @@
 - Break long metric names into multiple lines in Run Page (roubkar)
 - Enable run filtering by metric values (mihran113)
 - Fix Cython version to eliminate build errors (mihran113)
->>>>>>> c33af2a8
 
 ## 3.12.0 Jul 22, 2022
 
