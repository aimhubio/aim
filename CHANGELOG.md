# Changelog

## Unreleased

<<<<<<< HEAD
### Fixes:

- Fix issue with rendering UI re keeping long URL (KaroMourad)
=======
### Enhancements:

- Split code in the single run page to optimize chunk size (arsengit)
>>>>>>> 98fc403e

## 3.7.1 Mar 10, 2022

### Fixes:

- Fix metric queries with epoch=None (alberttorosyan)

## 3.7.0 Mar 9, 2022

### Enhancements:

- Add Run overview tab in run single page (arsengit, VkoHov, KaroMourad, rubenaprikyan)
- Custom max message size for Aim Remote tracking (alberttorosyan)
- Docker images for aim up/server (alberttorosyan)
- TF/Keras adapters refactoring (mihran113)
- Remote tracking client-side retry logic (aramaim)
- Add record_density to initial get-batch request for figures (VkoHov)

### Fixes:

- Fix rendering new lines in texts visualizer (arsengit)

## 3.6.3 Mar 4, 2022

- Fix UI rendering issue on colab (rubenaprikyan)

## 3.6.2 Mar 2, 2022

- Fix chart interactions issue in the Single Run Page Metrics tab (roubkar)
- Fix `resolve_objects` in remote tracking client subtree (alberttorosyan)
- Reject `0` as step/record count (alberttorosyan, VkoHov)
- Fix error on mlflow conversion by experiment id (devfox-se)  

## 3.6.1 Feb 25, 2022

- Fix issue with aligning x-axis by custom metric (KaroMourad)
- Add `__AIM_PROXY_URL__` env variable to see full proxy url when running `aim up` command(rubenaprikyan)
- Add `--proxy-url` argument to notebook extension's `%aim up` to render UI correctly if there is a proxy server  (rubenaprikyan)
- Add SageMaker integration, `jupyter-server-proxy` s bug-fix script (rubenaprikyan, mahnerak)
- Fix animation support in Plotly visualization and figure loading performance (Hamik25, mihran113)
- Display `None` values in group config column (VkoHov, Hamik25)
- Fix rendering issue on `Select` form search suggestions list (arsengit)
- Fix PL.AimLogger save_dir AttributeError (GeeeekExplorer)
- Remove `__example_type__` substring from param name (VkoHov)

## 3.6.0 Feb 22 2022

### Enhancements:

- Sort params columns in alphabetical order (arsengit)
- Add illustrations for indicating explorer search states (arsengit)
- Ability to export chart as image (KaroMourad)
- Ability to group by metric.context (VkoHov)
- Tune manage columns items highlighting styles (VkoHov)
- Set active style on table actions popover buttons with applied changes (arsengit)
- Unification of Run Custom Object APIs (alberttorosyan, VkoHov)
- Aim repo runs data automatic indexing (alberttorosyan)
- Pytorch Lightning adapter refactoring (mihran113)
- Add Pytorch Ignite integration (mihran113)
- Add wildcard support for `aim runs` subcommands (mihran113)
- Add MLflow logs conversion command (devfox-se)
- Add CustomObject implementation for `hub.dataset` (alberttorosyan)

### Fixes:

- Fix live updated data loss after triggering endless scroll (VkoHov)
- Fix system metric columns pinning functionality and grouping column order (arsengit)
- Fix system metrics search in manage columns popover (VkoHov)
- Fix queries on remote repos (mihran113)
- Fix incorrect boolean value formatting (VkoHov)

## 3.5.4 Feb 15 2022

- Fix batch archive functionality (VkoHov)
- Add repo lock/release feature (devfox-se)

## 3.5.3 Feb 11 2022

- Fix rendering issue in runs explorer page (arsengit)

## 3.5.2 Feb 10 2022

- Fix issue with displaying current day activity cell on week's first day (rubenaprikyan)
- Fix issue with filtering options while typing in input of autocomplete in Tooltip and Grouping popovers (rubenaprikyan)

## 3.5.1 Feb 4 2022

- Fix folder creation when tracking with remote tracker (aramaim)

## 3.5.0 Feb 3 2022

### Enhancements:

- Ability to hide system metrics from table (arsengit)
- Add input validations to range selectors (Hamik25)
- Improve media panel rendering performance on hovering over images (KaroMourad)
- Add ability to parse and import TensorFlow events into aim (devfox-se)
- Add system parameter logging: CLI, Env, Executable, Git, Installed packages (devfox-se)
- Convert nested non-native objects (e.g. OmegaConf config instance) upon storing (devfox-se)
- Add cli subcommands cp and mv for aim runs command (mihran113)
- Add handler for matplotlib figures in Image and Figure custom objects (devfox-se)
- Improve highlighting of table focused/hovered/selected row (VkoHov)

### Fixes:

- Fix stalled runs deletion (mihran113)
- Fix background transparency in colab when using dark mode of system (rubenaprikyan)
- Fix Grouping and Tooltip popovers states' resetting issue when live-update is on (rubenaprikyan)
- Fix table column's sort functionality issue in Params and Scatters Explorers (rubenaprikyan)

## 3.4.1 Jan 23 2022

- Fix issue with displaying experiment name in Images Explorer table (VkoHov)

## 3.4.0 Jan 22 2022

- Add ability to apply group stacking on media elements list (KaroMourad)
- Add ability to apply sorting by run creation_time on table rows (roubkar)
- Add ability to filter texts table with keyword matching (roubkar, rubenaprikyan)
- Add ability to delete run from settings tab (Hamik25)
- Enhance controls states of explorer pages (arsengit)
- Add --repo, --host arguments support for notebook extension (VkoHov, rubenaprikyan)
- Add trendline options to ScatterPlot (roubkar)
- Add ability to display images in original size and align by width (arsengit)
- Add version, docs and slack links to sidebar (arsengit)
- Enhance AudioPlayer component (arsengit)
- Recover active tab in run details page after reload (roubkar)
- Add ability to archive or delete runs with batches (VkoHov)
- Remote tracking server [experimental] (alberttorosyan, mihran113, aramaim)
- Add ability to change media elements order (VkoHov)
- Add ability to hard delete runs (alberttorosyan)
- Lossy format support for aim.Image (devfox-se)
- Timezone issues fix for creation and end times (mihran113)

## 3.3.5 Jan 14 2022

- Add non-strict write mode to replace not-yet-supported types with their
  string representations. (mahnerak)
- Log pytorch_lightning hyperparameters in non-strict mode. (mahnerak)

## 3.3.4 Jan 10 2022

- Fix issue with WAL files flushing (alberttorosyan)
- Support for omegaconf configs in pytorch_lightning adapter (devfox-se)

## 3.3.3 Dec 24 2021

- Fix issue with showing range panel in Images Explorer (roubkar)

## 3.3.2 Dec 20 2021

- Fix issue with not providing point density value to live-update query (rubenaprikyan)

## 3.3.1 Dec 18 2021

- Fix getValue function to show correct chart title data (KaroMourad)

## 3.3.0 Dec 17 2021

- Add ability to track and explore audios in run detail page (arsengit, VkoHov, devfox-se)
- Add ability to track and visualize texts (mihran113, roubkar)
- Fix boolean values encoding (mahnerak)
- Add Scatter Explorer to visualize correlations between metric last value and hyperparameter (KaroMourad)
- Add ability to track and visualize plotly objects (devfox-se, Hamik25, rubenaprikyan)
- Add ability to query distributions by step range and density (VkoHov, rubenaprikyan)
- Add colab notebook support (mihran113, rubenaprikyan)
- Implement images visualization tab in run detail page (VkoHov, KaroMourad)
- Add custom URL prefix support (mihran113, Hamik25, roubkar)
- Enhance metric selection dropdowns to see lists in alphabetical order (rubenaprikyan)

## 3.2.2 Dec 10 2021

- Fix Run finalization index timeout issue (alberttorosyan)

## 3.2.1 Dec 8 2021

- Add ability to provide custom base path for API (mihran113, roubkar)
- Fix table groups column default order (arsengit)
- Fix table panel height issue in runs explorer page (arsengit)

## 3.2.0 Dec 3 2021

- Add ability to cancel pending request (roubkar, arsengit)
- Add support for secure protocol for API calls (mihran113, roubkar)
- Implement image full size view (VkoHov)
- Add ability to manipulate with image size and rendering type (arsengit)
- Enhance Table column for selected grouping config options (arsengit)
- Implement suggestions list for AimQL search (arsengit, rubenaprikyan)
- Add ability to track and visualize distributions (mihran113, rubenaprikyan)
- Add notebook extension, magic functions (rubenaprikyan)

## 3.1.1 Nov 25 2021

- Apply default ordering on images set (VkoHov)
- Ability to show image data in a tooltip on hover (KaroMourad)
- Support of Image input additional data sources (alberttorosyan)
- Ability to export run props as pandas dataframe (gorarakelyan)
- Slice image sequence by index for the given steps range (alberttorosyan)
- Improve Images Explorer rendering performance through better images list virtualization (roubkar)

## 3.1.0 Nov 20 2021

- Add ability to explore tracked images (VkoHov)
- Improve rendering performance by virtualizing table columns (roubkar)
- Add ability to apply grouping by higher level param key (roubkar)
- Add ability to specify repository path during `aim init` via `--repo` argument (rubenaprikyan)

## 3.0.7 Nov 17 2021

- Fix for missing metrics when numpy.float64 values tracked (alberttorosyan)

## 3.0.6 Nov 9 2021

- Fix for blocking container optimization for in progress runs (alberttorosyan)

## 3.0.5 Nov 9 2021

- Add tqdm package in setup.py required section (mihran113)

## 3.0.4 Nov 8 2021

- Switch to aimrocks 0.0.10 - exposes data flushing interface (mihran113)
- Optimize stored data when runs finalized (mihran113)
- Update `aim reindex` command to run storage optimizations (alberttorosyan)
- Storage partial optimizations on metric/run queries (alberttorosyan)

## 3.0.3 Nov 4 2021

- Bump sqlalchemy version to 1.4.1 (alberttorosyan)

## 3.0.2 Oct 27 2021

- Switch to aimrocks 0.0.9 - built on rocksdb 6.25.3 (alberttorosyan)
- Remove grouping select options from Params app config (VkoHov)
- Sort metrics data in ascending order for X-axis (KaroMourad)

## 3.0.1 Oct 22 2021

- Check telemetry_enabled option on segment initialization (VkoHov)
- Draw LineChart Y-axis (horizontal) tick lines on zooming (KaroMourad)
- Sort select options/params based on input value (roubkar)
- Fix query construction issue for multiple context items (roubkar)
- Fix issue with making API call from Web Worker (VkoHov)

## 3.0.0 Oct 21 2021

- Completely revamped UI:

  - Runs, metrics and params explorers
  - Bookmarks, Tags, Homepage
  - New UI works smooth with ~500 metrics displayed at the same time with full Aim table interactions

- Completely revamped storage:
  - 10x faster embedded storage based on Rocksdb
  - Average run query execution time on ~2000 runs: 0.784s
  - Average metrics query execution time on ~2000 runs with 6000 metrics: 1.552s

## 2.7.1 Jun 30 2021

- Fix bookmark navigation issue (roubkar)
- Empty metric select on X-axis alignment property change (roubkar)

## 2.7.0 Jun 23 2021

- Add ability to export table data as CSV (KaroMourad)
- Add ability to bookmark explore screen state (roubkar)
- Add dashboards and apps API (mihran113)

## 2.6.0 Jun 12 2021

- Resolve namedtuple python 3.5 incompatibility (gorarakelyan)
- Add ability to align X-axis by a metric (mihran113, roubkar)
- Add tooltip popover for the chart hover state (roubkar)

## 2.5.0 May 27 2021

- Set gunicorn timeouts (mihran113)
- Remove redundant deserialize method (gorarakelyan)
- Move the Flask server to main repo to support 'docker'less UI (mihran113)

## 2.4.0 May 13 2021

- Bump up Aim UI to v1.6.0 (gorarakelyan)
- Add xgboost integration (khazhak)
- Update keras adapter interface (khazhak)
- Convert tensors to python numbers (gorarakelyan)

## 2.3.0 Apr 10 2021

- Bump up Aim UI to v1.5.0 (gorarakelyan)
- Set default interval of sys tracking to 10 seconds (gorarakelyan)
- Add ability to track system metrics (gorarakelyan)

## 2.2.1 Mar 31 2021

- Bump up Aim UI to v1.4.1 (gorarakelyan)

## 2.2.0 Mar 24 2021

- Bump up Aim UI to v1.4.0 (gorarakelyan)
- Add Hugging Face integration (Khazhak)
- Reorganize documentation (Tatevv)

## 2.1.6 Feb 26 2021

- Add ability to opt out telemetry (gorarakelyan)
- Remove experiment name from config file when calling repo.remove_branch method (gorarakelyan)

## 2.1.5 Jan 7 2021

- Handle NaN or infinite floats passed to artifacts (gorarakelyan)

## 2.1.4 Dec 2 2020

- Add ability to specify session run hash (gorarakelyan)
- Initialize repo if it was empty when opening session (gorarakelyan)
- Add validation of map artifact parameters (gorarakelyan)

## 2.1.3 Nov 24 2020

- Support comparison of list type contexts (gorarakelyan)

## 2.1.2 Nov 24 2020

- Fix empty contexts comparison issue (gorarakelyan)

## 2.1.1 Nov 22 2020

- Return only selected params in SelectResult (gorarakelyan)

## 2.1.0 Nov 19 2020

- Add AimRepo select method (gorarakelyan)
- Implement SelectResult class (gorarakelyan)

## 2.0.27 Nov 13 2020

- Fix issue with artifact step initializer (gorarakelyan)

## 2.0.26 Nov 10 2020

- Add `block_termination` argument to aim.Session (gorarakelyan)
- Convert infinity parameter to string in artifacts (gorarakelyan)

## 2.0.25 Nov 9 2020

- Reconstruct run metadata file when running close command (gorarakelyan)

## 2.0.24 Nov 8 2020

- Add SIGTERM signal handler (gorarakelyan)
- Run `track` function in a parallel thread (gorarakelyan)
- Add SDK session flush method (gorarakelyan)
- Flush aggregated metrics at a given frequency (gorarakelyan)
- Update run metadata file only on artifacts update (gorarakelyan)

## 2.0.23 Nov 5 2020

- Make experiment name argument required in SDK close command (gorarakelyan)

## 2.0.22 Nov 5 2020

- Add SDK `close` method to close dangling experiments (gorarakelyan)

## 2.0.21 Nov 1 2020

- Resolve compatibility issues with python 3.5.0 (gorarakelyan)

## 2.0.20 Oct 26 2020

- Enable pypi aim package name (gorarakelyan)

## 2.0.19 Oct 25 2020

- Add PyTorch Lightning logger (gorarakelyan)
- Add TensorFlow v1 and v2 keras callbacks support (gorarakelyan)

## 2.0.18 Oct 7 2020

- Add ability to run Aim UI in detached mode (gorarakelyan)
- Add ability to specify repo path when running Aim UI (gorarakelyan)

## 2.0.17 Oct 5 2020

- Rename `AimDE` to `Aim UI` (gorarakelyan)

## 2.0.16 Oct 2 2020

- Add ability to specify host when running AimDE (gorarakelyan)
- Disable `AimContainerCommandManager` (gorarakelyan)
- Remove `aimde` command entry point (gorarakelyan)
- Remove `de` prefix from development environment management commands (gorarakelyan)

## 2.0.15 Sep 21 2020

- Set Map artifact default namespace (gorarakelyan)

## 2.0.14 Sep 21 2020

- Set Metric hashable context to None if no kwarg is passed (gorarakelyan)

## 2.0.13 Sep 21 2020

- Add ability to query runs by metric value (gorarakelyan)
- Add ability to query runs via SDK (gorarakelyan)

## 2.0.12 Sep 12 2020

- Update Session to handle exceptions gracefully (gorarakelyan)

## 2.0.11 Sep 11 2020

- Add alias to keras adapter (gorarakelyan)

## 2.0.10 Sep 10 2020

- Show progress bar when pulling AimDE image (gorarakelyan)

## 2.0.9 Sep 10 2020

- Add ability to start multiple sessions (gorarakelyan)
- Add Aim adapter for keras (gorarakelyan)

## 2.0.8 Aug 26 2020

- Set SDK to select only unarchived runs by default (gorarakelyan)
- Add ability to archive/unarchive runs (gorarakelyan)
- Enable search by run attributes (gorarakelyan)
- Add `is not` keyword to AimQL (gorarakelyan)

## 2.0.7 Aug 21 2020

- Validate Artifact values before storing (gorarakelyan)
- Add sessions to SDK (gorarakelyan)

## 2.0.6 Aug 13 2020

- Add ability to retrieve metrics and traces from repo (gorarakelyan)
- Add SDK `select` method to select runs and artifacts (gorarakelyan)
- Implement search query language (gorarakelyan)

## 2.0.5 Jul 18 2020

- Fix issue with PyPI reStructuredText format compatibility (gorarakelyan)

## 2.0.4 Jul 18 2020

- Add ability to attach tf.summary logs to AimDE (gorarakelyan)

## 2.0.3 Jul 8 2020

- Pass project path to development environment container (gorarakelyan)

## 2.0.2 Jul 7 2020

- Make `epoch` argument optional for `Metric` artifact (gorarakelyan)
- Add ability to automatically commit runs after exit (gorarakelyan)
- Add `aim up` shortcut for running development environment (gorarakelyan)
- Remove first required argument(artifact name) from sdk track function (gorarakelyan)
- Add general dictionary artifact for tracking `key: value` parameters (gorarakelyan)

## 2.0.1 Jun 24 2020

- Fix inconsistent DE naming (gorarakelyan)

## 2.0.0 Jun 18 2020

- Tidy up aim and remove some artifacts (gorarakelyan)
- Update AimContainerCMD to open connection on custom port (gorarakelyan)
- Save passed process uuid to commit configs (gorarakelyan)
- Ability to query processes (gorarakelyan)
- Execute process and store logs into a commit of specific experiment (gorarakelyan)
- Kill running process and its children recursively (gorarakelyan)
- Keep executed processes for monitoring and management (gorarakelyan)
- Add container command handler to exec commands on the host (gorarakelyan)
- Refactor Text artifact to store sentences using protobuf and aimrecords (jamesj-jiao)
- Add ability to pass aim board port as an argument (gorarakelyan)

## 1.2.17 May 8 2020

- Add config command (gorarakelyan)
- Tune artifacts: images, metric_groups, params (gorarakelyan)

## 1.2.16 Apr 29 2020

- Add ability to pass numpy array as a segmentation mask (gorarakelyan)

## 1.2.15 Apr 29 2020

- Add basic image list tracking (gorarakelyan)

## 1.2.14 Apr 27 2020

- Optimize segmentation tracking insight to load faster (gorarakelyan)

## 1.2.13 Apr 25 2020

- Remove GitHub security alert (gorarakelyan)
- Add image semantic segmentation tracking (gorarakelyan)

## 1.2.12 Apr 20 2020

- Add missing init file for aim.artifacts.proto (@mike1808)

## 1.2.11 Apr 16 2020

- Make epoch property optional for Metric (gorarakelyan)

## 1.2.10 Apr 16 2020

- Serialize and store `Metric` records using protobuf and aimrecords (gorarakelyan)
- Create RecordWriter factory which handles artifact records saving (gorarakelyan)
- Extract artifact serialization to ArtifactWriter (mike1808)

## 1.2.9 Mar 16 2020

- Alert prerequisites installation message for running board (gorarakelyan)

## 1.2.8 Mar 15 2020

- Update profiler interface for keras (gorarakelyan)

## 1.2.7 Mar 14 2020

- Add board pull command (gorarakelyan)
- Change board ports to 43800,1,2 (gorarakelyan)
- Add ability to profile graph output nodes (gorarakelyan)
- Remove issue with autograd inside while loop (gorarakelyan)
- Add aim board development mode (gorarakelyan)
- Update board name hash algorithm to md5 (gorarakelyan)
- Add board CLI commands: up, down and upgrade (gorarakelyan)
- Add ability to tag version as a release candidate (gorarakelyan)

## 1.2.6 Feb 28 2020

- Add learning rate update tracking (gorarakelyan)

## 1.2.5 Feb 25 2020

- Add autocommit feature to push command: `aim push -c [-m <msg>]` (gorarakelyan)
- Add cli status command to list branch uncommitted artifacts (gorarakelyan)
- Add an ability to aggregate duplicated nodes within a loop (gorarakelyan)
- Remove gradient break issue when profiling output nodes (gorarakelyan)

## 1.2.4 Feb 20 2020

- Enable profiler to track nodes inside loops (gorarakelyan)
- Ability to disable profiler for evaluation or inference (gorarakelyan)

## 1.2.3 Feb 13 2020

- Set minimum required python version to 3.5.2 (gorarakelyan)

## 1.2.2 Feb 13 2020

- Downgrade required python version (gorarakelyan)

## 1.2.1 Feb 13 2020

- Edit README.md to pass reStructuredText validation on pypi (gorarakelyan)

## 1.2.0 Feb 13 2020

- Make aim CLI directly accessible from main.py (gorarakelyan)
- Add disk space usage tracking (gorarakelyan)
- Add profiler support for Keras (gorarakelyan)
- Add TensorFlow graph nodes profiler (gorarakelyan)
- Add command to run aim live container mounted on aim repo (gorarakelyan)
- Update profiler to track GPU usage (gorarakelyan)
- Add machine resource usage profiler (gorarakelyan)

## 1.1.1 Jan 14 2020

- Remove aim dependencies such as keras, pytorch and etc (gorarakelyan)

## 1.1.0 Jan 12 2020

- Update code diff tracking to be optional (gorarakelyan)
- Add default False value to aim init function (gorarakelyan)
- Update aim repo to correctly identify cwd (gorarakelyan)
- Update push command to commit if msg argument is specified (gorarakelyan)
- Add ability to initialize repo from within the sdk (gorarakelyan)

## 1.0.2 Jan 7 2020

- Remove objects dir from empty .aim branch index (gorarakelyan)

## 1.0.1 Dec 26 2019

- Add cil command to print aim current version (gorarakelyan)

## 1.0.0 Dec 25 2019

- Add aim version number in commit config file (gorarakelyan)
- Update push command to send username and check storage availability (gorarakelyan)
- Add hyper parameters tracking (gorarakelyan)
- Update push command to print shorter file names when pushing to remote (gorarakelyan)
- Update tracking artifacts to be saved in log format (gorarakelyan)
- Add pytorch cuda support to existing sdk artefacts (gorarakelyan)
- Add cli reset command (gorarakelyan)
- Add nested module tracking support to aim sdk (gorarakelyan)
- Add code difference tracking to aim sdk (gorarakelyan)
- Update aim push command to send commits (gorarakelyan)
- Add commit structure implementation (gorarakelyan)
- Add aim commit command synchronized with git commits (gorarakelyan)
- Add version control system factory (gorarakelyan)
- Update all insights example (gorarakelyan)
- Add model gradients tracking (gorarakelyan)
- Add model weights distribution tracking (gorarakelyan)
- Add aim correlation tracking (gorarakelyan)

## 0.2.9 Nov 30 2019

- Update push tolerance when remote origin is invalid (gorarakelyan)

## 0.2.8 Nov 30 2019

- Update aim auth public key search algorithm (gorarakelyan)

## 0.2.7 Nov 14 2019

- Update dependencies torch and torchvision versions (sgevorg)

## 0.2.6 Nov 5 2019

- Update aim track logger (gorarakelyan)

## 0.2.5 Nov 4 2019

- Add branch name validation (gorarakelyan)
- Add single branch push to aim push command (gorarakelyan)

## 0.2.4 Nov 3 2019

- Update aim auth print format (gorarakelyan)
- Update setup.py requirements (gorarakelyan)

## 0.2.3 Nov 3 2019

- Update package requirements (gorarakelyan)

## 0.2.2 Nov 1 2019

- Update package requirements (sgevorg)

## 0.2.1 Nov 1 2019

- Add paramiko to required in setup.py (sgevorg)

## 0.2.0 Nov 1 2019

- Update the repo to prep for open source pypi push (sgevorg)
- Add error and activity logging (sgevorg)
- Add push command robustness (gorarakelyan)
- Add cli auth command (gorarakelyan)
- Add public key authentication (gorarakelyan)
- Update push to send only branches (gorarakelyan)
- Add branching command line interface (gorarakelyan)
- Update skd interface (gorarakelyan)
- Add pytorch examples inside examples directory (gorarakelyan)
- Add model load sdk method (gorarakelyan)
- Add model checkpoint save tests (gorarakelyan)
- Update file sending protocol (gorarakelyan)
- Add model tracking (gorarakelyan)

## 0.1.0 - Sep 23 2019

- Update setup py to build cython extensions (gorarakelyan)
- Update tcp client to send multiple files through one connection (gorarakelyan)
- Update tcp client to send images (gorarakelyan)
- Update sdk track functionality to support multiple metrics (gorarakelyan)
- Update push command for sending repo to a given remote (gorarakelyan)
- Add cli remote commands (gorarakelyan)
- Update cli architecture from single group of commands to multiple groups (gorarakelyan)
- Add testing env first skeleton and versions (sgevorg)
- Add dummy exporting files from .aim-test (sgevorg)
- Add description for Testing Environment (sgevorg)
- Update metadata structure and handling (sgevorg)
- Add support for seq2seq models (sgevorg)
- Update the output of doker image build to be more informative and intuitive (sgevorg)
- Update README.MD with changed Aim messaging (sgevorg)
- Remove setup.cfg file (maybe temporarily) (sgevorg)
- Update the location for docker build template files, move to data/ (sgevorg)
- Update the `docs/cli.md` for aim-deploy docs (sgevorg)
- Add docker deploy `.aim/deploy_temp/<model>` cleanup at the end of the build (sgevorg)
- Add Docker Deploy via `aim-deploy` command (sgevorg)
- Add Docker image generate skeleton (sgevorg)
- Add AimModel.load_mode static function to parse `.aim` files (sgevorg)
- Update exporter to decouple from specifics of exporting and framework (sgevorg)
- Add model export with `.aim` extension (sgevorg)
- Remove pack/unpack of the metadata (sgevorg)
- Add pack/unpack to add metadata to model for engine processing (sgevorg)
- Add aim-deploy command configuration in cli (sgevorg)
- Add basic cli (sgevorg)
- Update setup.py for cli first version (sgevorg)
- Add initial cli specs (sgevorg)
- Add directories: the initial skeleton of the repo (sgevorg)
- Add gitignore, license file and other basics for repo (sgevorg)<|MERGE_RESOLUTION|>--- conflicted
+++ resolved
@@ -2,15 +2,13 @@
 
 ## Unreleased
 
-<<<<<<< HEAD
 ### Fixes:
 
 - Fix issue with rendering UI re keeping long URL (KaroMourad)
-=======
+
 ### Enhancements:
 
 - Split code in the single run page to optimize chunk size (arsengit)
->>>>>>> 98fc403e
 
 ## 3.7.1 Mar 10, 2022
 
