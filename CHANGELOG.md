# Changelog

## Unreleased

### Enhancements:

- Improve the processing speed for tb to aim converter (osoblanco)
- Adjust charts hover attributes position calculation and styles (KaroMourad)
- Improve formatting of numbers by setting maximum precision (KaroMourad)
- Add cloud storage backups to AWS S3 for aim repo runs (karan2801)
- Add LightGBM integration example (gorarakelyan)
- Add descriptive document titles for pages (KaroMourad)
- Implement unit-tests for aim SDK utils (yeghiakoronian)
- Display std.dev/err aggregated values in the table (VkoHov)
- Add `active` state indicator property for `aim.Run` (mihran113)
- Add `active` state indicators on the chart (VkoHov)
- Add ability to edit run name and description of run (VkoHov)
- Show the description in the sidebar of the run overview tab (VkoHov)
- Add all the attributes of run in the tooltip (VkoHov)
- Optimize the initial render time of Aim UI by using more lightweight font-family (arsengit)
- Use monaco editor as the syntax highlighter across the Aim UI (arsengit)
- Add loader to the top of the logs box in the run page (VkoHov)
- Add the date and the duration of run in the header of the single run page (VkoHov)
- Add the name, status and duration of run in the runs table of the tags page (VkoHov)
- Fit long name values in manage columns popover (arsengit)
- Add caching mechanism for sequence queries to optimize query performance (mihran113)

### Fixes:

<<<<<<< HEAD
- Fixed issue with tensorboard to aim conversion (osoblanco)
=======
- Fix reset zoom history on alignment type change (KaroMourad)
>>>>>>> 9a361e7a
- Fix issue with rendering incorrect data when x-axis aligned by `relative time/epoch` (KaroMourad)
- Fix LineCart axis ticks overlapping issue on log scale (KaroMourad)
- Change zooming default option to multiple (VkoHov)
- Change grouped rows' min and max values names to `Group Min` and `Group Max` (VkoHov)
- Preserve the search input value of the grouping dropdown (VkoHov)
- Change the titles and placeholders in popovers (VkoHov)
- Fix params duplication in dropdowns (VkoHov)
- Resolve typing latency issue in the query search input (arsengit)
- Reorder and add non-hideable table columns (arsengit)
- Change the font of the runs navigation popover (VkoHov)
- Keep color persistence state after page reload (VkoHov)
- Resolve content blinking issue after search in the run page (arsengit)
- Fix timezone issues for activity map (mihran113)

## 3.10.3 May 31, 2022

- Adjust the content overflowing of the Delete and the Archive modals (VkoHov)
- Resolve issue with redirect in run page (arsengit)

## 3.10.2 May 26, 2022

- Adjust SRP Logs row height calculation (VkoHov)
- Fix issue with live update requests scheduler (rubenaprikyan)
- Fix log capturing crash during run garbage collection (mihran113)
- Fix Pytorch Lightning adapter `finalize` method (mihran113)
- Fix params duplication in dropdowns (VkoHov)
- Skip system params in Explorer pages (alberttorosyan)

## 3.10.1 May 18, 2022

- Resolve issue with rendering run params in the overview tab of SRP (arsengit)
- Fix issue with search query state update (arsengit)

## 3.10.0 May 17, 2022

### Enhancements:

- Add ability to adjust the density of the visible content in tables (roubkar)
- Set `metric.name` as default option for grouping (roubkar)
- Show user-selected params before group config in chart popover (roubkar)
- Optimize stream decoding performance on UI (mahnerak)
- Add support for animated image formats to Aim Image object (devfox-se)
- Add `AimLogger` for Catboost (devfox-se)
- Add `AimCallback` for LightGBM (devfox-se)
- Keep the extents of `HighPlot` axes brush in the state and the URL (VkoHov)
- Integrate `aim` with `cimport`-able `aimrocks` (mahnerak)
- Add `__slots__` to some classes to improve performance (mahnerak)
- Define base abstractions for `Iterator` and `DB` by borrowing from `aimrocks` (mahnerak)
- Use `KeysIterator` and `ValuesIterator` wrappers instead of reimplementing (mahnerak)
- Rename `PrefixView.container` to `PrefixView.parent` (mahnerak)
- Reimplement `absolute_path` (mahnerak)
- Cython bindings for `PrefixView`, `TreeView`, `Container`, `ArrayView` (mahnerak)
- Add ability to track and visualize stdout/stderr (mihran113, VkoHov)
- Fix `AimLogger` deprecation issues related to release of PyTorch Lightning v1.5 (arnauddhaene)
- Enable better autocomplete experience with monaco editor (arsengit)
- Pre-loading and caching necessary resources, add pre-loader animation to Aim UI (arsengit)

### Fixes:

- Remove hard-coded installation of pre-requirements (mahnerak)
- Remove duplicate code from `TreeView` and `Container` methods (mahnerak)
- Fix issue with filtering metrics values in single run page (KaroMourad)

## 3.9.4 May 12, 2022

- Fix run remote tracking queue cleanup (mihran113)
- Fix HF callback before training access (mihran113)
- Fix compatibility with Jinja 3.1 (devfox-se)

## 3.9.3 May 10, 2022

- Fix affecting stroke types after changing color persistence (KaroMourad)

## 3.9.2 Apr 29, 2022

- Move aim_ui package data to separate directory (devfox-se)

## 3.9.1 Apr 29, 2022

- Move aim_ui package data to separate directory (devfox-se)

## 3.9.0 Apr 29, 2022

### Enhancements:

- Add `Notes Tab` to single run page (arsengit)
- Add the run name to the batch delete and the batch archive modals (VkoHov)
- Increase the scalability of rendering lines in charts (KaroMourad)
- Increase live update requests delay to prevent performance issues (rubenaprikyan)
- Change font-family to monospace in the Table component (arsengit)
- Add info massage for single value sliders (VkoHov)
- Add `--log-level` argument for aim up/server commands (mihran113)
- Add notes backend api interface (devfox-se)
- Fix type hints in `Repo` class (uduse)

### Fixes:

- Fix LineChart y-dimension margin calculation (KaroMourad)
- Fix HighPlot lines partially rendering issue (KaroMourad)
- Fix HighPlot axis ticks overlapping issue (KaroMourad)
- Fix sorting Params/Scatters explorer axis ticks (KaroMourad)
- Fix compatibility with pytorch-lightning v1.6.0 (mihran113)
- Fix the image's original size cropping (VkoHov)
- Fix `PATH` related issues for `alembic` and `uvicorn` (mihran113)
- Fix queries for custom object APIs (mihran113)
- Fix chart height updating when resize mode changed (VkoHov)
- Fix HuggingFace callback context capturing (mihran113)
- Fix Params/Scatters explorers' row hiding functionality (VkoHov)
- Fix Profiler logs are saved outside repo directory (devfox-se)

## 3.8.1 Apr 6, 2022

- Encode run hash before including in CSS selectors (Hamik25)
- Fix displaying incorrect metric values for large range scale in LineChart (KaroMourad)
- Fix issue with rendering lines for large range scale in LineChart (KaroMourad)
- Fix issue with URL state sync for bookmarks (roubkar)
- Fix issue with displaying negative param values on Aim UI (roubkar)
- Fix row hiding functionality (roubkar)
- Tune RunOverviewTab container styles (arsengit)
- Update documentations links on UI (rubenaprikyan)
- Fix `RepoIndexManager` run's reference cleanup (mihran113)
- Fix remote run finalization (mihran113)
- Fix issue with fetch on load more (infinite scroll) functionality in Runs Explorer (rubenaprikyan)

## 3.8.0 Mar 26, 2022

### Enhancements:

- Hugging Face adapter refactoring (mihran113)
- Add run description columns to all run specific tables (VkoHov, mihran113)
- Change images rendering optimization default value to smoother (VkoHov)
- Set default steps ordering to desc in single run tabs (VkoHov, devfox-se)
- Add run name to grouping, ordering and run navigation popovers (VkoHov)
- Add ability to apply color scale on columns with numeric values (VkoHov)
- Refactored XGBoost AimCallback (devfox-se)
- Reopenable callbacks for integrations (mihran113)
- Add DVC integration (devfox-se)
- Add API profiler and unified API error response (devfox-se)
- Add API to retrieve N'th step of sequence (devfox-se)

### Fixes:

- Fix issue with calculation of active point on mouse hover in the LineChart (KaroMourad)
- Fix issue with wrong URL caching for Explorer pages (roubkar)
- Fix issue with focusing on the chart active point while moving the cursor (KaroMourad)
- Fix the image full view toggle icon visibility if the image has a white background (VkoHov)
- Fix scroll to the end of the audio tab (VkoHov)
- Add scrollbar to image full view mode content (VkoHov)
- Fix issues with run name/description not being set (mihran113)
- Fix issue with run single page tabs result caching (mihran113)
- Fix git system param tracking (devfox-se)
- Fix runs manual closing (mihran113)
- Fix Docker image creation step in packaging workflow (alberttorosyan)
- Fix Jinja2 template rendering with starlette==0.14.2 (alberttorosyan)

## 3.7.5 Mar 18, 2022

- Add request aborting functionality in single run page tabs (arsengit)
- Render plotly figures properly in single run page (arsengit)

## 3.7.4 Mar 15, 2022

- Fix density min and max validation calculation (VkoHov)

## 3.7.3 Mar 14, 2022

- Add missing names for dynamically imported files in single run page (arsengit)

## 3.7.2 Mar 10, 2022

- Fix issue with rendering UI re keeping long URL (KaroMourad)
- Split code in the single run page to optimize chunk size (arsengit)

## 3.7.1 Mar 10, 2022

- Fix metric queries with epoch=None (alberttorosyan)

## 3.7.0 Mar 9, 2022

### Enhancements:

- Add Run overview tab in run single page (arsengit, VkoHov, KaroMourad, rubenaprikyan)
- Custom max message size for Aim Remote tracking (alberttorosyan)
- Docker images for aim up/server (alberttorosyan)
- TF/Keras adapters refactoring (mihran113)
- Remote tracking client-side retry logic (aramaim)
- Add record_density to initial get-batch request for figures (VkoHov)

### Fixes:

- Fix rendering new lines in texts visualizer (arsengit)

## 3.6.3 Mar 4, 2022

- Fix UI rendering issue on colab (rubenaprikyan)

## 3.6.2 Mar 2, 2022

- Fix chart interactions issue in the Single Run Page Metrics tab (roubkar)
- Fix `resolve_objects` in remote tracking client subtree (alberttorosyan)
- Reject `0` as step/record count (alberttorosyan, VkoHov)
- Fix error on mlflow conversion by experiment id (devfox-se)

## 3.6.1 Feb 25, 2022

- Fix issue with aligning x-axis by custom metric (KaroMourad)
- Add `__AIM_PROXY_URL__` env variable to see full proxy url when running `aim up` command(rubenaprikyan)
- Add `--proxy-url` argument to notebook extension's `%aim up` to render UI correctly if there is a proxy server (rubenaprikyan)
- Add SageMaker integration, `jupyter-server-proxy` s bug-fix script (rubenaprikyan, mahnerak)
- Fix animation support in Plotly visualization and figure loading performance (Hamik25, mihran113)
- Display `None` values in group config column (VkoHov, Hamik25)
- Fix rendering issue on `Select` form search suggestions list (arsengit)
- Fix PL.AimLogger save_dir AttributeError (GeeeekExplorer)
- Remove `__example_type__` substring from param name (VkoHov)

## 3.6.0 Feb 22 2022

### Enhancements:

- Sort params columns in alphabetical order (arsengit)
- Add illustrations for indicating explorer search states (arsengit)
- Ability to export chart as image (KaroMourad)
- Ability to group by metric.context (VkoHov)
- Tune manage columns items highlighting styles (VkoHov)
- Set active style on table actions popover buttons with applied changes (arsengit)
- Unification of Run Custom Object APIs (alberttorosyan, VkoHov)
- Aim repo runs data automatic indexing (alberttorosyan)
- Pytorch Lightning adapter refactoring (mihran113)
- Add Pytorch Ignite integration (mihran113)
- Add wildcard support for `aim runs` subcommands (mihran113)
- Add MLflow logs conversion command (devfox-se)
- Add CustomObject implementation for `hub.dataset` (alberttorosyan)

### Fixes:

- Fix live updated data loss after triggering endless scroll (VkoHov)
- Fix system metric columns pinning functionality and grouping column order (arsengit)
- Fix system metrics search in manage columns popover (VkoHov)
- Fix queries on remote repos (mihran113)
- Fix incorrect boolean value formatting (VkoHov)

## 3.5.4 Feb 15 2022

- Fix batch archive functionality (VkoHov)
- Add repo lock/release feature (devfox-se)

## 3.5.3 Feb 11 2022

- Fix rendering issue in runs explorer page (arsengit)

## 3.5.2 Feb 10 2022

- Fix issue with displaying current day activity cell on week's first day (rubenaprikyan)
- Fix issue with filtering options while typing in input of autocomplete in Tooltip and Grouping popovers (rubenaprikyan)

## 3.5.1 Feb 4 2022

- Fix folder creation when tracking with remote tracker (aramaim)

## 3.5.0 Feb 3 2022

### Enhancements:

- Ability to hide system metrics from table (arsengit)
- Add input validations to range selectors (Hamik25)
- Improve media panel rendering performance on hovering over images (KaroMourad)
- Add ability to parse and import TensorFlow events into aim (devfox-se)
- Add system parameter logging: CLI, Env, Executable, Git, Installed packages (devfox-se)
- Convert nested non-native objects (e.g. OmegaConf config instance) upon storing (devfox-se)
- Add cli subcommands cp and mv for aim runs command (mihran113)
- Add handler for matplotlib figures in Image and Figure custom objects (devfox-se)
- Improve highlighting of table focused/hovered/selected row (VkoHov)

### Fixes:

- Fix stalled runs deletion (mihran113)
- Fix background transparency in colab when using dark mode of system (rubenaprikyan)
- Fix Grouping and Tooltip popovers states' resetting issue when live-update is on (rubenaprikyan)
- Fix table column's sort functionality issue in Params and Scatters Explorers (rubenaprikyan)

## 3.4.1 Jan 23 2022

- Fix issue with displaying experiment name in Images Explorer table (VkoHov)

## 3.4.0 Jan 22 2022

- Add ability to apply group stacking on media elements list (KaroMourad)
- Add ability to apply sorting by run creation_time on table rows (roubkar)
- Add ability to filter texts table with keyword matching (roubkar, rubenaprikyan)
- Add ability to delete run from settings tab (Hamik25)
- Enhance controls states of explorer pages (arsengit)
- Add --repo, --host arguments support for notebook extension (VkoHov, rubenaprikyan)
- Add trendline options to ScatterPlot (roubkar)
- Add ability to display images in original size and align by width (arsengit)
- Add version, docs and slack links to sidebar (arsengit)
- Enhance AudioPlayer component (arsengit)
- Recover active tab in run details page after reload (roubkar)
- Add ability to archive or delete runs with batches (VkoHov)
- Remote tracking server [experimental] (alberttorosyan, mihran113, aramaim)
- Add ability to change media elements order (VkoHov)
- Add ability to hard delete runs (alberttorosyan)
- Lossy format support for aim.Image (devfox-se)
- Timezone issues fix for creation and end times (mihran113)

## 3.3.5 Jan 14 2022

- Add non-strict write mode to replace not-yet-supported types with their
  string representations. (mahnerak)
- Log pytorch_lightning hyperparameters in non-strict mode. (mahnerak)

## 3.3.4 Jan 10 2022

- Fix issue with WAL files flushing (alberttorosyan)
- Support for omegaconf configs in pytorch_lightning adapter (devfox-se)

## 3.3.3 Dec 24 2021

- Fix issue with showing range panel in Images Explorer (roubkar)

## 3.3.2 Dec 20 2021

- Fix issue with not providing point density value to live-update query (rubenaprikyan)

## 3.3.1 Dec 18 2021

- Fix getValue function to show correct chart title data (KaroMourad)

## 3.3.0 Dec 17 2021

- Add ability to track and explore audios in run detail page (arsengit, VkoHov, devfox-se)
- Add ability to track and visualize texts (mihran113, roubkar)
- Fix boolean values encoding (mahnerak)
- Add Scatter Explorer to visualize correlations between metric last value and hyperparameter (KaroMourad)
- Add ability to track and visualize plotly objects (devfox-se, Hamik25, rubenaprikyan)
- Add ability to query distributions by step range and density (VkoHov, rubenaprikyan)
- Add colab notebook support (mihran113, rubenaprikyan)
- Implement images visualization tab in run detail page (VkoHov, KaroMourad)
- Add custom URL prefix support (mihran113, Hamik25, roubkar)
- Enhance metric selection dropdowns to see lists in alphabetical order (rubenaprikyan)

## 3.2.2 Dec 10 2021

- Fix Run finalization index timeout issue (alberttorosyan)

## 3.2.1 Dec 8 2021

- Add ability to provide custom base path for API (mihran113, roubkar)
- Fix table groups column default order (arsengit)
- Fix table panel height issue in runs explorer page (arsengit)

## 3.2.0 Dec 3 2021

- Add ability to cancel pending request (roubkar, arsengit)
- Add support for secure protocol for API calls (mihran113, roubkar)
- Implement image full size view (VkoHov)
- Add ability to manipulate with image size and rendering type (arsengit)
- Enhance Table column for selected grouping config options (arsengit)
- Implement suggestions list for AimQL search (arsengit, rubenaprikyan)
- Add ability to track and visualize distributions (mihran113, rubenaprikyan)
- Add notebook extension, magic functions (rubenaprikyan)

## 3.1.1 Nov 25 2021

- Apply default ordering on images set (VkoHov)
- Ability to show image data in a tooltip on hover (KaroMourad)
- Support of Image input additional data sources (alberttorosyan)
- Ability to export run props as pandas dataframe (gorarakelyan)
- Slice image sequence by index for the given steps range (alberttorosyan)
- Improve Images Explorer rendering performance through better images list virtualization (roubkar)

## 3.1.0 Nov 20 2021

- Add ability to explore tracked images (VkoHov)
- Improve rendering performance by virtualizing table columns (roubkar)
- Add ability to apply grouping by higher level param key (roubkar)
- Add ability to specify repository path during `aim init` via `--repo` argument (rubenaprikyan)

## 3.0.7 Nov 17 2021

- Fix for missing metrics when numpy.float64 values tracked (alberttorosyan)

## 3.0.6 Nov 9 2021

- Fix for blocking container optimization for in progress runs (alberttorosyan)

## 3.0.5 Nov 9 2021

- Add tqdm package in setup.py required section (mihran113)

## 3.0.4 Nov 8 2021

- Switch to aimrocks 0.0.10 - exposes data flushing interface (mihran113)
- Optimize stored data when runs finalized (mihran113)
- Update `aim reindex` command to run storage optimizations (alberttorosyan)
- Storage partial optimizations on metric/run queries (alberttorosyan)

## 3.0.3 Nov 4 2021

- Bump sqlalchemy version to 1.4.1 (alberttorosyan)

## 3.0.2 Oct 27 2021

- Switch to aimrocks 0.0.9 - built on rocksdb 6.25.3 (alberttorosyan)
- Remove grouping select options from Params app config (VkoHov)
- Sort metrics data in ascending order for X-axis (KaroMourad)

## 3.0.1 Oct 22 2021

- Check telemetry_enabled option on segment initialization (VkoHov)
- Draw LineChart Y-axis (horizontal) tick lines on zooming (KaroMourad)
- Sort select options/params based on input value (roubkar)
- Fix query construction issue for multiple context items (roubkar)
- Fix issue with making API call from Web Worker (VkoHov)

## 3.0.0 Oct 21 2021

- Completely revamped UI:

  - Runs, metrics and params explorers
  - Bookmarks, Tags, Homepage
  - New UI works smooth with ~500 metrics displayed at the same time with full Aim table interactions

- Completely revamped storage:
  - 10x faster embedded storage based on Rocksdb
  - Average run query execution time on ~2000 runs: 0.784s
  - Average metrics query execution time on ~2000 runs with 6000 metrics: 1.552s

## 2.7.1 Jun 30 2021

- Fix bookmark navigation issue (roubkar)
- Empty metric select on X-axis alignment property change (roubkar)

## 2.7.0 Jun 23 2021

- Add ability to export table data as CSV (KaroMourad)
- Add ability to bookmark explore screen state (roubkar)
- Add dashboards and apps API (mihran113)

## 2.6.0 Jun 12 2021

- Resolve namedtuple python 3.5 incompatibility (gorarakelyan)
- Add ability to align X-axis by a metric (mihran113, roubkar)
- Add tooltip popover for the chart hover state (roubkar)

## 2.5.0 May 27 2021

- Set gunicorn timeouts (mihran113)
- Remove redundant deserialize method (gorarakelyan)
- Move the Flask server to main repo to support 'docker'less UI (mihran113)

## 2.4.0 May 13 2021

- Bump up Aim UI to v1.6.0 (gorarakelyan)
- Add xgboost integration (khazhak)
- Update keras adapter interface (khazhak)
- Convert tensors to python numbers (gorarakelyan)

## 2.3.0 Apr 10 2021

- Bump up Aim UI to v1.5.0 (gorarakelyan)
- Set default interval of sys tracking to 10 seconds (gorarakelyan)
- Add ability to track system metrics (gorarakelyan)

## 2.2.1 Mar 31 2021

- Bump up Aim UI to v1.4.1 (gorarakelyan)

## 2.2.0 Mar 24 2021

- Bump up Aim UI to v1.4.0 (gorarakelyan)
- Add Hugging Face integration (Khazhak)
- Reorganize documentation (Tatevv)

## 2.1.6 Feb 26 2021

- Add ability to opt out telemetry (gorarakelyan)
- Remove experiment name from config file when calling repo.remove_branch method (gorarakelyan)

## 2.1.5 Jan 7 2021

- Handle NaN or infinite floats passed to artifacts (gorarakelyan)

## 2.1.4 Dec 2 2020

- Add ability to specify session run hash (gorarakelyan)
- Initialize repo if it was empty when opening session (gorarakelyan)
- Add validation of map artifact parameters (gorarakelyan)

## 2.1.3 Nov 24 2020

- Support comparison of list type contexts (gorarakelyan)

## 2.1.2 Nov 24 2020

- Fix empty contexts comparison issue (gorarakelyan)

## 2.1.1 Nov 22 2020

- Return only selected params in SelectResult (gorarakelyan)

## 2.1.0 Nov 19 2020

- Add AimRepo select method (gorarakelyan)
- Implement SelectResult class (gorarakelyan)

## 2.0.27 Nov 13 2020

- Fix issue with artifact step initializer (gorarakelyan)

## 2.0.26 Nov 10 2020

- Add `block_termination` argument to aim.Session (gorarakelyan)
- Convert infinity parameter to string in artifacts (gorarakelyan)

## 2.0.25 Nov 9 2020

- Reconstruct run metadata file when running close command (gorarakelyan)

## 2.0.24 Nov 8 2020

- Add SIGTERM signal handler (gorarakelyan)
- Run `track` function in a parallel thread (gorarakelyan)
- Add SDK session flush method (gorarakelyan)
- Flush aggregated metrics at a given frequency (gorarakelyan)
- Update run metadata file only on artifacts update (gorarakelyan)

## 2.0.23 Nov 5 2020

- Make experiment name argument required in SDK close command (gorarakelyan)

## 2.0.22 Nov 5 2020

- Add SDK `close` method to close dangling experiments (gorarakelyan)

## 2.0.21 Nov 1 2020

- Resolve compatibility issues with python 3.5.0 (gorarakelyan)

## 2.0.20 Oct 26 2020

- Enable pypi aim package name (gorarakelyan)

## 2.0.19 Oct 25 2020

- Add PyTorch Lightning logger (gorarakelyan)
- Add TensorFlow v1 and v2 keras callbacks support (gorarakelyan)

## 2.0.18 Oct 7 2020

- Add ability to run Aim UI in detached mode (gorarakelyan)
- Add ability to specify repo path when running Aim UI (gorarakelyan)

## 2.0.17 Oct 5 2020

- Rename `AimDE` to `Aim UI` (gorarakelyan)

## 2.0.16 Oct 2 2020

- Add ability to specify host when running AimDE (gorarakelyan)
- Disable `AimContainerCommandManager` (gorarakelyan)
- Remove `aimde` command entry point (gorarakelyan)
- Remove `de` prefix from development environment management commands (gorarakelyan)

## 2.0.15 Sep 21 2020

- Set Map artifact default namespace (gorarakelyan)

## 2.0.14 Sep 21 2020

- Set Metric hashable context to None if no kwarg is passed (gorarakelyan)

## 2.0.13 Sep 21 2020

- Add ability to query runs by metric value (gorarakelyan)
- Add ability to query runs via SDK (gorarakelyan)

## 2.0.12 Sep 12 2020

- Update Session to handle exceptions gracefully (gorarakelyan)

## 2.0.11 Sep 11 2020

- Add alias to keras adapter (gorarakelyan)

## 2.0.10 Sep 10 2020

- Show progress bar when pulling AimDE image (gorarakelyan)

## 2.0.9 Sep 10 2020

- Add ability to start multiple sessions (gorarakelyan)
- Add Aim adapter for keras (gorarakelyan)

## 2.0.8 Aug 26 2020

- Set SDK to select only unarchived runs by default (gorarakelyan)
- Add ability to archive/unarchive runs (gorarakelyan)
- Enable search by run attributes (gorarakelyan)
- Add `is not` keyword to AimQL (gorarakelyan)

## 2.0.7 Aug 21 2020

- Validate Artifact values before storing (gorarakelyan)
- Add sessions to SDK (gorarakelyan)

## 2.0.6 Aug 13 2020

- Add ability to retrieve metrics and traces from repo (gorarakelyan)
- Add SDK `select` method to select runs and artifacts (gorarakelyan)
- Implement search query language (gorarakelyan)

## 2.0.5 Jul 18 2020

- Fix issue with PyPI reStructuredText format compatibility (gorarakelyan)

## 2.0.4 Jul 18 2020

- Add ability to attach tf.summary logs to AimDE (gorarakelyan)

## 2.0.3 Jul 8 2020

- Pass project path to development environment container (gorarakelyan)

## 2.0.2 Jul 7 2020

- Make `epoch` argument optional for `Metric` artifact (gorarakelyan)
- Add ability to automatically commit runs after exit (gorarakelyan)
- Add `aim up` shortcut for running development environment (gorarakelyan)
- Remove first required argument(artifact name) from sdk track function (gorarakelyan)
- Add general dictionary artifact for tracking `key: value` parameters (gorarakelyan)

## 2.0.1 Jun 24 2020

- Fix inconsistent DE naming (gorarakelyan)

## 2.0.0 Jun 18 2020

- Tidy up aim and remove some artifacts (gorarakelyan)
- Update AimContainerCMD to open connection on custom port (gorarakelyan)
- Save passed process uuid to commit configs (gorarakelyan)
- Ability to query processes (gorarakelyan)
- Execute process and store logs into a commit of specific experiment (gorarakelyan)
- Kill running process and its children recursively (gorarakelyan)
- Keep executed processes for monitoring and management (gorarakelyan)
- Add container command handler to exec commands on the host (gorarakelyan)
- Refactor Text artifact to store sentences using protobuf and aimrecords (jamesj-jiao)
- Add ability to pass aim board port as an argument (gorarakelyan)

## 1.2.17 May 8 2020

- Add config command (gorarakelyan)
- Tune artifacts: images, metric_groups, params (gorarakelyan)

## 1.2.16 Apr 29 2020

- Add ability to pass numpy array as a segmentation mask (gorarakelyan)

## 1.2.15 Apr 29 2020

- Add basic image list tracking (gorarakelyan)

## 1.2.14 Apr 27 2020

- Optimize segmentation tracking insight to load faster (gorarakelyan)

## 1.2.13 Apr 25 2020

- Remove GitHub security alert (gorarakelyan)
- Add image semantic segmentation tracking (gorarakelyan)

## 1.2.12 Apr 20 2020

- Add missing init file for aim.artifacts.proto (@mike1808)

## 1.2.11 Apr 16 2020

- Make epoch property optional for Metric (gorarakelyan)

## 1.2.10 Apr 16 2020

- Serialize and store `Metric` records using protobuf and aimrecords (gorarakelyan)
- Create RecordWriter factory which handles artifact records saving (gorarakelyan)
- Extract artifact serialization to ArtifactWriter (mike1808)

## 1.2.9 Mar 16 2020

- Alert prerequisites installation message for running board (gorarakelyan)

## 1.2.8 Mar 15 2020

- Update profiler interface for keras (gorarakelyan)

## 1.2.7 Mar 14 2020

- Add board pull command (gorarakelyan)
- Change board ports to 43800,1,2 (gorarakelyan)
- Add ability to profile graph output nodes (gorarakelyan)
- Remove issue with autograd inside while loop (gorarakelyan)
- Add aim board development mode (gorarakelyan)
- Update board name hash algorithm to md5 (gorarakelyan)
- Add board CLI commands: up, down and upgrade (gorarakelyan)
- Add ability to tag version as a release candidate (gorarakelyan)

## 1.2.6 Feb 28 2020

- Add learning rate update tracking (gorarakelyan)

## 1.2.5 Feb 25 2020

- Add autocommit feature to push command: `aim push -c [-m <msg>]` (gorarakelyan)
- Add cli status command to list branch uncommitted artifacts (gorarakelyan)
- Add an ability to aggregate duplicated nodes within a loop (gorarakelyan)
- Remove gradient break issue when profiling output nodes (gorarakelyan)

## 1.2.4 Feb 20 2020

- Enable profiler to track nodes inside loops (gorarakelyan)
- Ability to disable profiler for evaluation or inference (gorarakelyan)

## 1.2.3 Feb 13 2020

- Set minimum required python version to 3.5.2 (gorarakelyan)

## 1.2.2 Feb 13 2020

- Downgrade required python version (gorarakelyan)

## 1.2.1 Feb 13 2020

- Edit README.md to pass reStructuredText validation on pypi (gorarakelyan)

## 1.2.0 Feb 13 2020

- Make aim CLI directly accessible from main.py (gorarakelyan)
- Add disk space usage tracking (gorarakelyan)
- Add profiler support for Keras (gorarakelyan)
- Add TensorFlow graph nodes profiler (gorarakelyan)
- Add command to run aim live container mounted on aim repo (gorarakelyan)
- Update profiler to track GPU usage (gorarakelyan)
- Add machine resource usage profiler (gorarakelyan)

## 1.1.1 Jan 14 2020

- Remove aim dependencies such as keras, pytorch and etc (gorarakelyan)

## 1.1.0 Jan 12 2020

- Update code diff tracking to be optional (gorarakelyan)
- Add default False value to aim init function (gorarakelyan)
- Update aim repo to correctly identify cwd (gorarakelyan)
- Update push command to commit if msg argument is specified (gorarakelyan)
- Add ability to initialize repo from within the sdk (gorarakelyan)

## 1.0.2 Jan 7 2020

- Remove objects dir from empty .aim branch index (gorarakelyan)

## 1.0.1 Dec 26 2019

- Add cil command to print aim current version (gorarakelyan)

## 1.0.0 Dec 25 2019

- Add aim version number in commit config file (gorarakelyan)
- Update push command to send username and check storage availability (gorarakelyan)
- Add hyper parameters tracking (gorarakelyan)
- Update push command to print shorter file names when pushing to remote (gorarakelyan)
- Update tracking artifacts to be saved in log format (gorarakelyan)
- Add pytorch cuda support to existing sdk artefacts (gorarakelyan)
- Add cli reset command (gorarakelyan)
- Add nested module tracking support to aim sdk (gorarakelyan)
- Add code difference tracking to aim sdk (gorarakelyan)
- Update aim push command to send commits (gorarakelyan)
- Add commit structure implementation (gorarakelyan)
- Add aim commit command synchronized with git commits (gorarakelyan)
- Add version control system factory (gorarakelyan)
- Update all insights example (gorarakelyan)
- Add model gradients tracking (gorarakelyan)
- Add model weights distribution tracking (gorarakelyan)
- Add aim correlation tracking (gorarakelyan)

## 0.2.9 Nov 30 2019

- Update push tolerance when remote origin is invalid (gorarakelyan)

## 0.2.8 Nov 30 2019

- Update aim auth public key search algorithm (gorarakelyan)

## 0.2.7 Nov 14 2019

- Update dependencies torch and torchvision versions (sgevorg)

## 0.2.6 Nov 5 2019

- Update aim track logger (gorarakelyan)

## 0.2.5 Nov 4 2019

- Add branch name validation (gorarakelyan)
- Add single branch push to aim push command (gorarakelyan)

## 0.2.4 Nov 3 2019

- Update aim auth print format (gorarakelyan)
- Update setup.py requirements (gorarakelyan)

## 0.2.3 Nov 3 2019

- Update package requirements (gorarakelyan)

## 0.2.2 Nov 1 2019

- Update package requirements (sgevorg)

## 0.2.1 Nov 1 2019

- Add paramiko to required in setup.py (sgevorg)

## 0.2.0 Nov 1 2019

- Update the repo to prep for open source pypi push (sgevorg)
- Add error and activity logging (sgevorg)
- Add push command robustness (gorarakelyan)
- Add cli auth command (gorarakelyan)
- Add public key authentication (gorarakelyan)
- Update push to send only branches (gorarakelyan)
- Add branching command line interface (gorarakelyan)
- Update skd interface (gorarakelyan)
- Add pytorch examples inside examples directory (gorarakelyan)
- Add model load sdk method (gorarakelyan)
- Add model checkpoint save tests (gorarakelyan)
- Update file sending protocol (gorarakelyan)
- Add model tracking (gorarakelyan)

## 0.1.0 - Sep 23 2019

- Update setup py to build cython extensions (gorarakelyan)
- Update tcp client to send multiple files through one connection (gorarakelyan)
- Update tcp client to send images (gorarakelyan)
- Update sdk track functionality to support multiple metrics (gorarakelyan)
- Update push command for sending repo to a given remote (gorarakelyan)
- Add cli remote commands (gorarakelyan)
- Update cli architecture from single group of commands to multiple groups (gorarakelyan)
- Add testing env first skeleton and versions (sgevorg)
- Add dummy exporting files from .aim-test (sgevorg)
- Add description for Testing Environment (sgevorg)
- Update metadata structure and handling (sgevorg)
- Add support for seq2seq models (sgevorg)
- Update the output of doker image build to be more informative and intuitive (sgevorg)
- Update README.MD with changed Aim messaging (sgevorg)
- Remove setup.cfg file (maybe temporarily) (sgevorg)
- Update the location for docker build template files, move to data/ (sgevorg)
- Update the `docs/cli.md` for aim-deploy docs (sgevorg)
- Add docker deploy `.aim/deploy_temp/<model>` cleanup at the end of the build (sgevorg)
- Add Docker Deploy via `aim-deploy` command (sgevorg)
- Add Docker image generate skeleton (sgevorg)
- Add AimModel.load_mode static function to parse `.aim` files (sgevorg)
- Update exporter to decouple from specifics of exporting and framework (sgevorg)
- Add model export with `.aim` extension (sgevorg)
- Remove pack/unpack of the metadata (sgevorg)
- Add pack/unpack to add metadata to model for engine processing (sgevorg)
- Add aim-deploy command configuration in cli (sgevorg)
- Add basic cli (sgevorg)
- Update setup.py for cli first version (sgevorg)
- Add initial cli specs (sgevorg)
- Add directories: the initial skeleton of the repo (sgevorg)
- Add gitignore, license file and other basics for repo (sgevorg)<|MERGE_RESOLUTION|>--- conflicted
+++ resolved
@@ -27,11 +27,8 @@
 
 ### Fixes:
 
-<<<<<<< HEAD
-- Fixed issue with tensorboard to aim conversion (osoblanco)
-=======
+- Fix issue with tensorboard to aim conversion (osoblanco)
 - Fix reset zoom history on alignment type change (KaroMourad)
->>>>>>> 9a361e7a
 - Fix issue with rendering incorrect data when x-axis aligned by `relative time/epoch` (KaroMourad)
 - Fix LineCart axis ticks overlapping issue on log scale (KaroMourad)
 - Change zooming default option to multiple (VkoHov)
