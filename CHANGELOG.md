--- conflicted
+++ resolved
@@ -12,9 +12,7 @@
 - Implement unit-tests for aim SDK utils (yeghiakoronian)
 - Display std.dev/err aggregated values in the table (VkoHov)
 - Add `active` state indicator property for `aim.Run` (mihran113)
-<<<<<<< HEAD
 - Increase visibility and usability of the Show table diff button (arsengit)
-=======
 - Add `active` state indicators on the chart (VkoHov)
 - Add ability to edit run name and description of run (VkoHov)
 - Show the description in the sidebar of the run overview tab (VkoHov)
@@ -24,7 +22,6 @@
 - Add loader to the top of the logs box in the run page (VkoHov)
 - Add the date and the duration of run in the header of the single run page (VkoHov)
 - Fit long name values in manage columns popover (arsengit)
->>>>>>> 60bd7bac
 
 ### Fixes:
 
