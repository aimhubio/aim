# Changelog

## Unreleased

### Enhancements:

- Improve formatting of numbers by setting maximum precision (KaroMourad)
- Add cloud storage backups to AWS S3 for aim repo runs (karan2801)
- Add LightGBM integration example (gorarakelyan)
- Add descriptive document titles for pages (KaroMourad)
- Implement unit-tests for aim SDK utils (yeghiakoronian)
- Display std.dev/err aggregated values in the table (VkoHov)
- Add `active` state indicator property for `aim.Run` (mihran113)
- Add `active` state indicators on the chart (VkoHov)
- Add ability to edit run name and description of run (VkoHov)
- Show the description in the sidebar of the run overview tab (VkoHov)
- Add all the attributes of run in the tooltip (VkoHov)
- Optimize the initial render time of Aim UI by using more lightweight font-family (arsengit)
- Use monaco editor as the syntax highlighter across the Aim UI (arsengit)
- Add loader to the top of the logs box in the run page (VkoHov)
- Add the date and the duration of run in the header of the single run page (VkoHov)
<<<<<<< HEAD
- Resolve content blinking issue after search in the run page (arsengit)
=======
- Fit long name values in manage columns popover (arsengit)
>>>>>>> 4887c1c9

### Fixes:

- Fix issue with rendering incorrect data when x-axis aligned by `relative time/epoch` (KaroMourad)
- Fix LineCart axis ticks overlapping issue on log scale (KaroMourad)
- Change zooming default option to multiple (VkoHov)
- Change grouped rows' min and max values names to `Group Min` and `Group Max` (VkoHov)
- Preserve the search input value of the grouping dropdown (VkoHov)
- Change the titles and placeholders in popovers (VkoHov)
- Fix params duplication in dropdowns (VkoHov)
- Resolve typing latency issue in the query search input (arsengit)
- Reorder and add non-hideable table columns (arsengit)
- Change the font of the runs navigation popover (VkoHov)
- Keep color persistence state after page reload (VkoHov)

## 3.10.3 May 31, 2022

- Adjust the content overflowing of the Delete and the Archive modals (VkoHov)
- Resolve issue with redirect in run page (arsengit)

## 3.10.2 May 26, 2022

- Adjust SRP Logs row height calculation (VkoHov)
- Fix issue with live update requests scheduler (rubenaprikyan)
- Fix log capturing crash during run garbage collection (mihran113)
- Fix Pytorch Lightning adapter `finalize` method (mihran113)
- Fix params duplication in dropdowns (VkoHov)
- Skip system params in Explorer pages (alberttorosyan)

## 3.10.1 May 18, 2022

- Resolve issue with rendering run params in the overview tab of SRP (arsengit)
- Fix issue with search query state update (arsengit)

## 3.10.0 May 17, 2022

### Enhancements:

- Add ability to adjust the density of the visible content in tables (roubkar)
- Set `metric.name` as default option for grouping (roubkar)
- Show user-selected params before group config in chart popover (roubkar)
- Optimize stream decoding performance on UI (mahnerak)
- Add support for animated image formats to Aim Image object (devfox-se)
- Add `AimLogger` for Catboost (devfox-se)
- Add `AimCallback` for LightGBM (devfox-se)
- Keep the extents of `HighPlot` axes brush in the state and the URL (VkoHov)
- Integrate `aim` with `cimport`-able `aimrocks` (mahnerak)
- Add `__slots__` to some classes to improve performance (mahnerak)
- Define base abstractions for `Iterator` and `DB` by borrowing from `aimrocks` (mahnerak)
- Use `KeysIterator` and `ValuesIterator` wrappers instead of reimplementing (mahnerak)
- Rename `PrefixView.container` to `PrefixView.parent` (mahnerak)
- Reimplement `absolute_path` (mahnerak)
- Cython bindings for `PrefixView`, `TreeView`, `Container`, `ArrayView` (mahnerak)
- Add ability to track and visualize stdout/stderr (mihran113, VkoHov)
- Fix `AimLogger` deprecation issues related to release of PyTorch Lightning v1.5 (arnauddhaene)
- Enable better autocomplete experience with monaco editor (arsengit)
- Pre-loading and caching necessary resources, add pre-loader animation to Aim UI (arsengit)

### Fixes:

- Remove hard-coded installation of pre-requirements (mahnerak)
- Remove duplicate code from `TreeView` and `Container` methods (mahnerak)
- Fix issue with filtering metrics values in single run page (KaroMourad)

## 3.9.4 May 12, 2022

- Fix run remote tracking queue cleanup (mihran113)
- Fix HF callback before training access (mihran113)
- Fix compatibility with Jinja 3.1 (devfox-se)

## 3.9.3 May 10, 2022

- Fix affecting stroke types after changing color persistence (KaroMourad)

## 3.9.2 Apr 29, 2022

- Move aim_ui package data to separate directory (devfox-se)

## 3.9.1 Apr 29, 2022

- Move aim_ui package data to separate directory (devfox-se)

## 3.9.0 Apr 29, 2022

### Enhancements:

- Add `Notes Tab` to single run page (arsengit)
- Add the run name to the batch delete and the batch archive modals (VkoHov)
- Increase the scalability of rendering lines in charts (KaroMourad)
- Increase live update requests delay to prevent performance issues (rubenaprikyan)
- Change font-family to monospace in the Table component (arsengit)
- Add info massage for single value sliders (VkoHov)
- Add `--log-level` argument for aim up/server commands (mihran113)
- Add notes backend api interface (devfox-se)
- Fix type hints in `Repo` class (uduse)

### Fixes:

- Fix LineChart y-dimension margin calculation (KaroMourad)
- Fix HighPlot lines partially rendering issue (KaroMourad)
- Fix HighPlot axis ticks overlapping issue (KaroMourad)
- Fix sorting Params/Scatters explorer axis ticks (KaroMourad)
- Fix compatibility with pytorch-lightning v1.6.0 (mihran113)
- Fix the image's original size cropping (VkoHov)
- Fix `PATH` related issues for `alembic` and `uvicorn` (mihran113)
- Fix queries for custom object APIs (mihran113)
- Fix chart height updating when resize mode changed (VkoHov)
- Fix HuggingFace callback context capturing (mihran113)
- Fix Params/Scatters explorers' row hiding functionality (VkoHov)
- Fix Profiler logs are saved outside repo directory (devfox-se)

## 3.8.1 Apr 6, 2022

- Encode run hash before including in CSS selectors (Hamik25)
- Fix displaying incorrect metric values for large range scale in LineChart (KaroMourad)
- Fix issue with rendering lines for large range scale in LineChart (KaroMourad)
- Fix issue with URL state sync for bookmarks (roubkar)
- Fix issue with displaying negative param values on Aim UI (roubkar)
- Fix row hiding functionality (roubkar)
- Tune RunOverviewTab container styles (arsengit)
- Update documentations links on UI (rubenaprikyan)
- Fix `RepoIndexManager` run's reference cleanup (mihran113)
- Fix remote run finalization (mihran113)
- Fix issue with fetch on load more (infinite scroll) functionality in Runs Explorer (rubenaprikyan)

## 3.8.0 Mar 26, 2022

### Enhancements:

- Hugging Face adapter refactoring (mihran113)
- Add run description columns to all run specific tables (VkoHov, mihran113)
- Change images rendering optimization default value to smoother (VkoHov)
- Set default steps ordering to desc in single run tabs (VkoHov, devfox-se)
- Add run name to grouping, ordering and run navigation popovers (VkoHov)
- Add ability to apply color scale on columns with numeric values (VkoHov)
- Refactored XGBoost AimCallback (devfox-se)
- Reopenable callbacks for integrations (mihran113)
- Add DVC integration (devfox-se)
- Add API profiler and unified API error response (devfox-se)
- Add API to retrieve N'th step of sequence (devfox-se)

### Fixes:

- Fix issue with calculation of active point on mouse hover in the LineChart (KaroMourad)
- Fix issue with wrong URL caching for Explorer pages (roubkar)
- Fix issue with focusing on the chart active point while moving the cursor (KaroMourad)
- Fix the image full view toggle icon visibility if the image has a white background (VkoHov)
- Fix scroll to the end of the audio tab (VkoHov)
- Add scrollbar to image full view mode content (VkoHov)
- Fix issues with run name/description not being set (mihran113)
- Fix issue with run single page tabs result caching (mihran113)
- Fix git system param tracking (devfox-se)
- Fix runs manual closing (mihran113)
- Fix Docker image creation step in packaging workflow (alberttorosyan)
- Fix Jinja2 template rendering with starlette==0.14.2 (alberttorosyan)

## 3.7.5 Mar 18, 2022

- Add request aborting functionality in single run page tabs (arsengit)
- Render plotly figures properly in single run page (arsengit)

## 3.7.4 Mar 15, 2022

- Fix density min and max validation calculation (VkoHov)

## 3.7.3 Mar 14, 2022

- Add missing names for dynamically imported files in single run page (arsengit)

## 3.7.2 Mar 10, 2022

- Fix issue with rendering UI re keeping long URL (KaroMourad)
- Split code in the single run page to optimize chunk size (arsengit)

## 3.7.1 Mar 10, 2022

- Fix metric queries with epoch=None (alberttorosyan)

## 3.7.0 Mar 9, 2022

### Enhancements:

- Add Run overview tab in run single page (arsengit, VkoHov, KaroMourad, rubenaprikyan)
- Custom max message size for Aim Remote tracking (alberttorosyan)
- Docker images for aim up/server (alberttorosyan)
- TF/Keras adapters refactoring (mihran113)
- Remote tracking client-side retry logic (aramaim)
- Add record_density to initial get-batch request for figures (VkoHov)

### Fixes:

- Fix rendering new lines in texts visualizer (arsengit)

## 3.6.3 Mar 4, 2022

- Fix UI rendering issue on colab (rubenaprikyan)

## 3.6.2 Mar 2, 2022

- Fix chart interactions issue in the Single Run Page Metrics tab (roubkar)
- Fix `resolve_objects` in remote tracking client subtree (alberttorosyan)
- Reject `0` as step/record count (alberttorosyan, VkoHov)
- Fix error on mlflow conversion by experiment id (devfox-se)

## 3.6.1 Feb 25, 2022

- Fix issue with aligning x-axis by custom metric (KaroMourad)
- Add `__AIM_PROXY_URL__` env variable to see full proxy url when running `aim up` command(rubenaprikyan)
- Add `--proxy-url` argument to notebook extension's `%aim up` to render UI correctly if there is a proxy server (rubenaprikyan)
- Add SageMaker integration, `jupyter-server-proxy` s bug-fix script (rubenaprikyan, mahnerak)
- Fix animation support in Plotly visualization and figure loading performance (Hamik25, mihran113)
- Display `None` values in group config column (VkoHov, Hamik25)
- Fix rendering issue on `Select` form search suggestions list (arsengit)
- Fix PL.AimLogger save_dir AttributeError (GeeeekExplorer)
- Remove `__example_type__` substring from param name (VkoHov)

## 3.6.0 Feb 22 2022

### Enhancements:

- Sort params columns in alphabetical order (arsengit)
- Add illustrations for indicating explorer search states (arsengit)
- Ability to export chart as image (KaroMourad)
- Ability to group by metric.context (VkoHov)
- Tune manage columns items highlighting styles (VkoHov)
- Set active style on table actions popover buttons with applied changes (arsengit)
- Unification of Run Custom Object APIs (alberttorosyan, VkoHov)
- Aim repo runs data automatic indexing (alberttorosyan)
- Pytorch Lightning adapter refactoring (mihran113)
- Add Pytorch Ignite integration (mihran113)
- Add wildcard support for `aim runs` subcommands (mihran113)
- Add MLflow logs conversion command (devfox-se)
- Add CustomObject implementation for `hub.dataset` (alberttorosyan)

### Fixes:

- Fix live updated data loss after triggering endless scroll (VkoHov)
- Fix system metric columns pinning functionality and grouping column order (arsengit)
- Fix system metrics search in manage columns popover (VkoHov)
- Fix queries on remote repos (mihran113)
- Fix incorrect boolean value formatting (VkoHov)

## 3.5.4 Feb 15 2022

- Fix batch archive functionality (VkoHov)
- Add repo lock/release feature (devfox-se)

## 3.5.3 Feb 11 2022

- Fix rendering issue in runs explorer page (arsengit)

## 3.5.2 Feb 10 2022

- Fix issue with displaying current day activity cell on week's first day (rubenaprikyan)
- Fix issue with filtering options while typing in input of autocomplete in Tooltip and Grouping popovers (rubenaprikyan)

## 3.5.1 Feb 4 2022

- Fix folder creation when tracking with remote tracker (aramaim)

## 3.5.0 Feb 3 2022

### Enhancements:

- Ability to hide system metrics from table (arsengit)
- Add input validations to range selectors (Hamik25)
- Improve media panel rendering performance on hovering over images (KaroMourad)
- Add ability to parse and import TensorFlow events into aim (devfox-se)
- Add system parameter logging: CLI, Env, Executable, Git, Installed packages (devfox-se)
- Convert nested non-native objects (e.g. OmegaConf config instance) upon storing (devfox-se)
- Add cli subcommands cp and mv for aim runs command (mihran113)
- Add handler for matplotlib figures in Image and Figure custom objects (devfox-se)
- Improve highlighting of table focused/hovered/selected row (VkoHov)

### Fixes:

- Fix stalled runs deletion (mihran113)
- Fix background transparency in colab when using dark mode of system (rubenaprikyan)
- Fix Grouping and Tooltip popovers states' resetting issue when live-update is on (rubenaprikyan)
- Fix table column's sort functionality issue in Params and Scatters Explorers (rubenaprikyan)

## 3.4.1 Jan 23 2022

- Fix issue with displaying experiment name in Images Explorer table (VkoHov)

## 3.4.0 Jan 22 2022

- Add ability to apply group stacking on media elements list (KaroMourad)
- Add ability to apply sorting by run creation_time on table rows (roubkar)
- Add ability to filter texts table with keyword matching (roubkar, rubenaprikyan)
- Add ability to delete run from settings tab (Hamik25)
- Enhance controls states of explorer pages (arsengit)
- Add --repo, --host arguments support for notebook extension (VkoHov, rubenaprikyan)
- Add trendline options to ScatterPlot (roubkar)
- Add ability to display images in original size and align by width (arsengit)
- Add version, docs and slack links to sidebar (arsengit)
- Enhance AudioPlayer component (arsengit)
- Recover active tab in run details page after reload (roubkar)
- Add ability to archive or delete runs with batches (VkoHov)
- Remote tracking server [experimental] (alberttorosyan, mihran113, aramaim)
- Add ability to change media elements order (VkoHov)
- Add ability to hard delete runs (alberttorosyan)
- Lossy format support for aim.Image (devfox-se)
- Timezone issues fix for creation and end times (mihran113)

## 3.3.5 Jan 14 2022

- Add non-strict write mode to replace not-yet-supported types with their
  string representations. (mahnerak)
- Log pytorch_lightning hyperparameters in non-strict mode. (mahnerak)

## 3.3.4 Jan 10 2022

- Fix issue with WAL files flushing (alberttorosyan)
- Support for omegaconf configs in pytorch_lightning adapter (devfox-se)

## 3.3.3 Dec 24 2021

- Fix issue with showing range panel in Images Explorer (roubkar)

## 3.3.2 Dec 20 2021

- Fix issue with not providing point density value to live-update query (rubenaprikyan)

## 3.3.1 Dec 18 2021

- Fix getValue function to show correct chart title data (KaroMourad)

## 3.3.0 Dec 17 2021

- Add ability to track and explore audios in run detail page (arsengit, VkoHov, devfox-se)
- Add ability to track and visualize texts (mihran113, roubkar)
- Fix boolean values encoding (mahnerak)
- Add Scatter Explorer to visualize correlations between metric last value and hyperparameter (KaroMourad)
- Add ability to track and visualize plotly objects (devfox-se, Hamik25, rubenaprikyan)
- Add ability to query distributions by step range and density (VkoHov, rubenaprikyan)
- Add colab notebook support (mihran113, rubenaprikyan)
- Implement images visualization tab in run detail page (VkoHov, KaroMourad)
- Add custom URL prefix support (mihran113, Hamik25, roubkar)
- Enhance metric selection dropdowns to see lists in alphabetical order (rubenaprikyan)

## 3.2.2 Dec 10 2021

- Fix Run finalization index timeout issue (alberttorosyan)

## 3.2.1 Dec 8 2021

- Add ability to provide custom base path for API (mihran113, roubkar)
- Fix table groups column default order (arsengit)
- Fix table panel height issue in runs explorer page (arsengit)

## 3.2.0 Dec 3 2021

- Add ability to cancel pending request (roubkar, arsengit)
- Add support for secure protocol for API calls (mihran113, roubkar)
- Implement image full size view (VkoHov)
- Add ability to manipulate with image size and rendering type (arsengit)
- Enhance Table column for selected grouping config options (arsengit)
- Implement suggestions list for AimQL search (arsengit, rubenaprikyan)
- Add ability to track and visualize distributions (mihran113, rubenaprikyan)
- Add notebook extension, magic functions (rubenaprikyan)

## 3.1.1 Nov 25 2021

- Apply default ordering on images set (VkoHov)
- Ability to show image data in a tooltip on hover (KaroMourad)
- Support of Image input additional data sources (alberttorosyan)
- Ability to export run props as pandas dataframe (gorarakelyan)
- Slice image sequence by index for the given steps range (alberttorosyan)
- Improve Images Explorer rendering performance through better images list virtualization (roubkar)

## 3.1.0 Nov 20 2021

- Add ability to explore tracked images (VkoHov)
- Improve rendering performance by virtualizing table columns (roubkar)
- Add ability to apply grouping by higher level param key (roubkar)
- Add ability to specify repository path during `aim init` via `--repo` argument (rubenaprikyan)

## 3.0.7 Nov 17 2021

- Fix for missing metrics when numpy.float64 values tracked (alberttorosyan)

## 3.0.6 Nov 9 2021

- Fix for blocking container optimization for in progress runs (alberttorosyan)

## 3.0.5 Nov 9 2021

- Add tqdm package in setup.py required section (mihran113)

## 3.0.4 Nov 8 2021

- Switch to aimrocks 0.0.10 - exposes data flushing interface (mihran113)
- Optimize stored data when runs finalized (mihran113)
- Update `aim reindex` command to run storage optimizations (alberttorosyan)
- Storage partial optimizations on metric/run queries (alberttorosyan)

## 3.0.3 Nov 4 2021

- Bump sqlalchemy version to 1.4.1 (alberttorosyan)

## 3.0.2 Oct 27 2021

- Switch to aimrocks 0.0.9 - built on rocksdb 6.25.3 (alberttorosyan)
- Remove grouping select options from Params app config (VkoHov)
- Sort metrics data in ascending order for X-axis (KaroMourad)

## 3.0.1 Oct 22 2021

- Check telemetry_enabled option on segment initialization (VkoHov)
- Draw LineChart Y-axis (horizontal) tick lines on zooming (KaroMourad)
- Sort select options/params based on input value (roubkar)
- Fix query construction issue for multiple context items (roubkar)
- Fix issue with making API call from Web Worker (VkoHov)

## 3.0.0 Oct 21 2021

- Completely revamped UI:

  - Runs, metrics and params explorers
  - Bookmarks, Tags, Homepage
  - New UI works smooth with ~500 metrics displayed at the same time with full Aim table interactions

- Completely revamped storage:
  - 10x faster embedded storage based on Rocksdb
  - Average run query execution time on ~2000 runs: 0.784s
  - Average metrics query execution time on ~2000 runs with 6000 metrics: 1.552s

## 2.7.1 Jun 30 2021

- Fix bookmark navigation issue (roubkar)
- Empty metric select on X-axis alignment property change (roubkar)

## 2.7.0 Jun 23 2021

- Add ability to export table data as CSV (KaroMourad)
- Add ability to bookmark explore screen state (roubkar)
- Add dashboards and apps API (mihran113)

## 2.6.0 Jun 12 2021

- Resolve namedtuple python 3.5 incompatibility (gorarakelyan)
- Add ability to align X-axis by a metric (mihran113, roubkar)
- Add tooltip popover for the chart hover state (roubkar)

## 2.5.0 May 27 2021

- Set gunicorn timeouts (mihran113)
- Remove redundant deserialize method (gorarakelyan)
- Move the Flask server to main repo to support 'docker'less UI (mihran113)

## 2.4.0 May 13 2021

- Bump up Aim UI to v1.6.0 (gorarakelyan)
- Add xgboost integration (khazhak)
- Update keras adapter interface (khazhak)
- Convert tensors to python numbers (gorarakelyan)

## 2.3.0 Apr 10 2021

- Bump up Aim UI to v1.5.0 (gorarakelyan)
- Set default interval of sys tracking to 10 seconds (gorarakelyan)
- Add ability to track system metrics (gorarakelyan)

## 2.2.1 Mar 31 2021

- Bump up Aim UI to v1.4.1 (gorarakelyan)

## 2.2.0 Mar 24 2021

- Bump up Aim UI to v1.4.0 (gorarakelyan)
- Add Hugging Face integration (Khazhak)
- Reorganize documentation (Tatevv)

## 2.1.6 Feb 26 2021

- Add ability to opt out telemetry (gorarakelyan)
- Remove experiment name from config file when calling repo.remove_branch method (gorarakelyan)

## 2.1.5 Jan 7 2021

- Handle NaN or infinite floats passed to artifacts (gorarakelyan)

## 2.1.4 Dec 2 2020

- Add ability to specify session run hash (gorarakelyan)
- Initialize repo if it was empty when opening session (gorarakelyan)
- Add validation of map artifact parameters (gorarakelyan)

## 2.1.3 Nov 24 2020

- Support comparison of list type contexts (gorarakelyan)

## 2.1.2 Nov 24 2020

- Fix empty contexts comparison issue (gorarakelyan)

## 2.1.1 Nov 22 2020

- Return only selected params in SelectResult (gorarakelyan)

## 2.1.0 Nov 19 2020

- Add AimRepo select method (gorarakelyan)
- Implement SelectResult class (gorarakelyan)

## 2.0.27 Nov 13 2020

- Fix issue with artifact step initializer (gorarakelyan)

## 2.0.26 Nov 10 2020

- Add `block_termination` argument to aim.Session (gorarakelyan)
- Convert infinity parameter to string in artifacts (gorarakelyan)

## 2.0.25 Nov 9 2020

- Reconstruct run metadata file when running close command (gorarakelyan)

## 2.0.24 Nov 8 2020

- Add SIGTERM signal handler (gorarakelyan)
- Run `track` function in a parallel thread (gorarakelyan)
- Add SDK session flush method (gorarakelyan)
- Flush aggregated metrics at a given frequency (gorarakelyan)
- Update run metadata file only on artifacts update (gorarakelyan)

## 2.0.23 Nov 5 2020

- Make experiment name argument required in SDK close command (gorarakelyan)

## 2.0.22 Nov 5 2020

- Add SDK `close` method to close dangling experiments (gorarakelyan)

## 2.0.21 Nov 1 2020

- Resolve compatibility issues with python 3.5.0 (gorarakelyan)

## 2.0.20 Oct 26 2020

- Enable pypi aim package name (gorarakelyan)

## 2.0.19 Oct 25 2020

- Add PyTorch Lightning logger (gorarakelyan)
- Add TensorFlow v1 and v2 keras callbacks support (gorarakelyan)

## 2.0.18 Oct 7 2020

- Add ability to run Aim UI in detached mode (gorarakelyan)
- Add ability to specify repo path when running Aim UI (gorarakelyan)

## 2.0.17 Oct 5 2020

- Rename `AimDE` to `Aim UI` (gorarakelyan)

## 2.0.16 Oct 2 2020

- Add ability to specify host when running AimDE (gorarakelyan)
- Disable `AimContainerCommandManager` (gorarakelyan)
- Remove `aimde` command entry point (gorarakelyan)
- Remove `de` prefix from development environment management commands (gorarakelyan)

## 2.0.15 Sep 21 2020

- Set Map artifact default namespace (gorarakelyan)

## 2.0.14 Sep 21 2020

- Set Metric hashable context to None if no kwarg is passed (gorarakelyan)

## 2.0.13 Sep 21 2020

- Add ability to query runs by metric value (gorarakelyan)
- Add ability to query runs via SDK (gorarakelyan)

## 2.0.12 Sep 12 2020

- Update Session to handle exceptions gracefully (gorarakelyan)

## 2.0.11 Sep 11 2020

- Add alias to keras adapter (gorarakelyan)

## 2.0.10 Sep 10 2020

- Show progress bar when pulling AimDE image (gorarakelyan)

## 2.0.9 Sep 10 2020

- Add ability to start multiple sessions (gorarakelyan)
- Add Aim adapter for keras (gorarakelyan)

## 2.0.8 Aug 26 2020

- Set SDK to select only unarchived runs by default (gorarakelyan)
- Add ability to archive/unarchive runs (gorarakelyan)
- Enable search by run attributes (gorarakelyan)
- Add `is not` keyword to AimQL (gorarakelyan)

## 2.0.7 Aug 21 2020

- Validate Artifact values before storing (gorarakelyan)
- Add sessions to SDK (gorarakelyan)

## 2.0.6 Aug 13 2020

- Add ability to retrieve metrics and traces from repo (gorarakelyan)
- Add SDK `select` method to select runs and artifacts (gorarakelyan)
- Implement search query language (gorarakelyan)

## 2.0.5 Jul 18 2020

- Fix issue with PyPI reStructuredText format compatibility (gorarakelyan)

## 2.0.4 Jul 18 2020

- Add ability to attach tf.summary logs to AimDE (gorarakelyan)

## 2.0.3 Jul 8 2020

- Pass project path to development environment container (gorarakelyan)

## 2.0.2 Jul 7 2020

- Make `epoch` argument optional for `Metric` artifact (gorarakelyan)
- Add ability to automatically commit runs after exit (gorarakelyan)
- Add `aim up` shortcut for running development environment (gorarakelyan)
- Remove first required argument(artifact name) from sdk track function (gorarakelyan)
- Add general dictionary artifact for tracking `key: value` parameters (gorarakelyan)

## 2.0.1 Jun 24 2020

- Fix inconsistent DE naming (gorarakelyan)

## 2.0.0 Jun 18 2020

- Tidy up aim and remove some artifacts (gorarakelyan)
- Update AimContainerCMD to open connection on custom port (gorarakelyan)
- Save passed process uuid to commit configs (gorarakelyan)
- Ability to query processes (gorarakelyan)
- Execute process and store logs into a commit of specific experiment (gorarakelyan)
- Kill running process and its children recursively (gorarakelyan)
- Keep executed processes for monitoring and management (gorarakelyan)
- Add container command handler to exec commands on the host (gorarakelyan)
- Refactor Text artifact to store sentences using protobuf and aimrecords (jamesj-jiao)
- Add ability to pass aim board port as an argument (gorarakelyan)

## 1.2.17 May 8 2020

- Add config command (gorarakelyan)
- Tune artifacts: images, metric_groups, params (gorarakelyan)

## 1.2.16 Apr 29 2020

- Add ability to pass numpy array as a segmentation mask (gorarakelyan)

## 1.2.15 Apr 29 2020

- Add basic image list tracking (gorarakelyan)

## 1.2.14 Apr 27 2020

- Optimize segmentation tracking insight to load faster (gorarakelyan)

## 1.2.13 Apr 25 2020

- Remove GitHub security alert (gorarakelyan)
- Add image semantic segmentation tracking (gorarakelyan)

## 1.2.12 Apr 20 2020

- Add missing init file for aim.artifacts.proto (@mike1808)

## 1.2.11 Apr 16 2020

- Make epoch property optional for Metric (gorarakelyan)

## 1.2.10 Apr 16 2020

- Serialize and store `Metric` records using protobuf and aimrecords (gorarakelyan)
- Create RecordWriter factory which handles artifact records saving (gorarakelyan)
- Extract artifact serialization to ArtifactWriter (mike1808)

## 1.2.9 Mar 16 2020

- Alert prerequisites installation message for running board (gorarakelyan)

## 1.2.8 Mar 15 2020

- Update profiler interface for keras (gorarakelyan)

## 1.2.7 Mar 14 2020

- Add board pull command (gorarakelyan)
- Change board ports to 43800,1,2 (gorarakelyan)
- Add ability to profile graph output nodes (gorarakelyan)
- Remove issue with autograd inside while loop (gorarakelyan)
- Add aim board development mode (gorarakelyan)
- Update board name hash algorithm to md5 (gorarakelyan)
- Add board CLI commands: up, down and upgrade (gorarakelyan)
- Add ability to tag version as a release candidate (gorarakelyan)

## 1.2.6 Feb 28 2020

- Add learning rate update tracking (gorarakelyan)

## 1.2.5 Feb 25 2020

- Add autocommit feature to push command: `aim push -c [-m <msg>]` (gorarakelyan)
- Add cli status command to list branch uncommitted artifacts (gorarakelyan)
- Add an ability to aggregate duplicated nodes within a loop (gorarakelyan)
- Remove gradient break issue when profiling output nodes (gorarakelyan)

## 1.2.4 Feb 20 2020

- Enable profiler to track nodes inside loops (gorarakelyan)
- Ability to disable profiler for evaluation or inference (gorarakelyan)

## 1.2.3 Feb 13 2020

- Set minimum required python version to 3.5.2 (gorarakelyan)

## 1.2.2 Feb 13 2020

- Downgrade required python version (gorarakelyan)

## 1.2.1 Feb 13 2020

- Edit README.md to pass reStructuredText validation on pypi (gorarakelyan)

## 1.2.0 Feb 13 2020

- Make aim CLI directly accessible from main.py (gorarakelyan)
- Add disk space usage tracking (gorarakelyan)
- Add profiler support for Keras (gorarakelyan)
- Add TensorFlow graph nodes profiler (gorarakelyan)
- Add command to run aim live container mounted on aim repo (gorarakelyan)
- Update profiler to track GPU usage (gorarakelyan)
- Add machine resource usage profiler (gorarakelyan)

## 1.1.1 Jan 14 2020

- Remove aim dependencies such as keras, pytorch and etc (gorarakelyan)

## 1.1.0 Jan 12 2020

- Update code diff tracking to be optional (gorarakelyan)
- Add default False value to aim init function (gorarakelyan)
- Update aim repo to correctly identify cwd (gorarakelyan)
- Update push command to commit if msg argument is specified (gorarakelyan)
- Add ability to initialize repo from within the sdk (gorarakelyan)

## 1.0.2 Jan 7 2020

- Remove objects dir from empty .aim branch index (gorarakelyan)

## 1.0.1 Dec 26 2019

- Add cil command to print aim current version (gorarakelyan)

## 1.0.0 Dec 25 2019

- Add aim version number in commit config file (gorarakelyan)
- Update push command to send username and check storage availability (gorarakelyan)
- Add hyper parameters tracking (gorarakelyan)
- Update push command to print shorter file names when pushing to remote (gorarakelyan)
- Update tracking artifacts to be saved in log format (gorarakelyan)
- Add pytorch cuda support to existing sdk artefacts (gorarakelyan)
- Add cli reset command (gorarakelyan)
- Add nested module tracking support to aim sdk (gorarakelyan)
- Add code difference tracking to aim sdk (gorarakelyan)
- Update aim push command to send commits (gorarakelyan)
- Add commit structure implementation (gorarakelyan)
- Add aim commit command synchronized with git commits (gorarakelyan)
- Add version control system factory (gorarakelyan)
- Update all insights example (gorarakelyan)
- Add model gradients tracking (gorarakelyan)
- Add model weights distribution tracking (gorarakelyan)
- Add aim correlation tracking (gorarakelyan)

## 0.2.9 Nov 30 2019

- Update push tolerance when remote origin is invalid (gorarakelyan)

## 0.2.8 Nov 30 2019

- Update aim auth public key search algorithm (gorarakelyan)

## 0.2.7 Nov 14 2019

- Update dependencies torch and torchvision versions (sgevorg)

## 0.2.6 Nov 5 2019

- Update aim track logger (gorarakelyan)

## 0.2.5 Nov 4 2019

- Add branch name validation (gorarakelyan)
- Add single branch push to aim push command (gorarakelyan)

## 0.2.4 Nov 3 2019

- Update aim auth print format (gorarakelyan)
- Update setup.py requirements (gorarakelyan)

## 0.2.3 Nov 3 2019

- Update package requirements (gorarakelyan)

## 0.2.2 Nov 1 2019

- Update package requirements (sgevorg)

## 0.2.1 Nov 1 2019

- Add paramiko to required in setup.py (sgevorg)

## 0.2.0 Nov 1 2019

- Update the repo to prep for open source pypi push (sgevorg)
- Add error and activity logging (sgevorg)
- Add push command robustness (gorarakelyan)
- Add cli auth command (gorarakelyan)
- Add public key authentication (gorarakelyan)
- Update push to send only branches (gorarakelyan)
- Add branching command line interface (gorarakelyan)
- Update skd interface (gorarakelyan)
- Add pytorch examples inside examples directory (gorarakelyan)
- Add model load sdk method (gorarakelyan)
- Add model checkpoint save tests (gorarakelyan)
- Update file sending protocol (gorarakelyan)
- Add model tracking (gorarakelyan)

## 0.1.0 - Sep 23 2019

- Update setup py to build cython extensions (gorarakelyan)
- Update tcp client to send multiple files through one connection (gorarakelyan)
- Update tcp client to send images (gorarakelyan)
- Update sdk track functionality to support multiple metrics (gorarakelyan)
- Update push command for sending repo to a given remote (gorarakelyan)
- Add cli remote commands (gorarakelyan)
- Update cli architecture from single group of commands to multiple groups (gorarakelyan)
- Add testing env first skeleton and versions (sgevorg)
- Add dummy exporting files from .aim-test (sgevorg)
- Add description for Testing Environment (sgevorg)
- Update metadata structure and handling (sgevorg)
- Add support for seq2seq models (sgevorg)
- Update the output of doker image build to be more informative and intuitive (sgevorg)
- Update README.MD with changed Aim messaging (sgevorg)
- Remove setup.cfg file (maybe temporarily) (sgevorg)
- Update the location for docker build template files, move to data/ (sgevorg)
- Update the `docs/cli.md` for aim-deploy docs (sgevorg)
- Add docker deploy `.aim/deploy_temp/<model>` cleanup at the end of the build (sgevorg)
- Add Docker Deploy via `aim-deploy` command (sgevorg)
- Add Docker image generate skeleton (sgevorg)
- Add AimModel.load_mode static function to parse `.aim` files (sgevorg)
- Update exporter to decouple from specifics of exporting and framework (sgevorg)
- Add model export with `.aim` extension (sgevorg)
- Remove pack/unpack of the metadata (sgevorg)
- Add pack/unpack to add metadata to model for engine processing (sgevorg)
- Add aim-deploy command configuration in cli (sgevorg)
- Add basic cli (sgevorg)
- Update setup.py for cli first version (sgevorg)
- Add initial cli specs (sgevorg)
- Add directories: the initial skeleton of the repo (sgevorg)
- Add gitignore, license file and other basics for repo (sgevorg)<|MERGE_RESOLUTION|>--- conflicted
+++ resolved
@@ -19,11 +19,8 @@
 - Use monaco editor as the syntax highlighter across the Aim UI (arsengit)
 - Add loader to the top of the logs box in the run page (VkoHov)
 - Add the date and the duration of run in the header of the single run page (VkoHov)
-<<<<<<< HEAD
+- Fit long name values in manage columns popover (arsengit)
 - Resolve content blinking issue after search in the run page (arsengit)
-=======
-- Fit long name values in manage columns popover (arsengit)
->>>>>>> 4887c1c9
 
 ### Fixes:
 
