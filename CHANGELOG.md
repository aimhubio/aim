--- conflicted
+++ resolved
@@ -2,20 +2,18 @@
 
 ## Unreleased
 
-<<<<<<< HEAD
+### Enhancements:
+
+- Implement unit-tests for aim SDK utils (yeghiakoronian)
+
 ### Fixes:
 
 - Change zooming default option to multiple (VkoHov)
-=======
-### Enhancements:
-
-- Implement unit-tests for aim SDK utils (yeghiakoronian)
 
 ## 3.10.1 May 18, 2022
 
 - Resolve issue with rendering run params in the overview tab of SRP (arsengit)
 - Fix issue with search query state update (arsengit)
->>>>>>> 62718ef2
 
 ## 3.10.0 May 17, 2022
 
