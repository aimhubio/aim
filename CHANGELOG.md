--- conflicted
+++ resolved
@@ -1,20 +1,11 @@
 # Changelog
 
-<<<<<<< HEAD
-
-## Unreleased
+## 3.6.2
 
 - Fix chart interactions issue in the Single Run Page Metrics tab (roubkar)
-=======
-## 3.6.2
-
 - Fix `resolve_objects` in remote tracking client subtree (alberttorosyan)
 - Reject `0` as step/record count (alberttorosyan, VkoHov)
-
-### Fixes:
-
 - Fix error on mlflow conversion by experiment id (devfox-se)  
->>>>>>> 606d8612
 
 ## 3.6.1 Feb 25, 2022
 
