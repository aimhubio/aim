# Changelog

## 3.17.4 

- Fix metric values inconsistency with steps (mihran113)
<<<<<<< HEAD
- Enable CLI for remote repos (mihran113)
=======
- Safe force-acquire index lock using meta-locks (alberttorosyan, mihran113)
- Fix the issue with containers left open (mihran113)
- Fix issue with notebook extension start-up (mihran113)

>>>>>>> 653f9910

## 3.17.3 Apr 6, 2023

- Fix the community popup overflowing issue (KaroMourad)
- Optimize images blobs URI loading performance (asynclee)

## 3.17.2 Mar 28, 2023

- Fix explorer crashing issue caused by adding a `displayName` property in Grouping component (KaroMourad)

## 3.17.1 Mar 24, 2023

- Avoid explorer crashing when accessing empty chart values (KaroMourad)

## 3.17.0 Mar 24, 2023

### Enhancements
- Expose `run_name` and `run_hash` parameters to the `aim.sdk.adapters.pytorch_lightning.AimLogger` adapter (constd)
- Add navigation link to Experiment page from the Run page (roubkar)
- Add navigation to explorers from the Run page (roubkar)
- Implement Metrics Explorer v2 via Base Explorer (KaroMourad)
- Add Text Explorer to filter and compare text (roubkar)
- Add groundwork for the UI kit v2 for improved usability (arsengit)

### Fixes

- Add support for Path type to the repo attribute of the Run class (emekaokoli19)
- Add support for jax>0.4.0 (n-gao)
- Add -y option to Aim CLI commands (emekaokoli19)
- Fix issue with toggling lines visibility during live update (roubkar)
- Fix the issue when HF model doesn't have `num_labels` attribute (mihran113)
- Fix table cell scrolling issue in the Texts tab of the Run page (roubkar)

## 3.16.2 Mar 3, 2023

- Add exception-free mode to Aim (alberttorosyan)
- Expose `capture_terminal_logs` argument for `aim.sdk.adapters` classes (mihran113)
- Handle inconsistency between Sequence data and metadata (alberttorosyan)

## 3.16.1 Feb 27, 2023

- Pin package version `alembic>=1.5.0` (justinvyu)
- Fix segment `flush()` issue with no internet access (alberttorosyan)
- Fix the issue with an empty-illustrations styles on Base explorers (KaroMourad)
- Add 'join community' popup to the sidebar (KaroMourad)
- Use non-strict mode when logging HF model metadata (alberttorosyan)
- Add set() method implementation in ProxyTree/SubtreeView classes (alberttorosyan)

## 3.16.0 Feb 3, 2023

### Enhancements

- Drop support for python3.6 (mihran113)
- Add support for python3.11 (alberttorosyan)
- Add other x-axis alignment and system logs tracking to cli convert wandb (hjoonjang)
- Add support for pre-binned distribution/histogram (YodaEmbedding)
- Display logged run messages in Run page (VkoHov, alberttorosyan, roubkar)
- Use read-only mode when opening container for indexing (alberttorosyan)
- Add Stable-Baselines3 integration (tmynn)
- Add Acme integration (tmynn)
- Add huggingface/datasets integration (tmynn)
- Enable support for protobuf v4 (mihran113)
- Support events signaling for Remote Tracking server (alberttorosyan)
- Enhance DVC parameters tracking (tmynn)
- Add SDK events tracking (alberttorosyan)
- Add the ability to easily copy run hash with a single click (VkoHov)
- Add Prophet integration (grigoryan-davit)
- Add 'Dataset' type support for hf/datasets (tmynn)
- Add HuggingFace Transformers model info (tmynn)
- Add multidataset logging support for HuggingFace transformers (tmynn)

### Fixes

- Fix gpu stats logging when some stats are unavailable (timokau)
- Sub-path support for RTS addresses (mihran113)
- Fix experiment name update issues (mihran113)
- Fix run experiment setting race conditions (mihran113)
- Fix the issue with runs not appearing on UI (mihran113)

## 3.15.2 Dec 23, 2022

- Change logging level for reporter debug messages (alberttorosyan)
- Fix styling issues on the experiment page (KaroMourad)
- Fix client side worker port calculation for RTS (mihran113)
- Add discord community link in the sidebar (arsengit)
- Display experiments descriptions in the explorers tables (arsengit)

## 3.15.1 Dec 1, 2022

- Fix issue with index container lock for older repos (mihran113)
- Fix issue with rendering incorrect empty-illustration content in Audios explorer (KaroMourad)

## 3.15.0 Nov 26, 2022

### Enhancements:

- Implement Aim callbacks system and extended notifications (alberttorosyan)
- Add chart legends to the Metrics Explorer (KaroMourad)
- Implement vertically scalable version of Remote Tracking (mihran113, alberttorosyan)
- Add the ability to search, filter, and compare audio through Audios Explorer (VkoHov)
- Add epoch tracking for PyTorch Lightning (tmynn)
- Add PaddlePaddle integration (tmynn)
- Add Optuna integration (tmynn)
- Use `packaging` to parse version strings (jangop)
- Implement the experiment page for the overall experiment info view (VkoHov)
- Implement dynamic flushing mechanism for `CheckIn`s based on the flag (mahnerak)
- Implement robust locking and indexing mechanism for Aim Runs (alberttorosyan)

### Fixes:

- Fix multiple progress bars handling for terminal logs capturing (mihran113)
- Handle resources when multiple `Ctrl-C`s are pressed (alberttorosyan)
- Remove non unicode symbols from `aim up` command logs (mihran113)
- Fix "Show Table Diff" for list type elements in runs, params and scatters explorers (kumarshreshtha)
- Support non-Latin chars for encoding in Aim UI (roubkar)
- Make new `CheckIn`s always override the expiry date, consistent to what is documented (mahnerak)

## 3.14.4 Nov 11, 2022

- Fix dropdowns' selected options losses in time of searching other options in Figures Explorer (rubenaprikyan)
- Fix the group property name visibility in the images and audio tabs (VkoHov)
- Change the color contrast of the icons in the manage columns popover (VkoHov)
- Add notifier config files to aim package (alberttorosyan)
- Fix audios to numpy conversion (mihran113)

## 3.14.3 Oct 29, 2022

- Fix search for empty queries in explorers (KaroMourad)

## 3.14.2 Oct 28, 2022

- Add support to sync explorer state through url on Base and Figures Explorers (rubenaprikyan)
- Add support to highlight syntax error in Figures Explorer (KaroMourad)
- Fix issue with applying solid stroke styles on stroke badge in table (KaroMourad)
- Fix active runs indicators overlapping issue in LineChart (KaroMourad)
- Add support for text style formatting in the logs tab (VkoHov)
- Fix "`TypeError: check()` keywords must be strings" for `Run.metrics()` method (alberttorosyan)
- Fix run info API call error when tag color/description is None (alberttorosyan)
- Fix remote heartbeat resource cleanup (mihran113)

## 3.14.1 Oct 7, 2022

- Fix the current release duplication highlighting issue on the Dashboard page (arsengit)

## 3.14.0 Oct 6, 2022

### Enhancements:

- Move `aim reindex` command under `aim storage` group (mihran113)
- Add the ability to attach/remove tags on the Run Page (roubkar)
- Support dictionary as an argument of `Run.track` (alberttorosyan)
- Display the tags of the run in the tables of the explorers (VkoHov)
- Revamp Figures explorer controls and grouping sections for better onboarding and usability (VkoHov, KaroMourad)
- Replace the spinner loader with a lighter one (VkoHov)
- Add fast.ai integration (tmynn)
- Add command for dangling params cleanup (mihran113)
- Add top and bottom appearance modes to the chart popover (VkoHov)
- Deprecate Python 3.6 (alberttorosyan)
- Add MXNet integration (tmynn)
- Create a Dashboard page to provide a better onboarding experience (arsengit, roubkar, KaroMourad, mihran113)
- Add support for tracking jax device arrays (mihran113)

### Fixes:

- Fix chart hovering issue occurring when "nan" values are tracked (KaroMourad)
- Use empty dict as default when getting Run params (alberttorosyan)
- Change unit-tests data isolation mechanism (alberttorosyan)
- Adjust the visibility of the run color in tables (VkoHov)
- Fix response headers for remote tracking server (mihran113)
- Fix `TypeError`s in single run page (mihran113)

## 3.13.4 Sep 25, 2022

- Add the ability to disable smoothing explicitly (KaroMourad)
- Virtualize the run params list in the Run page (roubkar)

## 3.13.3 Sep 16, 2022

- Fix request cancellation on `Logs` tab (mihran113)
- Fix the data live update handling in the Logs tab (VkoHov)

## 3.13.2 Sep 10, 2022

- Fix content overlapping issue of x-axis alignment dropdown (KaroMourad)
- Fix the regression line rendering issue on Scatter plot exported image (KaroMourad)

## 3.13.1 Sep 1, 2022

- Add support for querying metrics by last value (mihran113)
- Fix aim reindex command failure (alberttorosyan)
- Fix issue with remote runs re-open (mihran113)
- Deprecate custom set Run.hash values (alberttorosyan)
- Tune mlflow converter run properties (tmynn)
- Fix `AimLogger` deprecation issues related to release of PyTorch Lightning v1.7 (djwessel)

## 3.13.0 Aug 21, 2022

### Enhancements:

- Add Figures Explorer to visualize and compare plotly figures (rubenaprikyan, KaroMourad, arsengit, VkoHov, roubkar)
- Add Base Explorer as core of all explorers (rubenaprikyan, KaroMourad, arsengit, VkoHov, roubkar)
- Add logging for remote resource cleanup and network stability (mihran113)
- Restrict Run.hash to auto-generated values only (alberttorosyan)
- Add ability to compare selected runs from the table (arsengit)
- Notify users about failed/stalled runs (mahnerak, alberttorosyan)
- Add ability to pin metrics in Run Page (mihran113, roubkar)
- Add step for unit tests for nightly releases workflow (mihran113)
- Add Keras-Tuner integration (tmynn)
- Add Weights & Biases to Aim log converter (tmynn)

### Fixes:

- Fix chart exporting issue (KaroMourad)
- Fix aim ui rendering issue on notebooks (rubenaprikyan)
- Fix live update retry to show live data after solving connection problems with the server (rubenaprikyan)
- Fix tensorboard convert while converting tensor (sharathmk99)
- Fix incorrect column keys of metrics in the table grid of the runs dashboard (VkoHov)
- Fix git info collection (mihran113)
- Fix code block content and query copying functionality (arsengit)
- Provide compatibility between plotly and matplotlib (tmynn)
- Warn to use aim.Image if aim.Figure fails (tmynn)

## 3.12.2 Aug 5, 2022

- Fix formatting of empty metric contexts (VkoHov)
- Apply lazy loading on metrics in Run Page (roubkar)

## 3.12.1 Aug 2, 2022

- Loosen version requirements for grpcio (alberttorosyan)
- Fix remote heartbeat-watcher resource cleanup (mihran113)
- Break long metric names into multiple lines in Run Page (roubkar)
- Enable run filtering by metric values (mihran113)
- Fix Cython version to eliminate build errors (mihran113)

## 3.12.0 Jul 22, 2022

### Enhancements:

- Add ability to set axes range manually for line charts on UI (KaroMourad)
- Add more user-friendly querying for dates (mihran113, arsengit)
- Filter redundant tooltip data from URL config state (KaroMourad)
- Improve rendering performance by enhancing table columns virtualization mechanism (roubkar)
- Increase visibility and usability of the Show table diff button (arsengit)
- Add support for tensorboard audios conversion (mihran113)
- Format params keys/paths properly (VkoHov)
- Mention explicitly run params everywhere params is mentioned (VkoHov)
- Add ability to hide a batch of items in explorers (VkoHov)
- Add ability to sort by the last value of the metric in table (VkoHov)
- Preserve active line even if it is dropped out of the filtered area (VkoHov)
- Add run duration property for SDK and queries (mihran113)
- Add client vs server version check for remote tracking server (mihran113)
- Add Remote tracking client heartbeat (mihran113)

### Fixes:

- Tune table sorting icon box overlapping with column box in compact mode (KaroMourad)
- Fix tensorboard log conversion for images (mihran113)
- Check if gradient is None when tracking gradient distributions (kage08)
- Fix displaying non-syntax errors across Aim UI (arsengit)
- Fix queries on remote repos (mihran113)
- Fix interval progress reports for query apis (mihran113)
- Fix query request cancellation errors (mihran113)
- Auto-detect and address inconsistencies in meta and series trees (mahnerak)

## 3.11.2 Jul 8, 2022

### Enhancements:

- Display the error position when getting syntax errors after searching (arsengit)

### Fixes:

- Avoid saving crashed or terminated search requests as the last state on explorers (arsengit)
- Remove the progress bar blinking when searching runs in Runs Explorer (KaroMourad)
- Fix the "matched runs" sentence color style in progress bars (KaroMourad)
- Fix `SyntaxError` handling for python3.10+ (mihran113)
- Fix generic Exceptions handling and adjust HTTPException handling (alberttorosyan)

## 3.11.1 Jun 27, 2022

- Replace base58 encoder with base64 (KaroMourad, VkoHov)
- Fix Notes tab loading issue (arsengit)
- Fix the loading logic of the `monaco editor` across the Aim Ui (arsengit)
- Fix `Table` export functionality in Params and Scatters explorers (arsengit)
- Allow mixing numeric types on a single Sequence (alberttorosyan)

## 3.11.0 Jun 21, 2022

### Enhancements:

- Add `--uds` option for `aim up` command (mihran113)
- Add progress reporting for search APIs and tqdm progress for SDK queries (mihran113)
- Add all the attributes of runs in the grouping popovers (KaroMourad)
- Display progress bar on Explorer pages when searching metadata (KaroMourad)
- Improve the processing speed for tb to aim converter (osoblanco)
- Adjust charts hover attributes position calculation and styles (KaroMourad)
- Improve formatting of numbers by setting maximum precision (KaroMourad)
- Add cloud storage backups to AWS S3 for aim repo runs (karan2801)
- Add LightGBM integration example (gorarakelyan)
- Add descriptive document titles for pages (KaroMourad)
- Implement unit-tests for aim SDK utils (yeghiakoronian)
- Display std.dev/err aggregated values in the table (VkoHov)
- Add `active` state indicator property for `aim.Run` (mihran113)
- Add `active` state indicators on the chart (VkoHov)
- Add ability to edit run name and description of run (VkoHov)
- Show the description in the sidebar of the run overview tab (VkoHov)
- Add all the attributes of run in the tooltip (VkoHov)
- Optimize the initial render time of Aim UI by using more lightweight font-family (arsengit)
- Use monaco editor as the syntax highlighter across the Aim UI (arsengit)
- Add loader to the top of the logs box in the run page (VkoHov)
- Add the date and the duration of run in the header of the single run page (VkoHov)
- Add the name, status and duration of run in the runs table of the tags page (VkoHov)
- Fit long name values in manage columns popover (arsengit)
- Add caching mechanism for sequence queries to optimize query performance (mihran113)
- Use step random hash as a key for metric sequences (alberttorosyan)

### Fixes:

- Fix issue with tensorboard to aim conversion (osoblanco)
- Fix reset zoom history on alignment type change (KaroMourad)
- Fix issue with rendering incorrect data when x-axis aligned by `relative time/epoch` (KaroMourad)
- Fix LineCart axis ticks overlapping issue on log scale (KaroMourad)
- Change zooming default option to multiple (VkoHov)
- Change grouped rows' min and max values names to `Group Min` and `Group Max` (VkoHov)
- Preserve the search input value of the grouping dropdown (VkoHov)
- Change the titles and placeholders in popovers (VkoHov)
- Resolve typing latency issue in the query search input (arsengit)
- Reorder and add non-hideable table columns (arsengit)
- Change the font of the runs navigation popover (VkoHov)
- Keep color persistence state after page reload (VkoHov)
- Resolve content blinking issue after search in the run page (arsengit)
- Fix scroll to bottom on live-update in logs tab (VkoHov)
- Fix timezone issues for activity map (mihran113)
- Fix `aim up` command output when `--port 0` is passed (mihran113)

## 3.10.3 May 31, 2022

- Adjust the content overflowing of the Delete and the Archive modals (VkoHov)
- Resolve issue with redirect in run page (arsengit)

## 3.10.2 May 26, 2022

- Adjust SRP Logs row height calculation (VkoHov)
- Fix issue with live update requests scheduler (rubenaprikyan)
- Fix log capturing crash during run garbage collection (mihran113)
- Fix Pytorch Lightning adapter `finalize` method (mihran113)
- Fix params duplication in dropdowns (VkoHov)
- Skip system params in Explorer pages (alberttorosyan)

## 3.10.1 May 18, 2022

- Resolve issue with rendering run params in the overview tab of SRP (arsengit)
- Fix issue with search query state update (arsengit)

## 3.10.0 May 17, 2022

### Enhancements:

- Add ability to adjust the density of the visible content in tables (roubkar)
- Set `metric.name` as default option for grouping (roubkar)
- Show user-selected params before group config in chart popover (roubkar)
- Optimize stream decoding performance on UI (mahnerak)
- Add support for animated image formats to Aim Image object (devfox-se)
- Add `AimLogger` for Catboost (devfox-se)
- Add `AimCallback` for LightGBM (devfox-se)
- Keep the extents of `HighPlot` axes brush in the state and the URL (VkoHov)
- Integrate `aim` with `cimport`-able `aimrocks` (mahnerak)
- Add `__slots__` to some classes to improve performance (mahnerak)
- Define base abstractions for `Iterator` and `DB` by borrowing from `aimrocks` (mahnerak)
- Use `KeysIterator` and `ValuesIterator` wrappers instead of reimplementing (mahnerak)
- Rename `PrefixView.container` to `PrefixView.parent` (mahnerak)
- Reimplement `absolute_path` (mahnerak)
- Cython bindings for `PrefixView`, `TreeView`, `Container`, `ArrayView` (mahnerak)
- Add ability to track and visualize stdout/stderr (mihran113, VkoHov)
- Fix `AimLogger` deprecation issues related to release of PyTorch Lightning v1.5 (arnauddhaene)
- Enable better autocomplete experience with monaco editor (arsengit)
- Pre-loading and caching necessary resources, add pre-loader animation to Aim UI (arsengit)

### Fixes:

- Remove hard-coded installation of pre-requirements (mahnerak)
- Remove duplicate code from `TreeView` and `Container` methods (mahnerak)
- Fix issue with filtering metrics values in single run page (KaroMourad)

## 3.9.4 May 12, 2022

- Fix run remote tracking queue cleanup (mihran113)
- Fix HF callback before training access (mihran113)
- Fix compatibility with Jinja 3.1 (devfox-se)

## 3.9.3 May 10, 2022

- Fix affecting stroke types after changing color persistence (KaroMourad)

## 3.9.2 Apr 29, 2022

- Move aim_ui package data to separate directory (devfox-se)

## 3.9.1 Apr 29, 2022

- Move aim_ui package data to separate directory (devfox-se)

## 3.9.0 Apr 29, 2022

### Enhancements:

- Add `Notes Tab` to single run page (arsengit)
- Add the run name to the batch delete and the batch archive modals (VkoHov)
- Increase the scalability of rendering lines in charts (KaroMourad)
- Increase live update requests delay to prevent performance issues (rubenaprikyan)
- Change font-family to monospace in the Table component (arsengit)
- Add info massage for single value sliders (VkoHov)
- Add `--log-level` argument for aim up/server commands (mihran113)
- Add notes backend api interface (devfox-se)
- Fix type hints in `Repo` class (uduse)

### Fixes:

- Fix LineChart y-dimension margin calculation (KaroMourad)
- Fix HighPlot lines partially rendering issue (KaroMourad)
- Fix HighPlot axis ticks overlapping issue (KaroMourad)
- Fix sorting Params/Scatters explorer axis ticks (KaroMourad)
- Fix compatibility with pytorch-lightning v1.6.0 (mihran113)
- Fix the image's original size cropping (VkoHov)
- Fix `PATH` related issues for `alembic` and `uvicorn` (mihran113)
- Fix queries for custom object APIs (mihran113)
- Fix chart height updating when resize mode changed (VkoHov)
- Fix HuggingFace callback context capturing (mihran113)
- Fix Params/Scatters explorers' row hiding functionality (VkoHov)
- Fix Profiler logs are saved outside repo directory (devfox-se)

## 3.8.1 Apr 6, 2022

- Encode run hash before including in CSS selectors (Hamik25)
- Fix displaying incorrect metric values for large range scale in LineChart (KaroMourad)
- Fix issue with rendering lines for large range scale in LineChart (KaroMourad)
- Fix issue with URL state sync for bookmarks (roubkar)
- Fix issue with displaying negative param values on Aim UI (roubkar)
- Fix row hiding functionality (roubkar)
- Tune RunOverviewTab container styles (arsengit)
- Update documentations links on UI (rubenaprikyan)
- Fix `RepoIndexManager` run's reference cleanup (mihran113)
- Fix remote run finalization (mihran113)
- Fix issue with fetch on load more (infinite scroll) functionality in Runs Explorer (rubenaprikyan)

## 3.8.0 Mar 26, 2022

### Enhancements:

- Hugging Face adapter refactoring (mihran113)
- Add run description columns to all run specific tables (VkoHov, mihran113)
- Change images rendering optimization default value to smoother (VkoHov)
- Set default steps ordering to desc in single run tabs (VkoHov, devfox-se)
- Add run name to grouping, ordering and run navigation popovers (VkoHov)
- Add ability to apply color scale on columns with numeric values (VkoHov)
- Refactored XGBoost AimCallback (devfox-se)
- Reopenable callbacks for integrations (mihran113)
- Add DVC integration (devfox-se)
- Add API profiler and unified API error response (devfox-se)
- Add API to retrieve N'th step of sequence (devfox-se)

### Fixes:

- Fix issue with calculation of active point on mouse hover in the LineChart (KaroMourad)
- Fix issue with wrong URL caching for Explorer pages (roubkar)
- Fix issue with focusing on the chart active point while moving the cursor (KaroMourad)
- Fix the image full view toggle icon visibility if the image has a white background (VkoHov)
- Fix scroll to the end of the audio tab (VkoHov)
- Add scrollbar to image full view mode content (VkoHov)
- Fix issues with run name/description not being set (mihran113)
- Fix issue with run single page tabs result caching (mihran113)
- Fix git system param tracking (devfox-se)
- Fix runs manual closing (mihran113)
- Fix Docker image creation step in packaging workflow (alberttorosyan)
- Fix Jinja2 template rendering with starlette==0.14.2 (alberttorosyan)

## 3.7.5 Mar 18, 2022

- Add request aborting functionality in single run page tabs (arsengit)
- Render plotly figures properly in single run page (arsengit)

## 3.7.4 Mar 15, 2022

- Fix density min and max validation calculation (VkoHov)

## 3.7.3 Mar 14, 2022

- Add missing names for dynamically imported files in single run page (arsengit)

## 3.7.2 Mar 10, 2022

- Fix issue with rendering UI re keeping long URL (KaroMourad)
- Split code in the single run page to optimize chunk size (arsengit)

## 3.7.1 Mar 10, 2022

- Fix metric queries with epoch=None (alberttorosyan)

## 3.7.0 Mar 9, 2022

### Enhancements:

- Add Run overview tab in run single page (arsengit, VkoHov, KaroMourad, rubenaprikyan)
- Custom max message size for Aim Remote tracking (alberttorosyan)
- Docker images for aim up/server (alberttorosyan)
- TF/Keras adapters refactoring (mihran113)
- Remote tracking client-side retry logic (aramaim)
- Add record_density to initial get-batch request for figures (VkoHov)

### Fixes:

- Fix rendering new lines in texts visualizer (arsengit)

## 3.6.3 Mar 4, 2022

- Fix UI rendering issue on colab (rubenaprikyan)

## 3.6.2 Mar 2, 2022

- Fix chart interactions issue in the Single Run Page Metrics tab (roubkar)
- Fix `resolve_objects` in remote tracking client subtree (alberttorosyan)
- Reject `0` as step/record count (alberttorosyan, VkoHov)
- Fix error on mlflow conversion by experiment id (devfox-se)

## 3.6.1 Feb 25, 2022

- Fix issue with aligning x-axis by custom metric (KaroMourad)
- Add `__AIM_PROXY_URL__` env variable to see full proxy url when running `aim up` command(rubenaprikyan)
- Add `--proxy-url` argument to notebook extension's `%aim up` to render UI correctly if there is a proxy server (rubenaprikyan)
- Add SageMaker integration, `jupyter-server-proxy` s bug-fix script (rubenaprikyan, mahnerak)
- Fix animation support in Plotly visualization and figure loading performance (Hamik25, mihran113)
- Display `None` values in group config column (VkoHov, Hamik25)
- Fix rendering issue on `Select` form search suggestions list (arsengit)
- Fix PL.AimLogger save_dir AttributeError (GeeeekExplorer)
- Remove `__example_type__` substring from param name (VkoHov)

## 3.6.0 Feb 22 2022

### Enhancements:

- Sort params columns in alphabetical order (arsengit)
- Add illustrations for indicating explorer search states (arsengit)
- Ability to export chart as image (KaroMourad)
- Ability to group by metric.context (VkoHov)
- Tune manage columns items highlighting styles (VkoHov)
- Set active style on table actions popover buttons with applied changes (arsengit)
- Unification of Run Custom Object APIs (alberttorosyan, VkoHov)
- Aim repo runs data automatic indexing (alberttorosyan)
- Pytorch Lightning adapter refactoring (mihran113)
- Add Pytorch Ignite integration (mihran113)
- Add wildcard support for `aim runs` subcommands (mihran113)
- Add MLflow logs conversion command (devfox-se)
- Add CustomObject implementation for `hub.dataset` (alberttorosyan)

### Fixes:

- Fix live updated data loss after triggering endless scroll (VkoHov)
- Fix system metric columns pinning functionality and grouping column order (arsengit)
- Fix system metrics search in manage columns popover (VkoHov)
- Fix queries on remote repos (mihran113)
- Fix incorrect boolean value formatting (VkoHov)

## 3.5.4 Feb 15 2022

- Fix batch archive functionality (VkoHov)
- Add repo lock/release feature (devfox-se)

## 3.5.3 Feb 11 2022

- Fix rendering issue in runs explorer page (arsengit)

## 3.5.2 Feb 10 2022

- Fix issue with displaying current day activity cell on week's first day (rubenaprikyan)
- Fix issue with filtering options while typing in input of autocomplete in Tooltip and Grouping popovers (rubenaprikyan)

## 3.5.1 Feb 4 2022

- Fix folder creation when tracking with remote tracker (aramaim)

## 3.5.0 Feb 3 2022

### Enhancements:

- Ability to hide system metrics from table (arsengit)
- Add input validations to range selectors (Hamik25)
- Improve media panel rendering performance on hovering over images (KaroMourad)
- Add ability to parse and import TensorFlow events into aim (devfox-se)
- Add system parameter logging: CLI, Env, Executable, Git, Installed packages (devfox-se)
- Convert nested non-native objects (e.g. OmegaConf config instance) upon storing (devfox-se)
- Add cli subcommands cp and mv for aim runs command (mihran113)
- Add handler for matplotlib figures in Image and Figure custom objects (devfox-se)
- Improve highlighting of table focused/hovered/selected row (VkoHov)

### Fixes:

- Fix stalled runs deletion (mihran113)
- Fix background transparency in colab when using dark mode of system (rubenaprikyan)
- Fix Grouping and Tooltip popovers states' resetting issue when live-update is on (rubenaprikyan)
- Fix table column's sort functionality issue in Params and Scatters Explorers (rubenaprikyan)

## 3.4.1 Jan 23 2022

- Fix issue with displaying experiment name in Images Explorer table (VkoHov)

## 3.4.0 Jan 22 2022

- Add ability to apply group stacking on media elements list (KaroMourad)
- Add ability to apply sorting by run creation_time on table rows (roubkar)
- Add ability to filter texts table with keyword matching (roubkar, rubenaprikyan)
- Add ability to delete run from settings tab (Hamik25)
- Enhance controls states of explorer pages (arsengit)
- Add --repo, --host arguments support for notebook extension (VkoHov, rubenaprikyan)
- Add trendline options to ScatterPlot (roubkar)
- Add ability to display images in original size and align by width (arsengit)
- Add version, docs and slack links to sidebar (arsengit)
- Enhance AudioPlayer component (arsengit)
- Recover active tab in run details page after reload (roubkar)
- Add ability to archive or delete runs with batches (VkoHov)
- Remote tracking server [experimental] (alberttorosyan, mihran113, aramaim)
- Add ability to change media elements order (VkoHov)
- Add ability to hard delete runs (alberttorosyan)
- Lossy format support for aim.Image (devfox-se)
- Timezone issues fix for creation and end times (mihran113)

## 3.3.5 Jan 14 2022

- Add non-strict write mode to replace not-yet-supported types with their
  string representations. (mahnerak)
- Log pytorch_lightning hyperparameters in non-strict mode. (mahnerak)

## 3.3.4 Jan 10 2022

- Fix issue with WAL files flushing (alberttorosyan)
- Support for omegaconf configs in pytorch_lightning adapter (devfox-se)

## 3.3.3 Dec 24 2021

- Fix issue with showing range panel in Images Explorer (roubkar)

## 3.3.2 Dec 20 2021

- Fix issue with not providing point density value to live-update query (rubenaprikyan)

## 3.3.1 Dec 18 2021

- Fix getValue function to show correct chart title data (KaroMourad)

## 3.3.0 Dec 17 2021

- Add ability to track and explore audios in run detail page (arsengit, VkoHov, devfox-se)
- Add ability to track and visualize texts (mihran113, roubkar)
- Fix boolean values encoding (mahnerak)
- Add Scatter Explorer to visualize correlations between metric last value and hyperparameter (KaroMourad)
- Add ability to track and visualize plotly objects (devfox-se, Hamik25, rubenaprikyan)
- Add ability to query distributions by step range and density (VkoHov, rubenaprikyan)
- Add colab notebook support (mihran113, rubenaprikyan)
- Implement images visualization tab in run detail page (VkoHov, KaroMourad)
- Add custom URL prefix support (mihran113, Hamik25, roubkar)
- Enhance metric selection dropdowns to see lists in alphabetical order (rubenaprikyan)

## 3.2.2 Dec 10 2021

- Fix Run finalization index timeout issue (alberttorosyan)

## 3.2.1 Dec 8 2021

- Add ability to provide custom base path for API (mihran113, roubkar)
- Fix table groups column default order (arsengit)
- Fix table panel height issue in runs explorer page (arsengit)

## 3.2.0 Dec 3 2021

- Add ability to cancel pending request (roubkar, arsengit)
- Add support for secure protocol for API calls (mihran113, roubkar)
- Implement image full size view (VkoHov)
- Add ability to manipulate with image size and rendering type (arsengit)
- Enhance Table column for selected grouping config options (arsengit)
- Implement suggestions list for AimQL search (arsengit, rubenaprikyan)
- Add ability to track and visualize distributions (mihran113, rubenaprikyan)
- Add notebook extension, magic functions (rubenaprikyan)

## 3.1.1 Nov 25 2021

- Apply default ordering on images set (VkoHov)
- Ability to show image data in a tooltip on hover (KaroMourad)
- Support of Image input additional data sources (alberttorosyan)
- Ability to export run props as pandas dataframe (gorarakelyan)
- Slice image sequence by index for the given steps range (alberttorosyan)
- Improve Images Explorer rendering performance through better images list virtualization (roubkar)

## 3.1.0 Nov 20 2021

- Add ability to explore tracked images (VkoHov)
- Improve rendering performance by virtualizing table columns (roubkar)
- Add ability to apply grouping by higher level param key (roubkar)
- Add ability to specify repository path during `aim init` via `--repo` argument (rubenaprikyan)

## 3.0.7 Nov 17 2021

- Fix for missing metrics when numpy.float64 values tracked (alberttorosyan)

## 3.0.6 Nov 9 2021

- Fix for blocking container optimization for in progress runs (alberttorosyan)

## 3.0.5 Nov 9 2021

- Add tqdm package in setup.py required section (mihran113)

## 3.0.4 Nov 8 2021

- Switch to aimrocks 0.0.10 - exposes data flushing interface (mihran113)
- Optimize stored data when runs finalized (mihran113)
- Update `aim reindex` command to run storage optimizations (alberttorosyan)
- Storage partial optimizations on metric/run queries (alberttorosyan)

## 3.0.3 Nov 4 2021

- Bump sqlalchemy version to 1.4.1 (alberttorosyan)

## 3.0.2 Oct 27 2021

- Switch to aimrocks 0.0.9 - built on rocksdb 6.25.3 (alberttorosyan)
- Remove grouping select options from Params app config (VkoHov)
- Sort metrics data in ascending order for X-axis (KaroMourad)

## 3.0.1 Oct 22 2021

- Check telemetry_enabled option on segment initialization (VkoHov)
- Draw LineChart Y-axis (horizontal) tick lines on zooming (KaroMourad)
- Sort select options/params based on input value (roubkar)
- Fix query construction issue for multiple context items (roubkar)
- Fix issue with making API call from Web Worker (VkoHov)

## 3.0.0 Oct 21 2021

- Completely revamped UI:

  - Runs, metrics and params explorers
  - Bookmarks, Tags, Homepage
  - New UI works smooth with ~500 metrics displayed at the same time with full Aim table interactions

- Completely revamped storage:
  - 10x faster embedded storage based on Rocksdb
  - Average run query execution time on ~2000 runs: 0.784s
  - Average metrics query execution time on ~2000 runs with 6000 metrics: 1.552s

## 2.7.1 Jun 30 2021

- Fix bookmark navigation issue (roubkar)
- Empty metric select on X-axis alignment property change (roubkar)

## 2.7.0 Jun 23 2021

- Add ability to export table data as CSV (KaroMourad)
- Add ability to bookmark explore screen state (roubkar)
- Add dashboards and apps API (mihran113)

## 2.6.0 Jun 12 2021

- Resolve namedtuple python 3.5 incompatibility (gorarakelyan)
- Add ability to align X-axis by a metric (mihran113, roubkar)
- Add tooltip popover for the chart hover state (roubkar)

## 2.5.0 May 27 2021

- Set gunicorn timeouts (mihran113)
- Remove redundant deserialize method (gorarakelyan)
- Move the Flask server to main repo to support 'docker'less UI (mihran113)

## 2.4.0 May 13 2021

- Bump up Aim UI to v1.6.0 (gorarakelyan)
- Add xgboost integration (khazhak)
- Update keras adapter interface (khazhak)
- Convert tensors to python numbers (gorarakelyan)

## 2.3.0 Apr 10 2021

- Bump up Aim UI to v1.5.0 (gorarakelyan)
- Set default interval of sys tracking to 10 seconds (gorarakelyan)
- Add ability to track system metrics (gorarakelyan)

## 2.2.1 Mar 31 2021

- Bump up Aim UI to v1.4.1 (gorarakelyan)

## 2.2.0 Mar 24 2021

- Bump up Aim UI to v1.4.0 (gorarakelyan)
- Add Hugging Face integration (Khazhak)
- Reorganize documentation (Tatevv)

## 2.1.6 Feb 26 2021

- Add ability to opt out telemetry (gorarakelyan)
- Remove experiment name from config file when calling repo.remove_branch method (gorarakelyan)

## 2.1.5 Jan 7 2021

- Handle NaN or infinite floats passed to artifacts (gorarakelyan)

## 2.1.4 Dec 2 2020

- Add ability to specify session run hash (gorarakelyan)
- Initialize repo if it was empty when opening session (gorarakelyan)
- Add validation of map artifact parameters (gorarakelyan)

## 2.1.3 Nov 24 2020

- Support comparison of list type contexts (gorarakelyan)

## 2.1.2 Nov 24 2020

- Fix empty contexts comparison issue (gorarakelyan)

## 2.1.1 Nov 22 2020

- Return only selected params in SelectResult (gorarakelyan)

## 2.1.0 Nov 19 2020

- Add AimRepo select method (gorarakelyan)
- Implement SelectResult class (gorarakelyan)

## 2.0.27 Nov 13 2020

- Fix issue with artifact step initializer (gorarakelyan)

## 2.0.26 Nov 10 2020

- Add `block_termination` argument to aim.Session (gorarakelyan)
- Convert infinity parameter to string in artifacts (gorarakelyan)

## 2.0.25 Nov 9 2020

- Reconstruct run metadata file when running close command (gorarakelyan)

## 2.0.24 Nov 8 2020

- Add SIGTERM signal handler (gorarakelyan)
- Run `track` function in a parallel thread (gorarakelyan)
- Add SDK session flush method (gorarakelyan)
- Flush aggregated metrics at a given frequency (gorarakelyan)
- Update run metadata file only on artifacts update (gorarakelyan)

## 2.0.23 Nov 5 2020

- Make experiment name argument required in SDK close command (gorarakelyan)

## 2.0.22 Nov 5 2020

- Add SDK `close` method to close dangling experiments (gorarakelyan)

## 2.0.21 Nov 1 2020

- Resolve compatibility issues with python 3.5.0 (gorarakelyan)

## 2.0.20 Oct 26 2020

- Enable pypi aim package name (gorarakelyan)

## 2.0.19 Oct 25 2020

- Add PyTorch Lightning logger (gorarakelyan)
- Add TensorFlow v1 and v2 keras callbacks support (gorarakelyan)

## 2.0.18 Oct 7 2020

- Add ability to run Aim UI in detached mode (gorarakelyan)
- Add ability to specify repo path when running Aim UI (gorarakelyan)

## 2.0.17 Oct 5 2020

- Rename `AimDE` to `Aim UI` (gorarakelyan)

## 2.0.16 Oct 2 2020

- Add ability to specify host when running AimDE (gorarakelyan)
- Disable `AimContainerCommandManager` (gorarakelyan)
- Remove `aimde` command entry point (gorarakelyan)
- Remove `de` prefix from development environment management commands (gorarakelyan)

## 2.0.15 Sep 21 2020

- Set Map artifact default namespace (gorarakelyan)

## 2.0.14 Sep 21 2020

- Set Metric hashable context to None if no kwarg is passed (gorarakelyan)

## 2.0.13 Sep 21 2020

- Add ability to query runs by metric value (gorarakelyan)
- Add ability to query runs via SDK (gorarakelyan)

## 2.0.12 Sep 12 2020

- Update Session to handle exceptions gracefully (gorarakelyan)

## 2.0.11 Sep 11 2020

- Add alias to keras adapter (gorarakelyan)

## 2.0.10 Sep 10 2020

- Show progress bar when pulling AimDE image (gorarakelyan)

## 2.0.9 Sep 10 2020

- Add ability to start multiple sessions (gorarakelyan)
- Add Aim adapter for keras (gorarakelyan)

## 2.0.8 Aug 26 2020

- Set SDK to select only unarchived runs by default (gorarakelyan)
- Add ability to archive/unarchive runs (gorarakelyan)
- Enable search by run attributes (gorarakelyan)
- Add `is not` keyword to AimQL (gorarakelyan)

## 2.0.7 Aug 21 2020

- Validate Artifact values before storing (gorarakelyan)
- Add sessions to SDK (gorarakelyan)

## 2.0.6 Aug 13 2020

- Add ability to retrieve metrics and traces from repo (gorarakelyan)
- Add SDK `select` method to select runs and artifacts (gorarakelyan)
- Implement search query language (gorarakelyan)

## 2.0.5 Jul 18 2020

- Fix issue with PyPI reStructuredText format compatibility (gorarakelyan)

## 2.0.4 Jul 18 2020

- Add ability to attach tf.summary logs to AimDE (gorarakelyan)

## 2.0.3 Jul 8 2020

- Pass project path to development environment container (gorarakelyan)

## 2.0.2 Jul 7 2020

- Make `epoch` argument optional for `Metric` artifact (gorarakelyan)
- Add ability to automatically commit runs after exit (gorarakelyan)
- Add `aim up` shortcut for running development environment (gorarakelyan)
- Remove first required argument(artifact name) from sdk track function (gorarakelyan)
- Add general dictionary artifact for tracking `key: value` parameters (gorarakelyan)

## 2.0.1 Jun 24 2020

- Fix inconsistent DE naming (gorarakelyan)

## 2.0.0 Jun 18 2020

- Tidy up aim and remove some artifacts (gorarakelyan)
- Update AimContainerCMD to open connection on custom port (gorarakelyan)
- Save passed process uuid to commit configs (gorarakelyan)
- Ability to query processes (gorarakelyan)
- Execute process and store logs into a commit of specific experiment (gorarakelyan)
- Kill running process and its children recursively (gorarakelyan)
- Keep executed processes for monitoring and management (gorarakelyan)
- Add container command handler to exec commands on the host (gorarakelyan)
- Refactor Text artifact to store sentences using protobuf and aimrecords (jamesj-jiao)
- Add ability to pass aim board port as an argument (gorarakelyan)

## 1.2.17 May 8 2020

- Add config command (gorarakelyan)
- Tune artifacts: images, metric_groups, params (gorarakelyan)

## 1.2.16 Apr 29 2020

- Add ability to pass numpy array as a segmentation mask (gorarakelyan)

## 1.2.15 Apr 29 2020

- Add basic image list tracking (gorarakelyan)

## 1.2.14 Apr 27 2020

- Optimize segmentation tracking insight to load faster (gorarakelyan)

## 1.2.13 Apr 25 2020

- Remove GitHub security alert (gorarakelyan)
- Add image semantic segmentation tracking (gorarakelyan)

## 1.2.12 Apr 20 2020

- Add missing init file for aim.artifacts.proto (@mike1808)

## 1.2.11 Apr 16 2020

- Make epoch property optional for Metric (gorarakelyan)

## 1.2.10 Apr 16 2020

- Serialize and store `Metric` records using protobuf and aimrecords (gorarakelyan)
- Create RecordWriter factory which handles artifact records saving (gorarakelyan)
- Extract artifact serialization to ArtifactWriter (mike1808)

## 1.2.9 Mar 16 2020

- Alert prerequisites installation message for running board (gorarakelyan)

## 1.2.8 Mar 15 2020

- Update profiler interface for keras (gorarakelyan)

## 1.2.7 Mar 14 2020

- Add board pull command (gorarakelyan)
- Change board ports to 43800,1,2 (gorarakelyan)
- Add ability to profile graph output nodes (gorarakelyan)
- Remove issue with autograd inside while loop (gorarakelyan)
- Add aim board development mode (gorarakelyan)
- Update board name hash algorithm to md5 (gorarakelyan)
- Add board CLI commands: up, down and upgrade (gorarakelyan)
- Add ability to tag version as a release candidate (gorarakelyan)

## 1.2.6 Feb 28 2020

- Add learning rate update tracking (gorarakelyan)

## 1.2.5 Feb 25 2020

- Add autocommit feature to push command: `aim push -c [-m <msg>]` (gorarakelyan)
- Add cli status command to list branch uncommitted artifacts (gorarakelyan)
- Add an ability to aggregate duplicated nodes within a loop (gorarakelyan)
- Remove gradient break issue when profiling output nodes (gorarakelyan)

## 1.2.4 Feb 20 2020

- Enable profiler to track nodes inside loops (gorarakelyan)
- Ability to disable profiler for evaluation or inference (gorarakelyan)

## 1.2.3 Feb 13 2020

- Set minimum required python version to 3.5.2 (gorarakelyan)

## 1.2.2 Feb 13 2020

- Downgrade required python version (gorarakelyan)

## 1.2.1 Feb 13 2020

- Edit README.md to pass reStructuredText validation on pypi (gorarakelyan)

## 1.2.0 Feb 13 2020

- Make aim CLI directly accessible from main.py (gorarakelyan)
- Add disk space usage tracking (gorarakelyan)
- Add profiler support for Keras (gorarakelyan)
- Add TensorFlow graph nodes profiler (gorarakelyan)
- Add command to run aim live container mounted on aim repo (gorarakelyan)
- Update profiler to track GPU usage (gorarakelyan)
- Add machine resource usage profiler (gorarakelyan)

## 1.1.1 Jan 14 2020

- Remove aim dependencies such as keras, pytorch and etc (gorarakelyan)

## 1.1.0 Jan 12 2020

- Update code diff tracking to be optional (gorarakelyan)
- Add default False value to aim init function (gorarakelyan)
- Update aim repo to correctly identify cwd (gorarakelyan)
- Update push command to commit if msg argument is specified (gorarakelyan)
- Add ability to initialize repo from within the sdk (gorarakelyan)

## 1.0.2 Jan 7 2020

- Remove objects dir from empty .aim branch index (gorarakelyan)

## 1.0.1 Dec 26 2019

- Add cil command to print aim current version (gorarakelyan)

## 1.0.0 Dec 25 2019

- Add aim version number in commit config file (gorarakelyan)
- Update push command to send username and check storage availability (gorarakelyan)
- Add hyper parameters tracking (gorarakelyan)
- Update push command to print shorter file names when pushing to remote (gorarakelyan)
- Update tracking artifacts to be saved in log format (gorarakelyan)
- Add pytorch cuda support to existing sdk artefacts (gorarakelyan)
- Add cli reset command (gorarakelyan)
- Add nested module tracking support to aim sdk (gorarakelyan)
- Add code difference tracking to aim sdk (gorarakelyan)
- Update aim push command to send commits (gorarakelyan)
- Add commit structure implementation (gorarakelyan)
- Add aim commit command synchronized with git commits (gorarakelyan)
- Add version control system factory (gorarakelyan)
- Update all insights example (gorarakelyan)
- Add model gradients tracking (gorarakelyan)
- Add model weights distribution tracking (gorarakelyan)
- Add aim correlation tracking (gorarakelyan)

## 0.2.9 Nov 30 2019

- Update push tolerance when remote origin is invalid (gorarakelyan)

## 0.2.8 Nov 30 2019

- Update aim auth public key search algorithm (gorarakelyan)

## 0.2.7 Nov 14 2019

- Update dependencies torch and torchvision versions (sgevorg)

## 0.2.6 Nov 5 2019

- Update aim track logger (gorarakelyan)

## 0.2.5 Nov 4 2019

- Add branch name validation (gorarakelyan)
- Add single branch push to aim push command (gorarakelyan)

## 0.2.4 Nov 3 2019

- Update aim auth print format (gorarakelyan)
- Update setup.py requirements (gorarakelyan)

## 0.2.3 Nov 3 2019

- Update package requirements (gorarakelyan)

## 0.2.2 Nov 1 2019

- Update package requirements (sgevorg)

## 0.2.1 Nov 1 2019

- Add paramiko to required in setup.py (sgevorg)

## 0.2.0 Nov 1 2019

- Update the repo to prep for open source pypi push (sgevorg)
- Add error and activity logging (sgevorg)
- Add push command robustness (gorarakelyan)
- Add cli auth command (gorarakelyan)
- Add public key authentication (gorarakelyan)
- Update push to send only branches (gorarakelyan)
- Add branching command line interface (gorarakelyan)
- Update skd interface (gorarakelyan)
- Add pytorch examples inside examples directory (gorarakelyan)
- Add model load sdk method (gorarakelyan)
- Add model checkpoint save tests (gorarakelyan)
- Update file sending protocol (gorarakelyan)
- Add model tracking (gorarakelyan)

## 0.1.0 - Sep 23 2019

- Update setup py to build cython extensions (gorarakelyan)
- Update tcp client to send multiple files through one connection (gorarakelyan)
- Update tcp client to send images (gorarakelyan)
- Update sdk track functionality to support multiple metrics (gorarakelyan)
- Update push command for sending repo to a given remote (gorarakelyan)
- Add cli remote commands (gorarakelyan)
- Update cli architecture from single group of commands to multiple groups (gorarakelyan)
- Add testing env first skeleton and versions (sgevorg)
- Add dummy exporting files from .aim-test (sgevorg)
- Add description for Testing Environment (sgevorg)
- Update metadata structure and handling (sgevorg)
- Add support for seq2seq models (sgevorg)
- Update the output of doker image build to be more informative and intuitive (sgevorg)
- Update README.MD with changed Aim messaging (sgevorg)
- Remove setup.cfg file (maybe temporarily) (sgevorg)
- Update the location for docker build template files, move to data/ (sgevorg)
- Update the `docs/cli.md` for aim-deploy docs (sgevorg)
- Add docker deploy `.aim/deploy_temp/<model>` cleanup at the end of the build (sgevorg)
- Add Docker Deploy via `aim-deploy` command (sgevorg)
- Add Docker image generate skeleton (sgevorg)
- Add AimModel.load_mode static function to parse `.aim` files (sgevorg)
- Update exporter to decouple from specifics of exporting and framework (sgevorg)
- Add model export with `.aim` extension (sgevorg)
- Remove pack/unpack of the metadata (sgevorg)
- Add pack/unpack to add metadata to model for engine processing (sgevorg)
- Add aim-deploy command configuration in cli (sgevorg)
- Add basic cli (sgevorg)
- Update setup.py for cli first version (sgevorg)
- Add initial cli specs (sgevorg)
- Add directories: the initial skeleton of the repo (sgevorg)
- Add gitignore, license file and other basics for repo (sgevorg)<|MERGE_RESOLUTION|>--- conflicted
+++ resolved
@@ -3,14 +3,10 @@
 ## 3.17.4 
 
 - Fix metric values inconsistency with steps (mihran113)
-<<<<<<< HEAD
 - Enable CLI for remote repos (mihran113)
-=======
 - Safe force-acquire index lock using meta-locks (alberttorosyan, mihran113)
 - Fix the issue with containers left open (mihran113)
 - Fix issue with notebook extension start-up (mihran113)
-
->>>>>>> 653f9910
 
 ## 3.17.3 Apr 6, 2023
 
