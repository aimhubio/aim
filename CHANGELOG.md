# Changelog

## Unreleased

- Add support for secure protocol for API calls (mihran113, roubkar)
- Implement image full size view (VkoHov)
- Add ability to manipulate with image size and rendering type (arsengit)
- Implement suggestions list for AimQL search (arsengit, rubenaprikyan)
<<<<<<< HEAD
- Add notebook extension support (rubenaprikyan)
=======
- Add ability to track and visualize distributions (mihran113, rubenaprikyan)
>>>>>>> 9aa19b8f

## 3.1.1 Nov 25 2021

- Apply default ordering on images set (VkoHov)
- Ability to show image data in a tooltip on hover (KaroMourad)
- Support of Image input additional data sources (alberttorosyan)
- Ability to export run props as pandas dataframe (gorarakelyan)
- Slice image sequence by index for the given steps range (alberttorosyan)
- Improve Images Explorer rendering performance through better images list virtualization (roubkar)

## 3.1.0 Nov 20 2021

- Add ability to explore tracked images (VkoHov)
- Improve rendering performance by virtualizing table columns (roubkar)
- Add ability to apply grouping by higher level param key (roubkar)
- Add ability to specify repository path during `aim init` via `--repo` argument (rubenaprikyan)

## 3.0.7 Nov 17 2021

- Fix for missing metrics when numpy.float64 values tracked (alberttorosyan)

## 3.0.6 Nov 9 2021

- Fix for blocking container optimization for in progress runs (alberttorosyan)

## 3.0.5 Nov 9 2021

- Add tqdm package in setup.py required section (mihran113)

## 3.0.4 Nov 8 2021

- Switch to aimrocks 0.0.10 - exposes data flushing interface (mihran113)
- Optimize stored data when runs finalized (mihran113)
- Update `aim reindex` command to run storage optimizations (alberttorosyan)
- Storage partial optimizations on metric/run queries (alberttorosyan)

## 3.0.3 Nov 4 2021

- Bump sqlalchemy version to 1.4.1 (alberttorosyan)

## 3.0.2 Oct 27 2021

- Switch to aimrocks 0.0.9 - built on rocksdb 6.25.3 (alberttorosyan)
- Remove grouping select options from Params app config (VkoHov)
- Sort metrics data in ascending order for X-axis (KaroMourad)

## 3.0.1 Oct 22 2021

- Check telemetry_enabled option on segment initialization (VkoHov)
- Draw LineChart Y-axis (horizontal) tick lines on zooming (KaroMourad)
- Sort select options/params based on input value (roubkar)
- Fix query construction issue for multiple context items (roubkar)
- Fix issue with making API call from Web Worker (VkoHov)

## 3.0.0 Oct 21 2021

- Completely revamped UI:

  - Runs, metrics and params explorers
  - Bookmarks, Tags, Homepage
  - New UI works smooth with ~500 metrics displayed at the same time with full Aim table interactions

- Completely revamped storage:
  - 10x faster embedded storage based on Rocksdb
  - Average run query execution time on ~2000 runs: 0.784s
  - Average metrics query execution time on ~2000 runs with 6000 metrics: 1.552s

## 2.7.1 Jun 30 2021

- Fix bookmark navigation issue (roubkar)
- Empty metric select on X-axis alignment property change (roubkar)

## 2.7.0 Jun 23 2021

- Add ability to export table data as CSV (KaroMourad)
- Add ability to bookmark explore screen state (roubkar)
- Add dashboards and apps API (mihran113)

## 2.6.0 Jun 12 2021

- Resolve namedtuple python 3.5 incompatibility (gorarakelyan)
- Add ability to align X-axis by a metric (mihran113, roubkar)
- Add tooltip popover for the chart hover state (roubkar)

## 2.5.0 May 27 2021

- Set gunicorn timeouts (mihran113)
- Remove redundant deserialize method (gorarakelyan)
- Move the Flask server to main repo to support 'docker'less UI (mihran113)

## 2.4.0 May 13 2021

- Bump up Aim UI to v1.6.0 (gorarakelyan)
- Add xgboost integration (khazhak)
- Update keras adapter interface (khazhak)
- Convert tensors to python numbers (gorarakelyan)

## 2.3.0 Apr 10 2021

- Bump up Aim UI to v1.5.0 (gorarakelyan)
- Set default interval of sys tracking to 10 seconds (gorarakelyan)
- Add ability to track system metrics (gorarakelyan)

## 2.2.1 Mar 31 2021

- Bump up Aim UI to v1.4.1 (gorarakelyan)

## 2.2.0 Mar 24 2021

- Bump up Aim UI to v1.4.0 (gorarakelyan)
- Add Hugging Face integration (Khazhak)
- Reorganize documentation (Tatevv)

## 2.1.6 Feb 26 2021

- Add ability to opt out telemetry (gorarakelyan)
- Remove experiment name from config file when calling repo.remove_branch method (gorarakelyan)

## 2.1.5 Jan 7 2021

- Handle NaN or infinite floats passed to artifacts (gorarakelyan)

## 2.1.4 Dec 2 2020

- Add ability to specify session run hash (gorarakelyan)
- Initialize repo if it was empty when opening session (gorarakelyan)
- Add validation of map artifact parameters (gorarakelyan)

## 2.1.3 Nov 24 2020

- Support comparison of list type contexts (gorarakelyan)

## 2.1.2 Nov 24 2020

- Fix empty contexts comparison issue (gorarakelyan)

## 2.1.1 Nov 22 2020

- Return only selected params in SelectResult (gorarakelyan)

## 2.1.0 Nov 19 2020

- Add AimRepo select method (gorarakelyan)
- Implement SelectResult class (gorarakelyan)

## 2.0.27 Nov 13 2020

- Fix issue with artifact step initializer (gorarakelyan)

## 2.0.26 Nov 10 2020

- Add `block_termination` argument to aim.Session (gorarakelyan)
- Convert infinity parameter to string in artifacts (gorarakelyan)

## 2.0.25 Nov 9 2020

- Reconstruct run metadata file when running close command (gorarakelyan)

## 2.0.24 Nov 8 2020

- Add SIGTERM signal handler (gorarakelyan)
- Run `track` function in a parallel thread (gorarakelyan)
- Add SDK session flush method (gorarakelyan)
- Flush aggregated metrics at a given frequency (gorarakelyan)
- Update run metadata file only on artifacts update (gorarakelyan)

## 2.0.23 Nov 5 2020

- Make experiment name argument required in SDK close command (gorarakelyan)

## 2.0.22 Nov 5 2020

- Add SDK `close` method to close dangling experiments (gorarakelyan)

## 2.0.21 Nov 1 2020

- Resolve compatibility issues with python 3.5.0 (gorarakelyan)

## 2.0.20 Oct 26 2020

- Enable pypi aim package name (gorarakelyan)

## 2.0.19 Oct 25 2020

- Add PyTorch Lightning logger (gorarakelyan)
- Add TensorFlow v1 and v2 keras callbacks support (gorarakelyan)

## 2.0.18 Oct 7 2020

- Add ability to run Aim UI in detached mode (gorarakelyan)
- Add ability to specify repo path when running Aim UI (gorarakelyan)

## 2.0.17 Oct 5 2020

- Rename `AimDE` to `Aim UI` (gorarakelyan)

## 2.0.16 Oct 2 2020

- Add ability to specify host when running AimDE (gorarakelyan)
- Disable `AimContainerCommandManager` (gorarakelyan)
- Remove `aimde` command entry point (gorarakelyan)
- Remove `de` prefix from development environment management commands (gorarakelyan)

## 2.0.15 Sep 21 2020

- Set Map artifact default namespace (gorarakelyan)

## 2.0.14 Sep 21 2020

- Set Metric hashable context to None if no kwarg is passed (gorarakelyan)

## 2.0.13 Sep 21 2020

- Add ability to query runs by metric value (gorarakelyan)
- Add ability to query runs via SDK (gorarakelyan)

## 2.0.12 Sep 12 2020

- Update Session to handle exceptions gracefully (gorarakelyan)

## 2.0.11 Sep 11 2020

- Add alias to keras adapter (gorarakelyan)

## 2.0.10 Sep 10 2020

- Show progress bar when pulling AimDE image (gorarakelyan)

## 2.0.9 Sep 10 2020

- Add ability to start multiple sessions (gorarakelyan)
- Add Aim adapter for keras (gorarakelyan)

## 2.0.8 Aug 26 2020

- Set SDK to select only unarchived runs by default (gorarakelyan)
- Add ability to archive/unarchive runs (gorarakelyan)
- Enable search by run attributes (gorarakelyan)
- Add `is not` keyword to AimQL (gorarakelyan)

## 2.0.7 Aug 21 2020

- Validate Artifact values before storing (gorarakelyan)
- Add sessions to SDK (gorarakelyan)

## 2.0.6 Aug 13 2020

- Add ability to retrieve metrics and traces from repo (gorarakelyan)
- Add SDK `select` method to select runs and artifacts (gorarakelyan)
- Implement search query language (gorarakelyan)

## 2.0.5 Jul 18 2020

- Fix issue with PyPI reStructuredText format compatibility (gorarakelyan)

## 2.0.4 Jul 18 2020

- Add ability to attach tf.summary logs to AimDE (gorarakelyan)

## 2.0.3 Jul 8 2020

- Pass project path to development environment container (gorarakelyan)

## 2.0.2 Jul 7 2020

- Make `epoch` argument optional for `Metric` artifact (gorarakelyan)
- Add ability to automatically commit runs after exit (gorarakelyan)
- Add `aim up` shortcut for running development environment (gorarakelyan)
- Remove first required argument(artifact name) from sdk track function (gorarakelyan)
- Add general dictionary artifact for tracking `key: value` parameters (gorarakelyan)

## 2.0.1 Jun 24 2020

- Fix inconsistent DE naming (gorarakelyan)

## 2.0.0 Jun 18 2020

- Tidy up aim and remove some artifacts (gorarakelyan)
- Update AimContainerCMD to open connection on custom port (gorarakelyan)
- Save passed process uuid to commit configs (gorarakelyan)
- Ability to query processes (gorarakelyan)
- Execute process and store logs into a commit of specific experiment (gorarakelyan)
- Kill running process and its children recursively (gorarakelyan)
- Keep executed processes for monitoring and management (gorarakelyan)
- Add container command handler to exec commands on the host (gorarakelyan)
- Refactor Text artifact to store sentences using protobuf and aimrecords (jamesj-jiao)
- Add ability to pass aim board port as an argument (gorarakelyan)

## 1.2.17 May 8 2020

- Add config command (gorarakelyan)
- Tune artifacts: images, metric_groups, params (gorarakelyan)

## 1.2.16 Apr 29 2020

- Add ability to pass numpy array as a segmentation mask (gorarakelyan)

## 1.2.15 Apr 29 2020

- Add basic image list tracking (gorarakelyan)

## 1.2.14 Apr 27 2020

- Optimize segmentation tracking insight to load faster (gorarakelyan)

## 1.2.13 Apr 25 2020

- Remove GitHub security alert (gorarakelyan)
- Add image semantic segmentation tracking (gorarakelyan)

## 1.2.12 Apr 20 2020

- Add missing init file for aim.artifacts.proto (@mike1808)

## 1.2.11 Apr 16 2020

- Make epoch property optional for Metric (gorarakelyan)

## 1.2.10 Apr 16 2020

- Serialize and store `Metric` records using protobuf and aimrecords (gorarakelyan)
- Create RecordWriter factory which handles artifact records saving (gorarakelyan)
- Extract artifact serialization to ArtifactWriter (mike1808)

## 1.2.9 Mar 16 2020

- Alert prerequisites installation message for running board (gorarakelyan)

## 1.2.8 Mar 15 2020

- Update profiler interface for keras (gorarakelyan)

## 1.2.7 Mar 14 2020

- Add board pull command (gorarakelyan)
- Change board ports to 43800,1,2 (gorarakelyan)
- Add ability to profile graph output nodes (gorarakelyan)
- Remove issue with autograd inside while loop (gorarakelyan)
- Add aim board development mode (gorarakelyan)
- Update board name hash algorithm to md5 (gorarakelyan)
- Add board CLI commands: up, down and upgrade (gorarakelyan)
- Add ability to tag version as a release candidate (gorarakelyan)

## 1.2.6 Feb 28 2020

- Add learning rate update tracking (gorarakelyan)

## 1.2.5 Feb 25 2020

- Add autocommit feature to push command: `aim push -c [-m <msg>]` (gorarakelyan)
- Add cli status command to list branch uncommitted artifacts (gorarakelyan)
- Add an ability to aggregate duplicated nodes within a loop (gorarakelyan)
- Remove gradient break issue when profiling output nodes (gorarakelyan)

## 1.2.4 Feb 20 2020

- Enable profiler to track nodes inside loops (gorarakelyan)
- Ability to disable profiler for evaluation or inference (gorarakelyan)

## 1.2.3 Feb 13 2020

- Set minimum required python version to 3.5.2 (gorarakelyan)

## 1.2.2 Feb 13 2020

- Downgrade required python version (gorarakelyan)

## 1.2.1 Feb 13 2020

- Edit README.md to pass reStructuredText validation on pypi (gorarakelyan)

## 1.2.0 Feb 13 2020

- Make aim CLI directly accessible from main.py (gorarakelyan)
- Add disk space usage tracking (gorarakelyan)
- Add profiler support for Keras (gorarakelyan)
- Add TensorFlow graph nodes profiler (gorarakelyan)
- Add command to run aim live container mounted on aim repo (gorarakelyan)
- Update profiler to track GPU usage (gorarakelyan)
- Add machine resource usage profiler (gorarakelyan)

## 1.1.1 Jan 14 2020

- Remove aim dependencies such as keras, pytorch and etc (gorarakelyan)

## 1.1.0 Jan 12 2020

- Update code diff tracking to be optional (gorarakelyan)
- Add default False value to aim init function (gorarakelyan)
- Update aim repo to correctly identify cwd (gorarakelyan)
- Update push command to commit if msg argument is specified (gorarakelyan)
- Add ability to initialize repo from within the sdk (gorarakelyan)

## 1.0.2 Jan 7 2020

- Remove objects dir from empty .aim branch index (gorarakelyan)

## 1.0.1 Dec 26 2019

- Add cil command to print aim current version (gorarakelyan)

## 1.0.0 Dec 25 2019

- Add aim version number in commit config file (gorarakelyan)
- Update push command to send username and check storage availability (gorarakelyan)
- Add hyper parameters tracking (gorarakelyan)
- Update push command to print shorter file names when pushing to remote (gorarakelyan)
- Update tracking artifacts to be saved in log format (gorarakelyan)
- Add pytorch cuda support to existing sdk artefacts (gorarakelyan)
- Add cli reset command (gorarakelyan)
- Add nested module tracking support to aim sdk (gorarakelyan)
- Add code difference tracking to aim sdk (gorarakelyan)
- Update aim push command to send commits (gorarakelyan)
- Add commit structure implementation (gorarakelyan)
- Add aim commit command synchronized with git commits (gorarakelyan)
- Add version control system factory (gorarakelyan)
- Update all insights example (gorarakelyan)
- Add model gradients tracking (gorarakelyan)
- Add model weights distribution tracking (gorarakelyan)
- Add aim correlation tracking (gorarakelyan)

## 0.2.9 Nov 30 2019

- Update push tolerance when remote origin is invalid (gorarakelyan)

## 0.2.8 Nov 30 2019

- Update aim auth public key search algorithm (gorarakelyan)

## 0.2.7 Nov 14 2019

- Update dependencies torch and torchvision versions (sgevorg)

## 0.2.6 Nov 5 2019

- Update aim track logger (gorarakelyan)

## 0.2.5 Nov 4 2019

- Add branch name validation (gorarakelyan)
- Add single branch push to aim push command (gorarakelyan)

## 0.2.4 Nov 3 2019

- Update aim auth print format (gorarakelyan)
- Update setup.py requirements (gorarakelyan)

## 0.2.3 Nov 3 2019

- Update package requirements (gorarakelyan)

## 0.2.2 Nov 1 2019

- Update package requirements (sgevorg)

## 0.2.1 Nov 1 2019

- Add paramiko to required in setup.py (sgevorg)

## 0.2.0 Nov 1 2019

- Update the repo to prep for open source pypi push (sgevorg)
- Add error and activity logging (sgevorg)
- Add push command robustness (gorarakelyan)
- Add cli auth command (gorarakelyan)
- Add public key authentication (gorarakelyan)
- Update push to send only branches (gorarakelyan)
- Add branching command line interface (gorarakelyan)
- Update skd interface (gorarakelyan)
- Add pytorch examples inside examples directory (gorarakelyan)
- Add model load sdk method (gorarakelyan)
- Add model checkpoint save tests (gorarakelyan)
- Update file sending protocol (gorarakelyan)
- Add model tracking (gorarakelyan)

## 0.1.0 - Sep 23 2019

- Update setup py to build cython extensions (gorarakelyan)
- Update tcp client to send multiple files through one connection (gorarakelyan)
- Update tcp client to send images (gorarakelyan)
- Update sdk track functionality to support multiple metrics (gorarakelyan)
- Update push command for sending repo to a given remote (gorarakelyan)
- Add cli remote commands (gorarakelyan)
- Update cli architecture from single group of commands to multiple groups (gorarakelyan)
- Add testing env first skeleton and versions (sgevorg)
- Add dummy exporting files from .aim-test (sgevorg)
- Add description for Testing Environment (sgevorg)
- Update metadata structure and handling (sgevorg)
- Add support for seq2seq models (sgevorg)
- Update the output of doker image build to be more informative and intuitive (sgevorg)
- Update README.MD with changed Aim messaging (sgevorg)
- Remove setup.cfg file (maybe temporarily) (sgevorg)
- Update the location for docker build template files, move to data/ (sgevorg)
- Update the `docs/cli.md` for aim-deploy docs (sgevorg)
- Add docker deploy `.aim/deploy_temp/<model>` cleanup at the end of the build (sgevorg)
- Add Docker Deploy via `aim-deploy` command (sgevorg)
- Add Docker image generate skeleton (sgevorg)
- Add AimModel.load_mode static function to parse `.aim` files (sgevorg)
- Update exporter to decouple from specifics of exporting and framework (sgevorg)
- Add model export with `.aim` extension (sgevorg)
- Remove pack/unpack of the metadata (sgevorg)
- Add pack/unpack to add metadata to model for engine processing (sgevorg)
- Add aim-deploy command configuration in cli (sgevorg)
- Add basic cli (sgevorg)
- Update setup.py for cli first version (sgevorg)
- Add initial cli specs (sgevorg)
- Add directories: the initial skeleton of the repo (sgevorg)
- Add gitignore, license file and other basics for repo (sgevorg)<|MERGE_RESOLUTION|>--- conflicted
+++ resolved
@@ -6,11 +6,8 @@
 - Implement image full size view (VkoHov)
 - Add ability to manipulate with image size and rendering type (arsengit)
 - Implement suggestions list for AimQL search (arsengit, rubenaprikyan)
-<<<<<<< HEAD
-- Add notebook extension support (rubenaprikyan)
-=======
 - Add ability to track and visualize distributions (mihran113, rubenaprikyan)
->>>>>>> 9aa19b8f
+- Add notebook extension, magic functions (rubenaprikyan)
 
 ## 3.1.1 Nov 25 2021
 
