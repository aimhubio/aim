--- conflicted
+++ resolved
@@ -4,13 +4,10 @@
 
 ### Enhancements:
 
-<<<<<<< HEAD
 - Add the run name to the batch delete and the batch archive modals (VkoHov)
-=======
 - Increase the scalability of rendering lines in charts (KaroMourad)
 - Increase live update requests delay to prevent performance issues  (rubenaprikyan)
 - Change font-family to monospace in the Table component (arsengit)
->>>>>>> 0c3736ee
 - Add info massage for single value sliders (VkoHov)
 - Add `--log-level` argument for aim up/server commands (mihran113)
 - Add notes backend api interface (devfox-se)
