--- conflicted
+++ resolved
@@ -1,12 +1,5 @@
 # Changelog
 
-<<<<<<< HEAD
-## Unreleased
-
-### Fixes:
-
-- Check if gradient is None when tracking gradient distributions (kage08)
-=======
 ## Unreleased 
 
 ### Enhancements:
@@ -17,7 +10,7 @@
 
 - Fix tensorboard log conversion for images (mihran113)
 - Fix `SyntaxError` handling for python3.10+ (mihran113)
->>>>>>> 2581e5b0
+- Check if gradient is None when tracking gradient distributions (kage08)
 
 ## 3.11.1 Jun 27, 2022
 
