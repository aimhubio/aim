# Changelog

## Unreleased

<<<<<<< HEAD
### Enhancements:

- Add PaddlePaddle integration (tmynn)
=======
- Implement vertically scalable version of Remote Tracking (mihran113, alberttorosyan)
>>>>>>> c1ab7c46

## 3.14.1 Oct 7, 2022

- Fix the current release duplication highlighting issue on the Dashboard page (arsengit)

## 3.14.0 Oct 6, 2022

### Enhancements:

- Move `aim reindex` command under `aim storage` group (mihran113)
- Add the ability to attach/remove tags on the Run Page (roubkar)
- Support dictionary as an argument of `Run.track` (alberttorosyan)
- Display the tags of the run in the tables of the explorers (VkoHov)
- Revamp Figures explorer controls and grouping sections for better onboarding and usability (VkoHov, KaroMourad)
- Replace the spinner loader with a lighter one (VkoHov)
- Add fast.ai integration (tmynn)
- Add command for dangling params cleanup (mihran113)
- Add top and bottom appearance modes to the chart popover (VkoHov)
- Deprecate Python 3.6 (alberttorosyan)
- Add MXNet integration (tmynn)
- Create a Dashboard page to provide a better onboarding experience (arsengit, roubkar, KaroMourad, mihran113)
- Add support for tracking jax device arrays (mihran113)
- Add Optuna integration (tmynn)

### Fixes:

- Fix chart hovering issue occurring when "nan" values are tracked (KaroMourad)
- Use empty dict as default when getting Run params (alberttorosyan)
- Change unit-tests data isolation mechanism (alberttorosyan)
- Adjust the visibility of the run color in tables (VkoHov)
- Fix response headers for remote tracking server (mihran113)
- Fix `TypeError`s in single run page (mihran113)

## 3.13.4 Sep 25, 2022

- Add the ability to disable smoothing explicitly (KaroMourad)
- Virtualize the run params list in the Run page (roubkar)

## 3.13.3 Sep 16, 2022

- Fix request cancellation on `Logs` tab (mihran113)
- Fix the data live update handling in the Logs tab (VkoHov)

## 3.13.2 Sep 10, 2022

- Fix content overlapping issue of x-axis alignment dropdown (KaroMourad)
- Fix the regression line rendering issue on Scatter plot exported image (KaroMourad)

## 3.13.1 Sep 1, 2022

- Add support for querying metrics by last value (mihran113)
- Fix aim reindex command failure (alberttorosyan)
- Fix issue with remote runs re-open (mihran113)
- Deprecate custom set Run.hash values (alberttorosyan)
- Tune mlflow converter run properties (tmynn)
- Fix `AimLogger` deprecation issues related to release of PyTorch Lightning v1.7 (djwessel)

## 3.13.0 Aug 21, 2022

### Enhancements:

- Add Figures Explorer to visualize and compare plotly figures (rubenaprikyan, KaroMourad, arsengit, VkoHov, roubkar)
- Add Base Explorer as core of all explorers (rubenaprikyan, KaroMourad, arsengit, VkoHov, roubkar)
- Add logging for remote resource cleanup and network stability (mihran113)
- Restrict Run.hash to auto-generated values only (alberttorosyan)
- Add ability to compare selected runs from the table (arsengit)
- Notify users about failed/stalled runs (mahnerak, alberttorosyan)
- Add ability to pin metrics in Run Page (mihran113, roubkar)
- Add step for unit tests for nightly releases workflow (mihran113)
- Add Keras-Tuner integration (tmynn)
- Add Weights & Biases to Aim log converter (tmynn)

### Fixes:

- Fix chart exporting issue (KaroMourad)
- Fix aim ui rendering issue on notebooks (rubenaprikyan)
- Fix live update retry to show live data after solving connection problems with the server (rubenaprikyan)
- Fix tensorboard convert while converting tensor (sharathmk99)
- Fix incorrect column keys of metrics in the table grid of the runs dashboard (VkoHov)
- Fix git info collection (mihran113)
- Fix code block content and query copying functionality (arsengit)
- Provide compatibility between plotly and matplotlib (tmynn)
- Warn to use aim.Image if aim.Figure fails (tmynn)

## 3.12.2 Aug 5, 2022

- Fix formatting of empty metric contexts (VkoHov)
- Apply lazy loading on metrics in Run Page (roubkar)

## 3.12.1 Aug 2, 2022

- Loosen version requirements for grpcio (alberttorosyan)
- Fix remote heartbeat-watcher resource cleanup (mihran113)
- Break long metric names into multiple lines in Run Page (roubkar)
- Enable run filtering by metric values (mihran113)
- Fix Cython version to eliminate build errors (mihran113)

## 3.12.0 Jul 22, 2022

### Enhancements:

- Add ability to set axes range manually for line charts on UI (KaroMourad)
- Add more user-friendly querying for dates (mihran113, arsengit)
- Filter redundant tooltip data from URL config state (KaroMourad)
- Improve rendering performance by enhancing table columns virtualization mechanism (roubkar)
- Increase visibility and usability of the Show table diff button (arsengit)
- Add support for tensorboard audios conversion (mihran113)
- Format params keys/paths properly (VkoHov)
- Mention explicitly run params everywhere params is mentioned (VkoHov)
- Add ability to hide a batch of items in explorers (VkoHov)
- Add ability to sort by the last value of the metric in table (VkoHov)
- Preserve active line even if it is dropped out of the filtered area (VkoHov)
- Add run duration property for SDK and queries (mihran113)
- Add client vs server version check for remote tracking server (mihran113)
- Add Remote tracking client heartbeat (mihran113)

### Fixes:

- Tune table sorting icon box overlapping with column box in compact mode (KaroMourad)
- Fix tensorboard log conversion for images (mihran113)
- Check if gradient is None when tracking gradient distributions (kage08)
- Fix displaying non-syntax errors across Aim UI (arsengit)
- Fix queries on remote repos (mihran113)
- Fix interval progress reports for query apis (mihran113)
- Fix query request cancellation errors (mihran113)
- Auto-detect and address inconsistencies in meta and series trees (mahnerak)

## 3.11.2 Jul 8, 2022

### Enhancements:

- Display the error position when getting syntax errors after searching (arsengit)

### Fixes:

- Avoid saving crashed or terminated search requests as the last state on explorers (arsengit)
- Remove the progress bar blinking when searching runs in Runs Explorer (KaroMourad)
- Fix the "matched runs" sentence color style in progress bars (KaroMourad)
- Fix `SyntaxError` handling for python3.10+ (mihran113)
- Fix generic Exceptions handling and adjust HTTPException handling (alberttorosyan)

## 3.11.1 Jun 27, 2022

- Replace base58 encoder with base64 (KaroMourad, VkoHov)
- Fix Notes tab loading issue (arsengit)
- Fix the loading logic of the `monaco editor` across the Aim Ui (arsengit)
- Fix `Table` export functionality in Params and Scatters explorers (arsengit)
- Allow mixing numeric types on a single Sequence (alberttorosyan)

## 3.11.0 Jun 21, 2022

### Enhancements:

- Add `--uds` option for `aim up` command (mihran113)
- Add progress reporting for search APIs and tqdm progress for SDK queries (mihran113)
- Add all the attributes of runs in the grouping popovers (KaroMourad)
- Display progress bar on Explorer pages when searching metadata (KaroMourad)
- Improve the processing speed for tb to aim converter (osoblanco)
- Adjust charts hover attributes position calculation and styles (KaroMourad)
- Improve formatting of numbers by setting maximum precision (KaroMourad)
- Add cloud storage backups to AWS S3 for aim repo runs (karan2801)
- Add LightGBM integration example (gorarakelyan)
- Add descriptive document titles for pages (KaroMourad)
- Implement unit-tests for aim SDK utils (yeghiakoronian)
- Display std.dev/err aggregated values in the table (VkoHov)
- Add `active` state indicator property for `aim.Run` (mihran113)
- Add `active` state indicators on the chart (VkoHov)
- Add ability to edit run name and description of run (VkoHov)
- Show the description in the sidebar of the run overview tab (VkoHov)
- Add all the attributes of run in the tooltip (VkoHov)
- Optimize the initial render time of Aim UI by using more lightweight font-family (arsengit)
- Use monaco editor as the syntax highlighter across the Aim UI (arsengit)
- Add loader to the top of the logs box in the run page (VkoHov)
- Add the date and the duration of run in the header of the single run page (VkoHov)
- Add the name, status and duration of run in the runs table of the tags page (VkoHov)
- Fit long name values in manage columns popover (arsengit)
- Add caching mechanism for sequence queries to optimize query performance (mihran113)
- Use step random hash as a key for metric sequences (alberttorosyan)

### Fixes:

- Fix issue with tensorboard to aim conversion (osoblanco)
- Fix reset zoom history on alignment type change (KaroMourad)
- Fix issue with rendering incorrect data when x-axis aligned by `relative time/epoch` (KaroMourad)
- Fix LineCart axis ticks overlapping issue on log scale (KaroMourad)
- Change zooming default option to multiple (VkoHov)
- Change grouped rows' min and max values names to `Group Min` and `Group Max` (VkoHov)
- Preserve the search input value of the grouping dropdown (VkoHov)
- Change the titles and placeholders in popovers (VkoHov)
- Resolve typing latency issue in the query search input (arsengit)
- Reorder and add non-hideable table columns (arsengit)
- Change the font of the runs navigation popover (VkoHov)
- Keep color persistence state after page reload (VkoHov)
- Resolve content blinking issue after search in the run page (arsengit)
- Fix scroll to bottom on live-update in logs tab (VkoHov)
- Fix timezone issues for activity map (mihran113)
- Fix `aim up` command output when `--port 0` is passed (mihran113)

## 3.10.3 May 31, 2022

- Adjust the content overflowing of the Delete and the Archive modals (VkoHov)
- Resolve issue with redirect in run page (arsengit)

## 3.10.2 May 26, 2022

- Adjust SRP Logs row height calculation (VkoHov)
- Fix issue with live update requests scheduler (rubenaprikyan)
- Fix log capturing crash during run garbage collection (mihran113)
- Fix Pytorch Lightning adapter `finalize` method (mihran113)
- Fix params duplication in dropdowns (VkoHov)
- Skip system params in Explorer pages (alberttorosyan)

## 3.10.1 May 18, 2022

- Resolve issue with rendering run params in the overview tab of SRP (arsengit)
- Fix issue with search query state update (arsengit)

## 3.10.0 May 17, 2022

### Enhancements:

- Add ability to adjust the density of the visible content in tables (roubkar)
- Set `metric.name` as default option for grouping (roubkar)
- Show user-selected params before group config in chart popover (roubkar)
- Optimize stream decoding performance on UI (mahnerak)
- Add support for animated image formats to Aim Image object (devfox-se)
- Add `AimLogger` for Catboost (devfox-se)
- Add `AimCallback` for LightGBM (devfox-se)
- Keep the extents of `HighPlot` axes brush in the state and the URL (VkoHov)
- Integrate `aim` with `cimport`-able `aimrocks` (mahnerak)
- Add `__slots__` to some classes to improve performance (mahnerak)
- Define base abstractions for `Iterator` and `DB` by borrowing from `aimrocks` (mahnerak)
- Use `KeysIterator` and `ValuesIterator` wrappers instead of reimplementing (mahnerak)
- Rename `PrefixView.container` to `PrefixView.parent` (mahnerak)
- Reimplement `absolute_path` (mahnerak)
- Cython bindings for `PrefixView`, `TreeView`, `Container`, `ArrayView` (mahnerak)
- Add ability to track and visualize stdout/stderr (mihran113, VkoHov)
- Fix `AimLogger` deprecation issues related to release of PyTorch Lightning v1.5 (arnauddhaene)
- Enable better autocomplete experience with monaco editor (arsengit)
- Pre-loading and caching necessary resources, add pre-loader animation to Aim UI (arsengit)

### Fixes:

- Remove hard-coded installation of pre-requirements (mahnerak)
- Remove duplicate code from `TreeView` and `Container` methods (mahnerak)
- Fix issue with filtering metrics values in single run page (KaroMourad)

## 3.9.4 May 12, 2022

- Fix run remote tracking queue cleanup (mihran113)
- Fix HF callback before training access (mihran113)
- Fix compatibility with Jinja 3.1 (devfox-se)

## 3.9.3 May 10, 2022

- Fix affecting stroke types after changing color persistence (KaroMourad)

## 3.9.2 Apr 29, 2022

- Move aim_ui package data to separate directory (devfox-se)

## 3.9.1 Apr 29, 2022

- Move aim_ui package data to separate directory (devfox-se)

## 3.9.0 Apr 29, 2022

### Enhancements:

- Add `Notes Tab` to single run page (arsengit)
- Add the run name to the batch delete and the batch archive modals (VkoHov)
- Increase the scalability of rendering lines in charts (KaroMourad)
- Increase live update requests delay to prevent performance issues (rubenaprikyan)
- Change font-family to monospace in the Table component (arsengit)
- Add info massage for single value sliders (VkoHov)
- Add `--log-level` argument for aim up/server commands (mihran113)
- Add notes backend api interface (devfox-se)
- Fix type hints in `Repo` class (uduse)

### Fixes:

- Fix LineChart y-dimension margin calculation (KaroMourad)
- Fix HighPlot lines partially rendering issue (KaroMourad)
- Fix HighPlot axis ticks overlapping issue (KaroMourad)
- Fix sorting Params/Scatters explorer axis ticks (KaroMourad)
- Fix compatibility with pytorch-lightning v1.6.0 (mihran113)
- Fix the image's original size cropping (VkoHov)
- Fix `PATH` related issues for `alembic` and `uvicorn` (mihran113)
- Fix queries for custom object APIs (mihran113)
- Fix chart height updating when resize mode changed (VkoHov)
- Fix HuggingFace callback context capturing (mihran113)
- Fix Params/Scatters explorers' row hiding functionality (VkoHov)
- Fix Profiler logs are saved outside repo directory (devfox-se)

## 3.8.1 Apr 6, 2022

- Encode run hash before including in CSS selectors (Hamik25)
- Fix displaying incorrect metric values for large range scale in LineChart (KaroMourad)
- Fix issue with rendering lines for large range scale in LineChart (KaroMourad)
- Fix issue with URL state sync for bookmarks (roubkar)
- Fix issue with displaying negative param values on Aim UI (roubkar)
- Fix row hiding functionality (roubkar)
- Tune RunOverviewTab container styles (arsengit)
- Update documentations links on UI (rubenaprikyan)
- Fix `RepoIndexManager` run's reference cleanup (mihran113)
- Fix remote run finalization (mihran113)
- Fix issue with fetch on load more (infinite scroll) functionality in Runs Explorer (rubenaprikyan)

## 3.8.0 Mar 26, 2022

### Enhancements:

- Hugging Face adapter refactoring (mihran113)
- Add run description columns to all run specific tables (VkoHov, mihran113)
- Change images rendering optimization default value to smoother (VkoHov)
- Set default steps ordering to desc in single run tabs (VkoHov, devfox-se)
- Add run name to grouping, ordering and run navigation popovers (VkoHov)
- Add ability to apply color scale on columns with numeric values (VkoHov)
- Refactored XGBoost AimCallback (devfox-se)
- Reopenable callbacks for integrations (mihran113)
- Add DVC integration (devfox-se)
- Add API profiler and unified API error response (devfox-se)
- Add API to retrieve N'th step of sequence (devfox-se)

### Fixes:

- Fix issue with calculation of active point on mouse hover in the LineChart (KaroMourad)
- Fix issue with wrong URL caching for Explorer pages (roubkar)
- Fix issue with focusing on the chart active point while moving the cursor (KaroMourad)
- Fix the image full view toggle icon visibility if the image has a white background (VkoHov)
- Fix scroll to the end of the audio tab (VkoHov)
- Add scrollbar to image full view mode content (VkoHov)
- Fix issues with run name/description not being set (mihran113)
- Fix issue with run single page tabs result caching (mihran113)
- Fix git system param tracking (devfox-se)
- Fix runs manual closing (mihran113)
- Fix Docker image creation step in packaging workflow (alberttorosyan)
- Fix Jinja2 template rendering with starlette==0.14.2 (alberttorosyan)

## 3.7.5 Mar 18, 2022

- Add request aborting functionality in single run page tabs (arsengit)
- Render plotly figures properly in single run page (arsengit)

## 3.7.4 Mar 15, 2022

- Fix density min and max validation calculation (VkoHov)

## 3.7.3 Mar 14, 2022

- Add missing names for dynamically imported files in single run page (arsengit)

## 3.7.2 Mar 10, 2022

- Fix issue with rendering UI re keeping long URL (KaroMourad)
- Split code in the single run page to optimize chunk size (arsengit)

## 3.7.1 Mar 10, 2022

- Fix metric queries with epoch=None (alberttorosyan)

## 3.7.0 Mar 9, 2022

### Enhancements:

- Add Run overview tab in run single page (arsengit, VkoHov, KaroMourad, rubenaprikyan)
- Custom max message size for Aim Remote tracking (alberttorosyan)
- Docker images for aim up/server (alberttorosyan)
- TF/Keras adapters refactoring (mihran113)
- Remote tracking client-side retry logic (aramaim)
- Add record_density to initial get-batch request for figures (VkoHov)

### Fixes:

- Fix rendering new lines in texts visualizer (arsengit)

## 3.6.3 Mar 4, 2022

- Fix UI rendering issue on colab (rubenaprikyan)

## 3.6.2 Mar 2, 2022

- Fix chart interactions issue in the Single Run Page Metrics tab (roubkar)
- Fix `resolve_objects` in remote tracking client subtree (alberttorosyan)
- Reject `0` as step/record count (alberttorosyan, VkoHov)
- Fix error on mlflow conversion by experiment id (devfox-se)

## 3.6.1 Feb 25, 2022

- Fix issue with aligning x-axis by custom metric (KaroMourad)
- Add `__AIM_PROXY_URL__` env variable to see full proxy url when running `aim up` command(rubenaprikyan)
- Add `--proxy-url` argument to notebook extension's `%aim up` to render UI correctly if there is a proxy server (rubenaprikyan)
- Add SageMaker integration, `jupyter-server-proxy` s bug-fix script (rubenaprikyan, mahnerak)
- Fix animation support in Plotly visualization and figure loading performance (Hamik25, mihran113)
- Display `None` values in group config column (VkoHov, Hamik25)
- Fix rendering issue on `Select` form search suggestions list (arsengit)
- Fix PL.AimLogger save_dir AttributeError (GeeeekExplorer)
- Remove `__example_type__` substring from param name (VkoHov)

## 3.6.0 Feb 22 2022

### Enhancements:

- Sort params columns in alphabetical order (arsengit)
- Add illustrations for indicating explorer search states (arsengit)
- Ability to export chart as image (KaroMourad)
- Ability to group by metric.context (VkoHov)
- Tune manage columns items highlighting styles (VkoHov)
- Set active style on table actions popover buttons with applied changes (arsengit)
- Unification of Run Custom Object APIs (alberttorosyan, VkoHov)
- Aim repo runs data automatic indexing (alberttorosyan)
- Pytorch Lightning adapter refactoring (mihran113)
- Add Pytorch Ignite integration (mihran113)
- Add wildcard support for `aim runs` subcommands (mihran113)
- Add MLflow logs conversion command (devfox-se)
- Add CustomObject implementation for `hub.dataset` (alberttorosyan)

### Fixes:

- Fix live updated data loss after triggering endless scroll (VkoHov)
- Fix system metric columns pinning functionality and grouping column order (arsengit)
- Fix system metrics search in manage columns popover (VkoHov)
- Fix queries on remote repos (mihran113)
- Fix incorrect boolean value formatting (VkoHov)

## 3.5.4 Feb 15 2022

- Fix batch archive functionality (VkoHov)
- Add repo lock/release feature (devfox-se)

## 3.5.3 Feb 11 2022

- Fix rendering issue in runs explorer page (arsengit)

## 3.5.2 Feb 10 2022

- Fix issue with displaying current day activity cell on week's first day (rubenaprikyan)
- Fix issue with filtering options while typing in input of autocomplete in Tooltip and Grouping popovers (rubenaprikyan)

## 3.5.1 Feb 4 2022

- Fix folder creation when tracking with remote tracker (aramaim)

## 3.5.0 Feb 3 2022

### Enhancements:

- Ability to hide system metrics from table (arsengit)
- Add input validations to range selectors (Hamik25)
- Improve media panel rendering performance on hovering over images (KaroMourad)
- Add ability to parse and import TensorFlow events into aim (devfox-se)
- Add system parameter logging: CLI, Env, Executable, Git, Installed packages (devfox-se)
- Convert nested non-native objects (e.g. OmegaConf config instance) upon storing (devfox-se)
- Add cli subcommands cp and mv for aim runs command (mihran113)
- Add handler for matplotlib figures in Image and Figure custom objects (devfox-se)
- Improve highlighting of table focused/hovered/selected row (VkoHov)

### Fixes:

- Fix stalled runs deletion (mihran113)
- Fix background transparency in colab when using dark mode of system (rubenaprikyan)
- Fix Grouping and Tooltip popovers states' resetting issue when live-update is on (rubenaprikyan)
- Fix table column's sort functionality issue in Params and Scatters Explorers (rubenaprikyan)

## 3.4.1 Jan 23 2022

- Fix issue with displaying experiment name in Images Explorer table (VkoHov)

## 3.4.0 Jan 22 2022

- Add ability to apply group stacking on media elements list (KaroMourad)
- Add ability to apply sorting by run creation_time on table rows (roubkar)
- Add ability to filter texts table with keyword matching (roubkar, rubenaprikyan)
- Add ability to delete run from settings tab (Hamik25)
- Enhance controls states of explorer pages (arsengit)
- Add --repo, --host arguments support for notebook extension (VkoHov, rubenaprikyan)
- Add trendline options to ScatterPlot (roubkar)
- Add ability to display images in original size and align by width (arsengit)
- Add version, docs and slack links to sidebar (arsengit)
- Enhance AudioPlayer component (arsengit)
- Recover active tab in run details page after reload (roubkar)
- Add ability to archive or delete runs with batches (VkoHov)
- Remote tracking server [experimental] (alberttorosyan, mihran113, aramaim)
- Add ability to change media elements order (VkoHov)
- Add ability to hard delete runs (alberttorosyan)
- Lossy format support for aim.Image (devfox-se)
- Timezone issues fix for creation and end times (mihran113)

## 3.3.5 Jan 14 2022

- Add non-strict write mode to replace not-yet-supported types with their
  string representations. (mahnerak)
- Log pytorch_lightning hyperparameters in non-strict mode. (mahnerak)

## 3.3.4 Jan 10 2022

- Fix issue with WAL files flushing (alberttorosyan)
- Support for omegaconf configs in pytorch_lightning adapter (devfox-se)

## 3.3.3 Dec 24 2021

- Fix issue with showing range panel in Images Explorer (roubkar)

## 3.3.2 Dec 20 2021

- Fix issue with not providing point density value to live-update query (rubenaprikyan)

## 3.3.1 Dec 18 2021

- Fix getValue function to show correct chart title data (KaroMourad)

## 3.3.0 Dec 17 2021

- Add ability to track and explore audios in run detail page (arsengit, VkoHov, devfox-se)
- Add ability to track and visualize texts (mihran113, roubkar)
- Fix boolean values encoding (mahnerak)
- Add Scatter Explorer to visualize correlations between metric last value and hyperparameter (KaroMourad)
- Add ability to track and visualize plotly objects (devfox-se, Hamik25, rubenaprikyan)
- Add ability to query distributions by step range and density (VkoHov, rubenaprikyan)
- Add colab notebook support (mihran113, rubenaprikyan)
- Implement images visualization tab in run detail page (VkoHov, KaroMourad)
- Add custom URL prefix support (mihran113, Hamik25, roubkar)
- Enhance metric selection dropdowns to see lists in alphabetical order (rubenaprikyan)

## 3.2.2 Dec 10 2021

- Fix Run finalization index timeout issue (alberttorosyan)

## 3.2.1 Dec 8 2021

- Add ability to provide custom base path for API (mihran113, roubkar)
- Fix table groups column default order (arsengit)
- Fix table panel height issue in runs explorer page (arsengit)

## 3.2.0 Dec 3 2021

- Add ability to cancel pending request (roubkar, arsengit)
- Add support for secure protocol for API calls (mihran113, roubkar)
- Implement image full size view (VkoHov)
- Add ability to manipulate with image size and rendering type (arsengit)
- Enhance Table column for selected grouping config options (arsengit)
- Implement suggestions list for AimQL search (arsengit, rubenaprikyan)
- Add ability to track and visualize distributions (mihran113, rubenaprikyan)
- Add notebook extension, magic functions (rubenaprikyan)

## 3.1.1 Nov 25 2021

- Apply default ordering on images set (VkoHov)
- Ability to show image data in a tooltip on hover (KaroMourad)
- Support of Image input additional data sources (alberttorosyan)
- Ability to export run props as pandas dataframe (gorarakelyan)
- Slice image sequence by index for the given steps range (alberttorosyan)
- Improve Images Explorer rendering performance through better images list virtualization (roubkar)

## 3.1.0 Nov 20 2021

- Add ability to explore tracked images (VkoHov)
- Improve rendering performance by virtualizing table columns (roubkar)
- Add ability to apply grouping by higher level param key (roubkar)
- Add ability to specify repository path during `aim init` via `--repo` argument (rubenaprikyan)

## 3.0.7 Nov 17 2021

- Fix for missing metrics when numpy.float64 values tracked (alberttorosyan)

## 3.0.6 Nov 9 2021

- Fix for blocking container optimization for in progress runs (alberttorosyan)

## 3.0.5 Nov 9 2021

- Add tqdm package in setup.py required section (mihran113)

## 3.0.4 Nov 8 2021

- Switch to aimrocks 0.0.10 - exposes data flushing interface (mihran113)
- Optimize stored data when runs finalized (mihran113)
- Update `aim reindex` command to run storage optimizations (alberttorosyan)
- Storage partial optimizations on metric/run queries (alberttorosyan)

## 3.0.3 Nov 4 2021

- Bump sqlalchemy version to 1.4.1 (alberttorosyan)

## 3.0.2 Oct 27 2021

- Switch to aimrocks 0.0.9 - built on rocksdb 6.25.3 (alberttorosyan)
- Remove grouping select options from Params app config (VkoHov)
- Sort metrics data in ascending order for X-axis (KaroMourad)

## 3.0.1 Oct 22 2021

- Check telemetry_enabled option on segment initialization (VkoHov)
- Draw LineChart Y-axis (horizontal) tick lines on zooming (KaroMourad)
- Sort select options/params based on input value (roubkar)
- Fix query construction issue for multiple context items (roubkar)
- Fix issue with making API call from Web Worker (VkoHov)

## 3.0.0 Oct 21 2021

- Completely revamped UI:

  - Runs, metrics and params explorers
  - Bookmarks, Tags, Homepage
  - New UI works smooth with ~500 metrics displayed at the same time with full Aim table interactions

- Completely revamped storage:
  - 10x faster embedded storage based on Rocksdb
  - Average run query execution time on ~2000 runs: 0.784s
  - Average metrics query execution time on ~2000 runs with 6000 metrics: 1.552s

## 2.7.1 Jun 30 2021

- Fix bookmark navigation issue (roubkar)
- Empty metric select on X-axis alignment property change (roubkar)

## 2.7.0 Jun 23 2021

- Add ability to export table data as CSV (KaroMourad)
- Add ability to bookmark explore screen state (roubkar)
- Add dashboards and apps API (mihran113)

## 2.6.0 Jun 12 2021

- Resolve namedtuple python 3.5 incompatibility (gorarakelyan)
- Add ability to align X-axis by a metric (mihran113, roubkar)
- Add tooltip popover for the chart hover state (roubkar)

## 2.5.0 May 27 2021

- Set gunicorn timeouts (mihran113)
- Remove redundant deserialize method (gorarakelyan)
- Move the Flask server to main repo to support 'docker'less UI (mihran113)

## 2.4.0 May 13 2021

- Bump up Aim UI to v1.6.0 (gorarakelyan)
- Add xgboost integration (khazhak)
- Update keras adapter interface (khazhak)
- Convert tensors to python numbers (gorarakelyan)

## 2.3.0 Apr 10 2021

- Bump up Aim UI to v1.5.0 (gorarakelyan)
- Set default interval of sys tracking to 10 seconds (gorarakelyan)
- Add ability to track system metrics (gorarakelyan)

## 2.2.1 Mar 31 2021

- Bump up Aim UI to v1.4.1 (gorarakelyan)

## 2.2.0 Mar 24 2021

- Bump up Aim UI to v1.4.0 (gorarakelyan)
- Add Hugging Face integration (Khazhak)
- Reorganize documentation (Tatevv)

## 2.1.6 Feb 26 2021

- Add ability to opt out telemetry (gorarakelyan)
- Remove experiment name from config file when calling repo.remove_branch method (gorarakelyan)

## 2.1.5 Jan 7 2021

- Handle NaN or infinite floats passed to artifacts (gorarakelyan)

## 2.1.4 Dec 2 2020

- Add ability to specify session run hash (gorarakelyan)
- Initialize repo if it was empty when opening session (gorarakelyan)
- Add validation of map artifact parameters (gorarakelyan)

## 2.1.3 Nov 24 2020

- Support comparison of list type contexts (gorarakelyan)

## 2.1.2 Nov 24 2020

- Fix empty contexts comparison issue (gorarakelyan)

## 2.1.1 Nov 22 2020

- Return only selected params in SelectResult (gorarakelyan)

## 2.1.0 Nov 19 2020

- Add AimRepo select method (gorarakelyan)
- Implement SelectResult class (gorarakelyan)

## 2.0.27 Nov 13 2020

- Fix issue with artifact step initializer (gorarakelyan)

## 2.0.26 Nov 10 2020

- Add `block_termination` argument to aim.Session (gorarakelyan)
- Convert infinity parameter to string in artifacts (gorarakelyan)

## 2.0.25 Nov 9 2020

- Reconstruct run metadata file when running close command (gorarakelyan)

## 2.0.24 Nov 8 2020

- Add SIGTERM signal handler (gorarakelyan)
- Run `track` function in a parallel thread (gorarakelyan)
- Add SDK session flush method (gorarakelyan)
- Flush aggregated metrics at a given frequency (gorarakelyan)
- Update run metadata file only on artifacts update (gorarakelyan)

## 2.0.23 Nov 5 2020

- Make experiment name argument required in SDK close command (gorarakelyan)

## 2.0.22 Nov 5 2020

- Add SDK `close` method to close dangling experiments (gorarakelyan)

## 2.0.21 Nov 1 2020

- Resolve compatibility issues with python 3.5.0 (gorarakelyan)

## 2.0.20 Oct 26 2020

- Enable pypi aim package name (gorarakelyan)

## 2.0.19 Oct 25 2020

- Add PyTorch Lightning logger (gorarakelyan)
- Add TensorFlow v1 and v2 keras callbacks support (gorarakelyan)

## 2.0.18 Oct 7 2020

- Add ability to run Aim UI in detached mode (gorarakelyan)
- Add ability to specify repo path when running Aim UI (gorarakelyan)

## 2.0.17 Oct 5 2020

- Rename `AimDE` to `Aim UI` (gorarakelyan)

## 2.0.16 Oct 2 2020

- Add ability to specify host when running AimDE (gorarakelyan)
- Disable `AimContainerCommandManager` (gorarakelyan)
- Remove `aimde` command entry point (gorarakelyan)
- Remove `de` prefix from development environment management commands (gorarakelyan)

## 2.0.15 Sep 21 2020

- Set Map artifact default namespace (gorarakelyan)

## 2.0.14 Sep 21 2020

- Set Metric hashable context to None if no kwarg is passed (gorarakelyan)

## 2.0.13 Sep 21 2020

- Add ability to query runs by metric value (gorarakelyan)
- Add ability to query runs via SDK (gorarakelyan)

## 2.0.12 Sep 12 2020

- Update Session to handle exceptions gracefully (gorarakelyan)

## 2.0.11 Sep 11 2020

- Add alias to keras adapter (gorarakelyan)

## 2.0.10 Sep 10 2020

- Show progress bar when pulling AimDE image (gorarakelyan)

## 2.0.9 Sep 10 2020

- Add ability to start multiple sessions (gorarakelyan)
- Add Aim adapter for keras (gorarakelyan)

## 2.0.8 Aug 26 2020

- Set SDK to select only unarchived runs by default (gorarakelyan)
- Add ability to archive/unarchive runs (gorarakelyan)
- Enable search by run attributes (gorarakelyan)
- Add `is not` keyword to AimQL (gorarakelyan)

## 2.0.7 Aug 21 2020

- Validate Artifact values before storing (gorarakelyan)
- Add sessions to SDK (gorarakelyan)

## 2.0.6 Aug 13 2020

- Add ability to retrieve metrics and traces from repo (gorarakelyan)
- Add SDK `select` method to select runs and artifacts (gorarakelyan)
- Implement search query language (gorarakelyan)

## 2.0.5 Jul 18 2020

- Fix issue with PyPI reStructuredText format compatibility (gorarakelyan)

## 2.0.4 Jul 18 2020

- Add ability to attach tf.summary logs to AimDE (gorarakelyan)

## 2.0.3 Jul 8 2020

- Pass project path to development environment container (gorarakelyan)

## 2.0.2 Jul 7 2020

- Make `epoch` argument optional for `Metric` artifact (gorarakelyan)
- Add ability to automatically commit runs after exit (gorarakelyan)
- Add `aim up` shortcut for running development environment (gorarakelyan)
- Remove first required argument(artifact name) from sdk track function (gorarakelyan)
- Add general dictionary artifact for tracking `key: value` parameters (gorarakelyan)

## 2.0.1 Jun 24 2020

- Fix inconsistent DE naming (gorarakelyan)

## 2.0.0 Jun 18 2020

- Tidy up aim and remove some artifacts (gorarakelyan)
- Update AimContainerCMD to open connection on custom port (gorarakelyan)
- Save passed process uuid to commit configs (gorarakelyan)
- Ability to query processes (gorarakelyan)
- Execute process and store logs into a commit of specific experiment (gorarakelyan)
- Kill running process and its children recursively (gorarakelyan)
- Keep executed processes for monitoring and management (gorarakelyan)
- Add container command handler to exec commands on the host (gorarakelyan)
- Refactor Text artifact to store sentences using protobuf and aimrecords (jamesj-jiao)
- Add ability to pass aim board port as an argument (gorarakelyan)

## 1.2.17 May 8 2020

- Add config command (gorarakelyan)
- Tune artifacts: images, metric_groups, params (gorarakelyan)

## 1.2.16 Apr 29 2020

- Add ability to pass numpy array as a segmentation mask (gorarakelyan)

## 1.2.15 Apr 29 2020

- Add basic image list tracking (gorarakelyan)

## 1.2.14 Apr 27 2020

- Optimize segmentation tracking insight to load faster (gorarakelyan)

## 1.2.13 Apr 25 2020

- Remove GitHub security alert (gorarakelyan)
- Add image semantic segmentation tracking (gorarakelyan)

## 1.2.12 Apr 20 2020

- Add missing init file for aim.artifacts.proto (@mike1808)

## 1.2.11 Apr 16 2020

- Make epoch property optional for Metric (gorarakelyan)

## 1.2.10 Apr 16 2020

- Serialize and store `Metric` records using protobuf and aimrecords (gorarakelyan)
- Create RecordWriter factory which handles artifact records saving (gorarakelyan)
- Extract artifact serialization to ArtifactWriter (mike1808)

## 1.2.9 Mar 16 2020

- Alert prerequisites installation message for running board (gorarakelyan)

## 1.2.8 Mar 15 2020

- Update profiler interface for keras (gorarakelyan)

## 1.2.7 Mar 14 2020

- Add board pull command (gorarakelyan)
- Change board ports to 43800,1,2 (gorarakelyan)
- Add ability to profile graph output nodes (gorarakelyan)
- Remove issue with autograd inside while loop (gorarakelyan)
- Add aim board development mode (gorarakelyan)
- Update board name hash algorithm to md5 (gorarakelyan)
- Add board CLI commands: up, down and upgrade (gorarakelyan)
- Add ability to tag version as a release candidate (gorarakelyan)

## 1.2.6 Feb 28 2020

- Add learning rate update tracking (gorarakelyan)

## 1.2.5 Feb 25 2020

- Add autocommit feature to push command: `aim push -c [-m <msg>]` (gorarakelyan)
- Add cli status command to list branch uncommitted artifacts (gorarakelyan)
- Add an ability to aggregate duplicated nodes within a loop (gorarakelyan)
- Remove gradient break issue when profiling output nodes (gorarakelyan)

## 1.2.4 Feb 20 2020

- Enable profiler to track nodes inside loops (gorarakelyan)
- Ability to disable profiler for evaluation or inference (gorarakelyan)

## 1.2.3 Feb 13 2020

- Set minimum required python version to 3.5.2 (gorarakelyan)

## 1.2.2 Feb 13 2020

- Downgrade required python version (gorarakelyan)

## 1.2.1 Feb 13 2020

- Edit README.md to pass reStructuredText validation on pypi (gorarakelyan)

## 1.2.0 Feb 13 2020

- Make aim CLI directly accessible from main.py (gorarakelyan)
- Add disk space usage tracking (gorarakelyan)
- Add profiler support for Keras (gorarakelyan)
- Add TensorFlow graph nodes profiler (gorarakelyan)
- Add command to run aim live container mounted on aim repo (gorarakelyan)
- Update profiler to track GPU usage (gorarakelyan)
- Add machine resource usage profiler (gorarakelyan)

## 1.1.1 Jan 14 2020

- Remove aim dependencies such as keras, pytorch and etc (gorarakelyan)

## 1.1.0 Jan 12 2020

- Update code diff tracking to be optional (gorarakelyan)
- Add default False value to aim init function (gorarakelyan)
- Update aim repo to correctly identify cwd (gorarakelyan)
- Update push command to commit if msg argument is specified (gorarakelyan)
- Add ability to initialize repo from within the sdk (gorarakelyan)

## 1.0.2 Jan 7 2020

- Remove objects dir from empty .aim branch index (gorarakelyan)

## 1.0.1 Dec 26 2019

- Add cil command to print aim current version (gorarakelyan)

## 1.0.0 Dec 25 2019

- Add aim version number in commit config file (gorarakelyan)
- Update push command to send username and check storage availability (gorarakelyan)
- Add hyper parameters tracking (gorarakelyan)
- Update push command to print shorter file names when pushing to remote (gorarakelyan)
- Update tracking artifacts to be saved in log format (gorarakelyan)
- Add pytorch cuda support to existing sdk artefacts (gorarakelyan)
- Add cli reset command (gorarakelyan)
- Add nested module tracking support to aim sdk (gorarakelyan)
- Add code difference tracking to aim sdk (gorarakelyan)
- Update aim push command to send commits (gorarakelyan)
- Add commit structure implementation (gorarakelyan)
- Add aim commit command synchronized with git commits (gorarakelyan)
- Add version control system factory (gorarakelyan)
- Update all insights example (gorarakelyan)
- Add model gradients tracking (gorarakelyan)
- Add model weights distribution tracking (gorarakelyan)
- Add aim correlation tracking (gorarakelyan)

## 0.2.9 Nov 30 2019

- Update push tolerance when remote origin is invalid (gorarakelyan)

## 0.2.8 Nov 30 2019

- Update aim auth public key search algorithm (gorarakelyan)

## 0.2.7 Nov 14 2019

- Update dependencies torch and torchvision versions (sgevorg)

## 0.2.6 Nov 5 2019

- Update aim track logger (gorarakelyan)

## 0.2.5 Nov 4 2019

- Add branch name validation (gorarakelyan)
- Add single branch push to aim push command (gorarakelyan)

## 0.2.4 Nov 3 2019

- Update aim auth print format (gorarakelyan)
- Update setup.py requirements (gorarakelyan)

## 0.2.3 Nov 3 2019

- Update package requirements (gorarakelyan)

## 0.2.2 Nov 1 2019

- Update package requirements (sgevorg)

## 0.2.1 Nov 1 2019

- Add paramiko to required in setup.py (sgevorg)

## 0.2.0 Nov 1 2019

- Update the repo to prep for open source pypi push (sgevorg)
- Add error and activity logging (sgevorg)
- Add push command robustness (gorarakelyan)
- Add cli auth command (gorarakelyan)
- Add public key authentication (gorarakelyan)
- Update push to send only branches (gorarakelyan)
- Add branching command line interface (gorarakelyan)
- Update skd interface (gorarakelyan)
- Add pytorch examples inside examples directory (gorarakelyan)
- Add model load sdk method (gorarakelyan)
- Add model checkpoint save tests (gorarakelyan)
- Update file sending protocol (gorarakelyan)
- Add model tracking (gorarakelyan)

## 0.1.0 - Sep 23 2019

- Update setup py to build cython extensions (gorarakelyan)
- Update tcp client to send multiple files through one connection (gorarakelyan)
- Update tcp client to send images (gorarakelyan)
- Update sdk track functionality to support multiple metrics (gorarakelyan)
- Update push command for sending repo to a given remote (gorarakelyan)
- Add cli remote commands (gorarakelyan)
- Update cli architecture from single group of commands to multiple groups (gorarakelyan)
- Add testing env first skeleton and versions (sgevorg)
- Add dummy exporting files from .aim-test (sgevorg)
- Add description for Testing Environment (sgevorg)
- Update metadata structure and handling (sgevorg)
- Add support for seq2seq models (sgevorg)
- Update the output of doker image build to be more informative and intuitive (sgevorg)
- Update README.MD with changed Aim messaging (sgevorg)
- Remove setup.cfg file (maybe temporarily) (sgevorg)
- Update the location for docker build template files, move to data/ (sgevorg)
- Update the `docs/cli.md` for aim-deploy docs (sgevorg)
- Add docker deploy `.aim/deploy_temp/<model>` cleanup at the end of the build (sgevorg)
- Add Docker Deploy via `aim-deploy` command (sgevorg)
- Add Docker image generate skeleton (sgevorg)
- Add AimModel.load_mode static function to parse `.aim` files (sgevorg)
- Update exporter to decouple from specifics of exporting and framework (sgevorg)
- Add model export with `.aim` extension (sgevorg)
- Remove pack/unpack of the metadata (sgevorg)
- Add pack/unpack to add metadata to model for engine processing (sgevorg)
- Add aim-deploy command configuration in cli (sgevorg)
- Add basic cli (sgevorg)
- Update setup.py for cli first version (sgevorg)
- Add initial cli specs (sgevorg)
- Add directories: the initial skeleton of the repo (sgevorg)
- Add gitignore, license file and other basics for repo (sgevorg)<|MERGE_RESOLUTION|>--- conflicted
+++ resolved
@@ -2,13 +2,11 @@
 
 ## Unreleased
 
-<<<<<<< HEAD
-### Enhancements:
-
+
+### Enhancements:
+
+- Implement vertically scalable version of Remote Tracking (mihran113, alberttorosyan)
 - Add PaddlePaddle integration (tmynn)
-=======
-- Implement vertically scalable version of Remote Tracking (mihran113, alberttorosyan)
->>>>>>> c1ab7c46
 
 ## 3.14.1 Oct 7, 2022
 
