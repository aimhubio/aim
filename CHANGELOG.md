--- conflicted
+++ resolved
@@ -10,11 +10,8 @@
 - Revamp Figures explorer controls and grouping sections for better onboarding and usability (VkoHov, KaroMourad)
 - Replace the spinner loader with a lighter one (VkoHov)
 - Add fast.ai integration (tmynn)
-<<<<<<< HEAD
+- Add command for dangling params cleanup (mihran113)
 - Add MXNet integration (tmynn)
-=======
-- Add command for dangling params cleanup (mihran113)
->>>>>>> f421e818
 
 ### Fixes:
 
