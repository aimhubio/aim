--- conflicted
+++ resolved
@@ -3,11 +3,9 @@
 ## 3.17.4 
 
 - Fix metric values inconsistency with steps (mihran113)
-<<<<<<< HEAD
 - Fix the issue with containers left open (mihran113)
-=======
 - Fix issue with notebook extension start-up (mihran113)
->>>>>>> 7343d327
+
 
 ## 3.17.3 Apr 6, 2023
 
