# Changelog

## Unreleased

### Enhancements:

- Filter redundant tooltip data from URL config state (KaroMourad)
- Improve rendering performance by enhancing table columns virtualization mechanism (roubkar)
- Increase visibility and usability of the Show table diff button (arsengit)
- Add support for tensorboard audios conversion (mihran113)
- Mention explicitly run params everywhere params is mentioned (VkoHov)
<<<<<<< HEAD
- Add ability to sort by the last value of the metric in table (VkoHov)
=======
- Ability to hide a batch of items in explorers (VkoHov)
>>>>>>> cb42a412
- Preserve active line even if it is dropped out of the filtered area (VkoHov)
- Add run duration property for SDK and queries (mihran113)

### Fixes:

- Fix tensorboard log conversion for images (mihran113)
- Check if gradient is None when tracking gradient distributions (kage08)
- Fix displaying non-syntax errors across Aim UI (arsengit) 

## 3.11.2 Jul 8, 2022

### Enhancements:

- Display the error position when getting syntax errors after searching (arsengit)

### Fixes:

- Avoid saving crashed or terminated search requests as the last state on explorers (arsengit)
- Remove the progress bar blinking when searching runs in Runs Explorer (KaroMourad)
- Fix the "matched runs" sentence color style in progress bars (KaroMourad)
- Fix `SyntaxError` handling for python3.10+ (mihran113)
- Fix generic Exceptions handling and adjust HTTPException handling (alberttorosyan)

## 3.11.1 Jun 27, 2022

- Replace base58 encoder with base64 (KaroMourad, VkoHov)
- Fix Notes tab loading issue (arsengit)
- Fix the loading logic of the `monaco editor` across the Aim Ui (arsengit)
- Fix `Table` export functionality in Params and Scatters explorers (arsengit)
- Allow mixing numeric types on a single Sequence (alberttorosyan)

## 3.11.0 Jun 21, 2022

### Enhancements:

- Add `--uds` option for `aim up` command (mihran113)
- Add progress reporting for search APIs and tqdm progress for SDK queries (mihran113)
- Add all the attributes of runs in the grouping popovers (KaroMourad)
- Display progress bar on Explorer pages when searching metadata (KaroMourad)
- Improve the processing speed for tb to aim converter (osoblanco)
- Adjust charts hover attributes position calculation and styles (KaroMourad)
- Improve formatting of numbers by setting maximum precision (KaroMourad)
- Add cloud storage backups to AWS S3 for aim repo runs (karan2801)
- Add LightGBM integration example (gorarakelyan)
- Add descriptive document titles for pages (KaroMourad)
- Implement unit-tests for aim SDK utils (yeghiakoronian)
- Display std.dev/err aggregated values in the table (VkoHov)
- Add `active` state indicator property for `aim.Run` (mihran113)
- Add `active` state indicators on the chart (VkoHov)
- Add ability to edit run name and description of run (VkoHov)
- Show the description in the sidebar of the run overview tab (VkoHov)
- Add all the attributes of run in the tooltip (VkoHov)
- Optimize the initial render time of Aim UI by using more lightweight font-family (arsengit)
- Use monaco editor as the syntax highlighter across the Aim UI (arsengit)
- Add loader to the top of the logs box in the run page (VkoHov)
- Add the date and the duration of run in the header of the single run page (VkoHov)
- Add the name, status and duration of run in the runs table of the tags page (VkoHov)
- Fit long name values in manage columns popover (arsengit)
- Add caching mechanism for sequence queries to optimize query performance (mihran113)
- Use step random hash as a key for metric sequences (alberttorosyan)

### Fixes:

- Fix issue with tensorboard to aim conversion (osoblanco)
- Fix reset zoom history on alignment type change (KaroMourad)
- Fix issue with rendering incorrect data when x-axis aligned by `relative time/epoch` (KaroMourad)
- Fix LineCart axis ticks overlapping issue on log scale (KaroMourad)
- Change zooming default option to multiple (VkoHov)
- Change grouped rows' min and max values names to `Group Min` and `Group Max` (VkoHov)
- Preserve the search input value of the grouping dropdown (VkoHov)
- Change the titles and placeholders in popovers (VkoHov)
- Resolve typing latency issue in the query search input (arsengit)
- Reorder and add non-hideable table columns (arsengit)
- Change the font of the runs navigation popover (VkoHov)
- Keep color persistence state after page reload (VkoHov)
- Resolve content blinking issue after search in the run page (arsengit)
- Fix scroll to bottom on live-update in logs tab (VkoHov)
- Fix timezone issues for activity map (mihran113)
- Fix `aim up` command output when `--port 0` is passed (mihran113)

## 3.10.3 May 31, 2022

- Adjust the content overflowing of the Delete and the Archive modals (VkoHov)
- Resolve issue with redirect in run page (arsengit)

## 3.10.2 May 26, 2022

- Adjust SRP Logs row height calculation (VkoHov)
- Fix issue with live update requests scheduler (rubenaprikyan)
- Fix log capturing crash during run garbage collection (mihran113)
- Fix Pytorch Lightning adapter `finalize` method (mihran113)
- Fix params duplication in dropdowns (VkoHov)
- Skip system params in Explorer pages (alberttorosyan)

## 3.10.1 May 18, 2022

- Resolve issue with rendering run params in the overview tab of SRP (arsengit)
- Fix issue with search query state update (arsengit)

## 3.10.0 May 17, 2022

### Enhancements:

- Add ability to adjust the density of the visible content in tables (roubkar)
- Set `metric.name` as default option for grouping (roubkar)
- Show user-selected params before group config in chart popover (roubkar)
- Optimize stream decoding performance on UI (mahnerak)
- Add support for animated image formats to Aim Image object (devfox-se)
- Add `AimLogger` for Catboost (devfox-se)
- Add `AimCallback` for LightGBM (devfox-se)
- Keep the extents of `HighPlot` axes brush in the state and the URL (VkoHov)
- Integrate `aim` with `cimport`-able `aimrocks` (mahnerak)
- Add `__slots__` to some classes to improve performance (mahnerak)
- Define base abstractions for `Iterator` and `DB` by borrowing from `aimrocks` (mahnerak)
- Use `KeysIterator` and `ValuesIterator` wrappers instead of reimplementing (mahnerak)
- Rename `PrefixView.container` to `PrefixView.parent` (mahnerak)
- Reimplement `absolute_path` (mahnerak)
- Cython bindings for `PrefixView`, `TreeView`, `Container`, `ArrayView` (mahnerak)
- Add ability to track and visualize stdout/stderr (mihran113, VkoHov)
- Fix `AimLogger` deprecation issues related to release of PyTorch Lightning v1.5 (arnauddhaene)
- Enable better autocomplete experience with monaco editor (arsengit)
- Pre-loading and caching necessary resources, add pre-loader animation to Aim UI (arsengit)

### Fixes:

- Remove hard-coded installation of pre-requirements (mahnerak)
- Remove duplicate code from `TreeView` and `Container` methods (mahnerak)
- Fix issue with filtering metrics values in single run page (KaroMourad)

## 3.9.4 May 12, 2022

- Fix run remote tracking queue cleanup (mihran113)
- Fix HF callback before training access (mihran113)
- Fix compatibility with Jinja 3.1 (devfox-se)

## 3.9.3 May 10, 2022

- Fix affecting stroke types after changing color persistence (KaroMourad)

## 3.9.2 Apr 29, 2022

- Move aim_ui package data to separate directory (devfox-se)

## 3.9.1 Apr 29, 2022

- Move aim_ui package data to separate directory (devfox-se)

## 3.9.0 Apr 29, 2022

### Enhancements:

- Add `Notes Tab` to single run page (arsengit)
- Add the run name to the batch delete and the batch archive modals (VkoHov)
- Increase the scalability of rendering lines in charts (KaroMourad)
- Increase live update requests delay to prevent performance issues (rubenaprikyan)
- Change font-family to monospace in the Table component (arsengit)
- Add info massage for single value sliders (VkoHov)
- Add `--log-level` argument for aim up/server commands (mihran113)
- Add notes backend api interface (devfox-se)
- Fix type hints in `Repo` class (uduse)

### Fixes:

- Fix LineChart y-dimension margin calculation (KaroMourad)
- Fix HighPlot lines partially rendering issue (KaroMourad)
- Fix HighPlot axis ticks overlapping issue (KaroMourad)
- Fix sorting Params/Scatters explorer axis ticks (KaroMourad)
- Fix compatibility with pytorch-lightning v1.6.0 (mihran113)
- Fix the image's original size cropping (VkoHov)
- Fix `PATH` related issues for `alembic` and `uvicorn` (mihran113)
- Fix queries for custom object APIs (mihran113)
- Fix chart height updating when resize mode changed (VkoHov)
- Fix HuggingFace callback context capturing (mihran113)
- Fix Params/Scatters explorers' row hiding functionality (VkoHov)
- Fix Profiler logs are saved outside repo directory (devfox-se)

## 3.8.1 Apr 6, 2022

- Encode run hash before including in CSS selectors (Hamik25)
- Fix displaying incorrect metric values for large range scale in LineChart (KaroMourad)
- Fix issue with rendering lines for large range scale in LineChart (KaroMourad)
- Fix issue with URL state sync for bookmarks (roubkar)
- Fix issue with displaying negative param values on Aim UI (roubkar)
- Fix row hiding functionality (roubkar)
- Tune RunOverviewTab container styles (arsengit)
- Update documentations links on UI (rubenaprikyan)
- Fix `RepoIndexManager` run's reference cleanup (mihran113)
- Fix remote run finalization (mihran113)
- Fix issue with fetch on load more (infinite scroll) functionality in Runs Explorer (rubenaprikyan)

## 3.8.0 Mar 26, 2022

### Enhancements:

- Hugging Face adapter refactoring (mihran113)
- Add run description columns to all run specific tables (VkoHov, mihran113)
- Change images rendering optimization default value to smoother (VkoHov)
- Set default steps ordering to desc in single run tabs (VkoHov, devfox-se)
- Add run name to grouping, ordering and run navigation popovers (VkoHov)
- Add ability to apply color scale on columns with numeric values (VkoHov)
- Refactored XGBoost AimCallback (devfox-se)
- Reopenable callbacks for integrations (mihran113)
- Add DVC integration (devfox-se)
- Add API profiler and unified API error response (devfox-se)
- Add API to retrieve N'th step of sequence (devfox-se)

### Fixes:

- Fix issue with calculation of active point on mouse hover in the LineChart (KaroMourad)
- Fix issue with wrong URL caching for Explorer pages (roubkar)
- Fix issue with focusing on the chart active point while moving the cursor (KaroMourad)
- Fix the image full view toggle icon visibility if the image has a white background (VkoHov)
- Fix scroll to the end of the audio tab (VkoHov)
- Add scrollbar to image full view mode content (VkoHov)
- Fix issues with run name/description not being set (mihran113)
- Fix issue with run single page tabs result caching (mihran113)
- Fix git system param tracking (devfox-se)
- Fix runs manual closing (mihran113)
- Fix Docker image creation step in packaging workflow (alberttorosyan)
- Fix Jinja2 template rendering with starlette==0.14.2 (alberttorosyan)

## 3.7.5 Mar 18, 2022

- Add request aborting functionality in single run page tabs (arsengit)
- Render plotly figures properly in single run page (arsengit)

## 3.7.4 Mar 15, 2022

- Fix density min and max validation calculation (VkoHov)

## 3.7.3 Mar 14, 2022

- Add missing names for dynamically imported files in single run page (arsengit)

## 3.7.2 Mar 10, 2022

- Fix issue with rendering UI re keeping long URL (KaroMourad)
- Split code in the single run page to optimize chunk size (arsengit)

## 3.7.1 Mar 10, 2022

- Fix metric queries with epoch=None (alberttorosyan)

## 3.7.0 Mar 9, 2022

### Enhancements:

- Add Run overview tab in run single page (arsengit, VkoHov, KaroMourad, rubenaprikyan)
- Custom max message size for Aim Remote tracking (alberttorosyan)
- Docker images for aim up/server (alberttorosyan)
- TF/Keras adapters refactoring (mihran113)
- Remote tracking client-side retry logic (aramaim)
- Add record_density to initial get-batch request for figures (VkoHov)

### Fixes:

- Fix rendering new lines in texts visualizer (arsengit)

## 3.6.3 Mar 4, 2022

- Fix UI rendering issue on colab (rubenaprikyan)

## 3.6.2 Mar 2, 2022

- Fix chart interactions issue in the Single Run Page Metrics tab (roubkar)
- Fix `resolve_objects` in remote tracking client subtree (alberttorosyan)
- Reject `0` as step/record count (alberttorosyan, VkoHov)
- Fix error on mlflow conversion by experiment id (devfox-se)

## 3.6.1 Feb 25, 2022

- Fix issue with aligning x-axis by custom metric (KaroMourad)
- Add `__AIM_PROXY_URL__` env variable to see full proxy url when running `aim up` command(rubenaprikyan)
- Add `--proxy-url` argument to notebook extension's `%aim up` to render UI correctly if there is a proxy server (rubenaprikyan)
- Add SageMaker integration, `jupyter-server-proxy` s bug-fix script (rubenaprikyan, mahnerak)
- Fix animation support in Plotly visualization and figure loading performance (Hamik25, mihran113)
- Display `None` values in group config column (VkoHov, Hamik25)
- Fix rendering issue on `Select` form search suggestions list (arsengit)
- Fix PL.AimLogger save_dir AttributeError (GeeeekExplorer)
- Remove `__example_type__` substring from param name (VkoHov)

## 3.6.0 Feb 22 2022

### Enhancements:

- Sort params columns in alphabetical order (arsengit)
- Add illustrations for indicating explorer search states (arsengit)
- Ability to export chart as image (KaroMourad)
- Ability to group by metric.context (VkoHov)
- Tune manage columns items highlighting styles (VkoHov)
- Set active style on table actions popover buttons with applied changes (arsengit)
- Unification of Run Custom Object APIs (alberttorosyan, VkoHov)
- Aim repo runs data automatic indexing (alberttorosyan)
- Pytorch Lightning adapter refactoring (mihran113)
- Add Pytorch Ignite integration (mihran113)
- Add wildcard support for `aim runs` subcommands (mihran113)
- Add MLflow logs conversion command (devfox-se)
- Add CustomObject implementation for `hub.dataset` (alberttorosyan)

### Fixes:

- Fix live updated data loss after triggering endless scroll (VkoHov)
- Fix system metric columns pinning functionality and grouping column order (arsengit)
- Fix system metrics search in manage columns popover (VkoHov)
- Fix queries on remote repos (mihran113)
- Fix incorrect boolean value formatting (VkoHov)

## 3.5.4 Feb 15 2022

- Fix batch archive functionality (VkoHov)
- Add repo lock/release feature (devfox-se)

## 3.5.3 Feb 11 2022

- Fix rendering issue in runs explorer page (arsengit)

## 3.5.2 Feb 10 2022

- Fix issue with displaying current day activity cell on week's first day (rubenaprikyan)
- Fix issue with filtering options while typing in input of autocomplete in Tooltip and Grouping popovers (rubenaprikyan)

## 3.5.1 Feb 4 2022

- Fix folder creation when tracking with remote tracker (aramaim)

## 3.5.0 Feb 3 2022

### Enhancements:

- Ability to hide system metrics from table (arsengit)
- Add input validations to range selectors (Hamik25)
- Improve media panel rendering performance on hovering over images (KaroMourad)
- Add ability to parse and import TensorFlow events into aim (devfox-se)
- Add system parameter logging: CLI, Env, Executable, Git, Installed packages (devfox-se)
- Convert nested non-native objects (e.g. OmegaConf config instance) upon storing (devfox-se)
- Add cli subcommands cp and mv for aim runs command (mihran113)
- Add handler for matplotlib figures in Image and Figure custom objects (devfox-se)
- Improve highlighting of table focused/hovered/selected row (VkoHov)

### Fixes:

- Fix stalled runs deletion (mihran113)
- Fix background transparency in colab when using dark mode of system (rubenaprikyan)
- Fix Grouping and Tooltip popovers states' resetting issue when live-update is on (rubenaprikyan)
- Fix table column's sort functionality issue in Params and Scatters Explorers (rubenaprikyan)

## 3.4.1 Jan 23 2022

- Fix issue with displaying experiment name in Images Explorer table (VkoHov)

## 3.4.0 Jan 22 2022

- Add ability to apply group stacking on media elements list (KaroMourad)
- Add ability to apply sorting by run creation_time on table rows (roubkar)
- Add ability to filter texts table with keyword matching (roubkar, rubenaprikyan)
- Add ability to delete run from settings tab (Hamik25)
- Enhance controls states of explorer pages (arsengit)
- Add --repo, --host arguments support for notebook extension (VkoHov, rubenaprikyan)
- Add trendline options to ScatterPlot (roubkar)
- Add ability to display images in original size and align by width (arsengit)
- Add version, docs and slack links to sidebar (arsengit)
- Enhance AudioPlayer component (arsengit)
- Recover active tab in run details page after reload (roubkar)
- Add ability to archive or delete runs with batches (VkoHov)
- Remote tracking server [experimental] (alberttorosyan, mihran113, aramaim)
- Add ability to change media elements order (VkoHov)
- Add ability to hard delete runs (alberttorosyan)
- Lossy format support for aim.Image (devfox-se)
- Timezone issues fix for creation and end times (mihran113)

## 3.3.5 Jan 14 2022

- Add non-strict write mode to replace not-yet-supported types with their
  string representations. (mahnerak)
- Log pytorch_lightning hyperparameters in non-strict mode. (mahnerak)

## 3.3.4 Jan 10 2022

- Fix issue with WAL files flushing (alberttorosyan)
- Support for omegaconf configs in pytorch_lightning adapter (devfox-se)

## 3.3.3 Dec 24 2021

- Fix issue with showing range panel in Images Explorer (roubkar)

## 3.3.2 Dec 20 2021

- Fix issue with not providing point density value to live-update query (rubenaprikyan)

## 3.3.1 Dec 18 2021

- Fix getValue function to show correct chart title data (KaroMourad)

## 3.3.0 Dec 17 2021

- Add ability to track and explore audios in run detail page (arsengit, VkoHov, devfox-se)
- Add ability to track and visualize texts (mihran113, roubkar)
- Fix boolean values encoding (mahnerak)
- Add Scatter Explorer to visualize correlations between metric last value and hyperparameter (KaroMourad)
- Add ability to track and visualize plotly objects (devfox-se, Hamik25, rubenaprikyan)
- Add ability to query distributions by step range and density (VkoHov, rubenaprikyan)
- Add colab notebook support (mihran113, rubenaprikyan)
- Implement images visualization tab in run detail page (VkoHov, KaroMourad)
- Add custom URL prefix support (mihran113, Hamik25, roubkar)
- Enhance metric selection dropdowns to see lists in alphabetical order (rubenaprikyan)

## 3.2.2 Dec 10 2021

- Fix Run finalization index timeout issue (alberttorosyan)

## 3.2.1 Dec 8 2021

- Add ability to provide custom base path for API (mihran113, roubkar)
- Fix table groups column default order (arsengit)
- Fix table panel height issue in runs explorer page (arsengit)

## 3.2.0 Dec 3 2021

- Add ability to cancel pending request (roubkar, arsengit)
- Add support for secure protocol for API calls (mihran113, roubkar)
- Implement image full size view (VkoHov)
- Add ability to manipulate with image size and rendering type (arsengit)
- Enhance Table column for selected grouping config options (arsengit)
- Implement suggestions list for AimQL search (arsengit, rubenaprikyan)
- Add ability to track and visualize distributions (mihran113, rubenaprikyan)
- Add notebook extension, magic functions (rubenaprikyan)

## 3.1.1 Nov 25 2021

- Apply default ordering on images set (VkoHov)
- Ability to show image data in a tooltip on hover (KaroMourad)
- Support of Image input additional data sources (alberttorosyan)
- Ability to export run props as pandas dataframe (gorarakelyan)
- Slice image sequence by index for the given steps range (alberttorosyan)
- Improve Images Explorer rendering performance through better images list virtualization (roubkar)

## 3.1.0 Nov 20 2021

- Add ability to explore tracked images (VkoHov)
- Improve rendering performance by virtualizing table columns (roubkar)
- Add ability to apply grouping by higher level param key (roubkar)
- Add ability to specify repository path during `aim init` via `--repo` argument (rubenaprikyan)

## 3.0.7 Nov 17 2021

- Fix for missing metrics when numpy.float64 values tracked (alberttorosyan)

## 3.0.6 Nov 9 2021

- Fix for blocking container optimization for in progress runs (alberttorosyan)

## 3.0.5 Nov 9 2021

- Add tqdm package in setup.py required section (mihran113)

## 3.0.4 Nov 8 2021

- Switch to aimrocks 0.0.10 - exposes data flushing interface (mihran113)
- Optimize stored data when runs finalized (mihran113)
- Update `aim reindex` command to run storage optimizations (alberttorosyan)
- Storage partial optimizations on metric/run queries (alberttorosyan)

## 3.0.3 Nov 4 2021

- Bump sqlalchemy version to 1.4.1 (alberttorosyan)

## 3.0.2 Oct 27 2021

- Switch to aimrocks 0.0.9 - built on rocksdb 6.25.3 (alberttorosyan)
- Remove grouping select options from Params app config (VkoHov)
- Sort metrics data in ascending order for X-axis (KaroMourad)

## 3.0.1 Oct 22 2021

- Check telemetry_enabled option on segment initialization (VkoHov)
- Draw LineChart Y-axis (horizontal) tick lines on zooming (KaroMourad)
- Sort select options/params based on input value (roubkar)
- Fix query construction issue for multiple context items (roubkar)
- Fix issue with making API call from Web Worker (VkoHov)

## 3.0.0 Oct 21 2021

- Completely revamped UI:

  - Runs, metrics and params explorers
  - Bookmarks, Tags, Homepage
  - New UI works smooth with ~500 metrics displayed at the same time with full Aim table interactions

- Completely revamped storage:
  - 10x faster embedded storage based on Rocksdb
  - Average run query execution time on ~2000 runs: 0.784s
  - Average metrics query execution time on ~2000 runs with 6000 metrics: 1.552s

## 2.7.1 Jun 30 2021

- Fix bookmark navigation issue (roubkar)
- Empty metric select on X-axis alignment property change (roubkar)

## 2.7.0 Jun 23 2021

- Add ability to export table data as CSV (KaroMourad)
- Add ability to bookmark explore screen state (roubkar)
- Add dashboards and apps API (mihran113)

## 2.6.0 Jun 12 2021

- Resolve namedtuple python 3.5 incompatibility (gorarakelyan)
- Add ability to align X-axis by a metric (mihran113, roubkar)
- Add tooltip popover for the chart hover state (roubkar)

## 2.5.0 May 27 2021

- Set gunicorn timeouts (mihran113)
- Remove redundant deserialize method (gorarakelyan)
- Move the Flask server to main repo to support 'docker'less UI (mihran113)

## 2.4.0 May 13 2021

- Bump up Aim UI to v1.6.0 (gorarakelyan)
- Add xgboost integration (khazhak)
- Update keras adapter interface (khazhak)
- Convert tensors to python numbers (gorarakelyan)

## 2.3.0 Apr 10 2021

- Bump up Aim UI to v1.5.0 (gorarakelyan)
- Set default interval of sys tracking to 10 seconds (gorarakelyan)
- Add ability to track system metrics (gorarakelyan)

## 2.2.1 Mar 31 2021

- Bump up Aim UI to v1.4.1 (gorarakelyan)

## 2.2.0 Mar 24 2021

- Bump up Aim UI to v1.4.0 (gorarakelyan)
- Add Hugging Face integration (Khazhak)
- Reorganize documentation (Tatevv)

## 2.1.6 Feb 26 2021

- Add ability to opt out telemetry (gorarakelyan)
- Remove experiment name from config file when calling repo.remove_branch method (gorarakelyan)

## 2.1.5 Jan 7 2021

- Handle NaN or infinite floats passed to artifacts (gorarakelyan)

## 2.1.4 Dec 2 2020

- Add ability to specify session run hash (gorarakelyan)
- Initialize repo if it was empty when opening session (gorarakelyan)
- Add validation of map artifact parameters (gorarakelyan)

## 2.1.3 Nov 24 2020

- Support comparison of list type contexts (gorarakelyan)

## 2.1.2 Nov 24 2020

- Fix empty contexts comparison issue (gorarakelyan)

## 2.1.1 Nov 22 2020

- Return only selected params in SelectResult (gorarakelyan)

## 2.1.0 Nov 19 2020

- Add AimRepo select method (gorarakelyan)
- Implement SelectResult class (gorarakelyan)

## 2.0.27 Nov 13 2020

- Fix issue with artifact step initializer (gorarakelyan)

## 2.0.26 Nov 10 2020

- Add `block_termination` argument to aim.Session (gorarakelyan)
- Convert infinity parameter to string in artifacts (gorarakelyan)

## 2.0.25 Nov 9 2020

- Reconstruct run metadata file when running close command (gorarakelyan)

## 2.0.24 Nov 8 2020

- Add SIGTERM signal handler (gorarakelyan)
- Run `track` function in a parallel thread (gorarakelyan)
- Add SDK session flush method (gorarakelyan)
- Flush aggregated metrics at a given frequency (gorarakelyan)
- Update run metadata file only on artifacts update (gorarakelyan)

## 2.0.23 Nov 5 2020

- Make experiment name argument required in SDK close command (gorarakelyan)

## 2.0.22 Nov 5 2020

- Add SDK `close` method to close dangling experiments (gorarakelyan)

## 2.0.21 Nov 1 2020

- Resolve compatibility issues with python 3.5.0 (gorarakelyan)

## 2.0.20 Oct 26 2020

- Enable pypi aim package name (gorarakelyan)

## 2.0.19 Oct 25 2020

- Add PyTorch Lightning logger (gorarakelyan)
- Add TensorFlow v1 and v2 keras callbacks support (gorarakelyan)

## 2.0.18 Oct 7 2020

- Add ability to run Aim UI in detached mode (gorarakelyan)
- Add ability to specify repo path when running Aim UI (gorarakelyan)

## 2.0.17 Oct 5 2020

- Rename `AimDE` to `Aim UI` (gorarakelyan)

## 2.0.16 Oct 2 2020

- Add ability to specify host when running AimDE (gorarakelyan)
- Disable `AimContainerCommandManager` (gorarakelyan)
- Remove `aimde` command entry point (gorarakelyan)
- Remove `de` prefix from development environment management commands (gorarakelyan)

## 2.0.15 Sep 21 2020

- Set Map artifact default namespace (gorarakelyan)

## 2.0.14 Sep 21 2020

- Set Metric hashable context to None if no kwarg is passed (gorarakelyan)

## 2.0.13 Sep 21 2020

- Add ability to query runs by metric value (gorarakelyan)
- Add ability to query runs via SDK (gorarakelyan)

## 2.0.12 Sep 12 2020

- Update Session to handle exceptions gracefully (gorarakelyan)

## 2.0.11 Sep 11 2020

- Add alias to keras adapter (gorarakelyan)

## 2.0.10 Sep 10 2020

- Show progress bar when pulling AimDE image (gorarakelyan)

## 2.0.9 Sep 10 2020

- Add ability to start multiple sessions (gorarakelyan)
- Add Aim adapter for keras (gorarakelyan)

## 2.0.8 Aug 26 2020

- Set SDK to select only unarchived runs by default (gorarakelyan)
- Add ability to archive/unarchive runs (gorarakelyan)
- Enable search by run attributes (gorarakelyan)
- Add `is not` keyword to AimQL (gorarakelyan)

## 2.0.7 Aug 21 2020

- Validate Artifact values before storing (gorarakelyan)
- Add sessions to SDK (gorarakelyan)

## 2.0.6 Aug 13 2020

- Add ability to retrieve metrics and traces from repo (gorarakelyan)
- Add SDK `select` method to select runs and artifacts (gorarakelyan)
- Implement search query language (gorarakelyan)

## 2.0.5 Jul 18 2020

- Fix issue with PyPI reStructuredText format compatibility (gorarakelyan)

## 2.0.4 Jul 18 2020

- Add ability to attach tf.summary logs to AimDE (gorarakelyan)

## 2.0.3 Jul 8 2020

- Pass project path to development environment container (gorarakelyan)

## 2.0.2 Jul 7 2020

- Make `epoch` argument optional for `Metric` artifact (gorarakelyan)
- Add ability to automatically commit runs after exit (gorarakelyan)
- Add `aim up` shortcut for running development environment (gorarakelyan)
- Remove first required argument(artifact name) from sdk track function (gorarakelyan)
- Add general dictionary artifact for tracking `key: value` parameters (gorarakelyan)

## 2.0.1 Jun 24 2020

- Fix inconsistent DE naming (gorarakelyan)

## 2.0.0 Jun 18 2020

- Tidy up aim and remove some artifacts (gorarakelyan)
- Update AimContainerCMD to open connection on custom port (gorarakelyan)
- Save passed process uuid to commit configs (gorarakelyan)
- Ability to query processes (gorarakelyan)
- Execute process and store logs into a commit of specific experiment (gorarakelyan)
- Kill running process and its children recursively (gorarakelyan)
- Keep executed processes for monitoring and management (gorarakelyan)
- Add container command handler to exec commands on the host (gorarakelyan)
- Refactor Text artifact to store sentences using protobuf and aimrecords (jamesj-jiao)
- Add ability to pass aim board port as an argument (gorarakelyan)

## 1.2.17 May 8 2020

- Add config command (gorarakelyan)
- Tune artifacts: images, metric_groups, params (gorarakelyan)

## 1.2.16 Apr 29 2020

- Add ability to pass numpy array as a segmentation mask (gorarakelyan)

## 1.2.15 Apr 29 2020

- Add basic image list tracking (gorarakelyan)

## 1.2.14 Apr 27 2020

- Optimize segmentation tracking insight to load faster (gorarakelyan)

## 1.2.13 Apr 25 2020

- Remove GitHub security alert (gorarakelyan)
- Add image semantic segmentation tracking (gorarakelyan)

## 1.2.12 Apr 20 2020

- Add missing init file for aim.artifacts.proto (@mike1808)

## 1.2.11 Apr 16 2020

- Make epoch property optional for Metric (gorarakelyan)

## 1.2.10 Apr 16 2020

- Serialize and store `Metric` records using protobuf and aimrecords (gorarakelyan)
- Create RecordWriter factory which handles artifact records saving (gorarakelyan)
- Extract artifact serialization to ArtifactWriter (mike1808)

## 1.2.9 Mar 16 2020

- Alert prerequisites installation message for running board (gorarakelyan)

## 1.2.8 Mar 15 2020

- Update profiler interface for keras (gorarakelyan)

## 1.2.7 Mar 14 2020

- Add board pull command (gorarakelyan)
- Change board ports to 43800,1,2 (gorarakelyan)
- Add ability to profile graph output nodes (gorarakelyan)
- Remove issue with autograd inside while loop (gorarakelyan)
- Add aim board development mode (gorarakelyan)
- Update board name hash algorithm to md5 (gorarakelyan)
- Add board CLI commands: up, down and upgrade (gorarakelyan)
- Add ability to tag version as a release candidate (gorarakelyan)

## 1.2.6 Feb 28 2020

- Add learning rate update tracking (gorarakelyan)

## 1.2.5 Feb 25 2020

- Add autocommit feature to push command: `aim push -c [-m <msg>]` (gorarakelyan)
- Add cli status command to list branch uncommitted artifacts (gorarakelyan)
- Add an ability to aggregate duplicated nodes within a loop (gorarakelyan)
- Remove gradient break issue when profiling output nodes (gorarakelyan)

## 1.2.4 Feb 20 2020

- Enable profiler to track nodes inside loops (gorarakelyan)
- Ability to disable profiler for evaluation or inference (gorarakelyan)

## 1.2.3 Feb 13 2020

- Set minimum required python version to 3.5.2 (gorarakelyan)

## 1.2.2 Feb 13 2020

- Downgrade required python version (gorarakelyan)

## 1.2.1 Feb 13 2020

- Edit README.md to pass reStructuredText validation on pypi (gorarakelyan)

## 1.2.0 Feb 13 2020

- Make aim CLI directly accessible from main.py (gorarakelyan)
- Add disk space usage tracking (gorarakelyan)
- Add profiler support for Keras (gorarakelyan)
- Add TensorFlow graph nodes profiler (gorarakelyan)
- Add command to run aim live container mounted on aim repo (gorarakelyan)
- Update profiler to track GPU usage (gorarakelyan)
- Add machine resource usage profiler (gorarakelyan)

## 1.1.1 Jan 14 2020

- Remove aim dependencies such as keras, pytorch and etc (gorarakelyan)

## 1.1.0 Jan 12 2020

- Update code diff tracking to be optional (gorarakelyan)
- Add default False value to aim init function (gorarakelyan)
- Update aim repo to correctly identify cwd (gorarakelyan)
- Update push command to commit if msg argument is specified (gorarakelyan)
- Add ability to initialize repo from within the sdk (gorarakelyan)

## 1.0.2 Jan 7 2020

- Remove objects dir from empty .aim branch index (gorarakelyan)

## 1.0.1 Dec 26 2019

- Add cil command to print aim current version (gorarakelyan)

## 1.0.0 Dec 25 2019

- Add aim version number in commit config file (gorarakelyan)
- Update push command to send username and check storage availability (gorarakelyan)
- Add hyper parameters tracking (gorarakelyan)
- Update push command to print shorter file names when pushing to remote (gorarakelyan)
- Update tracking artifacts to be saved in log format (gorarakelyan)
- Add pytorch cuda support to existing sdk artefacts (gorarakelyan)
- Add cli reset command (gorarakelyan)
- Add nested module tracking support to aim sdk (gorarakelyan)
- Add code difference tracking to aim sdk (gorarakelyan)
- Update aim push command to send commits (gorarakelyan)
- Add commit structure implementation (gorarakelyan)
- Add aim commit command synchronized with git commits (gorarakelyan)
- Add version control system factory (gorarakelyan)
- Update all insights example (gorarakelyan)
- Add model gradients tracking (gorarakelyan)
- Add model weights distribution tracking (gorarakelyan)
- Add aim correlation tracking (gorarakelyan)

## 0.2.9 Nov 30 2019

- Update push tolerance when remote origin is invalid (gorarakelyan)

## 0.2.8 Nov 30 2019

- Update aim auth public key search algorithm (gorarakelyan)

## 0.2.7 Nov 14 2019

- Update dependencies torch and torchvision versions (sgevorg)

## 0.2.6 Nov 5 2019

- Update aim track logger (gorarakelyan)

## 0.2.5 Nov 4 2019

- Add branch name validation (gorarakelyan)
- Add single branch push to aim push command (gorarakelyan)

## 0.2.4 Nov 3 2019

- Update aim auth print format (gorarakelyan)
- Update setup.py requirements (gorarakelyan)

## 0.2.3 Nov 3 2019

- Update package requirements (gorarakelyan)

## 0.2.2 Nov 1 2019

- Update package requirements (sgevorg)

## 0.2.1 Nov 1 2019

- Add paramiko to required in setup.py (sgevorg)

## 0.2.0 Nov 1 2019

- Update the repo to prep for open source pypi push (sgevorg)
- Add error and activity logging (sgevorg)
- Add push command robustness (gorarakelyan)
- Add cli auth command (gorarakelyan)
- Add public key authentication (gorarakelyan)
- Update push to send only branches (gorarakelyan)
- Add branching command line interface (gorarakelyan)
- Update skd interface (gorarakelyan)
- Add pytorch examples inside examples directory (gorarakelyan)
- Add model load sdk method (gorarakelyan)
- Add model checkpoint save tests (gorarakelyan)
- Update file sending protocol (gorarakelyan)
- Add model tracking (gorarakelyan)

## 0.1.0 - Sep 23 2019

- Update setup py to build cython extensions (gorarakelyan)
- Update tcp client to send multiple files through one connection (gorarakelyan)
- Update tcp client to send images (gorarakelyan)
- Update sdk track functionality to support multiple metrics (gorarakelyan)
- Update push command for sending repo to a given remote (gorarakelyan)
- Add cli remote commands (gorarakelyan)
- Update cli architecture from single group of commands to multiple groups (gorarakelyan)
- Add testing env first skeleton and versions (sgevorg)
- Add dummy exporting files from .aim-test (sgevorg)
- Add description for Testing Environment (sgevorg)
- Update metadata structure and handling (sgevorg)
- Add support for seq2seq models (sgevorg)
- Update the output of doker image build to be more informative and intuitive (sgevorg)
- Update README.MD with changed Aim messaging (sgevorg)
- Remove setup.cfg file (maybe temporarily) (sgevorg)
- Update the location for docker build template files, move to data/ (sgevorg)
- Update the `docs/cli.md` for aim-deploy docs (sgevorg)
- Add docker deploy `.aim/deploy_temp/<model>` cleanup at the end of the build (sgevorg)
- Add Docker Deploy via `aim-deploy` command (sgevorg)
- Add Docker image generate skeleton (sgevorg)
- Add AimModel.load_mode static function to parse `.aim` files (sgevorg)
- Update exporter to decouple from specifics of exporting and framework (sgevorg)
- Add model export with `.aim` extension (sgevorg)
- Remove pack/unpack of the metadata (sgevorg)
- Add pack/unpack to add metadata to model for engine processing (sgevorg)
- Add aim-deploy command configuration in cli (sgevorg)
- Add basic cli (sgevorg)
- Update setup.py for cli first version (sgevorg)
- Add initial cli specs (sgevorg)
- Add directories: the initial skeleton of the repo (sgevorg)
- Add gitignore, license file and other basics for repo (sgevorg)<|MERGE_RESOLUTION|>--- conflicted
+++ resolved
@@ -9,11 +9,8 @@
 - Increase visibility and usability of the Show table diff button (arsengit)
 - Add support for tensorboard audios conversion (mihran113)
 - Mention explicitly run params everywhere params is mentioned (VkoHov)
-<<<<<<< HEAD
 - Add ability to sort by the last value of the metric in table (VkoHov)
-=======
 - Ability to hide a batch of items in explorers (VkoHov)
->>>>>>> cb42a412
 - Preserve active line even if it is dropped out of the filtered area (VkoHov)
 - Add run duration property for SDK and queries (mihran113)
 
