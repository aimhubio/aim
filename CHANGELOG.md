# Changelog

<<<<<<< HEAD
## Unreleased

- Add ability to query distributions by step range and density (VkoHov, rubenaprikyan)
- Implement images visualization tab in run detail page (VkoHov, KaroMourad)
=======
## 3.2.2 Dec 10 2021

- Fix Run finalization index timeout issue (alberttorosyan) 
>>>>>>> 06407288

## 3.2.1 Dec 8 2021

- Add ability to provide custom base path for API (mihran113, roubkar)
- Fix table groups column default order (arsengit)
- Fix table panel height issue in runs explorer page (arsengit)

## 3.2.0 Dec 3 2021

- Add ability to cancel pending request (roubkar, arsengit)
- Add support for secure protocol for API calls (mihran113, roubkar)
- Implement image full size view (VkoHov)
- Add ability to manipulate with image size and rendering type (arsengit)
- Enhance Table column for selected grouping config options (arsengit)
- Implement suggestions list for AimQL search (arsengit, rubenaprikyan)
- Add ability to track and visualize distributions (mihran113, rubenaprikyan)
- Add notebook extension, magic functions (rubenaprikyan)

## 3.1.1 Nov 25 2021

- Apply default ordering on images set (VkoHov)
- Ability to show image data in a tooltip on hover (KaroMourad)
- Support of Image input additional data sources (alberttorosyan)
- Ability to export run props as pandas dataframe (gorarakelyan)
- Slice image sequence by index for the given steps range (alberttorosyan)
- Improve Images Explorer rendering performance through better images list virtualization (roubkar)

## 3.1.0 Nov 20 2021

- Add ability to explore tracked images (VkoHov)
- Improve rendering performance by virtualizing table columns (roubkar)
- Add ability to apply grouping by higher level param key (roubkar)
- Add ability to specify repository path during `aim init` via `--repo` argument (rubenaprikyan)

## 3.0.7 Nov 17 2021

- Fix for missing metrics when numpy.float64 values tracked (alberttorosyan)

## 3.0.6 Nov 9 2021

- Fix for blocking container optimization for in progress runs (alberttorosyan)

## 3.0.5 Nov 9 2021

- Add tqdm package in setup.py required section (mihran113)

## 3.0.4 Nov 8 2021

- Switch to aimrocks 0.0.10 - exposes data flushing interface (mihran113)
- Optimize stored data when runs finalized (mihran113)
- Update `aim reindex` command to run storage optimizations (alberttorosyan)
- Storage partial optimizations on metric/run queries (alberttorosyan)

## 3.0.3 Nov 4 2021

- Bump sqlalchemy version to 1.4.1 (alberttorosyan)

## 3.0.2 Oct 27 2021

- Switch to aimrocks 0.0.9 - built on rocksdb 6.25.3 (alberttorosyan)
- Remove grouping select options from Params app config (VkoHov)
- Sort metrics data in ascending order for X-axis (KaroMourad)

## 3.0.1 Oct 22 2021

- Check telemetry_enabled option on segment initialization (VkoHov)
- Draw LineChart Y-axis (horizontal) tick lines on zooming (KaroMourad)
- Sort select options/params based on input value (roubkar)
- Fix query construction issue for multiple context items (roubkar)
- Fix issue with making API call from Web Worker (VkoHov)

## 3.0.0 Oct 21 2021

- Completely revamped UI:

  - Runs, metrics and params explorers
  - Bookmarks, Tags, Homepage
  - New UI works smooth with ~500 metrics displayed at the same time with full Aim table interactions

- Completely revamped storage:
  - 10x faster embedded storage based on Rocksdb
  - Average run query execution time on ~2000 runs: 0.784s
  - Average metrics query execution time on ~2000 runs with 6000 metrics: 1.552s

## 2.7.1 Jun 30 2021

- Fix bookmark navigation issue (roubkar)
- Empty metric select on X-axis alignment property change (roubkar)

## 2.7.0 Jun 23 2021

- Add ability to export table data as CSV (KaroMourad)
- Add ability to bookmark explore screen state (roubkar)
- Add dashboards and apps API (mihran113)

## 2.6.0 Jun 12 2021

- Resolve namedtuple python 3.5 incompatibility (gorarakelyan)
- Add ability to align X-axis by a metric (mihran113, roubkar)
- Add tooltip popover for the chart hover state (roubkar)

## 2.5.0 May 27 2021

- Set gunicorn timeouts (mihran113)
- Remove redundant deserialize method (gorarakelyan)
- Move the Flask server to main repo to support 'docker'less UI (mihran113)

## 2.4.0 May 13 2021

- Bump up Aim UI to v1.6.0 (gorarakelyan)
- Add xgboost integration (khazhak)
- Update keras adapter interface (khazhak)
- Convert tensors to python numbers (gorarakelyan)

## 2.3.0 Apr 10 2021

- Bump up Aim UI to v1.5.0 (gorarakelyan)
- Set default interval of sys tracking to 10 seconds (gorarakelyan)
- Add ability to track system metrics (gorarakelyan)

## 2.2.1 Mar 31 2021

- Bump up Aim UI to v1.4.1 (gorarakelyan)

## 2.2.0 Mar 24 2021

- Bump up Aim UI to v1.4.0 (gorarakelyan)
- Add Hugging Face integration (Khazhak)
- Reorganize documentation (Tatevv)

## 2.1.6 Feb 26 2021

- Add ability to opt out telemetry (gorarakelyan)
- Remove experiment name from config file when calling repo.remove_branch method (gorarakelyan)

## 2.1.5 Jan 7 2021

- Handle NaN or infinite floats passed to artifacts (gorarakelyan)

## 2.1.4 Dec 2 2020

- Add ability to specify session run hash (gorarakelyan)
- Initialize repo if it was empty when opening session (gorarakelyan)
- Add validation of map artifact parameters (gorarakelyan)

## 2.1.3 Nov 24 2020

- Support comparison of list type contexts (gorarakelyan)

## 2.1.2 Nov 24 2020

- Fix empty contexts comparison issue (gorarakelyan)

## 2.1.1 Nov 22 2020

- Return only selected params in SelectResult (gorarakelyan)

## 2.1.0 Nov 19 2020

- Add AimRepo select method (gorarakelyan)
- Implement SelectResult class (gorarakelyan)

## 2.0.27 Nov 13 2020

- Fix issue with artifact step initializer (gorarakelyan)

## 2.0.26 Nov 10 2020

- Add `block_termination` argument to aim.Session (gorarakelyan)
- Convert infinity parameter to string in artifacts (gorarakelyan)

## 2.0.25 Nov 9 2020

- Reconstruct run metadata file when running close command (gorarakelyan)

## 2.0.24 Nov 8 2020

- Add SIGTERM signal handler (gorarakelyan)
- Run `track` function in a parallel thread (gorarakelyan)
- Add SDK session flush method (gorarakelyan)
- Flush aggregated metrics at a given frequency (gorarakelyan)
- Update run metadata file only on artifacts update (gorarakelyan)

## 2.0.23 Nov 5 2020

- Make experiment name argument required in SDK close command (gorarakelyan)

## 2.0.22 Nov 5 2020

- Add SDK `close` method to close dangling experiments (gorarakelyan)

## 2.0.21 Nov 1 2020

- Resolve compatibility issues with python 3.5.0 (gorarakelyan)

## 2.0.20 Oct 26 2020

- Enable pypi aim package name (gorarakelyan)

## 2.0.19 Oct 25 2020

- Add PyTorch Lightning logger (gorarakelyan)
- Add TensorFlow v1 and v2 keras callbacks support (gorarakelyan)

## 2.0.18 Oct 7 2020

- Add ability to run Aim UI in detached mode (gorarakelyan)
- Add ability to specify repo path when running Aim UI (gorarakelyan)

## 2.0.17 Oct 5 2020

- Rename `AimDE` to `Aim UI` (gorarakelyan)

## 2.0.16 Oct 2 2020

- Add ability to specify host when running AimDE (gorarakelyan)
- Disable `AimContainerCommandManager` (gorarakelyan)
- Remove `aimde` command entry point (gorarakelyan)
- Remove `de` prefix from development environment management commands (gorarakelyan)

## 2.0.15 Sep 21 2020

- Set Map artifact default namespace (gorarakelyan)

## 2.0.14 Sep 21 2020

- Set Metric hashable context to None if no kwarg is passed (gorarakelyan)

## 2.0.13 Sep 21 2020

- Add ability to query runs by metric value (gorarakelyan)
- Add ability to query runs via SDK (gorarakelyan)

## 2.0.12 Sep 12 2020

- Update Session to handle exceptions gracefully (gorarakelyan)

## 2.0.11 Sep 11 2020

- Add alias to keras adapter (gorarakelyan)

## 2.0.10 Sep 10 2020

- Show progress bar when pulling AimDE image (gorarakelyan)

## 2.0.9 Sep 10 2020

- Add ability to start multiple sessions (gorarakelyan)
- Add Aim adapter for keras (gorarakelyan)

## 2.0.8 Aug 26 2020

- Set SDK to select only unarchived runs by default (gorarakelyan)
- Add ability to archive/unarchive runs (gorarakelyan)
- Enable search by run attributes (gorarakelyan)
- Add `is not` keyword to AimQL (gorarakelyan)

## 2.0.7 Aug 21 2020

- Validate Artifact values before storing (gorarakelyan)
- Add sessions to SDK (gorarakelyan)

## 2.0.6 Aug 13 2020

- Add ability to retrieve metrics and traces from repo (gorarakelyan)
- Add SDK `select` method to select runs and artifacts (gorarakelyan)
- Implement search query language (gorarakelyan)

## 2.0.5 Jul 18 2020

- Fix issue with PyPI reStructuredText format compatibility (gorarakelyan)

## 2.0.4 Jul 18 2020

- Add ability to attach tf.summary logs to AimDE (gorarakelyan)

## 2.0.3 Jul 8 2020

- Pass project path to development environment container (gorarakelyan)

## 2.0.2 Jul 7 2020

- Make `epoch` argument optional for `Metric` artifact (gorarakelyan)
- Add ability to automatically commit runs after exit (gorarakelyan)
- Add `aim up` shortcut for running development environment (gorarakelyan)
- Remove first required argument(artifact name) from sdk track function (gorarakelyan)
- Add general dictionary artifact for tracking `key: value` parameters (gorarakelyan)

## 2.0.1 Jun 24 2020

- Fix inconsistent DE naming (gorarakelyan)

## 2.0.0 Jun 18 2020

- Tidy up aim and remove some artifacts (gorarakelyan)
- Update AimContainerCMD to open connection on custom port (gorarakelyan)
- Save passed process uuid to commit configs (gorarakelyan)
- Ability to query processes (gorarakelyan)
- Execute process and store logs into a commit of specific experiment (gorarakelyan)
- Kill running process and its children recursively (gorarakelyan)
- Keep executed processes for monitoring and management (gorarakelyan)
- Add container command handler to exec commands on the host (gorarakelyan)
- Refactor Text artifact to store sentences using protobuf and aimrecords (jamesj-jiao)
- Add ability to pass aim board port as an argument (gorarakelyan)

## 1.2.17 May 8 2020

- Add config command (gorarakelyan)
- Tune artifacts: images, metric_groups, params (gorarakelyan)

## 1.2.16 Apr 29 2020

- Add ability to pass numpy array as a segmentation mask (gorarakelyan)

## 1.2.15 Apr 29 2020

- Add basic image list tracking (gorarakelyan)

## 1.2.14 Apr 27 2020

- Optimize segmentation tracking insight to load faster (gorarakelyan)

## 1.2.13 Apr 25 2020

- Remove GitHub security alert (gorarakelyan)
- Add image semantic segmentation tracking (gorarakelyan)

## 1.2.12 Apr 20 2020

- Add missing init file for aim.artifacts.proto (@mike1808)

## 1.2.11 Apr 16 2020

- Make epoch property optional for Metric (gorarakelyan)

## 1.2.10 Apr 16 2020

- Serialize and store `Metric` records using protobuf and aimrecords (gorarakelyan)
- Create RecordWriter factory which handles artifact records saving (gorarakelyan)
- Extract artifact serialization to ArtifactWriter (mike1808)

## 1.2.9 Mar 16 2020

- Alert prerequisites installation message for running board (gorarakelyan)

## 1.2.8 Mar 15 2020

- Update profiler interface for keras (gorarakelyan)

## 1.2.7 Mar 14 2020

- Add board pull command (gorarakelyan)
- Change board ports to 43800,1,2 (gorarakelyan)
- Add ability to profile graph output nodes (gorarakelyan)
- Remove issue with autograd inside while loop (gorarakelyan)
- Add aim board development mode (gorarakelyan)
- Update board name hash algorithm to md5 (gorarakelyan)
- Add board CLI commands: up, down and upgrade (gorarakelyan)
- Add ability to tag version as a release candidate (gorarakelyan)

## 1.2.6 Feb 28 2020

- Add learning rate update tracking (gorarakelyan)

## 1.2.5 Feb 25 2020

- Add autocommit feature to push command: `aim push -c [-m <msg>]` (gorarakelyan)
- Add cli status command to list branch uncommitted artifacts (gorarakelyan)
- Add an ability to aggregate duplicated nodes within a loop (gorarakelyan)
- Remove gradient break issue when profiling output nodes (gorarakelyan)

## 1.2.4 Feb 20 2020

- Enable profiler to track nodes inside loops (gorarakelyan)
- Ability to disable profiler for evaluation or inference (gorarakelyan)

## 1.2.3 Feb 13 2020

- Set minimum required python version to 3.5.2 (gorarakelyan)

## 1.2.2 Feb 13 2020

- Downgrade required python version (gorarakelyan)

## 1.2.1 Feb 13 2020

- Edit README.md to pass reStructuredText validation on pypi (gorarakelyan)

## 1.2.0 Feb 13 2020

- Make aim CLI directly accessible from main.py (gorarakelyan)
- Add disk space usage tracking (gorarakelyan)
- Add profiler support for Keras (gorarakelyan)
- Add TensorFlow graph nodes profiler (gorarakelyan)
- Add command to run aim live container mounted on aim repo (gorarakelyan)
- Update profiler to track GPU usage (gorarakelyan)
- Add machine resource usage profiler (gorarakelyan)

## 1.1.1 Jan 14 2020

- Remove aim dependencies such as keras, pytorch and etc (gorarakelyan)

## 1.1.0 Jan 12 2020

- Update code diff tracking to be optional (gorarakelyan)
- Add default False value to aim init function (gorarakelyan)
- Update aim repo to correctly identify cwd (gorarakelyan)
- Update push command to commit if msg argument is specified (gorarakelyan)
- Add ability to initialize repo from within the sdk (gorarakelyan)

## 1.0.2 Jan 7 2020

- Remove objects dir from empty .aim branch index (gorarakelyan)

## 1.0.1 Dec 26 2019

- Add cil command to print aim current version (gorarakelyan)

## 1.0.0 Dec 25 2019

- Add aim version number in commit config file (gorarakelyan)
- Update push command to send username and check storage availability (gorarakelyan)
- Add hyper parameters tracking (gorarakelyan)
- Update push command to print shorter file names when pushing to remote (gorarakelyan)
- Update tracking artifacts to be saved in log format (gorarakelyan)
- Add pytorch cuda support to existing sdk artefacts (gorarakelyan)
- Add cli reset command (gorarakelyan)
- Add nested module tracking support to aim sdk (gorarakelyan)
- Add code difference tracking to aim sdk (gorarakelyan)
- Update aim push command to send commits (gorarakelyan)
- Add commit structure implementation (gorarakelyan)
- Add aim commit command synchronized with git commits (gorarakelyan)
- Add version control system factory (gorarakelyan)
- Update all insights example (gorarakelyan)
- Add model gradients tracking (gorarakelyan)
- Add model weights distribution tracking (gorarakelyan)
- Add aim correlation tracking (gorarakelyan)

## 0.2.9 Nov 30 2019

- Update push tolerance when remote origin is invalid (gorarakelyan)

## 0.2.8 Nov 30 2019

- Update aim auth public key search algorithm (gorarakelyan)

## 0.2.7 Nov 14 2019

- Update dependencies torch and torchvision versions (sgevorg)

## 0.2.6 Nov 5 2019

- Update aim track logger (gorarakelyan)

## 0.2.5 Nov 4 2019

- Add branch name validation (gorarakelyan)
- Add single branch push to aim push command (gorarakelyan)

## 0.2.4 Nov 3 2019

- Update aim auth print format (gorarakelyan)
- Update setup.py requirements (gorarakelyan)

## 0.2.3 Nov 3 2019

- Update package requirements (gorarakelyan)

## 0.2.2 Nov 1 2019

- Update package requirements (sgevorg)

## 0.2.1 Nov 1 2019

- Add paramiko to required in setup.py (sgevorg)

## 0.2.0 Nov 1 2019

- Update the repo to prep for open source pypi push (sgevorg)
- Add error and activity logging (sgevorg)
- Add push command robustness (gorarakelyan)
- Add cli auth command (gorarakelyan)
- Add public key authentication (gorarakelyan)
- Update push to send only branches (gorarakelyan)
- Add branching command line interface (gorarakelyan)
- Update skd interface (gorarakelyan)
- Add pytorch examples inside examples directory (gorarakelyan)
- Add model load sdk method (gorarakelyan)
- Add model checkpoint save tests (gorarakelyan)
- Update file sending protocol (gorarakelyan)
- Add model tracking (gorarakelyan)

## 0.1.0 - Sep 23 2019

- Update setup py to build cython extensions (gorarakelyan)
- Update tcp client to send multiple files through one connection (gorarakelyan)
- Update tcp client to send images (gorarakelyan)
- Update sdk track functionality to support multiple metrics (gorarakelyan)
- Update push command for sending repo to a given remote (gorarakelyan)
- Add cli remote commands (gorarakelyan)
- Update cli architecture from single group of commands to multiple groups (gorarakelyan)
- Add testing env first skeleton and versions (sgevorg)
- Add dummy exporting files from .aim-test (sgevorg)
- Add description for Testing Environment (sgevorg)
- Update metadata structure and handling (sgevorg)
- Add support for seq2seq models (sgevorg)
- Update the output of doker image build to be more informative and intuitive (sgevorg)
- Update README.MD with changed Aim messaging (sgevorg)
- Remove setup.cfg file (maybe temporarily) (sgevorg)
- Update the location for docker build template files, move to data/ (sgevorg)
- Update the `docs/cli.md` for aim-deploy docs (sgevorg)
- Add docker deploy `.aim/deploy_temp/<model>` cleanup at the end of the build (sgevorg)
- Add Docker Deploy via `aim-deploy` command (sgevorg)
- Add Docker image generate skeleton (sgevorg)
- Add AimModel.load_mode static function to parse `.aim` files (sgevorg)
- Update exporter to decouple from specifics of exporting and framework (sgevorg)
- Add model export with `.aim` extension (sgevorg)
- Remove pack/unpack of the metadata (sgevorg)
- Add pack/unpack to add metadata to model for engine processing (sgevorg)
- Add aim-deploy command configuration in cli (sgevorg)
- Add basic cli (sgevorg)
- Update setup.py for cli first version (sgevorg)
- Add initial cli specs (sgevorg)
- Add directories: the initial skeleton of the repo (sgevorg)
- Add gitignore, license file and other basics for repo (sgevorg)<|MERGE_RESOLUTION|>--- conflicted
+++ resolved
@@ -1,15 +1,13 @@
 # Changelog
 
-<<<<<<< HEAD
 ## Unreleased
 
 - Add ability to query distributions by step range and density (VkoHov, rubenaprikyan)
 - Implement images visualization tab in run detail page (VkoHov, KaroMourad)
-=======
+
 ## 3.2.2 Dec 10 2021
 
-- Fix Run finalization index timeout issue (alberttorosyan) 
->>>>>>> 06407288
+- Fix Run finalization index timeout issue (alberttorosyan)
 
 ## 3.2.1 Dec 8 2021
 
