--- conflicted
+++ resolved
@@ -2,11 +2,8 @@
 
 ## Unreleased
 
-<<<<<<< HEAD
-- Add Scatter Explorer app to visualize correlations between metric last value data with hyperparameter (KaroMourad)
-=======
+- Add Scatter Explorer to visualize correlations between metric last value and hyperparameter (KaroMourad)
 - Add ability to track and visualize plotly objects (devfox-se, Hamik25, rubenaprikyan)
->>>>>>> 2ce4d254
 - Add ability to query distributions by step range and density (VkoHov, rubenaprikyan)
 - Implement images visualization tab in run detail page (VkoHov, KaroMourad)
 
