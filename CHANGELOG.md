# Changelog

## Unreleased 

<<<<<<< HEAD
### Enhancements
- Relocated Aim Explorers to `Explorers` page for an improved user experience (arsengit)
=======
### fixes
-  Convert NaNs and Infs in responses to strings (n-gao)

## 3.17.3 Apr 6, 2023

- Fix the community popup overflowing issue (KaroMourad)
- Optimize images blobs URI loading performance (asynclee)
>>>>>>> 962d42c9

## 3.17.2 Mar 28, 2023

- Fix explorer crashing issue caused by adding a `displayName` property in Grouping component (KaroMourad)

## 3.17.1 Mar 24, 2023

- Avoid explorer crashing when accessing empty chart values (KaroMourad)

## 3.17.0 Mar 24, 2023

### Enhancements
- Expose `run_name` and `run_hash` parameters to the `aim.sdk.adapters.pytorch_lightning.AimLogger` adapter (constd)
- Add navigation link to Experiment page from the Run page (roubkar)
- Add navigation to explorers from the Run page (roubkar)
- Implement Metrics Explorer v2 via Base Explorer (KaroMourad)
- Add Text Explorer to filter and compare text (roubkar)
- Add groundwork for the UI kit v2 for improved usability (arsengit)

### Fixes

- Add support for Path type to the repo attribute of the Run class (emekaokoli19)
- Add support for jax>0.4.0 (n-gao)
- Add -y option to Aim CLI commands (emekaokoli19)
- Fix issue with toggling lines visibility during live update (roubkar)
- Fix the issue when HF model doesn't have `num_labels` attribute (mihran113)
- Fix table cell scrolling issue in the Texts tab of the Run page (roubkar)

## 3.16.2 Mar 3, 2023

- Add exception-free mode to Aim (alberttorosyan)
- Expose `capture_terminal_logs` argument for `aim.sdk.adapters` classes (mihran113)
- Handle inconsistency between Sequence data and metadata (alberttorosyan)

## 3.16.1 Feb 27, 2023

- Pin package version `alembic>=1.5.0` (justinvyu)
- Fix segment `flush()` issue with no internet access (alberttorosyan)
- Fix the issue with an empty-illustrations styles on Base explorers (KaroMourad)
- Add 'join community' popup to the sidebar (KaroMourad)
- Use non-strict mode when logging HF model metadata (alberttorosyan)
- Add set() method implementation in ProxyTree/SubtreeView classes (alberttorosyan)

## 3.16.0 Feb 3, 2023

### Enhancements

- Drop support for python3.6 (mihran113)
- Add support for python3.11 (alberttorosyan)
- Add other x-axis alignment and system logs tracking to cli convert wandb (hjoonjang)
- Add support for pre-binned distribution/histogram (YodaEmbedding)
- Display logged run messages in Run page (VkoHov, alberttorosyan, roubkar)
- Use read-only mode when opening container for indexing (alberttorosyan)
- Add Stable-Baselines3 integration (tmynn)
- Add Acme integration (tmynn)
- Add huggingface/datasets integration (tmynn)
- Enable support for protobuf v4 (mihran113)
- Support events signaling for Remote Tracking server (alberttorosyan)
- Enhance DVC parameters tracking (tmynn)
- Add SDK events tracking (alberttorosyan)
- Add the ability to easily copy run hash with a single click (VkoHov)
- Add Prophet integration (grigoryan-davit)
- Add 'Dataset' type support for hf/datasets (tmynn)
- Add HuggingFace Transformers model info (tmynn)
- Add multidataset logging support for HuggingFace transformers (tmynn)

### Fixes

- Fix gpu stats logging when some stats are unavailable (timokau)
- Sub-path support for RTS addresses (mihran113)
- Fix experiment name update issues (mihran113)
- Fix run experiment setting race conditions (mihran113)
- Fix the issue with runs not appearing on UI (mihran113)

## 3.15.2 Dec 23, 2022

- Change logging level for reporter debug messages (alberttorosyan)
- Fix styling issues on the experiment page (KaroMourad)
- Fix client side worker port calculation for RTS (mihran113)
- Add discord community link in the sidebar (arsengit)
- Display experiments descriptions in the explorers tables (arsengit)

## 3.15.1 Dec 1, 2022

- Fix issue with index container lock for older repos (mihran113)
- Fix issue with rendering incorrect empty-illustration content in Audios explorer (KaroMourad)

## 3.15.0 Nov 26, 2022

### Enhancements:

- Implement Aim callbacks system and extended notifications (alberttorosyan)
- Add chart legends to the Metrics Explorer (KaroMourad)
- Implement vertically scalable version of Remote Tracking (mihran113, alberttorosyan)
- Add the ability to search, filter, and compare audio through Audios Explorer (VkoHov)
- Add epoch tracking for PyTorch Lightning (tmynn)
- Add PaddlePaddle integration (tmynn)
- Add Optuna integration (tmynn)
- Use `packaging` to parse version strings (jangop)
- Implement the experiment page for the overall experiment info view (VkoHov)
- Implement dynamic flushing mechanism for `CheckIn`s based on the flag (mahnerak)
- Implement robust locking and indexing mechanism for Aim Runs (alberttorosyan)

### Fixes:

- Fix multiple progress bars handling for terminal logs capturing (mihran113)
- Handle resources when multiple `Ctrl-C`s are pressed (alberttorosyan)
- Remove non unicode symbols from `aim up` command logs (mihran113)
- Fix "Show Table Diff" for list type elements in runs, params and scatters explorers (kumarshreshtha)
- Support non-Latin chars for encoding in Aim UI (roubkar)
- Make new `CheckIn`s always override the expiry date, consistent to what is documented (mahnerak)

## 3.14.4 Nov 11, 2022

- Fix dropdowns' selected options losses in time of searching other options in Figures Explorer (rubenaprikyan)
- Fix the group property name visibility in the images and audio tabs (VkoHov)
- Change the color contrast of the icons in the manage columns popover (VkoHov)
- Add notifier config files to aim package (alberttorosyan)
- Fix audios to numpy conversion (mihran113)

## 3.14.3 Oct 29, 2022

- Fix search for empty queries in explorers (KaroMourad)

## 3.14.2 Oct 28, 2022

- Add support to sync explorer state through url on Base and Figures Explorers (rubenaprikyan)
- Add support to highlight syntax error in Figures Explorer (KaroMourad)
- Fix issue with applying solid stroke styles on stroke badge in table (KaroMourad)
- Fix active runs indicators overlapping issue in LineChart (KaroMourad)
- Add support for text style formatting in the logs tab (VkoHov)
- Fix "`TypeError: check()` keywords must be strings" for `Run.metrics()` method (alberttorosyan)
- Fix run info API call error when tag color/description is None (alberttorosyan)
- Fix remote heartbeat resource cleanup (mihran113)

## 3.14.1 Oct 7, 2022

- Fix the current release duplication highlighting issue on the Dashboard page (arsengit)

## 3.14.0 Oct 6, 2022

### Enhancements:

- Move `aim reindex` command under `aim storage` group (mihran113)
- Add the ability to attach/remove tags on the Run Page (roubkar)
- Support dictionary as an argument of `Run.track` (alberttorosyan)
- Display the tags of the run in the tables of the explorers (VkoHov)
- Revamp Figures explorer controls and grouping sections for better onboarding and usability (VkoHov, KaroMourad)
- Replace the spinner loader with a lighter one (VkoHov)
- Add fast.ai integration (tmynn)
- Add command for dangling params cleanup (mihran113)
- Add top and bottom appearance modes to the chart popover (VkoHov)
- Deprecate Python 3.6 (alberttorosyan)
- Add MXNet integration (tmynn)
- Create a Dashboard page to provide a better onboarding experience (arsengit, roubkar, KaroMourad, mihran113)
- Add support for tracking jax device arrays (mihran113)

### Fixes:

- Fix chart hovering issue occurring when "nan" values are tracked (KaroMourad)
- Use empty dict as default when getting Run params (alberttorosyan)
- Change unit-tests data isolation mechanism (alberttorosyan)
- Adjust the visibility of the run color in tables (VkoHov)
- Fix response headers for remote tracking server (mihran113)
- Fix `TypeError`s in single run page (mihran113)

## 3.13.4 Sep 25, 2022

- Add the ability to disable smoothing explicitly (KaroMourad)
- Virtualize the run params list in the Run page (roubkar)

## 3.13.3 Sep 16, 2022

- Fix request cancellation on `Logs` tab (mihran113)
- Fix the data live update handling in the Logs tab (VkoHov)

## 3.13.2 Sep 10, 2022

- Fix content overlapping issue of x-axis alignment dropdown (KaroMourad)
- Fix the regression line rendering issue on Scatter plot exported image (KaroMourad)

## 3.13.1 Sep 1, 2022

- Add support for querying metrics by last value (mihran113)
- Fix aim reindex command failure (alberttorosyan)
- Fix issue with remote runs re-open (mihran113)
- Deprecate custom set Run.hash values (alberttorosyan)
- Tune mlflow converter run properties (tmynn)
- Fix `AimLogger` deprecation issues related to release of PyTorch Lightning v1.7 (djwessel)

## 3.13.0 Aug 21, 2022

### Enhancements:

- Add Figures Explorer to visualize and compare plotly figures (rubenaprikyan, KaroMourad, arsengit, VkoHov, roubkar)
- Add Base Explorer as core of all explorers (rubenaprikyan, KaroMourad, arsengit, VkoHov, roubkar)
- Add logging for remote resource cleanup and network stability (mihran113)
- Restrict Run.hash to auto-generated values only (alberttorosyan)
- Add ability to compare selected runs from the table (arsengit)
- Notify users about failed/stalled runs (mahnerak, alberttorosyan)
- Add ability to pin metrics in Run Page (mihran113, roubkar)
- Add step for unit tests for nightly releases workflow (mihran113)
- Add Keras-Tuner integration (tmynn)
- Add Weights & Biases to Aim log converter (tmynn)

### Fixes:

- Fix chart exporting issue (KaroMourad)
- Fix aim ui rendering issue on notebooks (rubenaprikyan)
- Fix live update retry to show live data after solving connection problems with the server (rubenaprikyan)
- Fix tensorboard convert while converting tensor (sharathmk99)
- Fix incorrect column keys of metrics in the table grid of the runs dashboard (VkoHov)
- Fix git info collection (mihran113)
- Fix code block content and query copying functionality (arsengit)
- Provide compatibility between plotly and matplotlib (tmynn)
- Warn to use aim.Image if aim.Figure fails (tmynn)

## 3.12.2 Aug 5, 2022

- Fix formatting of empty metric contexts (VkoHov)
- Apply lazy loading on metrics in Run Page (roubkar)

## 3.12.1 Aug 2, 2022

- Loosen version requirements for grpcio (alberttorosyan)
- Fix remote heartbeat-watcher resource cleanup (mihran113)
- Break long metric names into multiple lines in Run Page (roubkar)
- Enable run filtering by metric values (mihran113)
- Fix Cython version to eliminate build errors (mihran113)

## 3.12.0 Jul 22, 2022

### Enhancements:

- Add ability to set axes range manually for line charts on UI (KaroMourad)
- Add more user-friendly querying for dates (mihran113, arsengit)
- Filter redundant tooltip data from URL config state (KaroMourad)
- Improve rendering performance by enhancing table columns virtualization mechanism (roubkar)
- Increase visibility and usability of the Show table diff button (arsengit)
- Add support for tensorboard audios conversion (mihran113)
- Format params keys/paths properly (VkoHov)
- Mention explicitly run params everywhere params is mentioned (VkoHov)
- Add ability to hide a batch of items in explorers (VkoHov)
- Add ability to sort by the last value of the metric in table (VkoHov)
- Preserve active line even if it is dropped out of the filtered area (VkoHov)
- Add run duration property for SDK and queries (mihran113)
- Add client vs server version check for remote tracking server (mihran113)
- Add Remote tracking client heartbeat (mihran113)

### Fixes:

- Tune table sorting icon box overlapping with column box in compact mode (KaroMourad)
- Fix tensorboard log conversion for images (mihran113)
- Check if gradient is None when tracking gradient distributions (kage08)
- Fix displaying non-syntax errors across Aim UI (arsengit)
- Fix queries on remote repos (mihran113)
- Fix interval progress reports for query apis (mihran113)
- Fix query request cancellation errors (mihran113)
- Auto-detect and address inconsistencies in meta and series trees (mahnerak)

## 3.11.2 Jul 8, 2022

### Enhancements:

- Display the error position when getting syntax errors after searching (arsengit)

### Fixes:

- Avoid saving crashed or terminated search requests as the last state on explorers (arsengit)
- Remove the progress bar blinking when searching runs in Runs Explorer (KaroMourad)
- Fix the "matched runs" sentence color style in progress bars (KaroMourad)
- Fix `SyntaxError` handling for python3.10+ (mihran113)
- Fix generic Exceptions handling and adjust HTTPException handling (alberttorosyan)

## 3.11.1 Jun 27, 2022

- Replace base58 encoder with base64 (KaroMourad, VkoHov)
- Fix Notes tab loading issue (arsengit)
- Fix the loading logic of the `monaco editor` across the Aim Ui (arsengit)
- Fix `Table` export functionality in Params and Scatters explorers (arsengit)
- Allow mixing numeric types on a single Sequence (alberttorosyan)

## 3.11.0 Jun 21, 2022

### Enhancements:

- Add `--uds` option for `aim up` command (mihran113)
- Add progress reporting for search APIs and tqdm progress for SDK queries (mihran113)
- Add all the attributes of runs in the grouping popovers (KaroMourad)
- Display progress bar on Explorer pages when searching metadata (KaroMourad)
- Improve the processing speed for tb to aim converter (osoblanco)
- Adjust charts hover attributes position calculation and styles (KaroMourad)
- Improve formatting of numbers by setting maximum precision (KaroMourad)
- Add cloud storage backups to AWS S3 for aim repo runs (karan2801)
- Add LightGBM integration example (gorarakelyan)
- Add descriptive document titles for pages (KaroMourad)
- Implement unit-tests for aim SDK utils (yeghiakoronian)
- Display std.dev/err aggregated values in the table (VkoHov)
- Add `active` state indicator property for `aim.Run` (mihran113)
- Add `active` state indicators on the chart (VkoHov)
- Add ability to edit run name and description of run (VkoHov)
- Show the description in the sidebar of the run overview tab (VkoHov)
- Add all the attributes of run in the tooltip (VkoHov)
- Optimize the initial render time of Aim UI by using more lightweight font-family (arsengit)
- Use monaco editor as the syntax highlighter across the Aim UI (arsengit)
- Add loader to the top of the logs box in the run page (VkoHov)
- Add the date and the duration of run in the header of the single run page (VkoHov)
- Add the name, status and duration of run in the runs table of the tags page (VkoHov)
- Fit long name values in manage columns popover (arsengit)
- Add caching mechanism for sequence queries to optimize query performance (mihran113)
- Use step random hash as a key for metric sequences (alberttorosyan)

### Fixes:

- Fix issue with tensorboard to aim conversion (osoblanco)
- Fix reset zoom history on alignment type change (KaroMourad)
- Fix issue with rendering incorrect data when x-axis aligned by `relative time/epoch` (KaroMourad)
- Fix LineCart axis ticks overlapping issue on log scale (KaroMourad)
- Change zooming default option to multiple (VkoHov)
- Change grouped rows' min and max values names to `Group Min` and `Group Max` (VkoHov)
- Preserve the search input value of the grouping dropdown (VkoHov)
- Change the titles and placeholders in popovers (VkoHov)
- Resolve typing latency issue in the query search input (arsengit)
- Reorder and add non-hideable table columns (arsengit)
- Change the font of the runs navigation popover (VkoHov)
- Keep color persistence state after page reload (VkoHov)
- Resolve content blinking issue after search in the run page (arsengit)
- Fix scroll to bottom on live-update in logs tab (VkoHov)
- Fix timezone issues for activity map (mihran113)
- Fix `aim up` command output when `--port 0` is passed (mihran113)

## 3.10.3 May 31, 2022

- Adjust the content overflowing of the Delete and the Archive modals (VkoHov)
- Resolve issue with redirect in run page (arsengit)

## 3.10.2 May 26, 2022

- Adjust SRP Logs row height calculation (VkoHov)
- Fix issue with live update requests scheduler (rubenaprikyan)
- Fix log capturing crash during run garbage collection (mihran113)
- Fix Pytorch Lightning adapter `finalize` method (mihran113)
- Fix params duplication in dropdowns (VkoHov)
- Skip system params in Explorer pages (alberttorosyan)

## 3.10.1 May 18, 2022

- Resolve issue with rendering run params in the overview tab of SRP (arsengit)
- Fix issue with search query state update (arsengit)

## 3.10.0 May 17, 2022

### Enhancements:

- Add ability to adjust the density of the visible content in tables (roubkar)
- Set `metric.name` as default option for grouping (roubkar)
- Show user-selected params before group config in chart popover (roubkar)
- Optimize stream decoding performance on UI (mahnerak)
- Add support for animated image formats to Aim Image object (devfox-se)
- Add `AimLogger` for Catboost (devfox-se)
- Add `AimCallback` for LightGBM (devfox-se)
- Keep the extents of `HighPlot` axes brush in the state and the URL (VkoHov)
- Integrate `aim` with `cimport`-able `aimrocks` (mahnerak)
- Add `__slots__` to some classes to improve performance (mahnerak)
- Define base abstractions for `Iterator` and `DB` by borrowing from `aimrocks` (mahnerak)
- Use `KeysIterator` and `ValuesIterator` wrappers instead of reimplementing (mahnerak)
- Rename `PrefixView.container` to `PrefixView.parent` (mahnerak)
- Reimplement `absolute_path` (mahnerak)
- Cython bindings for `PrefixView`, `TreeView`, `Container`, `ArrayView` (mahnerak)
- Add ability to track and visualize stdout/stderr (mihran113, VkoHov)
- Fix `AimLogger` deprecation issues related to release of PyTorch Lightning v1.5 (arnauddhaene)
- Enable better autocomplete experience with monaco editor (arsengit)
- Pre-loading and caching necessary resources, add pre-loader animation to Aim UI (arsengit)

### Fixes:

- Remove hard-coded installation of pre-requirements (mahnerak)
- Remove duplicate code from `TreeView` and `Container` methods (mahnerak)
- Fix issue with filtering metrics values in single run page (KaroMourad)

## 3.9.4 May 12, 2022

- Fix run remote tracking queue cleanup (mihran113)
- Fix HF callback before training access (mihran113)
- Fix compatibility with Jinja 3.1 (devfox-se)

## 3.9.3 May 10, 2022

- Fix affecting stroke types after changing color persistence (KaroMourad)

## 3.9.2 Apr 29, 2022

- Move aim_ui package data to separate directory (devfox-se)

## 3.9.1 Apr 29, 2022

- Move aim_ui package data to separate directory (devfox-se)

## 3.9.0 Apr 29, 2022

### Enhancements:

- Add `Notes Tab` to single run page (arsengit)
- Add the run name to the batch delete and the batch archive modals (VkoHov)
- Increase the scalability of rendering lines in charts (KaroMourad)
- Increase live update requests delay to prevent performance issues (rubenaprikyan)
- Change font-family to monospace in the Table component (arsengit)
- Add info massage for single value sliders (VkoHov)
- Add `--log-level` argument for aim up/server commands (mihran113)
- Add notes backend api interface (devfox-se)
- Fix type hints in `Repo` class (uduse)

### Fixes:

- Fix LineChart y-dimension margin calculation (KaroMourad)
- Fix HighPlot lines partially rendering issue (KaroMourad)
- Fix HighPlot axis ticks overlapping issue (KaroMourad)
- Fix sorting Params/Scatters explorer axis ticks (KaroMourad)
- Fix compatibility with pytorch-lightning v1.6.0 (mihran113)
- Fix the image's original size cropping (VkoHov)
- Fix `PATH` related issues for `alembic` and `uvicorn` (mihran113)
- Fix queries for custom object APIs (mihran113)
- Fix chart height updating when resize mode changed (VkoHov)
- Fix HuggingFace callback context capturing (mihran113)
- Fix Params/Scatters explorers' row hiding functionality (VkoHov)
- Fix Profiler logs are saved outside repo directory (devfox-se)

## 3.8.1 Apr 6, 2022

- Encode run hash before including in CSS selectors (Hamik25)
- Fix displaying incorrect metric values for large range scale in LineChart (KaroMourad)
- Fix issue with rendering lines for large range scale in LineChart (KaroMourad)
- Fix issue with URL state sync for bookmarks (roubkar)
- Fix issue with displaying negative param values on Aim UI (roubkar)
- Fix row hiding functionality (roubkar)
- Tune RunOverviewTab container styles (arsengit)
- Update documentations links on UI (rubenaprikyan)
- Fix `RepoIndexManager` run's reference cleanup (mihran113)
- Fix remote run finalization (mihran113)
- Fix issue with fetch on load more (infinite scroll) functionality in Runs Explorer (rubenaprikyan)

## 3.8.0 Mar 26, 2022

### Enhancements:

- Hugging Face adapter refactoring (mihran113)
- Add run description columns to all run specific tables (VkoHov, mihran113)
- Change images rendering optimization default value to smoother (VkoHov)
- Set default steps ordering to desc in single run tabs (VkoHov, devfox-se)
- Add run name to grouping, ordering and run navigation popovers (VkoHov)
- Add ability to apply color scale on columns with numeric values (VkoHov)
- Refactored XGBoost AimCallback (devfox-se)
- Reopenable callbacks for integrations (mihran113)
- Add DVC integration (devfox-se)
- Add API profiler and unified API error response (devfox-se)
- Add API to retrieve N'th step of sequence (devfox-se)

### Fixes:

- Fix issue with calculation of active point on mouse hover in the LineChart (KaroMourad)
- Fix issue with wrong URL caching for Explorer pages (roubkar)
- Fix issue with focusing on the chart active point while moving the cursor (KaroMourad)
- Fix the image full view toggle icon visibility if the image has a white background (VkoHov)
- Fix scroll to the end of the audio tab (VkoHov)
- Add scrollbar to image full view mode content (VkoHov)
- Fix issues with run name/description not being set (mihran113)
- Fix issue with run single page tabs result caching (mihran113)
- Fix git system param tracking (devfox-se)
- Fix runs manual closing (mihran113)
- Fix Docker image creation step in packaging workflow (alberttorosyan)
- Fix Jinja2 template rendering with starlette==0.14.2 (alberttorosyan)

## 3.7.5 Mar 18, 2022

- Add request aborting functionality in single run page tabs (arsengit)
- Render plotly figures properly in single run page (arsengit)

## 3.7.4 Mar 15, 2022

- Fix density min and max validation calculation (VkoHov)

## 3.7.3 Mar 14, 2022

- Add missing names for dynamically imported files in single run page (arsengit)

## 3.7.2 Mar 10, 2022

- Fix issue with rendering UI re keeping long URL (KaroMourad)
- Split code in the single run page to optimize chunk size (arsengit)

## 3.7.1 Mar 10, 2022

- Fix metric queries with epoch=None (alberttorosyan)

## 3.7.0 Mar 9, 2022

### Enhancements:

- Add Run overview tab in run single page (arsengit, VkoHov, KaroMourad, rubenaprikyan)
- Custom max message size for Aim Remote tracking (alberttorosyan)
- Docker images for aim up/server (alberttorosyan)
- TF/Keras adapters refactoring (mihran113)
- Remote tracking client-side retry logic (aramaim)
- Add record_density to initial get-batch request for figures (VkoHov)

### Fixes:

- Fix rendering new lines in texts visualizer (arsengit)

## 3.6.3 Mar 4, 2022

- Fix UI rendering issue on colab (rubenaprikyan)

## 3.6.2 Mar 2, 2022

- Fix chart interactions issue in the Single Run Page Metrics tab (roubkar)
- Fix `resolve_objects` in remote tracking client subtree (alberttorosyan)
- Reject `0` as step/record count (alberttorosyan, VkoHov)
- Fix error on mlflow conversion by experiment id (devfox-se)

## 3.6.1 Feb 25, 2022

- Fix issue with aligning x-axis by custom metric (KaroMourad)
- Add `__AIM_PROXY_URL__` env variable to see full proxy url when running `aim up` command(rubenaprikyan)
- Add `--proxy-url` argument to notebook extension's `%aim up` to render UI correctly if there is a proxy server (rubenaprikyan)
- Add SageMaker integration, `jupyter-server-proxy` s bug-fix script (rubenaprikyan, mahnerak)
- Fix animation support in Plotly visualization and figure loading performance (Hamik25, mihran113)
- Display `None` values in group config column (VkoHov, Hamik25)
- Fix rendering issue on `Select` form search suggestions list (arsengit)
- Fix PL.AimLogger save_dir AttributeError (GeeeekExplorer)
- Remove `__example_type__` substring from param name (VkoHov)

## 3.6.0 Feb 22 2022

### Enhancements:

- Sort params columns in alphabetical order (arsengit)
- Add illustrations for indicating explorer search states (arsengit)
- Ability to export chart as image (KaroMourad)
- Ability to group by metric.context (VkoHov)
- Tune manage columns items highlighting styles (VkoHov)
- Set active style on table actions popover buttons with applied changes (arsengit)
- Unification of Run Custom Object APIs (alberttorosyan, VkoHov)
- Aim repo runs data automatic indexing (alberttorosyan)
- Pytorch Lightning adapter refactoring (mihran113)
- Add Pytorch Ignite integration (mihran113)
- Add wildcard support for `aim runs` subcommands (mihran113)
- Add MLflow logs conversion command (devfox-se)
- Add CustomObject implementation for `hub.dataset` (alberttorosyan)

### Fixes:

- Fix live updated data loss after triggering endless scroll (VkoHov)
- Fix system metric columns pinning functionality and grouping column order (arsengit)
- Fix system metrics search in manage columns popover (VkoHov)
- Fix queries on remote repos (mihran113)
- Fix incorrect boolean value formatting (VkoHov)

## 3.5.4 Feb 15 2022

- Fix batch archive functionality (VkoHov)
- Add repo lock/release feature (devfox-se)

## 3.5.3 Feb 11 2022

- Fix rendering issue in runs explorer page (arsengit)

## 3.5.2 Feb 10 2022

- Fix issue with displaying current day activity cell on week's first day (rubenaprikyan)
- Fix issue with filtering options while typing in input of autocomplete in Tooltip and Grouping popovers (rubenaprikyan)

## 3.5.1 Feb 4 2022

- Fix folder creation when tracking with remote tracker (aramaim)

## 3.5.0 Feb 3 2022

### Enhancements:

- Ability to hide system metrics from table (arsengit)
- Add input validations to range selectors (Hamik25)
- Improve media panel rendering performance on hovering over images (KaroMourad)
- Add ability to parse and import TensorFlow events into aim (devfox-se)
- Add system parameter logging: CLI, Env, Executable, Git, Installed packages (devfox-se)
- Convert nested non-native objects (e.g. OmegaConf config instance) upon storing (devfox-se)
- Add cli subcommands cp and mv for aim runs command (mihran113)
- Add handler for matplotlib figures in Image and Figure custom objects (devfox-se)
- Improve highlighting of table focused/hovered/selected row (VkoHov)

### Fixes:

- Fix stalled runs deletion (mihran113)
- Fix background transparency in colab when using dark mode of system (rubenaprikyan)
- Fix Grouping and Tooltip popovers states' resetting issue when live-update is on (rubenaprikyan)
- Fix table column's sort functionality issue in Params and Scatters Explorers (rubenaprikyan)

## 3.4.1 Jan 23 2022

- Fix issue with displaying experiment name in Images Explorer table (VkoHov)

## 3.4.0 Jan 22 2022

- Add ability to apply group stacking on media elements list (KaroMourad)
- Add ability to apply sorting by run creation_time on table rows (roubkar)
- Add ability to filter texts table with keyword matching (roubkar, rubenaprikyan)
- Add ability to delete run from settings tab (Hamik25)
- Enhance controls states of explorer pages (arsengit)
- Add --repo, --host arguments support for notebook extension (VkoHov, rubenaprikyan)
- Add trendline options to ScatterPlot (roubkar)
- Add ability to display images in original size and align by width (arsengit)
- Add version, docs and slack links to sidebar (arsengit)
- Enhance AudioPlayer component (arsengit)
- Recover active tab in run details page after reload (roubkar)
- Add ability to archive or delete runs with batches (VkoHov)
- Remote tracking server [experimental] (alberttorosyan, mihran113, aramaim)
- Add ability to change media elements order (VkoHov)
- Add ability to hard delete runs (alberttorosyan)
- Lossy format support for aim.Image (devfox-se)
- Timezone issues fix for creation and end times (mihran113)

## 3.3.5 Jan 14 2022

- Add non-strict write mode to replace not-yet-supported types with their
  string representations. (mahnerak)
- Log pytorch_lightning hyperparameters in non-strict mode. (mahnerak)

## 3.3.4 Jan 10 2022

- Fix issue with WAL files flushing (alberttorosyan)
- Support for omegaconf configs in pytorch_lightning adapter (devfox-se)

## 3.3.3 Dec 24 2021

- Fix issue with showing range panel in Images Explorer (roubkar)

## 3.3.2 Dec 20 2021

- Fix issue with not providing point density value to live-update query (rubenaprikyan)

## 3.3.1 Dec 18 2021

- Fix getValue function to show correct chart title data (KaroMourad)

## 3.3.0 Dec 17 2021

- Add ability to track and explore audios in run detail page (arsengit, VkoHov, devfox-se)
- Add ability to track and visualize texts (mihran113, roubkar)
- Fix boolean values encoding (mahnerak)
- Add Scatter Explorer to visualize correlations between metric last value and hyperparameter (KaroMourad)
- Add ability to track and visualize plotly objects (devfox-se, Hamik25, rubenaprikyan)
- Add ability to query distributions by step range and density (VkoHov, rubenaprikyan)
- Add colab notebook support (mihran113, rubenaprikyan)
- Implement images visualization tab in run detail page (VkoHov, KaroMourad)
- Add custom URL prefix support (mihran113, Hamik25, roubkar)
- Enhance metric selection dropdowns to see lists in alphabetical order (rubenaprikyan)

## 3.2.2 Dec 10 2021

- Fix Run finalization index timeout issue (alberttorosyan)

## 3.2.1 Dec 8 2021

- Add ability to provide custom base path for API (mihran113, roubkar)
- Fix table groups column default order (arsengit)
- Fix table panel height issue in runs explorer page (arsengit)

## 3.2.0 Dec 3 2021

- Add ability to cancel pending request (roubkar, arsengit)
- Add support for secure protocol for API calls (mihran113, roubkar)
- Implement image full size view (VkoHov)
- Add ability to manipulate with image size and rendering type (arsengit)
- Enhance Table column for selected grouping config options (arsengit)
- Implement suggestions list for AimQL search (arsengit, rubenaprikyan)
- Add ability to track and visualize distributions (mihran113, rubenaprikyan)
- Add notebook extension, magic functions (rubenaprikyan)

## 3.1.1 Nov 25 2021

- Apply default ordering on images set (VkoHov)
- Ability to show image data in a tooltip on hover (KaroMourad)
- Support of Image input additional data sources (alberttorosyan)
- Ability to export run props as pandas dataframe (gorarakelyan)
- Slice image sequence by index for the given steps range (alberttorosyan)
- Improve Images Explorer rendering performance through better images list virtualization (roubkar)

## 3.1.0 Nov 20 2021

- Add ability to explore tracked images (VkoHov)
- Improve rendering performance by virtualizing table columns (roubkar)
- Add ability to apply grouping by higher level param key (roubkar)
- Add ability to specify repository path during `aim init` via `--repo` argument (rubenaprikyan)

## 3.0.7 Nov 17 2021

- Fix for missing metrics when numpy.float64 values tracked (alberttorosyan)

## 3.0.6 Nov 9 2021

- Fix for blocking container optimization for in progress runs (alberttorosyan)

## 3.0.5 Nov 9 2021

- Add tqdm package in setup.py required section (mihran113)

## 3.0.4 Nov 8 2021

- Switch to aimrocks 0.0.10 - exposes data flushing interface (mihran113)
- Optimize stored data when runs finalized (mihran113)
- Update `aim reindex` command to run storage optimizations (alberttorosyan)
- Storage partial optimizations on metric/run queries (alberttorosyan)

## 3.0.3 Nov 4 2021

- Bump sqlalchemy version to 1.4.1 (alberttorosyan)

## 3.0.2 Oct 27 2021

- Switch to aimrocks 0.0.9 - built on rocksdb 6.25.3 (alberttorosyan)
- Remove grouping select options from Params app config (VkoHov)
- Sort metrics data in ascending order for X-axis (KaroMourad)

## 3.0.1 Oct 22 2021

- Check telemetry_enabled option on segment initialization (VkoHov)
- Draw LineChart Y-axis (horizontal) tick lines on zooming (KaroMourad)
- Sort select options/params based on input value (roubkar)
- Fix query construction issue for multiple context items (roubkar)
- Fix issue with making API call from Web Worker (VkoHov)

## 3.0.0 Oct 21 2021

- Completely revamped UI:

  - Runs, metrics and params explorers
  - Bookmarks, Tags, Homepage
  - New UI works smooth with ~500 metrics displayed at the same time with full Aim table interactions

- Completely revamped storage:
  - 10x faster embedded storage based on Rocksdb
  - Average run query execution time on ~2000 runs: 0.784s
  - Average metrics query execution time on ~2000 runs with 6000 metrics: 1.552s

## 2.7.1 Jun 30 2021

- Fix bookmark navigation issue (roubkar)
- Empty metric select on X-axis alignment property change (roubkar)

## 2.7.0 Jun 23 2021

- Add ability to export table data as CSV (KaroMourad)
- Add ability to bookmark explore screen state (roubkar)
- Add dashboards and apps API (mihran113)

## 2.6.0 Jun 12 2021

- Resolve namedtuple python 3.5 incompatibility (gorarakelyan)
- Add ability to align X-axis by a metric (mihran113, roubkar)
- Add tooltip popover for the chart hover state (roubkar)

## 2.5.0 May 27 2021

- Set gunicorn timeouts (mihran113)
- Remove redundant deserialize method (gorarakelyan)
- Move the Flask server to main repo to support 'docker'less UI (mihran113)

## 2.4.0 May 13 2021

- Bump up Aim UI to v1.6.0 (gorarakelyan)
- Add xgboost integration (khazhak)
- Update keras adapter interface (khazhak)
- Convert tensors to python numbers (gorarakelyan)

## 2.3.0 Apr 10 2021

- Bump up Aim UI to v1.5.0 (gorarakelyan)
- Set default interval of sys tracking to 10 seconds (gorarakelyan)
- Add ability to track system metrics (gorarakelyan)

## 2.2.1 Mar 31 2021

- Bump up Aim UI to v1.4.1 (gorarakelyan)

## 2.2.0 Mar 24 2021

- Bump up Aim UI to v1.4.0 (gorarakelyan)
- Add Hugging Face integration (Khazhak)
- Reorganize documentation (Tatevv)

## 2.1.6 Feb 26 2021

- Add ability to opt out telemetry (gorarakelyan)
- Remove experiment name from config file when calling repo.remove_branch method (gorarakelyan)

## 2.1.5 Jan 7 2021

- Handle NaN or infinite floats passed to artifacts (gorarakelyan)

## 2.1.4 Dec 2 2020

- Add ability to specify session run hash (gorarakelyan)
- Initialize repo if it was empty when opening session (gorarakelyan)
- Add validation of map artifact parameters (gorarakelyan)

## 2.1.3 Nov 24 2020

- Support comparison of list type contexts (gorarakelyan)

## 2.1.2 Nov 24 2020

- Fix empty contexts comparison issue (gorarakelyan)

## 2.1.1 Nov 22 2020

- Return only selected params in SelectResult (gorarakelyan)

## 2.1.0 Nov 19 2020

- Add AimRepo select method (gorarakelyan)
- Implement SelectResult class (gorarakelyan)

## 2.0.27 Nov 13 2020

- Fix issue with artifact step initializer (gorarakelyan)

## 2.0.26 Nov 10 2020

- Add `block_termination` argument to aim.Session (gorarakelyan)
- Convert infinity parameter to string in artifacts (gorarakelyan)

## 2.0.25 Nov 9 2020

- Reconstruct run metadata file when running close command (gorarakelyan)

## 2.0.24 Nov 8 2020

- Add SIGTERM signal handler (gorarakelyan)
- Run `track` function in a parallel thread (gorarakelyan)
- Add SDK session flush method (gorarakelyan)
- Flush aggregated metrics at a given frequency (gorarakelyan)
- Update run metadata file only on artifacts update (gorarakelyan)

## 2.0.23 Nov 5 2020

- Make experiment name argument required in SDK close command (gorarakelyan)

## 2.0.22 Nov 5 2020

- Add SDK `close` method to close dangling experiments (gorarakelyan)

## 2.0.21 Nov 1 2020

- Resolve compatibility issues with python 3.5.0 (gorarakelyan)

## 2.0.20 Oct 26 2020

- Enable pypi aim package name (gorarakelyan)

## 2.0.19 Oct 25 2020

- Add PyTorch Lightning logger (gorarakelyan)
- Add TensorFlow v1 and v2 keras callbacks support (gorarakelyan)

## 2.0.18 Oct 7 2020

- Add ability to run Aim UI in detached mode (gorarakelyan)
- Add ability to specify repo path when running Aim UI (gorarakelyan)

## 2.0.17 Oct 5 2020

- Rename `AimDE` to `Aim UI` (gorarakelyan)

## 2.0.16 Oct 2 2020

- Add ability to specify host when running AimDE (gorarakelyan)
- Disable `AimContainerCommandManager` (gorarakelyan)
- Remove `aimde` command entry point (gorarakelyan)
- Remove `de` prefix from development environment management commands (gorarakelyan)

## 2.0.15 Sep 21 2020

- Set Map artifact default namespace (gorarakelyan)

## 2.0.14 Sep 21 2020

- Set Metric hashable context to None if no kwarg is passed (gorarakelyan)

## 2.0.13 Sep 21 2020

- Add ability to query runs by metric value (gorarakelyan)
- Add ability to query runs via SDK (gorarakelyan)

## 2.0.12 Sep 12 2020

- Update Session to handle exceptions gracefully (gorarakelyan)

## 2.0.11 Sep 11 2020

- Add alias to keras adapter (gorarakelyan)

## 2.0.10 Sep 10 2020

- Show progress bar when pulling AimDE image (gorarakelyan)

## 2.0.9 Sep 10 2020

- Add ability to start multiple sessions (gorarakelyan)
- Add Aim adapter for keras (gorarakelyan)

## 2.0.8 Aug 26 2020

- Set SDK to select only unarchived runs by default (gorarakelyan)
- Add ability to archive/unarchive runs (gorarakelyan)
- Enable search by run attributes (gorarakelyan)
- Add `is not` keyword to AimQL (gorarakelyan)

## 2.0.7 Aug 21 2020

- Validate Artifact values before storing (gorarakelyan)
- Add sessions to SDK (gorarakelyan)

## 2.0.6 Aug 13 2020

- Add ability to retrieve metrics and traces from repo (gorarakelyan)
- Add SDK `select` method to select runs and artifacts (gorarakelyan)
- Implement search query language (gorarakelyan)

## 2.0.5 Jul 18 2020

- Fix issue with PyPI reStructuredText format compatibility (gorarakelyan)

## 2.0.4 Jul 18 2020

- Add ability to attach tf.summary logs to AimDE (gorarakelyan)

## 2.0.3 Jul 8 2020

- Pass project path to development environment container (gorarakelyan)

## 2.0.2 Jul 7 2020

- Make `epoch` argument optional for `Metric` artifact (gorarakelyan)
- Add ability to automatically commit runs after exit (gorarakelyan)
- Add `aim up` shortcut for running development environment (gorarakelyan)
- Remove first required argument(artifact name) from sdk track function (gorarakelyan)
- Add general dictionary artifact for tracking `key: value` parameters (gorarakelyan)

## 2.0.1 Jun 24 2020

- Fix inconsistent DE naming (gorarakelyan)

## 2.0.0 Jun 18 2020

- Tidy up aim and remove some artifacts (gorarakelyan)
- Update AimContainerCMD to open connection on custom port (gorarakelyan)
- Save passed process uuid to commit configs (gorarakelyan)
- Ability to query processes (gorarakelyan)
- Execute process and store logs into a commit of specific experiment (gorarakelyan)
- Kill running process and its children recursively (gorarakelyan)
- Keep executed processes for monitoring and management (gorarakelyan)
- Add container command handler to exec commands on the host (gorarakelyan)
- Refactor Text artifact to store sentences using protobuf and aimrecords (jamesj-jiao)
- Add ability to pass aim board port as an argument (gorarakelyan)

## 1.2.17 May 8 2020

- Add config command (gorarakelyan)
- Tune artifacts: images, metric_groups, params (gorarakelyan)

## 1.2.16 Apr 29 2020

- Add ability to pass numpy array as a segmentation mask (gorarakelyan)

## 1.2.15 Apr 29 2020

- Add basic image list tracking (gorarakelyan)

## 1.2.14 Apr 27 2020

- Optimize segmentation tracking insight to load faster (gorarakelyan)

## 1.2.13 Apr 25 2020

- Remove GitHub security alert (gorarakelyan)
- Add image semantic segmentation tracking (gorarakelyan)

## 1.2.12 Apr 20 2020

- Add missing init file for aim.artifacts.proto (@mike1808)

## 1.2.11 Apr 16 2020

- Make epoch property optional for Metric (gorarakelyan)

## 1.2.10 Apr 16 2020

- Serialize and store `Metric` records using protobuf and aimrecords (gorarakelyan)
- Create RecordWriter factory which handles artifact records saving (gorarakelyan)
- Extract artifact serialization to ArtifactWriter (mike1808)

## 1.2.9 Mar 16 2020

- Alert prerequisites installation message for running board (gorarakelyan)

## 1.2.8 Mar 15 2020

- Update profiler interface for keras (gorarakelyan)

## 1.2.7 Mar 14 2020

- Add board pull command (gorarakelyan)
- Change board ports to 43800,1,2 (gorarakelyan)
- Add ability to profile graph output nodes (gorarakelyan)
- Remove issue with autograd inside while loop (gorarakelyan)
- Add aim board development mode (gorarakelyan)
- Update board name hash algorithm to md5 (gorarakelyan)
- Add board CLI commands: up, down and upgrade (gorarakelyan)
- Add ability to tag version as a release candidate (gorarakelyan)

## 1.2.6 Feb 28 2020

- Add learning rate update tracking (gorarakelyan)

## 1.2.5 Feb 25 2020

- Add autocommit feature to push command: `aim push -c [-m <msg>]` (gorarakelyan)
- Add cli status command to list branch uncommitted artifacts (gorarakelyan)
- Add an ability to aggregate duplicated nodes within a loop (gorarakelyan)
- Remove gradient break issue when profiling output nodes (gorarakelyan)

## 1.2.4 Feb 20 2020

- Enable profiler to track nodes inside loops (gorarakelyan)
- Ability to disable profiler for evaluation or inference (gorarakelyan)

## 1.2.3 Feb 13 2020

- Set minimum required python version to 3.5.2 (gorarakelyan)

## 1.2.2 Feb 13 2020

- Downgrade required python version (gorarakelyan)

## 1.2.1 Feb 13 2020

- Edit README.md to pass reStructuredText validation on pypi (gorarakelyan)

## 1.2.0 Feb 13 2020

- Make aim CLI directly accessible from main.py (gorarakelyan)
- Add disk space usage tracking (gorarakelyan)
- Add profiler support for Keras (gorarakelyan)
- Add TensorFlow graph nodes profiler (gorarakelyan)
- Add command to run aim live container mounted on aim repo (gorarakelyan)
- Update profiler to track GPU usage (gorarakelyan)
- Add machine resource usage profiler (gorarakelyan)

## 1.1.1 Jan 14 2020

- Remove aim dependencies such as keras, pytorch and etc (gorarakelyan)

## 1.1.0 Jan 12 2020

- Update code diff tracking to be optional (gorarakelyan)
- Add default False value to aim init function (gorarakelyan)
- Update aim repo to correctly identify cwd (gorarakelyan)
- Update push command to commit if msg argument is specified (gorarakelyan)
- Add ability to initialize repo from within the sdk (gorarakelyan)

## 1.0.2 Jan 7 2020

- Remove objects dir from empty .aim branch index (gorarakelyan)

## 1.0.1 Dec 26 2019

- Add cil command to print aim current version (gorarakelyan)

## 1.0.0 Dec 25 2019

- Add aim version number in commit config file (gorarakelyan)
- Update push command to send username and check storage availability (gorarakelyan)
- Add hyper parameters tracking (gorarakelyan)
- Update push command to print shorter file names when pushing to remote (gorarakelyan)
- Update tracking artifacts to be saved in log format (gorarakelyan)
- Add pytorch cuda support to existing sdk artefacts (gorarakelyan)
- Add cli reset command (gorarakelyan)
- Add nested module tracking support to aim sdk (gorarakelyan)
- Add code difference tracking to aim sdk (gorarakelyan)
- Update aim push command to send commits (gorarakelyan)
- Add commit structure implementation (gorarakelyan)
- Add aim commit command synchronized with git commits (gorarakelyan)
- Add version control system factory (gorarakelyan)
- Update all insights example (gorarakelyan)
- Add model gradients tracking (gorarakelyan)
- Add model weights distribution tracking (gorarakelyan)
- Add aim correlation tracking (gorarakelyan)

## 0.2.9 Nov 30 2019

- Update push tolerance when remote origin is invalid (gorarakelyan)

## 0.2.8 Nov 30 2019

- Update aim auth public key search algorithm (gorarakelyan)

## 0.2.7 Nov 14 2019

- Update dependencies torch and torchvision versions (sgevorg)

## 0.2.6 Nov 5 2019

- Update aim track logger (gorarakelyan)

## 0.2.5 Nov 4 2019

- Add branch name validation (gorarakelyan)
- Add single branch push to aim push command (gorarakelyan)

## 0.2.4 Nov 3 2019

- Update aim auth print format (gorarakelyan)
- Update setup.py requirements (gorarakelyan)

## 0.2.3 Nov 3 2019

- Update package requirements (gorarakelyan)

## 0.2.2 Nov 1 2019

- Update package requirements (sgevorg)

## 0.2.1 Nov 1 2019

- Add paramiko to required in setup.py (sgevorg)

## 0.2.0 Nov 1 2019

- Update the repo to prep for open source pypi push (sgevorg)
- Add error and activity logging (sgevorg)
- Add push command robustness (gorarakelyan)
- Add cli auth command (gorarakelyan)
- Add public key authentication (gorarakelyan)
- Update push to send only branches (gorarakelyan)
- Add branching command line interface (gorarakelyan)
- Update skd interface (gorarakelyan)
- Add pytorch examples inside examples directory (gorarakelyan)
- Add model load sdk method (gorarakelyan)
- Add model checkpoint save tests (gorarakelyan)
- Update file sending protocol (gorarakelyan)
- Add model tracking (gorarakelyan)

## 0.1.0 - Sep 23 2019

- Update setup py to build cython extensions (gorarakelyan)
- Update tcp client to send multiple files through one connection (gorarakelyan)
- Update tcp client to send images (gorarakelyan)
- Update sdk track functionality to support multiple metrics (gorarakelyan)
- Update push command for sending repo to a given remote (gorarakelyan)
- Add cli remote commands (gorarakelyan)
- Update cli architecture from single group of commands to multiple groups (gorarakelyan)
- Add testing env first skeleton and versions (sgevorg)
- Add dummy exporting files from .aim-test (sgevorg)
- Add description for Testing Environment (sgevorg)
- Update metadata structure and handling (sgevorg)
- Add support for seq2seq models (sgevorg)
- Update the output of doker image build to be more informative and intuitive (sgevorg)
- Update README.MD with changed Aim messaging (sgevorg)
- Remove setup.cfg file (maybe temporarily) (sgevorg)
- Update the location for docker build template files, move to data/ (sgevorg)
- Update the `docs/cli.md` for aim-deploy docs (sgevorg)
- Add docker deploy `.aim/deploy_temp/<model>` cleanup at the end of the build (sgevorg)
- Add Docker Deploy via `aim-deploy` command (sgevorg)
- Add Docker image generate skeleton (sgevorg)
- Add AimModel.load_mode static function to parse `.aim` files (sgevorg)
- Update exporter to decouple from specifics of exporting and framework (sgevorg)
- Add model export with `.aim` extension (sgevorg)
- Remove pack/unpack of the metadata (sgevorg)
- Add pack/unpack to add metadata to model for engine processing (sgevorg)
- Add aim-deploy command configuration in cli (sgevorg)
- Add basic cli (sgevorg)
- Update setup.py for cli first version (sgevorg)
- Add initial cli specs (sgevorg)
- Add directories: the initial skeleton of the repo (sgevorg)
- Add gitignore, license file and other basics for repo (sgevorg)<|MERGE_RESOLUTION|>--- conflicted
+++ resolved
@@ -2,10 +2,6 @@
 
 ## Unreleased 
 
-<<<<<<< HEAD
-### Enhancements
-- Relocated Aim Explorers to `Explorers` page for an improved user experience (arsengit)
-=======
 ### fixes
 -  Convert NaNs and Infs in responses to strings (n-gao)
 
@@ -13,7 +9,6 @@
 
 - Fix the community popup overflowing issue (KaroMourad)
 - Optimize images blobs URI loading performance (asynclee)
->>>>>>> 962d42c9
 
 ## 3.17.2 Mar 28, 2023
 
