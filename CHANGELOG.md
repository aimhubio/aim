# Changelog

<<<<<<< HEAD
## unreleased

### Fixes:
- Increase websockets max_size for large images sent to server (jasonmads)
=======
## Unreleased

### Enhancements:
- Add feature to delete full experiments (mauricekraus)
- Add support for python 3.12 (mahnerak)
>>>>>>> e60d6cb8

## 3.20.1 Jun 3, 2024

### Enhancements:
- Repurpose aim reindex command for index db recreation (mihran113)

### Fixes
- Handle index db corruption and warn in UI (mihran113) 
- Handle and skip corrupted runs (alberttorosyan)

## 3.19.3 Apr 17, 2024
- Resolve issue with new runs after tracking queue shutdown (mihran113)
- Reset base path when opening new tabs (mihran113)

## 3.19.2  Mar 22, 2024
- Resolve live update failing issue (mihran113)
- Resolve issue with remote tracking protocol probe fail (mihran113)

## 3.19.1 Mar 14, 2024
- Accept calls on tracking server without trailing slashes (mihran113)

## 3.19.0 Mar 13, 2024

### Enhancements:
- Replace grpc with http/ws as transport for aim tracking server (mihran113)
- Remove `aim storage upgrade 2to3` command (mihran113)
- Allow HF callback to initialize run at on_init_end for tracking custom metrics with callback (dushyantbehl)
- Support artifacts logging and storage in AWS S3 (alberttorosyan)
- Always set run name when initializing Run in lightning callback (martenlienen) 

### Fixes
- Allow the web UI to serve assets symlinked into the static files directory (martenlienen)

## 3.18.1 Feb 7, 2024

### Enhancements:

- Add support for `sqlalchemy 2.0` (mihran113)
- Add `min/max/first` values tracking and visualization for metrics (mihran113, KaroMourad)

### Fixes
- Fix pytorch_lightning aliases issue (popfido)
- Fix typos in stat.py to collect gpu memory and power correctly (ChanderG)
- Fix bug in pytorch lightning raising lock timeout (inc0)
- Fix compatibility with `sqlalchemy < 2.0` versions (mihran113)
- Switch to patched version of official `pynvml` (mihran113)
- Remove telemetry tracking (mihran113)

## 3.17.5 Jun 2, 2023

- Fix gpu stat collection when driver is not loaded (mihran113)
- Fix issue with overflowing box content in full-view mode in Base Explorers (KaroMourad)
- Resolve tags list visibility issue in tags page (arsengit)
- Fix issue on git stat collection (mihran113)
- Import `Image` and `Audio` for `TensorboardFolderTracker` (alansaul)
- Extend `aim.ext.tensorboard_tracker.run.Run` to allow stdout logging and system stats and parameter logging (alansaul)
- Add the ability for `TensorboardFolderTracker` to track `Histogram`'s as Aim `Distribution`'s (alansaul)
- Convert NaNs and Infs in responses to strings (n-gao)
- Add activeloop deeplake plugin (drahnreb)

## 3.17.4  May 4, 2023

- Resolve run messages duplication issue for in progress runs (roubkar)
- Fix metric values inconsistency with steps (mihran113)
- Enable CLI for remote repos (mihran113)
- Safe force-acquire index lock using meta-locks (alberttorosyan, mihran113)
- Fix the issue with containers left open (mihran113)
- Fix issue with notebook extension start-up (mihran113)
- Disable SDK events tracking with Segment API (alberttorosyan)

## 3.17.3 Apr 6, 2023

- Fix the community popup overflowing issue (KaroMourad)
- Optimize images blobs URI loading performance (asynclee)

## 3.17.2 Mar 28, 2023

- Fix explorer crashing issue caused by adding a `displayName` property in Grouping component (KaroMourad)

## 3.17.1 Mar 24, 2023

- Avoid explorer crashing when accessing empty chart values (KaroMourad)

## 3.17.0 Mar 24, 2023

### Enhancements
- Expose `run_name` and `run_hash` parameters to the `aim.sdk.adapters.pytorch_lightning.AimLogger` adapter (constd)
- Add navigation link to Experiment page from the Run page (roubkar)
- Add navigation to explorers from the Run page (roubkar)
- Implement Metrics Explorer v2 via Base Explorer (KaroMourad)
- Add Text Explorer to filter and compare text (roubkar)
- Add groundwork for the UI kit v2 for improved usability (arsengit)

### Fixes

- Add support for Path type to the repo attribute of the Run class (emekaokoli19)
- Add support for jax>0.4.0 (n-gao)
- Add -y option to Aim CLI commands (emekaokoli19)
- Fix issue with toggling lines visibility during live update (roubkar)
- Fix the issue when HF model doesn't have `num_labels` attribute (mihran113)
- Fix table cell scrolling issue in the Texts tab of the Run page (roubkar)

## 3.16.2 Mar 3, 2023

- Add exception-free mode to Aim (alberttorosyan)
- Expose `capture_terminal_logs` argument for `aim.sdk.adapters` classes (mihran113)
- Handle inconsistency between Sequence data and metadata (alberttorosyan)

## 3.16.1 Feb 27, 2023

- Pin package version `alembic>=1.5.0` (justinvyu)
- Fix segment `flush()` issue with no internet access (alberttorosyan)
- Fix the issue with an empty-illustrations styles on Base explorers (KaroMourad)
- Add 'join community' popup to the sidebar (KaroMourad)
- Use non-strict mode when logging HF model metadata (alberttorosyan)
- Add set() method implementation in ProxyTree/SubtreeView classes (alberttorosyan)

## 3.16.0 Feb 3, 2023

### Enhancements

- Drop support for python3.6 (mihran113)
- Add support for python3.11 (alberttorosyan)
- Add other x-axis alignment and system logs tracking to cli convert wandb (hjoonjang)
- Add support for pre-binned distribution/histogram (YodaEmbedding)
- Display logged run messages in Run page (VkoHov, alberttorosyan, roubkar)
- Use read-only mode when opening container for indexing (alberttorosyan)
- Add Stable-Baselines3 integration (tmynn)
- Add Acme integration (tmynn)
- Add huggingface/datasets integration (tmynn)
- Enable support for protobuf v4 (mihran113)
- Support events signaling for Remote Tracking server (alberttorosyan)
- Enhance DVC parameters tracking (tmynn)
- Add SDK events tracking (alberttorosyan)
- Add the ability to easily copy run hash with a single click (VkoHov)
- Add Prophet integration (grigoryan-davit)
- Add 'Dataset' type support for hf/datasets (tmynn)
- Add HuggingFace Transformers model info (tmynn)
- Add multidataset logging support for HuggingFace transformers (tmynn)

### Fixes

- Fix gpu stats logging when some stats are unavailable (timokau)
- Sub-path support for RTS addresses (mihran113)
- Fix experiment name update issues (mihran113)
- Fix run experiment setting race conditions (mihran113)
- Fix the issue with runs not appearing on UI (mihran113)

## 3.15.2 Dec 23, 2022

- Change logging level for reporter debug messages (alberttorosyan)
- Fix styling issues on the experiment page (KaroMourad)
- Fix client side worker port calculation for RTS (mihran113)
- Add discord community link in the sidebar (arsengit)
- Display experiments descriptions in the explorers tables (arsengit)

## 3.15.1 Dec 1, 2022

- Fix issue with index container lock for older repos (mihran113)
- Fix issue with rendering incorrect empty-illustration content in Audios explorer (KaroMourad)

## 3.15.0 Nov 26, 2022

### Enhancements:

- Implement Aim callbacks system and extended notifications (alberttorosyan)
- Add chart legends to the Metrics Explorer (KaroMourad)
- Implement vertically scalable version of Remote Tracking (mihran113, alberttorosyan)
- Add the ability to search, filter, and compare audio through Audios Explorer (VkoHov)
- Add epoch tracking for PyTorch Lightning (tmynn)
- Add PaddlePaddle integration (tmynn)
- Add Optuna integration (tmynn)
- Use `packaging` to parse version strings (jangop)
- Implement the experiment page for the overall experiment info view (VkoHov)
- Implement dynamic flushing mechanism for `CheckIn`s based on the flag (mahnerak)
- Implement robust locking and indexing mechanism for Aim Runs (alberttorosyan)

### Fixes:

- Fix multiple progress bars handling for terminal logs capturing (mihran113)
- Handle resources when multiple `Ctrl-C`s are pressed (alberttorosyan)
- Remove non unicode symbols from `aim up` command logs (mihran113)
- Fix "Show Table Diff" for list type elements in runs, params and scatters explorers (kumarshreshtha)
- Support non-Latin chars for encoding in Aim UI (roubkar)
- Make new `CheckIn`s always override the expiry date, consistent to what is documented (mahnerak)

## 3.14.4 Nov 11, 2022

- Fix dropdowns' selected options losses in time of searching other options in Figures Explorer (rubenaprikyan)
- Fix the group property name visibility in the images and audio tabs (VkoHov)
- Change the color contrast of the icons in the manage columns popover (VkoHov)
- Add notifier config files to aim package (alberttorosyan)
- Fix audios to numpy conversion (mihran113)

## 3.14.3 Oct 29, 2022

- Fix search for empty queries in explorers (KaroMourad)

## 3.14.2 Oct 28, 2022

- Add support to sync explorer state through url on Base and Figures Explorers (rubenaprikyan)
- Add support to highlight syntax error in Figures Explorer (KaroMourad)
- Fix issue with applying solid stroke styles on stroke badge in table (KaroMourad)
- Fix active runs indicators overlapping issue in LineChart (KaroMourad)
- Add support for text style formatting in the logs tab (VkoHov)
- Fix "`TypeError: check()` keywords must be strings" for `Run.metrics()` method (alberttorosyan)
- Fix run info API call error when tag color/description is None (alberttorosyan)
- Fix remote heartbeat resource cleanup (mihran113)

## 3.14.1 Oct 7, 2022

- Fix the current release duplication highlighting issue on the Dashboard page (arsengit)

## 3.14.0 Oct 6, 2022

### Enhancements:

- Move `aim reindex` command under `aim storage` group (mihran113)
- Add the ability to attach/remove tags on the Run Page (roubkar)
- Support dictionary as an argument of `Run.track` (alberttorosyan)
- Display the tags of the run in the tables of the explorers (VkoHov)
- Revamp Figures explorer controls and grouping sections for better onboarding and usability (VkoHov, KaroMourad)
- Replace the spinner loader with a lighter one (VkoHov)
- Add fast.ai integration (tmynn)
- Add command for dangling params cleanup (mihran113)
- Add top and bottom appearance modes to the chart popover (VkoHov)
- Deprecate Python 3.6 (alberttorosyan)
- Add MXNet integration (tmynn)
- Create a Dashboard page to provide a better onboarding experience (arsengit, roubkar, KaroMourad, mihran113)
- Add support for tracking jax device arrays (mihran113)

### Fixes:

- Fix chart hovering issue occurring when "nan" values are tracked (KaroMourad)
- Use empty dict as default when getting Run params (alberttorosyan)
- Change unit-tests data isolation mechanism (alberttorosyan)
- Adjust the visibility of the run color in tables (VkoHov)
- Fix response headers for remote tracking server (mihran113)
- Fix `TypeError`s in single run page (mihran113)

## 3.13.4 Sep 25, 2022

- Add the ability to disable smoothing explicitly (KaroMourad)
- Virtualize the run params list in the Run page (roubkar)

## 3.13.3 Sep 16, 2022

- Fix request cancellation on `Logs` tab (mihran113)
- Fix the data live update handling in the Logs tab (VkoHov)

## 3.13.2 Sep 10, 2022

- Fix content overlapping issue of x-axis alignment dropdown (KaroMourad)
- Fix the regression line rendering issue on Scatter plot exported image (KaroMourad)

## 3.13.1 Sep 1, 2022

- Add support for querying metrics by last value (mihran113)
- Fix aim reindex command failure (alberttorosyan)
- Fix issue with remote runs re-open (mihran113)
- Deprecate custom set Run.hash values (alberttorosyan)
- Tune mlflow converter run properties (tmynn)
- Fix `AimLogger` deprecation issues related to release of PyTorch Lightning v1.7 (djwessel)

## 3.13.0 Aug 21, 2022

### Enhancements:

- Add Figures Explorer to visualize and compare plotly figures (rubenaprikyan, KaroMourad, arsengit, VkoHov, roubkar)
- Add Base Explorer as core of all explorers (rubenaprikyan, KaroMourad, arsengit, VkoHov, roubkar)
- Add logging for remote resource cleanup and network stability (mihran113)
- Restrict Run.hash to auto-generated values only (alberttorosyan)
- Add ability to compare selected runs from the table (arsengit)
- Notify users about failed/stalled runs (mahnerak, alberttorosyan)
- Add ability to pin metrics in Run Page (mihran113, roubkar)
- Add step for unit tests for nightly releases workflow (mihran113)
- Add Keras-Tuner integration (tmynn)
- Add Weights & Biases to Aim log converter (tmynn)

### Fixes:

- Fix chart exporting issue (KaroMourad)
- Fix aim ui rendering issue on notebooks (rubenaprikyan)
- Fix live update retry to show live data after solving connection problems with the server (rubenaprikyan)
- Fix tensorboard convert while converting tensor (sharathmk99)
- Fix incorrect column keys of metrics in the table grid of the runs dashboard (VkoHov)
- Fix git info collection (mihran113)
- Fix code block content and query copying functionality (arsengit)
- Provide compatibility between plotly and matplotlib (tmynn)
- Warn to use aim.Image if aim.Figure fails (tmynn)

## 3.12.2 Aug 5, 2022

- Fix formatting of empty metric contexts (VkoHov)
- Apply lazy loading on metrics in Run Page (roubkar)

## 3.12.1 Aug 2, 2022

- Loosen version requirements for grpcio (alberttorosyan)
- Fix remote heartbeat-watcher resource cleanup (mihran113)
- Break long metric names into multiple lines in Run Page (roubkar)
- Enable run filtering by metric values (mihran113)
- Fix Cython version to eliminate build errors (mihran113)

## 3.12.0 Jul 22, 2022

### Enhancements:

- Add ability to set axes range manually for line charts on UI (KaroMourad)
- Add more user-friendly querying for dates (mihran113, arsengit)
- Filter redundant tooltip data from URL config state (KaroMourad)
- Improve rendering performance by enhancing table columns virtualization mechanism (roubkar)
- Increase visibility and usability of the Show table diff button (arsengit)
- Add support for tensorboard audios conversion (mihran113)
- Format params keys/paths properly (VkoHov)
- Mention explicitly run params everywhere params is mentioned (VkoHov)
- Add ability to hide a batch of items in explorers (VkoHov)
- Add ability to sort by the last value of the metric in table (VkoHov)
- Preserve active line even if it is dropped out of the filtered area (VkoHov)
- Add run duration property for SDK and queries (mihran113)
- Add client vs server version check for remote tracking server (mihran113)
- Add Remote tracking client heartbeat (mihran113)

### Fixes:

- Tune table sorting icon box overlapping with column box in compact mode (KaroMourad)
- Fix tensorboard log conversion for images (mihran113)
- Check if gradient is None when tracking gradient distributions (kage08)
- Fix displaying non-syntax errors across Aim UI (arsengit)
- Fix queries on remote repos (mihran113)
- Fix interval progress reports for query apis (mihran113)
- Fix query request cancellation errors (mihran113)
- Auto-detect and address inconsistencies in meta and series trees (mahnerak)

## 3.11.2 Jul 8, 2022

### Enhancements:

- Display the error position when getting syntax errors after searching (arsengit)

### Fixes:

- Avoid saving crashed or terminated search requests as the last state on explorers (arsengit)
- Remove the progress bar blinking when searching runs in Runs Explorer (KaroMourad)
- Fix the "matched runs" sentence color style in progress bars (KaroMourad)
- Fix `SyntaxError` handling for python3.10+ (mihran113)
- Fix generic Exceptions handling and adjust HTTPException handling (alberttorosyan)

## 3.11.1 Jun 27, 2022

- Replace base58 encoder with base64 (KaroMourad, VkoHov)
- Fix Notes tab loading issue (arsengit)
- Fix the loading logic of the `monaco editor` across the Aim Ui (arsengit)
- Fix `Table` export functionality in Params and Scatters explorers (arsengit)
- Allow mixing numeric types on a single Sequence (alberttorosyan)

## 3.11.0 Jun 21, 2022

### Enhancements:

- Add `--uds` option for `aim up` command (mihran113)
- Add progress reporting for search APIs and tqdm progress for SDK queries (mihran113)
- Add all the attributes of runs in the grouping popovers (KaroMourad)
- Display progress bar on Explorer pages when searching metadata (KaroMourad)
- Improve the processing speed for tb to aim converter (osoblanco)
- Adjust charts hover attributes position calculation and styles (KaroMourad)
- Improve formatting of numbers by setting maximum precision (KaroMourad)
- Add cloud storage backups to AWS S3 for aim repo runs (karan2801)
- Add LightGBM integration example (gorarakelyan)
- Add descriptive document titles for pages (KaroMourad)
- Implement unit-tests for aim SDK utils (yeghiakoronian)
- Display std.dev/err aggregated values in the table (VkoHov)
- Add `active` state indicator property for `aim.Run` (mihran113)
- Add `active` state indicators on the chart (VkoHov)
- Add ability to edit run name and description of run (VkoHov)
- Show the description in the sidebar of the run overview tab (VkoHov)
- Add all the attributes of run in the tooltip (VkoHov)
- Optimize the initial render time of Aim UI by using more lightweight font-family (arsengit)
- Use monaco editor as the syntax highlighter across the Aim UI (arsengit)
- Add loader to the top of the logs box in the run page (VkoHov)
- Add the date and the duration of run in the header of the single run page (VkoHov)
- Add the name, status and duration of run in the runs table of the tags page (VkoHov)
- Fit long name values in manage columns popover (arsengit)
- Add caching mechanism for sequence queries to optimize query performance (mihran113)
- Use step random hash as a key for metric sequences (alberttorosyan)

### Fixes:

- Fix issue with tensorboard to aim conversion (osoblanco)
- Fix reset zoom history on alignment type change (KaroMourad)
- Fix issue with rendering incorrect data when x-axis aligned by `relative time/epoch` (KaroMourad)
- Fix LineCart axis ticks overlapping issue on log scale (KaroMourad)
- Change zooming default option to multiple (VkoHov)
- Change grouped rows' min and max values names to `Group Min` and `Group Max` (VkoHov)
- Preserve the search input value of the grouping dropdown (VkoHov)
- Change the titles and placeholders in popovers (VkoHov)
- Resolve typing latency issue in the query search input (arsengit)
- Reorder and add non-hideable table columns (arsengit)
- Change the font of the runs navigation popover (VkoHov)
- Keep color persistence state after page reload (VkoHov)
- Resolve content blinking issue after search in the run page (arsengit)
- Fix scroll to bottom on live-update in logs tab (VkoHov)
- Fix timezone issues for activity map (mihran113)
- Fix `aim up` command output when `--port 0` is passed (mihran113)

## 3.10.3 May 31, 2022

- Adjust the content overflowing of the Delete and the Archive modals (VkoHov)
- Resolve issue with redirect in run page (arsengit)

## 3.10.2 May 26, 2022

- Adjust SRP Logs row height calculation (VkoHov)
- Fix issue with live update requests scheduler (rubenaprikyan)
- Fix log capturing crash during run garbage collection (mihran113)
- Fix Pytorch Lightning adapter `finalize` method (mihran113)
- Fix params duplication in dropdowns (VkoHov)
- Skip system params in Explorer pages (alberttorosyan)

## 3.10.1 May 18, 2022

- Resolve issue with rendering run params in the overview tab of SRP (arsengit)
- Fix issue with search query state update (arsengit)

## 3.10.0 May 17, 2022

### Enhancements:

- Add ability to adjust the density of the visible content in tables (roubkar)
- Set `metric.name` as default option for grouping (roubkar)
- Show user-selected params before group config in chart popover (roubkar)
- Optimize stream decoding performance on UI (mahnerak)
- Add support for animated image formats to Aim Image object (devfox-se)
- Add `AimLogger` for Catboost (devfox-se)
- Add `AimCallback` for LightGBM (devfox-se)
- Keep the extents of `HighPlot` axes brush in the state and the URL (VkoHov)
- Integrate `aim` with `cimport`-able `aimrocks` (mahnerak)
- Add `__slots__` to some classes to improve performance (mahnerak)
- Define base abstractions for `Iterator` and `DB` by borrowing from `aimrocks` (mahnerak)
- Use `KeysIterator` and `ValuesIterator` wrappers instead of reimplementing (mahnerak)
- Rename `PrefixView.container` to `PrefixView.parent` (mahnerak)
- Reimplement `absolute_path` (mahnerak)
- Cython bindings for `PrefixView`, `TreeView`, `Container`, `ArrayView` (mahnerak)
- Add ability to track and visualize stdout/stderr (mihran113, VkoHov)
- Fix `AimLogger` deprecation issues related to release of PyTorch Lightning v1.5 (arnauddhaene)
- Enable better autocomplete experience with monaco editor (arsengit)
- Pre-loading and caching necessary resources, add pre-loader animation to Aim UI (arsengit)

### Fixes:

- Remove hard-coded installation of pre-requirements (mahnerak)
- Remove duplicate code from `TreeView` and `Container` methods (mahnerak)
- Fix issue with filtering metrics values in single run page (KaroMourad)

## 3.9.4 May 12, 2022

- Fix run remote tracking queue cleanup (mihran113)
- Fix HF callback before training access (mihran113)
- Fix compatibility with Jinja 3.1 (devfox-se)

## 3.9.3 May 10, 2022

- Fix affecting stroke types after changing color persistence (KaroMourad)

## 3.9.2 Apr 29, 2022

- Move aim_ui package data to separate directory (devfox-se)

## 3.9.1 Apr 29, 2022

- Move aim_ui package data to separate directory (devfox-se)

## 3.9.0 Apr 29, 2022

### Enhancements:

- Add `Notes Tab` to single run page (arsengit)
- Add the run name to the batch delete and the batch archive modals (VkoHov)
- Increase the scalability of rendering lines in charts (KaroMourad)
- Increase live update requests delay to prevent performance issues (rubenaprikyan)
- Change font-family to monospace in the Table component (arsengit)
- Add info massage for single value sliders (VkoHov)
- Add `--log-level` argument for aim up/server commands (mihran113)
- Add notes backend api interface (devfox-se)
- Fix type hints in `Repo` class (uduse)

### Fixes:

- Fix LineChart y-dimension margin calculation (KaroMourad)
- Fix HighPlot lines partially rendering issue (KaroMourad)
- Fix HighPlot axis ticks overlapping issue (KaroMourad)
- Fix sorting Params/Scatters explorer axis ticks (KaroMourad)
- Fix compatibility with pytorch-lightning v1.6.0 (mihran113)
- Fix the image's original size cropping (VkoHov)
- Fix `PATH` related issues for `alembic` and `uvicorn` (mihran113)
- Fix queries for custom object APIs (mihran113)
- Fix chart height updating when resize mode changed (VkoHov)
- Fix HuggingFace callback context capturing (mihran113)
- Fix Params/Scatters explorers' row hiding functionality (VkoHov)
- Fix Profiler logs are saved outside repo directory (devfox-se)

## 3.8.1 Apr 6, 2022

- Encode run hash before including in CSS selectors (Hamik25)
- Fix displaying incorrect metric values for large range scale in LineChart (KaroMourad)
- Fix issue with rendering lines for large range scale in LineChart (KaroMourad)
- Fix issue with URL state sync for bookmarks (roubkar)
- Fix issue with displaying negative param values on Aim UI (roubkar)
- Fix row hiding functionality (roubkar)
- Tune RunOverviewTab container styles (arsengit)
- Update documentations links on UI (rubenaprikyan)
- Fix `RepoIndexManager` run's reference cleanup (mihran113)
- Fix remote run finalization (mihran113)
- Fix issue with fetch on load more (infinite scroll) functionality in Runs Explorer (rubenaprikyan)

## 3.8.0 Mar 26, 2022

### Enhancements:

- Hugging Face adapter refactoring (mihran113)
- Add run description columns to all run specific tables (VkoHov, mihran113)
- Change images rendering optimization default value to smoother (VkoHov)
- Set default steps ordering to desc in single run tabs (VkoHov, devfox-se)
- Add run name to grouping, ordering and run navigation popovers (VkoHov)
- Add ability to apply color scale on columns with numeric values (VkoHov)
- Refactored XGBoost AimCallback (devfox-se)
- Reopenable callbacks for integrations (mihran113)
- Add DVC integration (devfox-se)
- Add API profiler and unified API error response (devfox-se)
- Add API to retrieve N'th step of sequence (devfox-se)

### Fixes:

- Fix issue with calculation of active point on mouse hover in the LineChart (KaroMourad)
- Fix issue with wrong URL caching for Explorer pages (roubkar)
- Fix issue with focusing on the chart active point while moving the cursor (KaroMourad)
- Fix the image full view toggle icon visibility if the image has a white background (VkoHov)
- Fix scroll to the end of the audio tab (VkoHov)
- Add scrollbar to image full view mode content (VkoHov)
- Fix issues with run name/description not being set (mihran113)
- Fix issue with run single page tabs result caching (mihran113)
- Fix git system param tracking (devfox-se)
- Fix runs manual closing (mihran113)
- Fix Docker image creation step in packaging workflow (alberttorosyan)
- Fix Jinja2 template rendering with starlette==0.14.2 (alberttorosyan)

## 3.7.5 Mar 18, 2022

- Add request aborting functionality in single run page tabs (arsengit)
- Render plotly figures properly in single run page (arsengit)

## 3.7.4 Mar 15, 2022

- Fix density min and max validation calculation (VkoHov)

## 3.7.3 Mar 14, 2022

- Add missing names for dynamically imported files in single run page (arsengit)

## 3.7.2 Mar 10, 2022

- Fix issue with rendering UI re keeping long URL (KaroMourad)
- Split code in the single run page to optimize chunk size (arsengit)

## 3.7.1 Mar 10, 2022

- Fix metric queries with epoch=None (alberttorosyan)

## 3.7.0 Mar 9, 2022

### Enhancements:

- Add Run overview tab in run single page (arsengit, VkoHov, KaroMourad, rubenaprikyan)
- Custom max message size for Aim Remote tracking (alberttorosyan)
- Docker images for aim up/server (alberttorosyan)
- TF/Keras adapters refactoring (mihran113)
- Remote tracking client-side retry logic (aramaim)
- Add record_density to initial get-batch request for figures (VkoHov)

### Fixes:

- Fix rendering new lines in texts visualizer (arsengit)

## 3.6.3 Mar 4, 2022

- Fix UI rendering issue on colab (rubenaprikyan)

## 3.6.2 Mar 2, 2022

- Fix chart interactions issue in the Single Run Page Metrics tab (roubkar)
- Fix `resolve_objects` in remote tracking client subtree (alberttorosyan)
- Reject `0` as step/record count (alberttorosyan, VkoHov)
- Fix error on mlflow conversion by experiment id (devfox-se)

## 3.6.1 Feb 25, 2022

- Fix issue with aligning x-axis by custom metric (KaroMourad)
- Add `__AIM_PROXY_URL__` env variable to see full proxy url when running `aim up` command(rubenaprikyan)
- Add `--proxy-url` argument to notebook extension's `%aim up` to render UI correctly if there is a proxy server (rubenaprikyan)
- Add SageMaker integration, `jupyter-server-proxy` s bug-fix script (rubenaprikyan, mahnerak)
- Fix animation support in Plotly visualization and figure loading performance (Hamik25, mihran113)
- Display `None` values in group config column (VkoHov, Hamik25)
- Fix rendering issue on `Select` form search suggestions list (arsengit)
- Fix PL.AimLogger save_dir AttributeError (GeeeekExplorer)
- Remove `__example_type__` substring from param name (VkoHov)

## 3.6.0 Feb 22 2022

### Enhancements:

- Sort params columns in alphabetical order (arsengit)
- Add illustrations for indicating explorer search states (arsengit)
- Ability to export chart as image (KaroMourad)
- Ability to group by metric.context (VkoHov)
- Tune manage columns items highlighting styles (VkoHov)
- Set active style on table actions popover buttons with applied changes (arsengit)
- Unification of Run Custom Object APIs (alberttorosyan, VkoHov)
- Aim repo runs data automatic indexing (alberttorosyan)
- Pytorch Lightning adapter refactoring (mihran113)
- Add Pytorch Ignite integration (mihran113)
- Add wildcard support for `aim runs` subcommands (mihran113)
- Add MLflow logs conversion command (devfox-se)
- Add CustomObject implementation for `hub.dataset` (alberttorosyan)

### Fixes:

- Fix live updated data loss after triggering endless scroll (VkoHov)
- Fix system metric columns pinning functionality and grouping column order (arsengit)
- Fix system metrics search in manage columns popover (VkoHov)
- Fix queries on remote repos (mihran113)
- Fix incorrect boolean value formatting (VkoHov)

## 3.5.4 Feb 15 2022

- Fix batch archive functionality (VkoHov)
- Add repo lock/release feature (devfox-se)

## 3.5.3 Feb 11 2022

- Fix rendering issue in runs explorer page (arsengit)

## 3.5.2 Feb 10 2022

- Fix issue with displaying current day activity cell on week's first day (rubenaprikyan)
- Fix issue with filtering options while typing in input of autocomplete in Tooltip and Grouping popovers (rubenaprikyan)

## 3.5.1 Feb 4 2022

- Fix folder creation when tracking with remote tracker (aramaim)

## 3.5.0 Feb 3 2022

### Enhancements:

- Ability to hide system metrics from table (arsengit)
- Add input validations to range selectors (Hamik25)
- Improve media panel rendering performance on hovering over images (KaroMourad)
- Add ability to parse and import TensorFlow events into aim (devfox-se)
- Add system parameter logging: CLI, Env, Executable, Git, Installed packages (devfox-se)
- Convert nested non-native objects (e.g. OmegaConf config instance) upon storing (devfox-se)
- Add cli subcommands cp and mv for aim runs command (mihran113)
- Add handler for matplotlib figures in Image and Figure custom objects (devfox-se)
- Improve highlighting of table focused/hovered/selected row (VkoHov)

### Fixes:

- Fix stalled runs deletion (mihran113)
- Fix background transparency in colab when using dark mode of system (rubenaprikyan)
- Fix Grouping and Tooltip popovers states' resetting issue when live-update is on (rubenaprikyan)
- Fix table column's sort functionality issue in Params and Scatters Explorers (rubenaprikyan)

## 3.4.1 Jan 23 2022

- Fix issue with displaying experiment name in Images Explorer table (VkoHov)

## 3.4.0 Jan 22 2022

- Add ability to apply group stacking on media elements list (KaroMourad)
- Add ability to apply sorting by run creation_time on table rows (roubkar)
- Add ability to filter texts table with keyword matching (roubkar, rubenaprikyan)
- Add ability to delete run from settings tab (Hamik25)
- Enhance controls states of explorer pages (arsengit)
- Add --repo, --host arguments support for notebook extension (VkoHov, rubenaprikyan)
- Add trendline options to ScatterPlot (roubkar)
- Add ability to display images in original size and align by width (arsengit)
- Add version, docs and slack links to sidebar (arsengit)
- Enhance AudioPlayer component (arsengit)
- Recover active tab in run details page after reload (roubkar)
- Add ability to archive or delete runs with batches (VkoHov)
- Remote tracking server [experimental] (alberttorosyan, mihran113, aramaim)
- Add ability to change media elements order (VkoHov)
- Add ability to hard delete runs (alberttorosyan)
- Lossy format support for aim.Image (devfox-se)
- Timezone issues fix for creation and end times (mihran113)

## 3.3.5 Jan 14 2022

- Add non-strict write mode to replace not-yet-supported types with their
  string representations. (mahnerak)
- Log pytorch_lightning hyperparameters in non-strict mode. (mahnerak)

## 3.3.4 Jan 10 2022

- Fix issue with WAL files flushing (alberttorosyan)
- Support for omegaconf configs in pytorch_lightning adapter (devfox-se)

## 3.3.3 Dec 24 2021

- Fix issue with showing range panel in Images Explorer (roubkar)

## 3.3.2 Dec 20 2021

- Fix issue with not providing point density value to live-update query (rubenaprikyan)

## 3.3.1 Dec 18 2021

- Fix getValue function to show correct chart title data (KaroMourad)

## 3.3.0 Dec 17 2021

- Add ability to track and explore audios in run detail page (arsengit, VkoHov, devfox-se)
- Add ability to track and visualize texts (mihran113, roubkar)
- Fix boolean values encoding (mahnerak)
- Add Scatter Explorer to visualize correlations between metric last value and hyperparameter (KaroMourad)
- Add ability to track and visualize plotly objects (devfox-se, Hamik25, rubenaprikyan)
- Add ability to query distributions by step range and density (VkoHov, rubenaprikyan)
- Add colab notebook support (mihran113, rubenaprikyan)
- Implement images visualization tab in run detail page (VkoHov, KaroMourad)
- Add custom URL prefix support (mihran113, Hamik25, roubkar)
- Enhance metric selection dropdowns to see lists in alphabetical order (rubenaprikyan)

## 3.2.2 Dec 10 2021

- Fix Run finalization index timeout issue (alberttorosyan)

## 3.2.1 Dec 8 2021

- Add ability to provide custom base path for API (mihran113, roubkar)
- Fix table groups column default order (arsengit)
- Fix table panel height issue in runs explorer page (arsengit)

## 3.2.0 Dec 3 2021

- Add ability to cancel pending request (roubkar, arsengit)
- Add support for secure protocol for API calls (mihran113, roubkar)
- Implement image full size view (VkoHov)
- Add ability to manipulate with image size and rendering type (arsengit)
- Enhance Table column for selected grouping config options (arsengit)
- Implement suggestions list for AimQL search (arsengit, rubenaprikyan)
- Add ability to track and visualize distributions (mihran113, rubenaprikyan)
- Add notebook extension, magic functions (rubenaprikyan)

## 3.1.1 Nov 25 2021

- Apply default ordering on images set (VkoHov)
- Ability to show image data in a tooltip on hover (KaroMourad)
- Support of Image input additional data sources (alberttorosyan)
- Ability to export run props as pandas dataframe (gorarakelyan)
- Slice image sequence by index for the given steps range (alberttorosyan)
- Improve Images Explorer rendering performance through better images list virtualization (roubkar)

## 3.1.0 Nov 20 2021

- Add ability to explore tracked images (VkoHov)
- Improve rendering performance by virtualizing table columns (roubkar)
- Add ability to apply grouping by higher level param key (roubkar)
- Add ability to specify repository path during `aim init` via `--repo` argument (rubenaprikyan)

## 3.0.7 Nov 17 2021

- Fix for missing metrics when numpy.float64 values tracked (alberttorosyan)

## 3.0.6 Nov 9 2021

- Fix for blocking container optimization for in progress runs (alberttorosyan)

## 3.0.5 Nov 9 2021

- Add tqdm package in setup.py required section (mihran113)

## 3.0.4 Nov 8 2021

- Switch to aimrocks 0.0.10 - exposes data flushing interface (mihran113)
- Optimize stored data when runs finalized (mihran113)
- Update `aim reindex` command to run storage optimizations (alberttorosyan)
- Storage partial optimizations on metric/run queries (alberttorosyan)

## 3.0.3 Nov 4 2021

- Bump sqlalchemy version to 1.4.1 (alberttorosyan)

## 3.0.2 Oct 27 2021

- Switch to aimrocks 0.0.9 - built on rocksdb 6.25.3 (alberttorosyan)
- Remove grouping select options from Params app config (VkoHov)
- Sort metrics data in ascending order for X-axis (KaroMourad)

## 3.0.1 Oct 22 2021

- Check telemetry_enabled option on segment initialization (VkoHov)
- Draw LineChart Y-axis (horizontal) tick lines on zooming (KaroMourad)
- Sort select options/params based on input value (roubkar)
- Fix query construction issue for multiple context items (roubkar)
- Fix issue with making API call from Web Worker (VkoHov)

## 3.0.0 Oct 21 2021

- Completely revamped UI:

  - Runs, metrics and params explorers
  - Bookmarks, Tags, Homepage
  - New UI works smooth with ~500 metrics displayed at the same time with full Aim table interactions

- Completely revamped storage:
  - 10x faster embedded storage based on Rocksdb
  - Average run query execution time on ~2000 runs: 0.784s
  - Average metrics query execution time on ~2000 runs with 6000 metrics: 1.552s

## 2.7.1 Jun 30 2021

- Fix bookmark navigation issue (roubkar)
- Empty metric select on X-axis alignment property change (roubkar)

## 2.7.0 Jun 23 2021

- Add ability to export table data as CSV (KaroMourad)
- Add ability to bookmark explore screen state (roubkar)
- Add dashboards and apps API (mihran113)

## 2.6.0 Jun 12 2021

- Resolve namedtuple python 3.5 incompatibility (gorarakelyan)
- Add ability to align X-axis by a metric (mihran113, roubkar)
- Add tooltip popover for the chart hover state (roubkar)

## 2.5.0 May 27 2021

- Set gunicorn timeouts (mihran113)
- Remove redundant deserialize method (gorarakelyan)
- Move the Flask server to main repo to support 'docker'less UI (mihran113)

## 2.4.0 May 13 2021

- Bump up Aim UI to v1.6.0 (gorarakelyan)
- Add xgboost integration (khazhak)
- Update keras adapter interface (khazhak)
- Convert tensors to python numbers (gorarakelyan)

## 2.3.0 Apr 10 2021

- Bump up Aim UI to v1.5.0 (gorarakelyan)
- Set default interval of sys tracking to 10 seconds (gorarakelyan)
- Add ability to track system metrics (gorarakelyan)

## 2.2.1 Mar 31 2021

- Bump up Aim UI to v1.4.1 (gorarakelyan)

## 2.2.0 Mar 24 2021

- Bump up Aim UI to v1.4.0 (gorarakelyan)
- Add Hugging Face integration (Khazhak)
- Reorganize documentation (Tatevv)

## 2.1.6 Feb 26 2021

- Add ability to opt out telemetry (gorarakelyan)
- Remove experiment name from config file when calling repo.remove_branch method (gorarakelyan)

## 2.1.5 Jan 7 2021

- Handle NaN or infinite floats passed to artifacts (gorarakelyan)

## 2.1.4 Dec 2 2020

- Add ability to specify session run hash (gorarakelyan)
- Initialize repo if it was empty when opening session (gorarakelyan)
- Add validation of map artifact parameters (gorarakelyan)

## 2.1.3 Nov 24 2020

- Support comparison of list type contexts (gorarakelyan)

## 2.1.2 Nov 24 2020

- Fix empty contexts comparison issue (gorarakelyan)

## 2.1.1 Nov 22 2020

- Return only selected params in SelectResult (gorarakelyan)

## 2.1.0 Nov 19 2020

- Add AimRepo select method (gorarakelyan)
- Implement SelectResult class (gorarakelyan)

## 2.0.27 Nov 13 2020

- Fix issue with artifact step initializer (gorarakelyan)

## 2.0.26 Nov 10 2020

- Add `block_termination` argument to aim.Session (gorarakelyan)
- Convert infinity parameter to string in artifacts (gorarakelyan)

## 2.0.25 Nov 9 2020

- Reconstruct run metadata file when running close command (gorarakelyan)

## 2.0.24 Nov 8 2020

- Add SIGTERM signal handler (gorarakelyan)
- Run `track` function in a parallel thread (gorarakelyan)
- Add SDK session flush method (gorarakelyan)
- Flush aggregated metrics at a given frequency (gorarakelyan)
- Update run metadata file only on artifacts update (gorarakelyan)

## 2.0.23 Nov 5 2020

- Make experiment name argument required in SDK close command (gorarakelyan)

## 2.0.22 Nov 5 2020

- Add SDK `close` method to close dangling experiments (gorarakelyan)

## 2.0.21 Nov 1 2020

- Resolve compatibility issues with python 3.5.0 (gorarakelyan)

## 2.0.20 Oct 26 2020

- Enable pypi aim package name (gorarakelyan)

## 2.0.19 Oct 25 2020

- Add PyTorch Lightning logger (gorarakelyan)
- Add TensorFlow v1 and v2 keras callbacks support (gorarakelyan)

## 2.0.18 Oct 7 2020

- Add ability to run Aim UI in detached mode (gorarakelyan)
- Add ability to specify repo path when running Aim UI (gorarakelyan)

## 2.0.17 Oct 5 2020

- Rename `AimDE` to `Aim UI` (gorarakelyan)

## 2.0.16 Oct 2 2020

- Add ability to specify host when running AimDE (gorarakelyan)
- Disable `AimContainerCommandManager` (gorarakelyan)
- Remove `aimde` command entry point (gorarakelyan)
- Remove `de` prefix from development environment management commands (gorarakelyan)

## 2.0.15 Sep 21 2020

- Set Map artifact default namespace (gorarakelyan)

## 2.0.14 Sep 21 2020

- Set Metric hashable context to None if no kwarg is passed (gorarakelyan)

## 2.0.13 Sep 21 2020

- Add ability to query runs by metric value (gorarakelyan)
- Add ability to query runs via SDK (gorarakelyan)

## 2.0.12 Sep 12 2020

- Update Session to handle exceptions gracefully (gorarakelyan)

## 2.0.11 Sep 11 2020

- Add alias to keras adapter (gorarakelyan)

## 2.0.10 Sep 10 2020

- Show progress bar when pulling AimDE image (gorarakelyan)

## 2.0.9 Sep 10 2020

- Add ability to start multiple sessions (gorarakelyan)
- Add Aim adapter for keras (gorarakelyan)

## 2.0.8 Aug 26 2020

- Set SDK to select only unarchived runs by default (gorarakelyan)
- Add ability to archive/unarchive runs (gorarakelyan)
- Enable search by run attributes (gorarakelyan)
- Add `is not` keyword to AimQL (gorarakelyan)

## 2.0.7 Aug 21 2020

- Validate Artifact values before storing (gorarakelyan)
- Add sessions to SDK (gorarakelyan)

## 2.0.6 Aug 13 2020

- Add ability to retrieve metrics and traces from repo (gorarakelyan)
- Add SDK `select` method to select runs and artifacts (gorarakelyan)
- Implement search query language (gorarakelyan)

## 2.0.5 Jul 18 2020

- Fix issue with PyPI reStructuredText format compatibility (gorarakelyan)

## 2.0.4 Jul 18 2020

- Add ability to attach tf.summary logs to AimDE (gorarakelyan)

## 2.0.3 Jul 8 2020

- Pass project path to development environment container (gorarakelyan)

## 2.0.2 Jul 7 2020

- Make `epoch` argument optional for `Metric` artifact (gorarakelyan)
- Add ability to automatically commit runs after exit (gorarakelyan)
- Add `aim up` shortcut for running development environment (gorarakelyan)
- Remove first required argument(artifact name) from sdk track function (gorarakelyan)
- Add general dictionary artifact for tracking `key: value` parameters (gorarakelyan)

## 2.0.1 Jun 24 2020

- Fix inconsistent DE naming (gorarakelyan)

## 2.0.0 Jun 18 2020

- Tidy up aim and remove some artifacts (gorarakelyan)
- Update AimContainerCMD to open connection on custom port (gorarakelyan)
- Save passed process uuid to commit configs (gorarakelyan)
- Ability to query processes (gorarakelyan)
- Execute process and store logs into a commit of specific experiment (gorarakelyan)
- Kill running process and its children recursively (gorarakelyan)
- Keep executed processes for monitoring and management (gorarakelyan)
- Add container command handler to exec commands on the host (gorarakelyan)
- Refactor Text artifact to store sentences using protobuf and aimrecords (jamesj-jiao)
- Add ability to pass aim board port as an argument (gorarakelyan)

## 1.2.17 May 8 2020

- Add config command (gorarakelyan)
- Tune artifacts: images, metric_groups, params (gorarakelyan)

## 1.2.16 Apr 29 2020

- Add ability to pass numpy array as a segmentation mask (gorarakelyan)

## 1.2.15 Apr 29 2020

- Add basic image list tracking (gorarakelyan)

## 1.2.14 Apr 27 2020

- Optimize segmentation tracking insight to load faster (gorarakelyan)

## 1.2.13 Apr 25 2020

- Remove GitHub security alert (gorarakelyan)
- Add image semantic segmentation tracking (gorarakelyan)

## 1.2.12 Apr 20 2020

- Add missing init file for aim.artifacts.proto (@mike1808)

## 1.2.11 Apr 16 2020

- Make epoch property optional for Metric (gorarakelyan)

## 1.2.10 Apr 16 2020

- Serialize and store `Metric` records using protobuf and aimrecords (gorarakelyan)
- Create RecordWriter factory which handles artifact records saving (gorarakelyan)
- Extract artifact serialization to ArtifactWriter (mike1808)

## 1.2.9 Mar 16 2020

- Alert prerequisites installation message for running board (gorarakelyan)

## 1.2.8 Mar 15 2020

- Update profiler interface for keras (gorarakelyan)

## 1.2.7 Mar 14 2020

- Add board pull command (gorarakelyan)
- Change board ports to 43800,1,2 (gorarakelyan)
- Add ability to profile graph output nodes (gorarakelyan)
- Remove issue with autograd inside while loop (gorarakelyan)
- Add aim board development mode (gorarakelyan)
- Update board name hash algorithm to md5 (gorarakelyan)
- Add board CLI commands: up, down and upgrade (gorarakelyan)
- Add ability to tag version as a release candidate (gorarakelyan)

## 1.2.6 Feb 28 2020

- Add learning rate update tracking (gorarakelyan)

## 1.2.5 Feb 25 2020

- Add autocommit feature to push command: `aim push -c [-m <msg>]` (gorarakelyan)
- Add cli status command to list branch uncommitted artifacts (gorarakelyan)
- Add an ability to aggregate duplicated nodes within a loop (gorarakelyan)
- Remove gradient break issue when profiling output nodes (gorarakelyan)

## 1.2.4 Feb 20 2020

- Enable profiler to track nodes inside loops (gorarakelyan)
- Ability to disable profiler for evaluation or inference (gorarakelyan)

## 1.2.3 Feb 13 2020

- Set minimum required python version to 3.5.2 (gorarakelyan)

## 1.2.2 Feb 13 2020

- Downgrade required python version (gorarakelyan)

## 1.2.1 Feb 13 2020

- Edit README.md to pass reStructuredText validation on pypi (gorarakelyan)

## 1.2.0 Feb 13 2020

- Make aim CLI directly accessible from main.py (gorarakelyan)
- Add disk space usage tracking (gorarakelyan)
- Add profiler support for Keras (gorarakelyan)
- Add TensorFlow graph nodes profiler (gorarakelyan)
- Add command to run aim live container mounted on aim repo (gorarakelyan)
- Update profiler to track GPU usage (gorarakelyan)
- Add machine resource usage profiler (gorarakelyan)

## 1.1.1 Jan 14 2020

- Remove aim dependencies such as keras, pytorch and etc (gorarakelyan)

## 1.1.0 Jan 12 2020

- Update code diff tracking to be optional (gorarakelyan)
- Add default False value to aim init function (gorarakelyan)
- Update aim repo to correctly identify cwd (gorarakelyan)
- Update push command to commit if msg argument is specified (gorarakelyan)
- Add ability to initialize repo from within the sdk (gorarakelyan)

## 1.0.2 Jan 7 2020

- Remove objects dir from empty .aim branch index (gorarakelyan)

## 1.0.1 Dec 26 2019

- Add cil command to print aim current version (gorarakelyan)

## 1.0.0 Dec 25 2019

- Add aim version number in commit config file (gorarakelyan)
- Update push command to send username and check storage availability (gorarakelyan)
- Add hyper parameters tracking (gorarakelyan)
- Update push command to print shorter file names when pushing to remote (gorarakelyan)
- Update tracking artifacts to be saved in log format (gorarakelyan)
- Add pytorch cuda support to existing sdk artefacts (gorarakelyan)
- Add cli reset command (gorarakelyan)
- Add nested module tracking support to aim sdk (gorarakelyan)
- Add code difference tracking to aim sdk (gorarakelyan)
- Update aim push command to send commits (gorarakelyan)
- Add commit structure implementation (gorarakelyan)
- Add aim commit command synchronized with git commits (gorarakelyan)
- Add version control system factory (gorarakelyan)
- Update all insights example (gorarakelyan)
- Add model gradients tracking (gorarakelyan)
- Add model weights distribution tracking (gorarakelyan)
- Add aim correlation tracking (gorarakelyan)

## 0.2.9 Nov 30 2019

- Update push tolerance when remote origin is invalid (gorarakelyan)

## 0.2.8 Nov 30 2019

- Update aim auth public key search algorithm (gorarakelyan)

## 0.2.7 Nov 14 2019

- Update dependencies torch and torchvision versions (sgevorg)

## 0.2.6 Nov 5 2019

- Update aim track logger (gorarakelyan)

## 0.2.5 Nov 4 2019

- Add branch name validation (gorarakelyan)
- Add single branch push to aim push command (gorarakelyan)

## 0.2.4 Nov 3 2019

- Update aim auth print format (gorarakelyan)
- Update setup.py requirements (gorarakelyan)

## 0.2.3 Nov 3 2019

- Update package requirements (gorarakelyan)

## 0.2.2 Nov 1 2019

- Update package requirements (sgevorg)

## 0.2.1 Nov 1 2019

- Add paramiko to required in setup.py (sgevorg)

## 0.2.0 Nov 1 2019

- Update the repo to prep for open source pypi push (sgevorg)
- Add error and activity logging (sgevorg)
- Add push command robustness (gorarakelyan)
- Add cli auth command (gorarakelyan)
- Add public key authentication (gorarakelyan)
- Update push to send only branches (gorarakelyan)
- Add branching command line interface (gorarakelyan)
- Update skd interface (gorarakelyan)
- Add pytorch examples inside examples directory (gorarakelyan)
- Add model load sdk method (gorarakelyan)
- Add model checkpoint save tests (gorarakelyan)
- Update file sending protocol (gorarakelyan)
- Add model tracking (gorarakelyan)

## 0.1.0 - Sep 23 2019

- Update setup py to build cython extensions (gorarakelyan)
- Update tcp client to send multiple files through one connection (gorarakelyan)
- Update tcp client to send images (gorarakelyan)
- Update sdk track functionality to support multiple metrics (gorarakelyan)
- Update push command for sending repo to a given remote (gorarakelyan)
- Add cli remote commands (gorarakelyan)
- Update cli architecture from single group of commands to multiple groups (gorarakelyan)
- Add testing env first skeleton and versions (sgevorg)
- Add dummy exporting files from .aim-test (sgevorg)
- Add description for Testing Environment (sgevorg)
- Update metadata structure and handling (sgevorg)
- Add support for seq2seq models (sgevorg)
- Update the output of doker image build to be more informative and intuitive (sgevorg)
- Update README.MD with changed Aim messaging (sgevorg)
- Remove setup.cfg file (maybe temporarily) (sgevorg)
- Update the location for docker build template files, move to data/ (sgevorg)
- Update the `docs/cli.md` for aim-deploy docs (sgevorg)
- Add docker deploy `.aim/deploy_temp/<model>` cleanup at the end of the build (sgevorg)
- Add Docker Deploy via `aim-deploy` command (sgevorg)
- Add Docker image generate skeleton (sgevorg)
- Add AimModel.load_mode static function to parse `.aim` files (sgevorg)
- Update exporter to decouple from specifics of exporting and framework (sgevorg)
- Add model export with `.aim` extension (sgevorg)
- Remove pack/unpack of the metadata (sgevorg)
- Add pack/unpack to add metadata to model for engine processing (sgevorg)
- Add aim-deploy command configuration in cli (sgevorg)
- Add basic cli (sgevorg)
- Update setup.py for cli first version (sgevorg)
- Add initial cli specs (sgevorg)
- Add directories: the initial skeleton of the repo (sgevorg)
- Add gitignore, license file and other basics for repo (sgevorg)<|MERGE_RESOLUTION|>--- conflicted
+++ resolved
@@ -1,17 +1,13 @@
 # Changelog
 
-<<<<<<< HEAD
-## unreleased
+## Unreleased
+
+### Enhancements:
+- Add feature to delete full experiments (mauricekraus)
+- Add support for python 3.12 (mahnerak)
 
 ### Fixes:
 - Increase websockets max_size for large images sent to server (jasonmads)
-=======
-## Unreleased
-
-### Enhancements:
-- Add feature to delete full experiments (mauricekraus)
-- Add support for python 3.12 (mahnerak)
->>>>>>> e60d6cb8
 
 ## 3.20.1 Jun 3, 2024
 
