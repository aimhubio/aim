--- conflicted
+++ resolved
@@ -11,13 +11,10 @@
 - Implement unit-tests for aim SDK utils (yeghiakoronian)
 - Display std.dev/err aggregated values in the table (VkoHov)
 - Add `active` state indicator property for `aim.Run` (mihran113)
-<<<<<<< HEAD
 - Add ability to edit run name and description of run (VkoHov)
 - Show the description in the sidebar of the run overview tab (VkoHov)
-=======
 - Add all the attributes of run in the tooltip (VkoHov)
 - Optimize the initial render time of Aim UI by using more lightweight font-family (arsengit)
->>>>>>> 16ec70ae
 
 ### Fixes:
 
