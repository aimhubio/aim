--- conflicted
+++ resolved
@@ -1,12 +1,8 @@
 # Changelog
 
 ## 3.9.3
-<<<<<<< HEAD
+- Fix affecting stroke types after changing color persistence (KaroMourad)
 - Fix run remote tracking queue cleanup (mihran113)
-=======
-
-- Fix affecting stroke types after changing color persistence (KaroMourad)
->>>>>>> e84631db
 
 ## 3.9.2 Apr 29, 2022
 
