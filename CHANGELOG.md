--- conflicted
+++ resolved
@@ -23,11 +23,8 @@
 - Fix `PATH` related issues for `alembic` and `uvicorn` (mihran113)
 - Fix queries for custom object APIs (mihran113)
 - Fix chart height updating when resize mode changed (VkoHov)
-<<<<<<< HEAD
 - Fix HuggingFace callback context capturing (mihran113)
-=======
 - Fix Params/Scatters explorers' row hiding functionality (VkoHov)
->>>>>>> 96b5a64a
 
 ## 3.8.1 Apr 6, 2022
 
