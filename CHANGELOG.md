--- conflicted
+++ resolved
@@ -3,12 +3,11 @@
 ## Unreleased 
 
 ### Enhancements
-<<<<<<< HEAD
-- Add support for tensorboard audios conversion (mihran113) 
-=======
->>>>>>> d11252ea
+
+- Add support for tensorboard audios conversion (mihran113)
 
 ### Fixes
+
 - Fix tensorboard log conversion for images (mihran113)
 
 ## 3.11.1 Jun 27, 2022
