--- conflicted
+++ resolved
@@ -1,12 +1,5 @@
 # Changelog
 
-<<<<<<< HEAD
-## Unreleased
-
-### Fixes
-
-- Fix displaying non-syntax errors across Aim UI (arsengit) 
-=======
 ## Unreleased 
 
 ### Enhancements:
@@ -22,7 +15,7 @@
 - Fix tensorboard log conversion for images (mihran113)
 - Fix `SyntaxError` handling for python3.10+ (mihran113)
 - Check if gradient is None when tracking gradient distributions (kage08)
->>>>>>> 808fd50b
+- Fix displaying non-syntax errors across Aim UI (arsengit) 
 
 ## 3.11.2 Jul 8, 2022
 
