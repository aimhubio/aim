# Changelog

<<<<<<< HEAD

## 3.17.5

=======
## 3.17.5
- Fix gpu stat collection when driver is not loaded (mihran113)
>>>>>>> 36e7d1ba
- Fix issue with overflowing box content in full-view mode in Base Explorers (KaroMourad)

## 3.17.4  May 4, 2023

- Resolve run messages duplication issue for in progress runs (roubkar)
- Fix metric values inconsistency with steps (mihran113)
- Enable CLI for remote repos (mihran113)
- Safe force-acquire index lock using meta-locks (alberttorosyan, mihran113)
- Fix the issue with containers left open (mihran113)
- Fix issue with notebook extension start-up (mihran113)
- Disable SDK events tracking with Segment API (alberttorosyan)

## 3.17.3 Apr 6, 2023

- Fix the community popup overflowing issue (KaroMourad)
- Optimize images blobs URI loading performance (asynclee)

## 3.17.2 Mar 28, 2023

- Fix explorer crashing issue caused by adding a `displayName` property in Grouping component (KaroMourad)

## 3.17.1 Mar 24, 2023

- Avoid explorer crashing when accessing empty chart values (KaroMourad)

## 3.17.0 Mar 24, 2023

### Enhancements
- Expose `run_name` and `run_hash` parameters to the `aim.sdk.adapters.pytorch_lightning.AimLogger` adapter (constd)
- Add navigation link to Experiment page from the Run page (roubkar)
- Add navigation to explorers from the Run page (roubkar)
- Implement Metrics Explorer v2 via Base Explorer (KaroMourad)
- Add Text Explorer to filter and compare text (roubkar)
- Add groundwork for the UI kit v2 for improved usability (arsengit)

### Fixes

- Add support for Path type to the repo attribute of the Run class (emekaokoli19)
- Add support for jax>0.4.0 (n-gao)
- Add -y option to Aim CLI commands (emekaokoli19)
- Fix issue with toggling lines visibility during live update (roubkar)
- Fix the issue when HF model doesn't have `num_labels` attribute (mihran113)
- Fix table cell scrolling issue in the Texts tab of the Run page (roubkar)

## 3.16.2 Mar 3, 2023

- Add exception-free mode to Aim (alberttorosyan)
- Expose `capture_terminal_logs` argument for `aim.sdk.adapters` classes (mihran113)
- Handle inconsistency between Sequence data and metadata (alberttorosyan)

## 3.16.1 Feb 27, 2023

- Pin package version `alembic>=1.5.0` (justinvyu)
- Fix segment `flush()` issue with no internet access (alberttorosyan)
- Fix the issue with an empty-illustrations styles on Base explorers (KaroMourad)
- Add 'join community' popup to the sidebar (KaroMourad)
- Use non-strict mode when logging HF model metadata (alberttorosyan)
- Add set() method implementation in ProxyTree/SubtreeView classes (alberttorosyan)

## 3.16.0 Feb 3, 2023

### Enhancements

- Drop support for python3.6 (mihran113)
- Add support for python3.11 (alberttorosyan)
- Add other x-axis alignment and system logs tracking to cli convert wandb (hjoonjang)
- Add support for pre-binned distribution/histogram (YodaEmbedding)
- Display logged run messages in Run page (VkoHov, alberttorosyan, roubkar)
- Use read-only mode when opening container for indexing (alberttorosyan)
- Add Stable-Baselines3 integration (tmynn)
- Add Acme integration (tmynn)
- Add huggingface/datasets integration (tmynn)
- Enable support for protobuf v4 (mihran113)
- Support events signaling for Remote Tracking server (alberttorosyan)
- Enhance DVC parameters tracking (tmynn)
- Add SDK events tracking (alberttorosyan)
- Add the ability to easily copy run hash with a single click (VkoHov)
- Add Prophet integration (grigoryan-davit)
- Add 'Dataset' type support for hf/datasets (tmynn)
- Add HuggingFace Transformers model info (tmynn)
- Add multidataset logging support for HuggingFace transformers (tmynn)

### Fixes

- Fix gpu stats logging when some stats are unavailable (timokau)
- Sub-path support for RTS addresses (mihran113)
- Fix experiment name update issues (mihran113)
- Fix run experiment setting race conditions (mihran113)
- Fix the issue with runs not appearing on UI (mihran113)

## 3.15.2 Dec 23, 2022

- Change logging level for reporter debug messages (alberttorosyan)
- Fix styling issues on the experiment page (KaroMourad)
- Fix client side worker port calculation for RTS (mihran113)
- Add discord community link in the sidebar (arsengit)
- Display experiments descriptions in the explorers tables (arsengit)

## 3.15.1 Dec 1, 2022

- Fix issue with index container lock for older repos (mihran113)
- Fix issue with rendering incorrect empty-illustration content in Audios explorer (KaroMourad)

## 3.15.0 Nov 26, 2022

### Enhancements:

- Implement Aim callbacks system and extended notifications (alberttorosyan)
- Add chart legends to the Metrics Explorer (KaroMourad)
- Implement vertically scalable version of Remote Tracking (mihran113, alberttorosyan)
- Add the ability to search, filter, and compare audio through Audios Explorer (VkoHov)
- Add epoch tracking for PyTorch Lightning (tmynn)
- Add PaddlePaddle integration (tmynn)
- Add Optuna integration (tmynn)
- Use `packaging` to parse version strings (jangop)
- Implement the experiment page for the overall experiment info view (VkoHov)
- Implement dynamic flushing mechanism for `CheckIn`s based on the flag (mahnerak)
- Implement robust locking and indexing mechanism for Aim Runs (alberttorosyan)

### Fixes:

- Fix multiple progress bars handling for terminal logs capturing (mihran113)
- Handle resources when multiple `Ctrl-C`s are pressed (alberttorosyan)
- Remove non unicode symbols from `aim up` command logs (mihran113)
- Fix "Show Table Diff" for list type elements in runs, params and scatters explorers (kumarshreshtha)
- Support non-Latin chars for encoding in Aim UI (roubkar)
- Make new `CheckIn`s always override the expiry date, consistent to what is documented (mahnerak)

## 3.14.4 Nov 11, 2022

- Fix dropdowns' selected options losses in time of searching other options in Figures Explorer (rubenaprikyan)
- Fix the group property name visibility in the images and audio tabs (VkoHov)
- Change the color contrast of the icons in the manage columns popover (VkoHov)
- Add notifier config files to aim package (alberttorosyan)
- Fix audios to numpy conversion (mihran113)

## 3.14.3 Oct 29, 2022

- Fix search for empty queries in explorers (KaroMourad)

## 3.14.2 Oct 28, 2022

- Add support to sync explorer state through url on Base and Figures Explorers (rubenaprikyan)
- Add support to highlight syntax error in Figures Explorer (KaroMourad)
- Fix issue with applying solid stroke styles on stroke badge in table (KaroMourad)
- Fix active runs indicators overlapping issue in LineChart (KaroMourad)
- Add support for text style formatting in the logs tab (VkoHov)
- Fix "`TypeError: check()` keywords must be strings" for `Run.metrics()` method (alberttorosyan)
- Fix run info API call error when tag color/description is None (alberttorosyan)
- Fix remote heartbeat resource cleanup (mihran113)

## 3.14.1 Oct 7, 2022

- Fix the current release duplication highlighting issue on the Dashboard page (arsengit)

## 3.14.0 Oct 6, 2022

### Enhancements:

- Move `aim reindex` command under `aim storage` group (mihran113)
- Add the ability to attach/remove tags on the Run Page (roubkar)
- Support dictionary as an argument of `Run.track` (alberttorosyan)
- Display the tags of the run in the tables of the explorers (VkoHov)
- Revamp Figures explorer controls and grouping sections for better onboarding and usability (VkoHov, KaroMourad)
- Replace the spinner loader with a lighter one (VkoHov)
- Add fast.ai integration (tmynn)
- Add command for dangling params cleanup (mihran113)
- Add top and bottom appearance modes to the chart popover (VkoHov)
- Deprecate Python 3.6 (alberttorosyan)
- Add MXNet integration (tmynn)
- Create a Dashboard page to provide a better onboarding experience (arsengit, roubkar, KaroMourad, mihran113)
- Add support for tracking jax device arrays (mihran113)

### Fixes:

- Fix chart hovering issue occurring when "nan" values are tracked (KaroMourad)
- Use empty dict as default when getting Run params (alberttorosyan)
- Change unit-tests data isolation mechanism (alberttorosyan)
- Adjust the visibility of the run color in tables (VkoHov)
- Fix response headers for remote tracking server (mihran113)
- Fix `TypeError`s in single run page (mihran113)

## 3.13.4 Sep 25, 2022

- Add the ability to disable smoothing explicitly (KaroMourad)
- Virtualize the run params list in the Run page (roubkar)

## 3.13.3 Sep 16, 2022

- Fix request cancellation on `Logs` tab (mihran113)
- Fix the data live update handling in the Logs tab (VkoHov)

## 3.13.2 Sep 10, 2022

- Fix content overlapping issue of x-axis alignment dropdown (KaroMourad)
- Fix the regression line rendering issue on Scatter plot exported image (KaroMourad)

## 3.13.1 Sep 1, 2022

- Add support for querying metrics by last value (mihran113)
- Fix aim reindex command failure (alberttorosyan)
- Fix issue with remote runs re-open (mihran113)
- Deprecate custom set Run.hash values (alberttorosyan)
- Tune mlflow converter run properties (tmynn)
- Fix `AimLogger` deprecation issues related to release of PyTorch Lightning v1.7 (djwessel)

## 3.13.0 Aug 21, 2022

### Enhancements:

- Add Figures Explorer to visualize and compare plotly figures (rubenaprikyan, KaroMourad, arsengit, VkoHov, roubkar)
- Add Base Explorer as core of all explorers (rubenaprikyan, KaroMourad, arsengit, VkoHov, roubkar)
- Add logging for remote resource cleanup and network stability (mihran113)
- Restrict Run.hash to auto-generated values only (alberttorosyan)
- Add ability to compare selected runs from the table (arsengit)
- Notify users about failed/stalled runs (mahnerak, alberttorosyan)
- Add ability to pin metrics in Run Page (mihran113, roubkar)
- Add step for unit tests for nightly releases workflow (mihran113)
- Add Keras-Tuner integration (tmynn)
- Add Weights & Biases to Aim log converter (tmynn)

### Fixes:

- Fix chart exporting issue (KaroMourad)
- Fix aim ui rendering issue on notebooks (rubenaprikyan)
- Fix live update retry to show live data after solving connection problems with the server (rubenaprikyan)
- Fix tensorboard convert while converting tensor (sharathmk99)
- Fix incorrect column keys of metrics in the table grid of the runs dashboard (VkoHov)
- Fix git info collection (mihran113)
- Fix code block content and query copying functionality (arsengit)
- Provide compatibility between plotly and matplotlib (tmynn)
- Warn to use aim.Image if aim.Figure fails (tmynn)

## 3.12.2 Aug 5, 2022

- Fix formatting of empty metric contexts (VkoHov)
- Apply lazy loading on metrics in Run Page (roubkar)

## 3.12.1 Aug 2, 2022

- Loosen version requirements for grpcio (alberttorosyan)
- Fix remote heartbeat-watcher resource cleanup (mihran113)
- Break long metric names into multiple lines in Run Page (roubkar)
- Enable run filtering by metric values (mihran113)
- Fix Cython version to eliminate build errors (mihran113)

## 3.12.0 Jul 22, 2022

### Enhancements:

- Add ability to set axes range manually for line charts on UI (KaroMourad)
- Add more user-friendly querying for dates (mihran113, arsengit)
- Filter redundant tooltip data from URL config state (KaroMourad)
- Improve rendering performance by enhancing table columns virtualization mechanism (roubkar)
- Increase visibility and usability of the Show table diff button (arsengit)
- Add support for tensorboard audios conversion (mihran113)
- Format params keys/paths properly (VkoHov)
- Mention explicitly run params everywhere params is mentioned (VkoHov)
- Add ability to hide a batch of items in explorers (VkoHov)
- Add ability to sort by the last value of the metric in table (VkoHov)
- Preserve active line even if it is dropped out of the filtered area (VkoHov)
- Add run duration property for SDK and queries (mihran113)
- Add client vs server version check for remote tracking server (mihran113)
- Add Remote tracking client heartbeat (mihran113)

### Fixes:

- Tune table sorting icon box overlapping with column box in compact mode (KaroMourad)
- Fix tensorboard log conversion for images (mihran113)
- Check if gradient is None when tracking gradient distributions (kage08)
- Fix displaying non-syntax errors across Aim UI (arsengit)
- Fix queries on remote repos (mihran113)
- Fix interval progress reports for query apis (mihran113)
- Fix query request cancellation errors (mihran113)
- Auto-detect and address inconsistencies in meta and series trees (mahnerak)

## 3.11.2 Jul 8, 2022

### Enhancements:

- Display the error position when getting syntax errors after searching (arsengit)

### Fixes:

- Avoid saving crashed or terminated search requests as the last state on explorers (arsengit)
- Remove the progress bar blinking when searching runs in Runs Explorer (KaroMourad)
- Fix the "matched runs" sentence color style in progress bars (KaroMourad)
- Fix `SyntaxError` handling for python3.10+ (mihran113)
- Fix generic Exceptions handling and adjust HTTPException handling (alberttorosyan)

## 3.11.1 Jun 27, 2022

- Replace base58 encoder with base64 (KaroMourad, VkoHov)
- Fix Notes tab loading issue (arsengit)
- Fix the loading logic of the `monaco editor` across the Aim Ui (arsengit)
- Fix `Table` export functionality in Params and Scatters explorers (arsengit)
- Allow mixing numeric types on a single Sequence (alberttorosyan)

## 3.11.0 Jun 21, 2022

### Enhancements:

- Add `--uds` option for `aim up` command (mihran113)
- Add progress reporting for search APIs and tqdm progress for SDK queries (mihran113)
- Add all the attributes of runs in the grouping popovers (KaroMourad)
- Display progress bar on Explorer pages when searching metadata (KaroMourad)
- Improve the processing speed for tb to aim converter (osoblanco)
- Adjust charts hover attributes position calculation and styles (KaroMourad)
- Improve formatting of numbers by setting maximum precision (KaroMourad)
- Add cloud storage backups to AWS S3 for aim repo runs (karan2801)
- Add LightGBM integration example (gorarakelyan)
- Add descriptive document titles for pages (KaroMourad)
- Implement unit-tests for aim SDK utils (yeghiakoronian)
- Display std.dev/err aggregated values in the table (VkoHov)
- Add `active` state indicator property for `aim.Run` (mihran113)
- Add `active` state indicators on the chart (VkoHov)
- Add ability to edit run name and description of run (VkoHov)
- Show the description in the sidebar of the run overview tab (VkoHov)
- Add all the attributes of run in the tooltip (VkoHov)
- Optimize the initial render time of Aim UI by using more lightweight font-family (arsengit)
- Use monaco editor as the syntax highlighter across the Aim UI (arsengit)
- Add loader to the top of the logs box in the run page (VkoHov)
- Add the date and the duration of run in the header of the single run page (VkoHov)
- Add the name, status and duration of run in the runs table of the tags page (VkoHov)
- Fit long name values in manage columns popover (arsengit)
- Add caching mechanism for sequence queries to optimize query performance (mihran113)
- Use step random hash as a key for metric sequences (alberttorosyan)

### Fixes:

- Fix issue with tensorboard to aim conversion (osoblanco)
- Fix reset zoom history on alignment type change (KaroMourad)
- Fix issue with rendering incorrect data when x-axis aligned by `relative time/epoch` (KaroMourad)
- Fix LineCart axis ticks overlapping issue on log scale (KaroMourad)
- Change zooming default option to multiple (VkoHov)
- Change grouped rows' min and max values names to `Group Min` and `Group Max` (VkoHov)
- Preserve the search input value of the grouping dropdown (VkoHov)
- Change the titles and placeholders in popovers (VkoHov)
- Resolve typing latency issue in the query search input (arsengit)
- Reorder and add non-hideable table columns (arsengit)
- Change the font of the runs navigation popover (VkoHov)
- Keep color persistence state after page reload (VkoHov)
- Resolve content blinking issue after search in the run page (arsengit)
- Fix scroll to bottom on live-update in logs tab (VkoHov)
- Fix timezone issues for activity map (mihran113)
- Fix `aim up` command output when `--port 0` is passed (mihran113)

## 3.10.3 May 31, 2022

- Adjust the content overflowing of the Delete and the Archive modals (VkoHov)
- Resolve issue with redirect in run page (arsengit)

## 3.10.2 May 26, 2022

- Adjust SRP Logs row height calculation (VkoHov)
- Fix issue with live update requests scheduler (rubenaprikyan)
- Fix log capturing crash during run garbage collection (mihran113)
- Fix Pytorch Lightning adapter `finalize` method (mihran113)
- Fix params duplication in dropdowns (VkoHov)
- Skip system params in Explorer pages (alberttorosyan)

## 3.10.1 May 18, 2022

- Resolve issue with rendering run params in the overview tab of SRP (arsengit)
- Fix issue with search query state update (arsengit)

## 3.10.0 May 17, 2022

### Enhancements:

- Add ability to adjust the density of the visible content in tables (roubkar)
- Set `metric.name` as default option for grouping (roubkar)
- Show user-selected params before group config in chart popover (roubkar)
- Optimize stream decoding performance on UI (mahnerak)
- Add support for animated image formats to Aim Image object (devfox-se)
- Add `AimLogger` for Catboost (devfox-se)
- Add `AimCallback` for LightGBM (devfox-se)
- Keep the extents of `HighPlot` axes brush in the state and the URL (VkoHov)
- Integrate `aim` with `cimport`-able `aimrocks` (mahnerak)
- Add `__slots__` to some classes to improve performance (mahnerak)
- Define base abstractions for `Iterator` and `DB` by borrowing from `aimrocks` (mahnerak)
- Use `KeysIterator` and `ValuesIterator` wrappers instead of reimplementing (mahnerak)
- Rename `PrefixView.container` to `PrefixView.parent` (mahnerak)
- Reimplement `absolute_path` (mahnerak)
- Cython bindings for `PrefixView`, `TreeView`, `Container`, `ArrayView` (mahnerak)
- Add ability to track and visualize stdout/stderr (mihran113, VkoHov)
- Fix `AimLogger` deprecation issues related to release of PyTorch Lightning v1.5 (arnauddhaene)
- Enable better autocomplete experience with monaco editor (arsengit)
- Pre-loading and caching necessary resources, add pre-loader animation to Aim UI (arsengit)

### Fixes:

- Remove hard-coded installation of pre-requirements (mahnerak)
- Remove duplicate code from `TreeView` and `Container` methods (mahnerak)
- Fix issue with filtering metrics values in single run page (KaroMourad)

## 3.9.4 May 12, 2022

- Fix run remote tracking queue cleanup (mihran113)
- Fix HF callback before training access (mihran113)
- Fix compatibility with Jinja 3.1 (devfox-se)

## 3.9.3 May 10, 2022

- Fix affecting stroke types after changing color persistence (KaroMourad)

## 3.9.2 Apr 29, 2022

- Move aim_ui package data to separate directory (devfox-se)

## 3.9.1 Apr 29, 2022

- Move aim_ui package data to separate directory (devfox-se)

## 3.9.0 Apr 29, 2022

### Enhancements:

- Add `Notes Tab` to single run page (arsengit)
- Add the run name to the batch delete and the batch archive modals (VkoHov)
- Increase the scalability of rendering lines in charts (KaroMourad)
- Increase live update requests delay to prevent performance issues (rubenaprikyan)
- Change font-family to monospace in the Table component (arsengit)
- Add info massage for single value sliders (VkoHov)
- Add `--log-level` argument for aim up/server commands (mihran113)
- Add notes backend api interface (devfox-se)
- Fix type hints in `Repo` class (uduse)

### Fixes:

- Fix LineChart y-dimension margin calculation (KaroMourad)
- Fix HighPlot lines partially rendering issue (KaroMourad)
- Fix HighPlot axis ticks overlapping issue (KaroMourad)
- Fix sorting Params/Scatters explorer axis ticks (KaroMourad)
- Fix compatibility with pytorch-lightning v1.6.0 (mihran113)
- Fix the image's original size cropping (VkoHov)
- Fix `PATH` related issues for `alembic` and `uvicorn` (mihran113)
- Fix queries for custom object APIs (mihran113)
- Fix chart height updating when resize mode changed (VkoHov)
- Fix HuggingFace callback context capturing (mihran113)
- Fix Params/Scatters explorers' row hiding functionality (VkoHov)
- Fix Profiler logs are saved outside repo directory (devfox-se)

## 3.8.1 Apr 6, 2022

- Encode run hash before including in CSS selectors (Hamik25)
- Fix displaying incorrect metric values for large range scale in LineChart (KaroMourad)
- Fix issue with rendering lines for large range scale in LineChart (KaroMourad)
- Fix issue with URL state sync for bookmarks (roubkar)
- Fix issue with displaying negative param values on Aim UI (roubkar)
- Fix row hiding functionality (roubkar)
- Tune RunOverviewTab container styles (arsengit)
- Update documentations links on UI (rubenaprikyan)
- Fix `RepoIndexManager` run's reference cleanup (mihran113)
- Fix remote run finalization (mihran113)
- Fix issue with fetch on load more (infinite scroll) functionality in Runs Explorer (rubenaprikyan)

## 3.8.0 Mar 26, 2022

### Enhancements:

- Hugging Face adapter refactoring (mihran113)
- Add run description columns to all run specific tables (VkoHov, mihran113)
- Change images rendering optimization default value to smoother (VkoHov)
- Set default steps ordering to desc in single run tabs (VkoHov, devfox-se)
- Add run name to grouping, ordering and run navigation popovers (VkoHov)
- Add ability to apply color scale on columns with numeric values (VkoHov)
- Refactored XGBoost AimCallback (devfox-se)
- Reopenable callbacks for integrations (mihran113)
- Add DVC integration (devfox-se)
- Add API profiler and unified API error response (devfox-se)
- Add API to retrieve N'th step of sequence (devfox-se)

### Fixes:

- Fix issue with calculation of active point on mouse hover in the LineChart (KaroMourad)
- Fix issue with wrong URL caching for Explorer pages (roubkar)
- Fix issue with focusing on the chart active point while moving the cursor (KaroMourad)
- Fix the image full view toggle icon visibility if the image has a white background (VkoHov)
- Fix scroll to the end of the audio tab (VkoHov)
- Add scrollbar to image full view mode content (VkoHov)
- Fix issues with run name/description not being set (mihran113)
- Fix issue with run single page tabs result caching (mihran113)
- Fix git system param tracking (devfox-se)
- Fix runs manual closing (mihran113)
- Fix Docker image creation step in packaging workflow (alberttorosyan)
- Fix Jinja2 template rendering with starlette==0.14.2 (alberttorosyan)

## 3.7.5 Mar 18, 2022

- Add request aborting functionality in single run page tabs (arsengit)
- Render plotly figures properly in single run page (arsengit)

## 3.7.4 Mar 15, 2022

- Fix density min and max validation calculation (VkoHov)

## 3.7.3 Mar 14, 2022

- Add missing names for dynamically imported files in single run page (arsengit)

## 3.7.2 Mar 10, 2022

- Fix issue with rendering UI re keeping long URL (KaroMourad)
- Split code in the single run page to optimize chunk size (arsengit)

## 3.7.1 Mar 10, 2022

- Fix metric queries with epoch=None (alberttorosyan)

## 3.7.0 Mar 9, 2022

### Enhancements:

- Add Run overview tab in run single page (arsengit, VkoHov, KaroMourad, rubenaprikyan)
- Custom max message size for Aim Remote tracking (alberttorosyan)
- Docker images for aim up/server (alberttorosyan)
- TF/Keras adapters refactoring (mihran113)
- Remote tracking client-side retry logic (aramaim)
- Add record_density to initial get-batch request for figures (VkoHov)

### Fixes:

- Fix rendering new lines in texts visualizer (arsengit)

## 3.6.3 Mar 4, 2022

- Fix UI rendering issue on colab (rubenaprikyan)

## 3.6.2 Mar 2, 2022

- Fix chart interactions issue in the Single Run Page Metrics tab (roubkar)
- Fix `resolve_objects` in remote tracking client subtree (alberttorosyan)
- Reject `0` as step/record count (alberttorosyan, VkoHov)
- Fix error on mlflow conversion by experiment id (devfox-se)

## 3.6.1 Feb 25, 2022

- Fix issue with aligning x-axis by custom metric (KaroMourad)
- Add `__AIM_PROXY_URL__` env variable to see full proxy url when running `aim up` command(rubenaprikyan)
- Add `--proxy-url` argument to notebook extension's `%aim up` to render UI correctly if there is a proxy server (rubenaprikyan)
- Add SageMaker integration, `jupyter-server-proxy` s bug-fix script (rubenaprikyan, mahnerak)
- Fix animation support in Plotly visualization and figure loading performance (Hamik25, mihran113)
- Display `None` values in group config column (VkoHov, Hamik25)
- Fix rendering issue on `Select` form search suggestions list (arsengit)
- Fix PL.AimLogger save_dir AttributeError (GeeeekExplorer)
- Remove `__example_type__` substring from param name (VkoHov)

## 3.6.0 Feb 22 2022

### Enhancements:

- Sort params columns in alphabetical order (arsengit)
- Add illustrations for indicating explorer search states (arsengit)
- Ability to export chart as image (KaroMourad)
- Ability to group by metric.context (VkoHov)
- Tune manage columns items highlighting styles (VkoHov)
- Set active style on table actions popover buttons with applied changes (arsengit)
- Unification of Run Custom Object APIs (alberttorosyan, VkoHov)
- Aim repo runs data automatic indexing (alberttorosyan)
- Pytorch Lightning adapter refactoring (mihran113)
- Add Pytorch Ignite integration (mihran113)
- Add wildcard support for `aim runs` subcommands (mihran113)
- Add MLflow logs conversion command (devfox-se)
- Add CustomObject implementation for `hub.dataset` (alberttorosyan)

### Fixes:

- Fix live updated data loss after triggering endless scroll (VkoHov)
- Fix system metric columns pinning functionality and grouping column order (arsengit)
- Fix system metrics search in manage columns popover (VkoHov)
- Fix queries on remote repos (mihran113)
- Fix incorrect boolean value formatting (VkoHov)

## 3.5.4 Feb 15 2022

- Fix batch archive functionality (VkoHov)
- Add repo lock/release feature (devfox-se)

## 3.5.3 Feb 11 2022

- Fix rendering issue in runs explorer page (arsengit)

## 3.5.2 Feb 10 2022

- Fix issue with displaying current day activity cell on week's first day (rubenaprikyan)
- Fix issue with filtering options while typing in input of autocomplete in Tooltip and Grouping popovers (rubenaprikyan)

## 3.5.1 Feb 4 2022

- Fix folder creation when tracking with remote tracker (aramaim)

## 3.5.0 Feb 3 2022

### Enhancements:

- Ability to hide system metrics from table (arsengit)
- Add input validations to range selectors (Hamik25)
- Improve media panel rendering performance on hovering over images (KaroMourad)
- Add ability to parse and import TensorFlow events into aim (devfox-se)
- Add system parameter logging: CLI, Env, Executable, Git, Installed packages (devfox-se)
- Convert nested non-native objects (e.g. OmegaConf config instance) upon storing (devfox-se)
- Add cli subcommands cp and mv for aim runs command (mihran113)
- Add handler for matplotlib figures in Image and Figure custom objects (devfox-se)
- Improve highlighting of table focused/hovered/selected row (VkoHov)

### Fixes:

- Fix stalled runs deletion (mihran113)
- Fix background transparency in colab when using dark mode of system (rubenaprikyan)
- Fix Grouping and Tooltip popovers states' resetting issue when live-update is on (rubenaprikyan)
- Fix table column's sort functionality issue in Params and Scatters Explorers (rubenaprikyan)

## 3.4.1 Jan 23 2022

- Fix issue with displaying experiment name in Images Explorer table (VkoHov)

## 3.4.0 Jan 22 2022

- Add ability to apply group stacking on media elements list (KaroMourad)
- Add ability to apply sorting by run creation_time on table rows (roubkar)
- Add ability to filter texts table with keyword matching (roubkar, rubenaprikyan)
- Add ability to delete run from settings tab (Hamik25)
- Enhance controls states of explorer pages (arsengit)
- Add --repo, --host arguments support for notebook extension (VkoHov, rubenaprikyan)
- Add trendline options to ScatterPlot (roubkar)
- Add ability to display images in original size and align by width (arsengit)
- Add version, docs and slack links to sidebar (arsengit)
- Enhance AudioPlayer component (arsengit)
- Recover active tab in run details page after reload (roubkar)
- Add ability to archive or delete runs with batches (VkoHov)
- Remote tracking server [experimental] (alberttorosyan, mihran113, aramaim)
- Add ability to change media elements order (VkoHov)
- Add ability to hard delete runs (alberttorosyan)
- Lossy format support for aim.Image (devfox-se)
- Timezone issues fix for creation and end times (mihran113)

## 3.3.5 Jan 14 2022

- Add non-strict write mode to replace not-yet-supported types with their
  string representations. (mahnerak)
- Log pytorch_lightning hyperparameters in non-strict mode. (mahnerak)

## 3.3.4 Jan 10 2022

- Fix issue with WAL files flushing (alberttorosyan)
- Support for omegaconf configs in pytorch_lightning adapter (devfox-se)

## 3.3.3 Dec 24 2021

- Fix issue with showing range panel in Images Explorer (roubkar)

## 3.3.2 Dec 20 2021

- Fix issue with not providing point density value to live-update query (rubenaprikyan)

## 3.3.1 Dec 18 2021

- Fix getValue function to show correct chart title data (KaroMourad)

## 3.3.0 Dec 17 2021

- Add ability to track and explore audios in run detail page (arsengit, VkoHov, devfox-se)
- Add ability to track and visualize texts (mihran113, roubkar)
- Fix boolean values encoding (mahnerak)
- Add Scatter Explorer to visualize correlations between metric last value and hyperparameter (KaroMourad)
- Add ability to track and visualize plotly objects (devfox-se, Hamik25, rubenaprikyan)
- Add ability to query distributions by step range and density (VkoHov, rubenaprikyan)
- Add colab notebook support (mihran113, rubenaprikyan)
- Implement images visualization tab in run detail page (VkoHov, KaroMourad)
- Add custom URL prefix support (mihran113, Hamik25, roubkar)
- Enhance metric selection dropdowns to see lists in alphabetical order (rubenaprikyan)

## 3.2.2 Dec 10 2021

- Fix Run finalization index timeout issue (alberttorosyan)

## 3.2.1 Dec 8 2021

- Add ability to provide custom base path for API (mihran113, roubkar)
- Fix table groups column default order (arsengit)
- Fix table panel height issue in runs explorer page (arsengit)

## 3.2.0 Dec 3 2021

- Add ability to cancel pending request (roubkar, arsengit)
- Add support for secure protocol for API calls (mihran113, roubkar)
- Implement image full size view (VkoHov)
- Add ability to manipulate with image size and rendering type (arsengit)
- Enhance Table column for selected grouping config options (arsengit)
- Implement suggestions list for AimQL search (arsengit, rubenaprikyan)
- Add ability to track and visualize distributions (mihran113, rubenaprikyan)
- Add notebook extension, magic functions (rubenaprikyan)

## 3.1.1 Nov 25 2021

- Apply default ordering on images set (VkoHov)
- Ability to show image data in a tooltip on hover (KaroMourad)
- Support of Image input additional data sources (alberttorosyan)
- Ability to export run props as pandas dataframe (gorarakelyan)
- Slice image sequence by index for the given steps range (alberttorosyan)
- Improve Images Explorer rendering performance through better images list virtualization (roubkar)

## 3.1.0 Nov 20 2021

- Add ability to explore tracked images (VkoHov)
- Improve rendering performance by virtualizing table columns (roubkar)
- Add ability to apply grouping by higher level param key (roubkar)
- Add ability to specify repository path during `aim init` via `--repo` argument (rubenaprikyan)

## 3.0.7 Nov 17 2021

- Fix for missing metrics when numpy.float64 values tracked (alberttorosyan)

## 3.0.6 Nov 9 2021

- Fix for blocking container optimization for in progress runs (alberttorosyan)

## 3.0.5 Nov 9 2021

- Add tqdm package in setup.py required section (mihran113)

## 3.0.4 Nov 8 2021

- Switch to aimrocks 0.0.10 - exposes data flushing interface (mihran113)
- Optimize stored data when runs finalized (mihran113)
- Update `aim reindex` command to run storage optimizations (alberttorosyan)
- Storage partial optimizations on metric/run queries (alberttorosyan)

## 3.0.3 Nov 4 2021

- Bump sqlalchemy version to 1.4.1 (alberttorosyan)

## 3.0.2 Oct 27 2021

- Switch to aimrocks 0.0.9 - built on rocksdb 6.25.3 (alberttorosyan)
- Remove grouping select options from Params app config (VkoHov)
- Sort metrics data in ascending order for X-axis (KaroMourad)

## 3.0.1 Oct 22 2021

- Check telemetry_enabled option on segment initialization (VkoHov)
- Draw LineChart Y-axis (horizontal) tick lines on zooming (KaroMourad)
- Sort select options/params based on input value (roubkar)
- Fix query construction issue for multiple context items (roubkar)
- Fix issue with making API call from Web Worker (VkoHov)

## 3.0.0 Oct 21 2021

- Completely revamped UI:

  - Runs, metrics and params explorers
  - Bookmarks, Tags, Homepage
  - New UI works smooth with ~500 metrics displayed at the same time with full Aim table interactions

- Completely revamped storage:
  - 10x faster embedded storage based on Rocksdb
  - Average run query execution time on ~2000 runs: 0.784s
  - Average metrics query execution time on ~2000 runs with 6000 metrics: 1.552s

## 2.7.1 Jun 30 2021

- Fix bookmark navigation issue (roubkar)
- Empty metric select on X-axis alignment property change (roubkar)

## 2.7.0 Jun 23 2021

- Add ability to export table data as CSV (KaroMourad)
- Add ability to bookmark explore screen state (roubkar)
- Add dashboards and apps API (mihran113)

## 2.6.0 Jun 12 2021

- Resolve namedtuple python 3.5 incompatibility (gorarakelyan)
- Add ability to align X-axis by a metric (mihran113, roubkar)
- Add tooltip popover for the chart hover state (roubkar)

## 2.5.0 May 27 2021

- Set gunicorn timeouts (mihran113)
- Remove redundant deserialize method (gorarakelyan)
- Move the Flask server to main repo to support 'docker'less UI (mihran113)

## 2.4.0 May 13 2021

- Bump up Aim UI to v1.6.0 (gorarakelyan)
- Add xgboost integration (khazhak)
- Update keras adapter interface (khazhak)
- Convert tensors to python numbers (gorarakelyan)

## 2.3.0 Apr 10 2021

- Bump up Aim UI to v1.5.0 (gorarakelyan)
- Set default interval of sys tracking to 10 seconds (gorarakelyan)
- Add ability to track system metrics (gorarakelyan)

## 2.2.1 Mar 31 2021

- Bump up Aim UI to v1.4.1 (gorarakelyan)

## 2.2.0 Mar 24 2021

- Bump up Aim UI to v1.4.0 (gorarakelyan)
- Add Hugging Face integration (Khazhak)
- Reorganize documentation (Tatevv)

## 2.1.6 Feb 26 2021

- Add ability to opt out telemetry (gorarakelyan)
- Remove experiment name from config file when calling repo.remove_branch method (gorarakelyan)

## 2.1.5 Jan 7 2021

- Handle NaN or infinite floats passed to artifacts (gorarakelyan)

## 2.1.4 Dec 2 2020

- Add ability to specify session run hash (gorarakelyan)
- Initialize repo if it was empty when opening session (gorarakelyan)
- Add validation of map artifact parameters (gorarakelyan)

## 2.1.3 Nov 24 2020

- Support comparison of list type contexts (gorarakelyan)

## 2.1.2 Nov 24 2020

- Fix empty contexts comparison issue (gorarakelyan)

## 2.1.1 Nov 22 2020

- Return only selected params in SelectResult (gorarakelyan)

## 2.1.0 Nov 19 2020

- Add AimRepo select method (gorarakelyan)
- Implement SelectResult class (gorarakelyan)

## 2.0.27 Nov 13 2020

- Fix issue with artifact step initializer (gorarakelyan)

## 2.0.26 Nov 10 2020

- Add `block_termination` argument to aim.Session (gorarakelyan)
- Convert infinity parameter to string in artifacts (gorarakelyan)

## 2.0.25 Nov 9 2020

- Reconstruct run metadata file when running close command (gorarakelyan)

## 2.0.24 Nov 8 2020

- Add SIGTERM signal handler (gorarakelyan)
- Run `track` function in a parallel thread (gorarakelyan)
- Add SDK session flush method (gorarakelyan)
- Flush aggregated metrics at a given frequency (gorarakelyan)
- Update run metadata file only on artifacts update (gorarakelyan)

## 2.0.23 Nov 5 2020

- Make experiment name argument required in SDK close command (gorarakelyan)

## 2.0.22 Nov 5 2020

- Add SDK `close` method to close dangling experiments (gorarakelyan)

## 2.0.21 Nov 1 2020

- Resolve compatibility issues with python 3.5.0 (gorarakelyan)

## 2.0.20 Oct 26 2020

- Enable pypi aim package name (gorarakelyan)

## 2.0.19 Oct 25 2020

- Add PyTorch Lightning logger (gorarakelyan)
- Add TensorFlow v1 and v2 keras callbacks support (gorarakelyan)

## 2.0.18 Oct 7 2020

- Add ability to run Aim UI in detached mode (gorarakelyan)
- Add ability to specify repo path when running Aim UI (gorarakelyan)

## 2.0.17 Oct 5 2020

- Rename `AimDE` to `Aim UI` (gorarakelyan)

## 2.0.16 Oct 2 2020

- Add ability to specify host when running AimDE (gorarakelyan)
- Disable `AimContainerCommandManager` (gorarakelyan)
- Remove `aimde` command entry point (gorarakelyan)
- Remove `de` prefix from development environment management commands (gorarakelyan)

## 2.0.15 Sep 21 2020

- Set Map artifact default namespace (gorarakelyan)

## 2.0.14 Sep 21 2020

- Set Metric hashable context to None if no kwarg is passed (gorarakelyan)

## 2.0.13 Sep 21 2020

- Add ability to query runs by metric value (gorarakelyan)
- Add ability to query runs via SDK (gorarakelyan)

## 2.0.12 Sep 12 2020

- Update Session to handle exceptions gracefully (gorarakelyan)

## 2.0.11 Sep 11 2020

- Add alias to keras adapter (gorarakelyan)

## 2.0.10 Sep 10 2020

- Show progress bar when pulling AimDE image (gorarakelyan)

## 2.0.9 Sep 10 2020

- Add ability to start multiple sessions (gorarakelyan)
- Add Aim adapter for keras (gorarakelyan)

## 2.0.8 Aug 26 2020

- Set SDK to select only unarchived runs by default (gorarakelyan)
- Add ability to archive/unarchive runs (gorarakelyan)
- Enable search by run attributes (gorarakelyan)
- Add `is not` keyword to AimQL (gorarakelyan)

## 2.0.7 Aug 21 2020

- Validate Artifact values before storing (gorarakelyan)
- Add sessions to SDK (gorarakelyan)

## 2.0.6 Aug 13 2020

- Add ability to retrieve metrics and traces from repo (gorarakelyan)
- Add SDK `select` method to select runs and artifacts (gorarakelyan)
- Implement search query language (gorarakelyan)

## 2.0.5 Jul 18 2020

- Fix issue with PyPI reStructuredText format compatibility (gorarakelyan)

## 2.0.4 Jul 18 2020

- Add ability to attach tf.summary logs to AimDE (gorarakelyan)

## 2.0.3 Jul 8 2020

- Pass project path to development environment container (gorarakelyan)

## 2.0.2 Jul 7 2020

- Make `epoch` argument optional for `Metric` artifact (gorarakelyan)
- Add ability to automatically commit runs after exit (gorarakelyan)
- Add `aim up` shortcut for running development environment (gorarakelyan)
- Remove first required argument(artifact name) from sdk track function (gorarakelyan)
- Add general dictionary artifact for tracking `key: value` parameters (gorarakelyan)

## 2.0.1 Jun 24 2020

- Fix inconsistent DE naming (gorarakelyan)

## 2.0.0 Jun 18 2020

- Tidy up aim and remove some artifacts (gorarakelyan)
- Update AimContainerCMD to open connection on custom port (gorarakelyan)
- Save passed process uuid to commit configs (gorarakelyan)
- Ability to query processes (gorarakelyan)
- Execute process and store logs into a commit of specific experiment (gorarakelyan)
- Kill running process and its children recursively (gorarakelyan)
- Keep executed processes for monitoring and management (gorarakelyan)
- Add container command handler to exec commands on the host (gorarakelyan)
- Refactor Text artifact to store sentences using protobuf and aimrecords (jamesj-jiao)
- Add ability to pass aim board port as an argument (gorarakelyan)

## 1.2.17 May 8 2020

- Add config command (gorarakelyan)
- Tune artifacts: images, metric_groups, params (gorarakelyan)

## 1.2.16 Apr 29 2020

- Add ability to pass numpy array as a segmentation mask (gorarakelyan)

## 1.2.15 Apr 29 2020

- Add basic image list tracking (gorarakelyan)

## 1.2.14 Apr 27 2020

- Optimize segmentation tracking insight to load faster (gorarakelyan)

## 1.2.13 Apr 25 2020

- Remove GitHub security alert (gorarakelyan)
- Add image semantic segmentation tracking (gorarakelyan)

## 1.2.12 Apr 20 2020

- Add missing init file for aim.artifacts.proto (@mike1808)

## 1.2.11 Apr 16 2020

- Make epoch property optional for Metric (gorarakelyan)

## 1.2.10 Apr 16 2020

- Serialize and store `Metric` records using protobuf and aimrecords (gorarakelyan)
- Create RecordWriter factory which handles artifact records saving (gorarakelyan)
- Extract artifact serialization to ArtifactWriter (mike1808)

## 1.2.9 Mar 16 2020

- Alert prerequisites installation message for running board (gorarakelyan)

## 1.2.8 Mar 15 2020

- Update profiler interface for keras (gorarakelyan)

## 1.2.7 Mar 14 2020

- Add board pull command (gorarakelyan)
- Change board ports to 43800,1,2 (gorarakelyan)
- Add ability to profile graph output nodes (gorarakelyan)
- Remove issue with autograd inside while loop (gorarakelyan)
- Add aim board development mode (gorarakelyan)
- Update board name hash algorithm to md5 (gorarakelyan)
- Add board CLI commands: up, down and upgrade (gorarakelyan)
- Add ability to tag version as a release candidate (gorarakelyan)

## 1.2.6 Feb 28 2020

- Add learning rate update tracking (gorarakelyan)

## 1.2.5 Feb 25 2020

- Add autocommit feature to push command: `aim push -c [-m <msg>]` (gorarakelyan)
- Add cli status command to list branch uncommitted artifacts (gorarakelyan)
- Add an ability to aggregate duplicated nodes within a loop (gorarakelyan)
- Remove gradient break issue when profiling output nodes (gorarakelyan)

## 1.2.4 Feb 20 2020

- Enable profiler to track nodes inside loops (gorarakelyan)
- Ability to disable profiler for evaluation or inference (gorarakelyan)

## 1.2.3 Feb 13 2020

- Set minimum required python version to 3.5.2 (gorarakelyan)

## 1.2.2 Feb 13 2020

- Downgrade required python version (gorarakelyan)

## 1.2.1 Feb 13 2020

- Edit README.md to pass reStructuredText validation on pypi (gorarakelyan)

## 1.2.0 Feb 13 2020

- Make aim CLI directly accessible from main.py (gorarakelyan)
- Add disk space usage tracking (gorarakelyan)
- Add profiler support for Keras (gorarakelyan)
- Add TensorFlow graph nodes profiler (gorarakelyan)
- Add command to run aim live container mounted on aim repo (gorarakelyan)
- Update profiler to track GPU usage (gorarakelyan)
- Add machine resource usage profiler (gorarakelyan)

## 1.1.1 Jan 14 2020

- Remove aim dependencies such as keras, pytorch and etc (gorarakelyan)

## 1.1.0 Jan 12 2020

- Update code diff tracking to be optional (gorarakelyan)
- Add default False value to aim init function (gorarakelyan)
- Update aim repo to correctly identify cwd (gorarakelyan)
- Update push command to commit if msg argument is specified (gorarakelyan)
- Add ability to initialize repo from within the sdk (gorarakelyan)

## 1.0.2 Jan 7 2020

- Remove objects dir from empty .aim branch index (gorarakelyan)

## 1.0.1 Dec 26 2019

- Add cil command to print aim current version (gorarakelyan)

## 1.0.0 Dec 25 2019

- Add aim version number in commit config file (gorarakelyan)
- Update push command to send username and check storage availability (gorarakelyan)
- Add hyper parameters tracking (gorarakelyan)
- Update push command to print shorter file names when pushing to remote (gorarakelyan)
- Update tracking artifacts to be saved in log format (gorarakelyan)
- Add pytorch cuda support to existing sdk artefacts (gorarakelyan)
- Add cli reset command (gorarakelyan)
- Add nested module tracking support to aim sdk (gorarakelyan)
- Add code difference tracking to aim sdk (gorarakelyan)
- Update aim push command to send commits (gorarakelyan)
- Add commit structure implementation (gorarakelyan)
- Add aim commit command synchronized with git commits (gorarakelyan)
- Add version control system factory (gorarakelyan)
- Update all insights example (gorarakelyan)
- Add model gradients tracking (gorarakelyan)
- Add model weights distribution tracking (gorarakelyan)
- Add aim correlation tracking (gorarakelyan)

## 0.2.9 Nov 30 2019

- Update push tolerance when remote origin is invalid (gorarakelyan)

## 0.2.8 Nov 30 2019

- Update aim auth public key search algorithm (gorarakelyan)

## 0.2.7 Nov 14 2019

- Update dependencies torch and torchvision versions (sgevorg)

## 0.2.6 Nov 5 2019

- Update aim track logger (gorarakelyan)

## 0.2.5 Nov 4 2019

- Add branch name validation (gorarakelyan)
- Add single branch push to aim push command (gorarakelyan)

## 0.2.4 Nov 3 2019

- Update aim auth print format (gorarakelyan)
- Update setup.py requirements (gorarakelyan)

## 0.2.3 Nov 3 2019

- Update package requirements (gorarakelyan)

## 0.2.2 Nov 1 2019

- Update package requirements (sgevorg)

## 0.2.1 Nov 1 2019

- Add paramiko to required in setup.py (sgevorg)

## 0.2.0 Nov 1 2019

- Update the repo to prep for open source pypi push (sgevorg)
- Add error and activity logging (sgevorg)
- Add push command robustness (gorarakelyan)
- Add cli auth command (gorarakelyan)
- Add public key authentication (gorarakelyan)
- Update push to send only branches (gorarakelyan)
- Add branching command line interface (gorarakelyan)
- Update skd interface (gorarakelyan)
- Add pytorch examples inside examples directory (gorarakelyan)
- Add model load sdk method (gorarakelyan)
- Add model checkpoint save tests (gorarakelyan)
- Update file sending protocol (gorarakelyan)
- Add model tracking (gorarakelyan)

## 0.1.0 - Sep 23 2019

- Update setup py to build cython extensions (gorarakelyan)
- Update tcp client to send multiple files through one connection (gorarakelyan)
- Update tcp client to send images (gorarakelyan)
- Update sdk track functionality to support multiple metrics (gorarakelyan)
- Update push command for sending repo to a given remote (gorarakelyan)
- Add cli remote commands (gorarakelyan)
- Update cli architecture from single group of commands to multiple groups (gorarakelyan)
- Add testing env first skeleton and versions (sgevorg)
- Add dummy exporting files from .aim-test (sgevorg)
- Add description for Testing Environment (sgevorg)
- Update metadata structure and handling (sgevorg)
- Add support for seq2seq models (sgevorg)
- Update the output of doker image build to be more informative and intuitive (sgevorg)
- Update README.MD with changed Aim messaging (sgevorg)
- Remove setup.cfg file (maybe temporarily) (sgevorg)
- Update the location for docker build template files, move to data/ (sgevorg)
- Update the `docs/cli.md` for aim-deploy docs (sgevorg)
- Add docker deploy `.aim/deploy_temp/<model>` cleanup at the end of the build (sgevorg)
- Add Docker Deploy via `aim-deploy` command (sgevorg)
- Add Docker image generate skeleton (sgevorg)
- Add AimModel.load_mode static function to parse `.aim` files (sgevorg)
- Update exporter to decouple from specifics of exporting and framework (sgevorg)
- Add model export with `.aim` extension (sgevorg)
- Remove pack/unpack of the metadata (sgevorg)
- Add pack/unpack to add metadata to model for engine processing (sgevorg)
- Add aim-deploy command configuration in cli (sgevorg)
- Add basic cli (sgevorg)
- Update setup.py for cli first version (sgevorg)
- Add initial cli specs (sgevorg)
- Add directories: the initial skeleton of the repo (sgevorg)
- Add gitignore, license file and other basics for repo (sgevorg)<|MERGE_RESOLUTION|>--- conflicted
+++ resolved
@@ -1,14 +1,10 @@
 # Changelog
 
-<<<<<<< HEAD
-
 ## 3.17.5
 
-=======
-## 3.17.5
 - Fix gpu stat collection when driver is not loaded (mihran113)
->>>>>>> 36e7d1ba
 - Fix issue with overflowing box content in full-view mode in Base Explorers (KaroMourad)
+- Fix issue on git stat collection (mihran113)
 
 ## 3.17.4  May 4, 2023
 
