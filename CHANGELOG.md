# Changelog

<<<<<<< HEAD
## 3.20.0
=======
## 3.20.0 

### Enhancements:
- Repurpose aim reindex command for index db recreation (mihran113)

### Fixes
>>>>>>> d3006861
- Handle index db corruption and warn in UI (mihran113) 
- Handle and skip corrupted runs (alberttorosyan)

## 3.19.3 Apr 17, 2024
- Resolve issue with new runs after tracking queue shutdown (mihran113)
- Reset base path when opening new tabs (mihran113)

## 3.19.2  Mar 22, 2024
- Resolve live update failing issue (mihran113)
- Resolve issue with remote tracking protocol probe fail (mihran113)

## 3.19.1 Mar 14, 2024
- Accept calls on tracking server without trailing slashes (mihran113)

## 3.19.0 Mar 13, 2024

### Enhancements:
- Replace grpc with http/ws as transport for aim tracking server (mihran113)
- Remove `aim storage upgrade 2to3` command (mihran113)
- Allow HF callback to initialize run at on_init_end for tracking custom metrics with callback (dushyantbehl)
- Support artifacts logging and storage in AWS S3 (alberttorosyan)
- Always set run name when initializing Run in lightning callback (martenlienen) 

### Fixes
- Allow the web UI to serve assets symlinked into the static files directory (martenlienen)

## 3.18.1 Feb 7, 2024

### Enhancements:

- Add support for `sqlalchemy 2.0` (mihran113)
- Add `min/max/first` values tracking and visualization for metrics (mihran113, KaroMourad)

### Fixes
- Fix pytorch_lightning aliases issue (popfido)
- Fix typos in stat.py to collect gpu memory and power correctly (ChanderG)
- Fix bug in pytorch lightning raising lock timeout (inc0)
- Fix compatibility with `sqlalchemy < 2.0` versions (mihran113)
- Switch to patched version of official `pynvml` (mihran113)
- Remove telemetry tracking (mihran113)

## 3.17.5 Jun 2, 2023

- Fix gpu stat collection when driver is not loaded (mihran113)
- Fix issue with overflowing box content in full-view mode in Base Explorers (KaroMourad)
- Resolve tags list visibility issue in tags page (arsengit)
- Fix issue on git stat collection (mihran113)
- Import `Image` and `Audio` for `TensorboardFolderTracker` (alansaul)
- Extend `aim.ext.tensorboard_tracker.run.Run` to allow stdout logging and system stats and parameter logging (alansaul)
- Add the ability for `TensorboardFolderTracker` to track `Histogram`'s as Aim `Distribution`'s (alansaul)
- Convert NaNs and Infs in responses to strings (n-gao)
- Add activeloop deeplake plugin (drahnreb)

## 3.17.4  May 4, 2023

- Resolve run messages duplication issue for in progress runs (roubkar)
- Fix metric values inconsistency with steps (mihran113)
- Enable CLI for remote repos (mihran113)
- Safe force-acquire index lock using meta-locks (alberttorosyan, mihran113)
- Fix the issue with containers left open (mihran113)
- Fix issue with notebook extension start-up (mihran113)
- Disable SDK events tracking with Segment API (alberttorosyan)

## 3.17.3 Apr 6, 2023

- Fix the community popup overflowing issue (KaroMourad)
- Optimize images blobs URI loading performance (asynclee)

## 3.17.2 Mar 28, 2023

- Fix explorer crashing issue caused by adding a `displayName` property in Grouping component (KaroMourad)

## 3.17.1 Mar 24, 2023

- Avoid explorer crashing when accessing empty chart values (KaroMourad)

## 3.17.0 Mar 24, 2023

### Enhancements
- Expose `run_name` and `run_hash` parameters to the `aim.sdk.adapters.pytorch_lightning.AimLogger` adapter (constd)
- Add navigation link to Experiment page from the Run page (roubkar)
- Add navigation to explorers from the Run page (roubkar)
- Implement Metrics Explorer v2 via Base Explorer (KaroMourad)
- Add Text Explorer to filter and compare text (roubkar)
- Add groundwork for the UI kit v2 for improved usability (arsengit)

### Fixes

- Add support for Path type to the repo attribute of the Run class (emekaokoli19)
- Add support for jax>0.4.0 (n-gao)
- Add -y option to Aim CLI commands (emekaokoli19)
- Fix issue with toggling lines visibility during live update (roubkar)
- Fix the issue when HF model doesn't have `num_labels` attribute (mihran113)
- Fix table cell scrolling issue in the Texts tab of the Run page (roubkar)

## 3.16.2 Mar 3, 2023

- Add exception-free mode to Aim (alberttorosyan)
- Expose `capture_terminal_logs` argument for `aim.sdk.adapters` classes (mihran113)
- Handle inconsistency between Sequence data and metadata (alberttorosyan)

## 3.16.1 Feb 27, 2023

- Pin package version `alembic>=1.5.0` (justinvyu)
- Fix segment `flush()` issue with no internet access (alberttorosyan)
- Fix the issue with an empty-illustrations styles on Base explorers (KaroMourad)
- Add 'join community' popup to the sidebar (KaroMourad)
- Use non-strict mode when logging HF model metadata (alberttorosyan)
- Add set() method implementation in ProxyTree/SubtreeView classes (alberttorosyan)

## 3.16.0 Feb 3, 2023

### Enhancements

- Drop support for python3.6 (mihran113)
- Add support for python3.11 (alberttorosyan)
- Add other x-axis alignment and system logs tracking to cli convert wandb (hjoonjang)
- Add support for pre-binned distribution/histogram (YodaEmbedding)
- Display logged run messages in Run page (VkoHov, alberttorosyan, roubkar)
- Use read-only mode when opening container for indexing (alberttorosyan)
- Add Stable-Baselines3 integration (tmynn)
- Add Acme integration (tmynn)
- Add huggingface/datasets integration (tmynn)
- Enable support for protobuf v4 (mihran113)
- Support events signaling for Remote Tracking server (alberttorosyan)
- Enhance DVC parameters tracking (tmynn)
- Add SDK events tracking (alberttorosyan)
- Add the ability to easily copy run hash with a single click (VkoHov)
- Add Prophet integration (grigoryan-davit)
- Add 'Dataset' type support for hf/datasets (tmynn)
- Add HuggingFace Transformers model info (tmynn)
- Add multidataset logging support for HuggingFace transformers (tmynn)

### Fixes

- Fix gpu stats logging when some stats are unavailable (timokau)
- Sub-path support for RTS addresses (mihran113)
- Fix experiment name update issues (mihran113)
- Fix run experiment setting race conditions (mihran113)
- Fix the issue with runs not appearing on UI (mihran113)

## 3.15.2 Dec 23, 2022

- Change logging level for reporter debug messages (alberttorosyan)
- Fix styling issues on the experiment page (KaroMourad)
- Fix client side worker port calculation for RTS (mihran113)
- Add discord community link in the sidebar (arsengit)
- Display experiments descriptions in the explorers tables (arsengit)

## 3.15.1 Dec 1, 2022

- Fix issue with index container lock for older repos (mihran113)
- Fix issue with rendering incorrect empty-illustration content in Audios explorer (KaroMourad)

## 3.15.0 Nov 26, 2022

### Enhancements:

- Implement Aim callbacks system and extended notifications (alberttorosyan)
- Add chart legends to the Metrics Explorer (KaroMourad)
- Implement vertically scalable version of Remote Tracking (mihran113, alberttorosyan)
- Add the ability to search, filter, and compare audio through Audios Explorer (VkoHov)
- Add epoch tracking for PyTorch Lightning (tmynn)
- Add PaddlePaddle integration (tmynn)
- Add Optuna integration (tmynn)
- Use `packaging` to parse version strings (jangop)
- Implement the experiment page for the overall experiment info view (VkoHov)
- Implement dynamic flushing mechanism for `CheckIn`s based on the flag (mahnerak)
- Implement robust locking and indexing mechanism for Aim Runs (alberttorosyan)

### Fixes:

- Fix multiple progress bars handling for terminal logs capturing (mihran113)
- Handle resources when multiple `Ctrl-C`s are pressed (alberttorosyan)
- Remove non unicode symbols from `aim up` command logs (mihran113)
- Fix "Show Table Diff" for list type elements in runs, params and scatters explorers (kumarshreshtha)
- Support non-Latin chars for encoding in Aim UI (roubkar)
- Make new `CheckIn`s always override the expiry date, consistent to what is documented (mahnerak)

## 3.14.4 Nov 11, 2022

- Fix dropdowns' selected options losses in time of searching other options in Figures Explorer (rubenaprikyan)
- Fix the group property name visibility in the images and audio tabs (VkoHov)
- Change the color contrast of the icons in the manage columns popover (VkoHov)
- Add notifier config files to aim package (alberttorosyan)
- Fix audios to numpy conversion (mihran113)

## 3.14.3 Oct 29, 2022

- Fix search for empty queries in explorers (KaroMourad)

## 3.14.2 Oct 28, 2022

- Add support to sync explorer state through url on Base and Figures Explorers (rubenaprikyan)
- Add support to highlight syntax error in Figures Explorer (KaroMourad)
- Fix issue with applying solid stroke styles on stroke badge in table (KaroMourad)
- Fix active runs indicators overlapping issue in LineChart (KaroMourad)
- Add support for text style formatting in the logs tab (VkoHov)
- Fix "`TypeError: check()` keywords must be strings" for `Run.metrics()` method (alberttorosyan)
- Fix run info API call error when tag color/description is None (alberttorosyan)
- Fix remote heartbeat resource cleanup (mihran113)

## 3.14.1 Oct 7, 2022

- Fix the current release duplication highlighting issue on the Dashboard page (arsengit)

## 3.14.0 Oct 6, 2022

### Enhancements:

- Move `aim reindex` command under `aim storage` group (mihran113)
- Add the ability to attach/remove tags on the Run Page (roubkar)
- Support dictionary as an argument of `Run.track` (alberttorosyan)
- Display the tags of the run in the tables of the explorers (VkoHov)
- Revamp Figures explorer controls and grouping sections for better onboarding and usability (VkoHov, KaroMourad)
- Replace the spinner loader with a lighter one (VkoHov)
- Add fast.ai integration (tmynn)
- Add command for dangling params cleanup (mihran113)
- Add top and bottom appearance modes to the chart popover (VkoHov)
- Deprecate Python 3.6 (alberttorosyan)
- Add MXNet integration (tmynn)
- Create a Dashboard page to provide a better onboarding experience (arsengit, roubkar, KaroMourad, mihran113)
- Add support for tracking jax device arrays (mihran113)

### Fixes:

- Fix chart hovering issue occurring when "nan" values are tracked (KaroMourad)
- Use empty dict as default when getting Run params (alberttorosyan)
- Change unit-tests data isolation mechanism (alberttorosyan)
- Adjust the visibility of the run color in tables (VkoHov)
- Fix response headers for remote tracking server (mihran113)
- Fix `TypeError`s in single run page (mihran113)

## 3.13.4 Sep 25, 2022

- Add the ability to disable smoothing explicitly (KaroMourad)
- Virtualize the run params list in the Run page (roubkar)

## 3.13.3 Sep 16, 2022

- Fix request cancellation on `Logs` tab (mihran113)
- Fix the data live update handling in the Logs tab (VkoHov)

## 3.13.2 Sep 10, 2022

- Fix content overlapping issue of x-axis alignment dropdown (KaroMourad)
- Fix the regression line rendering issue on Scatter plot exported image (KaroMourad)

## 3.13.1 Sep 1, 2022

- Add support for querying metrics by last value (mihran113)
- Fix aim reindex command failure (alberttorosyan)
- Fix issue with remote runs re-open (mihran113)
- Deprecate custom set Run.hash values (alberttorosyan)
- Tune mlflow converter run properties (tmynn)
- Fix `AimLogger` deprecation issues related to release of PyTorch Lightning v1.7 (djwessel)

## 3.13.0 Aug 21, 2022

### Enhancements:

- Add Figures Explorer to visualize and compare plotly figures (rubenaprikyan, KaroMourad, arsengit, VkoHov, roubkar)
- Add Base Explorer as core of all explorers (rubenaprikyan, KaroMourad, arsengit, VkoHov, roubkar)
- Add logging for remote resource cleanup and network stability (mihran113)
- Restrict Run.hash to auto-generated values only (alberttorosyan)
- Add ability to compare selected runs from the table (arsengit)
- Notify users about failed/stalled runs (mahnerak, alberttorosyan)
- Add ability to pin metrics in Run Page (mihran113, roubkar)
- Add step for unit tests for nightly releases workflow (mihran113)
- Add Keras-Tuner integration (tmynn)
- Add Weights & Biases to Aim log converter (tmynn)

### Fixes:

- Fix chart exporting issue (KaroMourad)
- Fix aim ui rendering issue on notebooks (rubenaprikyan)
- Fix live update retry to show live data after solving connection problems with the server (rubenaprikyan)
- Fix tensorboard convert while converting tensor (sharathmk99)
- Fix incorrect column keys of metrics in the table grid of the runs dashboard (VkoHov)
- Fix git info collection (mihran113)
- Fix code block content and query copying functionality (arsengit)
- Provide compatibility between plotly and matplotlib (tmynn)
- Warn to use aim.Image if aim.Figure fails (tmynn)

## 3.12.2 Aug 5, 2022

- Fix formatting of empty metric contexts (VkoHov)
- Apply lazy loading on metrics in Run Page (roubkar)

## 3.12.1 Aug 2, 2022

- Loosen version requirements for grpcio (alberttorosyan)
- Fix remote heartbeat-watcher resource cleanup (mihran113)
- Break long metric names into multiple lines in Run Page (roubkar)
- Enable run filtering by metric values (mihran113)
- Fix Cython version to eliminate build errors (mihran113)

## 3.12.0 Jul 22, 2022

### Enhancements:

- Add ability to set axes range manually for line charts on UI (KaroMourad)
- Add more user-friendly querying for dates (mihran113, arsengit)
- Filter redundant tooltip data from URL config state (KaroMourad)
- Improve rendering performance by enhancing table columns virtualization mechanism (roubkar)
- Increase visibility and usability of the Show table diff button (arsengit)
- Add support for tensorboard audios conversion (mihran113)
- Format params keys/paths properly (VkoHov)
- Mention explicitly run params everywhere params is mentioned (VkoHov)
- Add ability to hide a batch of items in explorers (VkoHov)
- Add ability to sort by the last value of the metric in table (VkoHov)
- Preserve active line even if it is dropped out of the filtered area (VkoHov)
- Add run duration property for SDK and queries (mihran113)
- Add client vs server version check for remote tracking server (mihran113)
- Add Remote tracking client heartbeat (mihran113)

### Fixes:

- Tune table sorting icon box overlapping with column box in compact mode (KaroMourad)
- Fix tensorboard log conversion for images (mihran113)
- Check if gradient is None when tracking gradient distributions (kage08)
- Fix displaying non-syntax errors across Aim UI (arsengit)
- Fix queries on remote repos (mihran113)
- Fix interval progress reports for query apis (mihran113)
- Fix query request cancellation errors (mihran113)
- Auto-detect and address inconsistencies in meta and series trees (mahnerak)

## 3.11.2 Jul 8, 2022

### Enhancements:

- Display the error position when getting syntax errors after searching (arsengit)

### Fixes:

- Avoid saving crashed or terminated search requests as the last state on explorers (arsengit)
- Remove the progress bar blinking when searching runs in Runs Explorer (KaroMourad)
- Fix the "matched runs" sentence color style in progress bars (KaroMourad)
- Fix `SyntaxError` handling for python3.10+ (mihran113)
- Fix generic Exceptions handling and adjust HTTPException handling (alberttorosyan)

## 3.11.1 Jun 27, 2022

- Replace base58 encoder with base64 (KaroMourad, VkoHov)
- Fix Notes tab loading issue (arsengit)
- Fix the loading logic of the `monaco editor` across the Aim Ui (arsengit)
- Fix `Table` export functionality in Params and Scatters explorers (arsengit)
- Allow mixing numeric types on a single Sequence (alberttorosyan)

## 3.11.0 Jun 21, 2022

### Enhancements:

- Add `--uds` option for `aim up` command (mihran113)
- Add progress reporting for search APIs and tqdm progress for SDK queries (mihran113)
- Add all the attributes of runs in the grouping popovers (KaroMourad)
- Display progress bar on Explorer pages when searching metadata (KaroMourad)
- Improve the processing speed for tb to aim converter (osoblanco)
- Adjust charts hover attributes position calculation and styles (KaroMourad)
- Improve formatting of numbers by setting maximum precision (KaroMourad)
- Add cloud storage backups to AWS S3 for aim repo runs (karan2801)
- Add LightGBM integration example (gorarakelyan)
- Add descriptive document titles for pages (KaroMourad)
- Implement unit-tests for aim SDK utils (yeghiakoronian)
- Display std.dev/err aggregated values in the table (VkoHov)
- Add `active` state indicator property for `aim.Run` (mihran113)
- Add `active` state indicators on the chart (VkoHov)
- Add ability to edit run name and description of run (VkoHov)
- Show the description in the sidebar of the run overview tab (VkoHov)
- Add all the attributes of run in the tooltip (VkoHov)
- Optimize the initial render time of Aim UI by using more lightweight font-family (arsengit)
- Use monaco editor as the syntax highlighter across the Aim UI (arsengit)
- Add loader to the top of the logs box in the run page (VkoHov)
- Add the date and the duration of run in the header of the single run page (VkoHov)
- Add the name, status and duration of run in the runs table of the tags page (VkoHov)
- Fit long name values in manage columns popover (arsengit)
- Add caching mechanism for sequence queries to optimize query performance (mihran113)
- Use step random hash as a key for metric sequences (alberttorosyan)

### Fixes:

- Fix issue with tensorboard to aim conversion (osoblanco)
- Fix reset zoom history on alignment type change (KaroMourad)
- Fix issue with rendering incorrect data when x-axis aligned by `relative time/epoch` (KaroMourad)
- Fix LineCart axis ticks overlapping issue on log scale (KaroMourad)
- Change zooming default option to multiple (VkoHov)
- Change grouped rows' min and max values names to `Group Min` and `Group Max` (VkoHov)
- Preserve the search input value of the grouping dropdown (VkoHov)
- Change the titles and placeholders in popovers (VkoHov)
- Resolve typing latency issue in the query search input (arsengit)
- Reorder and add non-hideable table columns (arsengit)
- Change the font of the runs navigation popover (VkoHov)
- Keep color persistence state after page reload (VkoHov)
- Resolve content blinking issue after search in the run page (arsengit)
- Fix scroll to bottom on live-update in logs tab (VkoHov)
- Fix timezone issues for activity map (mihran113)
- Fix `aim up` command output when `--port 0` is passed (mihran113)

## 3.10.3 May 31, 2022

- Adjust the content overflowing of the Delete and the Archive modals (VkoHov)
- Resolve issue with redirect in run page (arsengit)

## 3.10.2 May 26, 2022

- Adjust SRP Logs row height calculation (VkoHov)
- Fix issue with live update requests scheduler (rubenaprikyan)
- Fix log capturing crash during run garbage collection (mihran113)
- Fix Pytorch Lightning adapter `finalize` method (mihran113)
- Fix params duplication in dropdowns (VkoHov)
- Skip system params in Explorer pages (alberttorosyan)

## 3.10.1 May 18, 2022

- Resolve issue with rendering run params in the overview tab of SRP (arsengit)
- Fix issue with search query state update (arsengit)

## 3.10.0 May 17, 2022

### Enhancements:

- Add ability to adjust the density of the visible content in tables (roubkar)
- Set `metric.name` as default option for grouping (roubkar)
- Show user-selected params before group config in chart popover (roubkar)
- Optimize stream decoding performance on UI (mahnerak)
- Add support for animated image formats to Aim Image object (devfox-se)
- Add `AimLogger` for Catboost (devfox-se)
- Add `AimCallback` for LightGBM (devfox-se)
- Keep the extents of `HighPlot` axes brush in the state and the URL (VkoHov)
- Integrate `aim` with `cimport`-able `aimrocks` (mahnerak)
- Add `__slots__` to some classes to improve performance (mahnerak)
- Define base abstractions for `Iterator` and `DB` by borrowing from `aimrocks` (mahnerak)
- Use `KeysIterator` and `ValuesIterator` wrappers instead of reimplementing (mahnerak)
- Rename `PrefixView.container` to `PrefixView.parent` (mahnerak)
- Reimplement `absolute_path` (mahnerak)
- Cython bindings for `PrefixView`, `TreeView`, `Container`, `ArrayView` (mahnerak)
- Add ability to track and visualize stdout/stderr (mihran113, VkoHov)
- Fix `AimLogger` deprecation issues related to release of PyTorch Lightning v1.5 (arnauddhaene)
- Enable better autocomplete experience with monaco editor (arsengit)
- Pre-loading and caching necessary resources, add pre-loader animation to Aim UI (arsengit)

### Fixes:

- Remove hard-coded installation of pre-requirements (mahnerak)
- Remove duplicate code from `TreeView` and `Container` methods (mahnerak)
- Fix issue with filtering metrics values in single run page (KaroMourad)

## 3.9.4 May 12, 2022

- Fix run remote tracking queue cleanup (mihran113)
- Fix HF callback before training access (mihran113)
- Fix compatibility with Jinja 3.1 (devfox-se)

## 3.9.3 May 10, 2022

- Fix affecting stroke types after changing color persistence (KaroMourad)

## 3.9.2 Apr 29, 2022

- Move aim_ui package data to separate directory (devfox-se)

## 3.9.1 Apr 29, 2022

- Move aim_ui package data to separate directory (devfox-se)

## 3.9.0 Apr 29, 2022

### Enhancements:

- Add `Notes Tab` to single run page (arsengit)
- Add the run name to the batch delete and the batch archive modals (VkoHov)
- Increase the scalability of rendering lines in charts (KaroMourad)
- Increase live update requests delay to prevent performance issues (rubenaprikyan)
- Change font-family to monospace in the Table component (arsengit)
- Add info massage for single value sliders (VkoHov)
- Add `--log-level` argument for aim up/server commands (mihran113)
- Add notes backend api interface (devfox-se)
- Fix type hints in `Repo` class (uduse)

### Fixes:

- Fix LineChart y-dimension margin calculation (KaroMourad)
- Fix HighPlot lines partially rendering issue (KaroMourad)
- Fix HighPlot axis ticks overlapping issue (KaroMourad)
- Fix sorting Params/Scatters explorer axis ticks (KaroMourad)
- Fix compatibility with pytorch-lightning v1.6.0 (mihran113)
- Fix the image's original size cropping (VkoHov)
- Fix `PATH` related issues for `alembic` and `uvicorn` (mihran113)
- Fix queries for custom object APIs (mihran113)
- Fix chart height updating when resize mode changed (VkoHov)
- Fix HuggingFace callback context capturing (mihran113)
- Fix Params/Scatters explorers' row hiding functionality (VkoHov)
- Fix Profiler logs are saved outside repo directory (devfox-se)

## 3.8.1 Apr 6, 2022

- Encode run hash before including in CSS selectors (Hamik25)
- Fix displaying incorrect metric values for large range scale in LineChart (KaroMourad)
- Fix issue with rendering lines for large range scale in LineChart (KaroMourad)
- Fix issue with URL state sync for bookmarks (roubkar)
- Fix issue with displaying negative param values on Aim UI (roubkar)
- Fix row hiding functionality (roubkar)
- Tune RunOverviewTab container styles (arsengit)
- Update documentations links on UI (rubenaprikyan)
- Fix `RepoIndexManager` run's reference cleanup (mihran113)
- Fix remote run finalization (mihran113)
- Fix issue with fetch on load more (infinite scroll) functionality in Runs Explorer (rubenaprikyan)

## 3.8.0 Mar 26, 2022

### Enhancements:

- Hugging Face adapter refactoring (mihran113)
- Add run description columns to all run specific tables (VkoHov, mihran113)
- Change images rendering optimization default value to smoother (VkoHov)
- Set default steps ordering to desc in single run tabs (VkoHov, devfox-se)
- Add run name to grouping, ordering and run navigation popovers (VkoHov)
- Add ability to apply color scale on columns with numeric values (VkoHov)
- Refactored XGBoost AimCallback (devfox-se)
- Reopenable callbacks for integrations (mihran113)
- Add DVC integration (devfox-se)
- Add API profiler and unified API error response (devfox-se)
- Add API to retrieve N'th step of sequence (devfox-se)

### Fixes:

- Fix issue with calculation of active point on mouse hover in the LineChart (KaroMourad)
- Fix issue with wrong URL caching for Explorer pages (roubkar)
- Fix issue with focusing on the chart active point while moving the cursor (KaroMourad)
- Fix the image full view toggle icon visibility if the image has a white background (VkoHov)
- Fix scroll to the end of the audio tab (VkoHov)
- Add scrollbar to image full view mode content (VkoHov)
- Fix issues with run name/description not being set (mihran113)
- Fix issue with run single page tabs result caching (mihran113)
- Fix git system param tracking (devfox-se)
- Fix runs manual closing (mihran113)
- Fix Docker image creation step in packaging workflow (alberttorosyan)
- Fix Jinja2 template rendering with starlette==0.14.2 (alberttorosyan)

## 3.7.5 Mar 18, 2022

- Add request aborting functionality in single run page tabs (arsengit)
- Render plotly figures properly in single run page (arsengit)

## 3.7.4 Mar 15, 2022

- Fix density min and max validation calculation (VkoHov)

## 3.7.3 Mar 14, 2022

- Add missing names for dynamically imported files in single run page (arsengit)

## 3.7.2 Mar 10, 2022

- Fix issue with rendering UI re keeping long URL (KaroMourad)
- Split code in the single run page to optimize chunk size (arsengit)

## 3.7.1 Mar 10, 2022

- Fix metric queries with epoch=None (alberttorosyan)

## 3.7.0 Mar 9, 2022

### Enhancements:

- Add Run overview tab in run single page (arsengit, VkoHov, KaroMourad, rubenaprikyan)
- Custom max message size for Aim Remote tracking (alberttorosyan)
- Docker images for aim up/server (alberttorosyan)
- TF/Keras adapters refactoring (mihran113)
- Remote tracking client-side retry logic (aramaim)
- Add record_density to initial get-batch request for figures (VkoHov)

### Fixes:

- Fix rendering new lines in texts visualizer (arsengit)

## 3.6.3 Mar 4, 2022

- Fix UI rendering issue on colab (rubenaprikyan)

## 3.6.2 Mar 2, 2022

- Fix chart interactions issue in the Single Run Page Metrics tab (roubkar)
- Fix `resolve_objects` in remote tracking client subtree (alberttorosyan)
- Reject `0` as step/record count (alberttorosyan, VkoHov)
- Fix error on mlflow conversion by experiment id (devfox-se)

## 3.6.1 Feb 25, 2022

- Fix issue with aligning x-axis by custom metric (KaroMourad)
- Add `__AIM_PROXY_URL__` env variable to see full proxy url when running `aim up` command(rubenaprikyan)
- Add `--proxy-url` argument to notebook extension's `%aim up` to render UI correctly if there is a proxy server (rubenaprikyan)
- Add SageMaker integration, `jupyter-server-proxy` s bug-fix script (rubenaprikyan, mahnerak)
- Fix animation support in Plotly visualization and figure loading performance (Hamik25, mihran113)
- Display `None` values in group config column (VkoHov, Hamik25)
- Fix rendering issue on `Select` form search suggestions list (arsengit)
- Fix PL.AimLogger save_dir AttributeError (GeeeekExplorer)
- Remove `__example_type__` substring from param name (VkoHov)

## 3.6.0 Feb 22 2022

### Enhancements:

- Sort params columns in alphabetical order (arsengit)
- Add illustrations for indicating explorer search states (arsengit)
- Ability to export chart as image (KaroMourad)
- Ability to group by metric.context (VkoHov)
- Tune manage columns items highlighting styles (VkoHov)
- Set active style on table actions popover buttons with applied changes (arsengit)
- Unification of Run Custom Object APIs (alberttorosyan, VkoHov)
- Aim repo runs data automatic indexing (alberttorosyan)
- Pytorch Lightning adapter refactoring (mihran113)
- Add Pytorch Ignite integration (mihran113)
- Add wildcard support for `aim runs` subcommands (mihran113)
- Add MLflow logs conversion command (devfox-se)
- Add CustomObject implementation for `hub.dataset` (alberttorosyan)

### Fixes:

- Fix live updated data loss after triggering endless scroll (VkoHov)
- Fix system metric columns pinning functionality and grouping column order (arsengit)
- Fix system metrics search in manage columns popover (VkoHov)
- Fix queries on remote repos (mihran113)
- Fix incorrect boolean value formatting (VkoHov)

## 3.5.4 Feb 15 2022

- Fix batch archive functionality (VkoHov)
- Add repo lock/release feature (devfox-se)

## 3.5.3 Feb 11 2022

- Fix rendering issue in runs explorer page (arsengit)

## 3.5.2 Feb 10 2022

- Fix issue with displaying current day activity cell on week's first day (rubenaprikyan)
- Fix issue with filtering options while typing in input of autocomplete in Tooltip and Grouping popovers (rubenaprikyan)

## 3.5.1 Feb 4 2022

- Fix folder creation when tracking with remote tracker (aramaim)

## 3.5.0 Feb 3 2022

### Enhancements:

- Ability to hide system metrics from table (arsengit)
- Add input validations to range selectors (Hamik25)
- Improve media panel rendering performance on hovering over images (KaroMourad)
- Add ability to parse and import TensorFlow events into aim (devfox-se)
- Add system parameter logging: CLI, Env, Executable, Git, Installed packages (devfox-se)
- Convert nested non-native objects (e.g. OmegaConf config instance) upon storing (devfox-se)
- Add cli subcommands cp and mv for aim runs command (mihran113)
- Add handler for matplotlib figures in Image and Figure custom objects (devfox-se)
- Improve highlighting of table focused/hovered/selected row (VkoHov)

### Fixes:

- Fix stalled runs deletion (mihran113)
- Fix background transparency in colab when using dark mode of system (rubenaprikyan)
- Fix Grouping and Tooltip popovers states' resetting issue when live-update is on (rubenaprikyan)
- Fix table column's sort functionality issue in Params and Scatters Explorers (rubenaprikyan)

## 3.4.1 Jan 23 2022

- Fix issue with displaying experiment name in Images Explorer table (VkoHov)

## 3.4.0 Jan 22 2022

- Add ability to apply group stacking on media elements list (KaroMourad)
- Add ability to apply sorting by run creation_time on table rows (roubkar)
- Add ability to filter texts table with keyword matching (roubkar, rubenaprikyan)
- Add ability to delete run from settings tab (Hamik25)
- Enhance controls states of explorer pages (arsengit)
- Add --repo, --host arguments support for notebook extension (VkoHov, rubenaprikyan)
- Add trendline options to ScatterPlot (roubkar)
- Add ability to display images in original size and align by width (arsengit)
- Add version, docs and slack links to sidebar (arsengit)
- Enhance AudioPlayer component (arsengit)
- Recover active tab in run details page after reload (roubkar)
- Add ability to archive or delete runs with batches (VkoHov)
- Remote tracking server [experimental] (alberttorosyan, mihran113, aramaim)
- Add ability to change media elements order (VkoHov)
- Add ability to hard delete runs (alberttorosyan)
- Lossy format support for aim.Image (devfox-se)
- Timezone issues fix for creation and end times (mihran113)

## 3.3.5 Jan 14 2022

- Add non-strict write mode to replace not-yet-supported types with their
  string representations. (mahnerak)
- Log pytorch_lightning hyperparameters in non-strict mode. (mahnerak)

## 3.3.4 Jan 10 2022

- Fix issue with WAL files flushing (alberttorosyan)
- Support for omegaconf configs in pytorch_lightning adapter (devfox-se)

## 3.3.3 Dec 24 2021

- Fix issue with showing range panel in Images Explorer (roubkar)

## 3.3.2 Dec 20 2021

- Fix issue with not providing point density value to live-update query (rubenaprikyan)

## 3.3.1 Dec 18 2021

- Fix getValue function to show correct chart title data (KaroMourad)

## 3.3.0 Dec 17 2021

- Add ability to track and explore audios in run detail page (arsengit, VkoHov, devfox-se)
- Add ability to track and visualize texts (mihran113, roubkar)
- Fix boolean values encoding (mahnerak)
- Add Scatter Explorer to visualize correlations between metric last value and hyperparameter (KaroMourad)
- Add ability to track and visualize plotly objects (devfox-se, Hamik25, rubenaprikyan)
- Add ability to query distributions by step range and density (VkoHov, rubenaprikyan)
- Add colab notebook support (mihran113, rubenaprikyan)
- Implement images visualization tab in run detail page (VkoHov, KaroMourad)
- Add custom URL prefix support (mihran113, Hamik25, roubkar)
- Enhance metric selection dropdowns to see lists in alphabetical order (rubenaprikyan)

## 3.2.2 Dec 10 2021

- Fix Run finalization index timeout issue (alberttorosyan)

## 3.2.1 Dec 8 2021

- Add ability to provide custom base path for API (mihran113, roubkar)
- Fix table groups column default order (arsengit)
- Fix table panel height issue in runs explorer page (arsengit)

## 3.2.0 Dec 3 2021

- Add ability to cancel pending request (roubkar, arsengit)
- Add support for secure protocol for API calls (mihran113, roubkar)
- Implement image full size view (VkoHov)
- Add ability to manipulate with image size and rendering type (arsengit)
- Enhance Table column for selected grouping config options (arsengit)
- Implement suggestions list for AimQL search (arsengit, rubenaprikyan)
- Add ability to track and visualize distributions (mihran113, rubenaprikyan)
- Add notebook extension, magic functions (rubenaprikyan)

## 3.1.1 Nov 25 2021

- Apply default ordering on images set (VkoHov)
- Ability to show image data in a tooltip on hover (KaroMourad)
- Support of Image input additional data sources (alberttorosyan)
- Ability to export run props as pandas dataframe (gorarakelyan)
- Slice image sequence by index for the given steps range (alberttorosyan)
- Improve Images Explorer rendering performance through better images list virtualization (roubkar)

## 3.1.0 Nov 20 2021

- Add ability to explore tracked images (VkoHov)
- Improve rendering performance by virtualizing table columns (roubkar)
- Add ability to apply grouping by higher level param key (roubkar)
- Add ability to specify repository path during `aim init` via `--repo` argument (rubenaprikyan)

## 3.0.7 Nov 17 2021

- Fix for missing metrics when numpy.float64 values tracked (alberttorosyan)

## 3.0.6 Nov 9 2021

- Fix for blocking container optimization for in progress runs (alberttorosyan)

## 3.0.5 Nov 9 2021

- Add tqdm package in setup.py required section (mihran113)

## 3.0.4 Nov 8 2021

- Switch to aimrocks 0.0.10 - exposes data flushing interface (mihran113)
- Optimize stored data when runs finalized (mihran113)
- Update `aim reindex` command to run storage optimizations (alberttorosyan)
- Storage partial optimizations on metric/run queries (alberttorosyan)

## 3.0.3 Nov 4 2021

- Bump sqlalchemy version to 1.4.1 (alberttorosyan)

## 3.0.2 Oct 27 2021

- Switch to aimrocks 0.0.9 - built on rocksdb 6.25.3 (alberttorosyan)
- Remove grouping select options from Params app config (VkoHov)
- Sort metrics data in ascending order for X-axis (KaroMourad)

## 3.0.1 Oct 22 2021

- Check telemetry_enabled option on segment initialization (VkoHov)
- Draw LineChart Y-axis (horizontal) tick lines on zooming (KaroMourad)
- Sort select options/params based on input value (roubkar)
- Fix query construction issue for multiple context items (roubkar)
- Fix issue with making API call from Web Worker (VkoHov)

## 3.0.0 Oct 21 2021

- Completely revamped UI:

  - Runs, metrics and params explorers
  - Bookmarks, Tags, Homepage
  - New UI works smooth with ~500 metrics displayed at the same time with full Aim table interactions

- Completely revamped storage:
  - 10x faster embedded storage based on Rocksdb
  - Average run query execution time on ~2000 runs: 0.784s
  - Average metrics query execution time on ~2000 runs with 6000 metrics: 1.552s

## 2.7.1 Jun 30 2021

- Fix bookmark navigation issue (roubkar)
- Empty metric select on X-axis alignment property change (roubkar)

## 2.7.0 Jun 23 2021

- Add ability to export table data as CSV (KaroMourad)
- Add ability to bookmark explore screen state (roubkar)
- Add dashboards and apps API (mihran113)

## 2.6.0 Jun 12 2021

- Resolve namedtuple python 3.5 incompatibility (gorarakelyan)
- Add ability to align X-axis by a metric (mihran113, roubkar)
- Add tooltip popover for the chart hover state (roubkar)

## 2.5.0 May 27 2021

- Set gunicorn timeouts (mihran113)
- Remove redundant deserialize method (gorarakelyan)
- Move the Flask server to main repo to support 'docker'less UI (mihran113)

## 2.4.0 May 13 2021

- Bump up Aim UI to v1.6.0 (gorarakelyan)
- Add xgboost integration (khazhak)
- Update keras adapter interface (khazhak)
- Convert tensors to python numbers (gorarakelyan)

## 2.3.0 Apr 10 2021

- Bump up Aim UI to v1.5.0 (gorarakelyan)
- Set default interval of sys tracking to 10 seconds (gorarakelyan)
- Add ability to track system metrics (gorarakelyan)

## 2.2.1 Mar 31 2021

- Bump up Aim UI to v1.4.1 (gorarakelyan)

## 2.2.0 Mar 24 2021

- Bump up Aim UI to v1.4.0 (gorarakelyan)
- Add Hugging Face integration (Khazhak)
- Reorganize documentation (Tatevv)

## 2.1.6 Feb 26 2021

- Add ability to opt out telemetry (gorarakelyan)
- Remove experiment name from config file when calling repo.remove_branch method (gorarakelyan)

## 2.1.5 Jan 7 2021

- Handle NaN or infinite floats passed to artifacts (gorarakelyan)

## 2.1.4 Dec 2 2020

- Add ability to specify session run hash (gorarakelyan)
- Initialize repo if it was empty when opening session (gorarakelyan)
- Add validation of map artifact parameters (gorarakelyan)

## 2.1.3 Nov 24 2020

- Support comparison of list type contexts (gorarakelyan)

## 2.1.2 Nov 24 2020

- Fix empty contexts comparison issue (gorarakelyan)

## 2.1.1 Nov 22 2020

- Return only selected params in SelectResult (gorarakelyan)

## 2.1.0 Nov 19 2020

- Add AimRepo select method (gorarakelyan)
- Implement SelectResult class (gorarakelyan)

## 2.0.27 Nov 13 2020

- Fix issue with artifact step initializer (gorarakelyan)

## 2.0.26 Nov 10 2020

- Add `block_termination` argument to aim.Session (gorarakelyan)
- Convert infinity parameter to string in artifacts (gorarakelyan)

## 2.0.25 Nov 9 2020

- Reconstruct run metadata file when running close command (gorarakelyan)

## 2.0.24 Nov 8 2020

- Add SIGTERM signal handler (gorarakelyan)
- Run `track` function in a parallel thread (gorarakelyan)
- Add SDK session flush method (gorarakelyan)
- Flush aggregated metrics at a given frequency (gorarakelyan)
- Update run metadata file only on artifacts update (gorarakelyan)

## 2.0.23 Nov 5 2020

- Make experiment name argument required in SDK close command (gorarakelyan)

## 2.0.22 Nov 5 2020

- Add SDK `close` method to close dangling experiments (gorarakelyan)

## 2.0.21 Nov 1 2020

- Resolve compatibility issues with python 3.5.0 (gorarakelyan)

## 2.0.20 Oct 26 2020

- Enable pypi aim package name (gorarakelyan)

## 2.0.19 Oct 25 2020

- Add PyTorch Lightning logger (gorarakelyan)
- Add TensorFlow v1 and v2 keras callbacks support (gorarakelyan)

## 2.0.18 Oct 7 2020

- Add ability to run Aim UI in detached mode (gorarakelyan)
- Add ability to specify repo path when running Aim UI (gorarakelyan)

## 2.0.17 Oct 5 2020

- Rename `AimDE` to `Aim UI` (gorarakelyan)

## 2.0.16 Oct 2 2020

- Add ability to specify host when running AimDE (gorarakelyan)
- Disable `AimContainerCommandManager` (gorarakelyan)
- Remove `aimde` command entry point (gorarakelyan)
- Remove `de` prefix from development environment management commands (gorarakelyan)

## 2.0.15 Sep 21 2020

- Set Map artifact default namespace (gorarakelyan)

## 2.0.14 Sep 21 2020

- Set Metric hashable context to None if no kwarg is passed (gorarakelyan)

## 2.0.13 Sep 21 2020

- Add ability to query runs by metric value (gorarakelyan)
- Add ability to query runs via SDK (gorarakelyan)

## 2.0.12 Sep 12 2020

- Update Session to handle exceptions gracefully (gorarakelyan)

## 2.0.11 Sep 11 2020

- Add alias to keras adapter (gorarakelyan)

## 2.0.10 Sep 10 2020

- Show progress bar when pulling AimDE image (gorarakelyan)

## 2.0.9 Sep 10 2020

- Add ability to start multiple sessions (gorarakelyan)
- Add Aim adapter for keras (gorarakelyan)

## 2.0.8 Aug 26 2020

- Set SDK to select only unarchived runs by default (gorarakelyan)
- Add ability to archive/unarchive runs (gorarakelyan)
- Enable search by run attributes (gorarakelyan)
- Add `is not` keyword to AimQL (gorarakelyan)

## 2.0.7 Aug 21 2020

- Validate Artifact values before storing (gorarakelyan)
- Add sessions to SDK (gorarakelyan)

## 2.0.6 Aug 13 2020

- Add ability to retrieve metrics and traces from repo (gorarakelyan)
- Add SDK `select` method to select runs and artifacts (gorarakelyan)
- Implement search query language (gorarakelyan)

## 2.0.5 Jul 18 2020

- Fix issue with PyPI reStructuredText format compatibility (gorarakelyan)

## 2.0.4 Jul 18 2020

- Add ability to attach tf.summary logs to AimDE (gorarakelyan)

## 2.0.3 Jul 8 2020

- Pass project path to development environment container (gorarakelyan)

## 2.0.2 Jul 7 2020

- Make `epoch` argument optional for `Metric` artifact (gorarakelyan)
- Add ability to automatically commit runs after exit (gorarakelyan)
- Add `aim up` shortcut for running development environment (gorarakelyan)
- Remove first required argument(artifact name) from sdk track function (gorarakelyan)
- Add general dictionary artifact for tracking `key: value` parameters (gorarakelyan)

## 2.0.1 Jun 24 2020

- Fix inconsistent DE naming (gorarakelyan)

## 2.0.0 Jun 18 2020

- Tidy up aim and remove some artifacts (gorarakelyan)
- Update AimContainerCMD to open connection on custom port (gorarakelyan)
- Save passed process uuid to commit configs (gorarakelyan)
- Ability to query processes (gorarakelyan)
- Execute process and store logs into a commit of specific experiment (gorarakelyan)
- Kill running process and its children recursively (gorarakelyan)
- Keep executed processes for monitoring and management (gorarakelyan)
- Add container command handler to exec commands on the host (gorarakelyan)
- Refactor Text artifact to store sentences using protobuf and aimrecords (jamesj-jiao)
- Add ability to pass aim board port as an argument (gorarakelyan)

## 1.2.17 May 8 2020

- Add config command (gorarakelyan)
- Tune artifacts: images, metric_groups, params (gorarakelyan)

## 1.2.16 Apr 29 2020

- Add ability to pass numpy array as a segmentation mask (gorarakelyan)

## 1.2.15 Apr 29 2020

- Add basic image list tracking (gorarakelyan)

## 1.2.14 Apr 27 2020

- Optimize segmentation tracking insight to load faster (gorarakelyan)

## 1.2.13 Apr 25 2020

- Remove GitHub security alert (gorarakelyan)
- Add image semantic segmentation tracking (gorarakelyan)

## 1.2.12 Apr 20 2020

- Add missing init file for aim.artifacts.proto (@mike1808)

## 1.2.11 Apr 16 2020

- Make epoch property optional for Metric (gorarakelyan)

## 1.2.10 Apr 16 2020

- Serialize and store `Metric` records using protobuf and aimrecords (gorarakelyan)
- Create RecordWriter factory which handles artifact records saving (gorarakelyan)
- Extract artifact serialization to ArtifactWriter (mike1808)

## 1.2.9 Mar 16 2020

- Alert prerequisites installation message for running board (gorarakelyan)

## 1.2.8 Mar 15 2020

- Update profiler interface for keras (gorarakelyan)

## 1.2.7 Mar 14 2020

- Add board pull command (gorarakelyan)
- Change board ports to 43800,1,2 (gorarakelyan)
- Add ability to profile graph output nodes (gorarakelyan)
- Remove issue with autograd inside while loop (gorarakelyan)
- Add aim board development mode (gorarakelyan)
- Update board name hash algorithm to md5 (gorarakelyan)
- Add board CLI commands: up, down and upgrade (gorarakelyan)
- Add ability to tag version as a release candidate (gorarakelyan)

## 1.2.6 Feb 28 2020

- Add learning rate update tracking (gorarakelyan)

## 1.2.5 Feb 25 2020

- Add autocommit feature to push command: `aim push -c [-m <msg>]` (gorarakelyan)
- Add cli status command to list branch uncommitted artifacts (gorarakelyan)
- Add an ability to aggregate duplicated nodes within a loop (gorarakelyan)
- Remove gradient break issue when profiling output nodes (gorarakelyan)

## 1.2.4 Feb 20 2020

- Enable profiler to track nodes inside loops (gorarakelyan)
- Ability to disable profiler for evaluation or inference (gorarakelyan)

## 1.2.3 Feb 13 2020

- Set minimum required python version to 3.5.2 (gorarakelyan)

## 1.2.2 Feb 13 2020

- Downgrade required python version (gorarakelyan)

## 1.2.1 Feb 13 2020

- Edit README.md to pass reStructuredText validation on pypi (gorarakelyan)

## 1.2.0 Feb 13 2020

- Make aim CLI directly accessible from main.py (gorarakelyan)
- Add disk space usage tracking (gorarakelyan)
- Add profiler support for Keras (gorarakelyan)
- Add TensorFlow graph nodes profiler (gorarakelyan)
- Add command to run aim live container mounted on aim repo (gorarakelyan)
- Update profiler to track GPU usage (gorarakelyan)
- Add machine resource usage profiler (gorarakelyan)

## 1.1.1 Jan 14 2020

- Remove aim dependencies such as keras, pytorch and etc (gorarakelyan)

## 1.1.0 Jan 12 2020

- Update code diff tracking to be optional (gorarakelyan)
- Add default False value to aim init function (gorarakelyan)
- Update aim repo to correctly identify cwd (gorarakelyan)
- Update push command to commit if msg argument is specified (gorarakelyan)
- Add ability to initialize repo from within the sdk (gorarakelyan)

## 1.0.2 Jan 7 2020

- Remove objects dir from empty .aim branch index (gorarakelyan)

## 1.0.1 Dec 26 2019

- Add cil command to print aim current version (gorarakelyan)

## 1.0.0 Dec 25 2019

- Add aim version number in commit config file (gorarakelyan)
- Update push command to send username and check storage availability (gorarakelyan)
- Add hyper parameters tracking (gorarakelyan)
- Update push command to print shorter file names when pushing to remote (gorarakelyan)
- Update tracking artifacts to be saved in log format (gorarakelyan)
- Add pytorch cuda support to existing sdk artefacts (gorarakelyan)
- Add cli reset command (gorarakelyan)
- Add nested module tracking support to aim sdk (gorarakelyan)
- Add code difference tracking to aim sdk (gorarakelyan)
- Update aim push command to send commits (gorarakelyan)
- Add commit structure implementation (gorarakelyan)
- Add aim commit command synchronized with git commits (gorarakelyan)
- Add version control system factory (gorarakelyan)
- Update all insights example (gorarakelyan)
- Add model gradients tracking (gorarakelyan)
- Add model weights distribution tracking (gorarakelyan)
- Add aim correlation tracking (gorarakelyan)

## 0.2.9 Nov 30 2019

- Update push tolerance when remote origin is invalid (gorarakelyan)

## 0.2.8 Nov 30 2019

- Update aim auth public key search algorithm (gorarakelyan)

## 0.2.7 Nov 14 2019

- Update dependencies torch and torchvision versions (sgevorg)

## 0.2.6 Nov 5 2019

- Update aim track logger (gorarakelyan)

## 0.2.5 Nov 4 2019

- Add branch name validation (gorarakelyan)
- Add single branch push to aim push command (gorarakelyan)

## 0.2.4 Nov 3 2019

- Update aim auth print format (gorarakelyan)
- Update setup.py requirements (gorarakelyan)

## 0.2.3 Nov 3 2019

- Update package requirements (gorarakelyan)

## 0.2.2 Nov 1 2019

- Update package requirements (sgevorg)

## 0.2.1 Nov 1 2019

- Add paramiko to required in setup.py (sgevorg)

## 0.2.0 Nov 1 2019

- Update the repo to prep for open source pypi push (sgevorg)
- Add error and activity logging (sgevorg)
- Add push command robustness (gorarakelyan)
- Add cli auth command (gorarakelyan)
- Add public key authentication (gorarakelyan)
- Update push to send only branches (gorarakelyan)
- Add branching command line interface (gorarakelyan)
- Update skd interface (gorarakelyan)
- Add pytorch examples inside examples directory (gorarakelyan)
- Add model load sdk method (gorarakelyan)
- Add model checkpoint save tests (gorarakelyan)
- Update file sending protocol (gorarakelyan)
- Add model tracking (gorarakelyan)

## 0.1.0 - Sep 23 2019

- Update setup py to build cython extensions (gorarakelyan)
- Update tcp client to send multiple files through one connection (gorarakelyan)
- Update tcp client to send images (gorarakelyan)
- Update sdk track functionality to support multiple metrics (gorarakelyan)
- Update push command for sending repo to a given remote (gorarakelyan)
- Add cli remote commands (gorarakelyan)
- Update cli architecture from single group of commands to multiple groups (gorarakelyan)
- Add testing env first skeleton and versions (sgevorg)
- Add dummy exporting files from .aim-test (sgevorg)
- Add description for Testing Environment (sgevorg)
- Update metadata structure and handling (sgevorg)
- Add support for seq2seq models (sgevorg)
- Update the output of doker image build to be more informative and intuitive (sgevorg)
- Update README.MD with changed Aim messaging (sgevorg)
- Remove setup.cfg file (maybe temporarily) (sgevorg)
- Update the location for docker build template files, move to data/ (sgevorg)
- Update the `docs/cli.md` for aim-deploy docs (sgevorg)
- Add docker deploy `.aim/deploy_temp/<model>` cleanup at the end of the build (sgevorg)
- Add Docker Deploy via `aim-deploy` command (sgevorg)
- Add Docker image generate skeleton (sgevorg)
- Add AimModel.load_mode static function to parse `.aim` files (sgevorg)
- Update exporter to decouple from specifics of exporting and framework (sgevorg)
- Add model export with `.aim` extension (sgevorg)
- Remove pack/unpack of the metadata (sgevorg)
- Add pack/unpack to add metadata to model for engine processing (sgevorg)
- Add aim-deploy command configuration in cli (sgevorg)
- Add basic cli (sgevorg)
- Update setup.py for cli first version (sgevorg)
- Add initial cli specs (sgevorg)
- Add directories: the initial skeleton of the repo (sgevorg)
- Add gitignore, license file and other basics for repo (sgevorg)<|MERGE_RESOLUTION|>--- conflicted
+++ resolved
@@ -1,15 +1,11 @@
 # Changelog
 
-<<<<<<< HEAD
-## 3.20.0
-=======
 ## 3.20.0 
 
 ### Enhancements:
 - Repurpose aim reindex command for index db recreation (mihran113)
 
 ### Fixes
->>>>>>> d3006861
 - Handle index db corruption and warn in UI (mihran113) 
 - Handle and skip corrupted runs (alberttorosyan)
 
