--- conflicted
+++ resolved
@@ -2,14 +2,10 @@
 
 ## Unreleased
 
-<<<<<<< HEAD
 - Enhance controls states of explorer pages (arsengit)
-- Ability to display images in original size and align by width (arsengit)
-=======
 - Add trendline options to ScatterPlot (roubkar)
 - Add ability to display images in original size and align by width (arsengit)
 - Add version, docs and slack links to sidebar (arsengit)
->>>>>>> 47c720ea
 - Enhance AudioPlayer component (arsengit)
 - Recover active tab in run details page after reload (roubkar)
 
