# Changelog

## Unreleased

### Enhancements:

- Custom max message size for Aim Remote tracking (alberttorosyan)
- Docker images for aim up/server (alberttorosyan)
<<<<<<< HEAD
- Remote tracking client-side retry logic (aramaim)
=======
- TF/Keras adapters refactoring (mihran113)
>>>>>>> 20db1492


## 3.6.2 Mar 2, 2022

- Fix chart interactions issue in the Single Run Page Metrics tab (roubkar)
- Fix `resolve_objects` in remote tracking client subtree (alberttorosyan)
- Reject `0` as step/record count (alberttorosyan, VkoHov)
- Fix error on mlflow conversion by experiment id (devfox-se)  

## 3.6.1 Feb 25, 2022

- Fix issue with aligning x-axis by custom metric (KaroMourad)
- Add `__AIM_PROXY_URL__` env variable to see full proxy url when running `aim up` command(rubenaprikyan)
- Add `--proxy-url` argument to notebook extension's `%aim up` to render UI correctly if there is a proxy server  (rubenaprikyan)
- Add SageMaker integration, `jupyter-server-proxy` s bug-fix script (rubenaprikyan, mahnerak)
- Fix animation support in Plotly visualization and figure loading performance (Hamik25, mihran113)
- Display `None` values in group config column (VkoHov, Hamik25)
- Fix rendering issue on `Select` form search suggestions list (arsengit)
- Fix PL.AimLogger save_dir AttributeError (GeeeekExplorer)
- Remove `__example_type__` substring from param name (VkoHov)

## 3.6.0 Feb 22 2022

### Enhancements:

- Sort params columns in alphabetical order (arsengit)
- Add illustrations for indicating explorer search states (arsengit)
- Ability to export chart as image (KaroMourad)
- Ability to group by metric.context (VkoHov)
- Tune manage columns items highlighting styles (VkoHov)
- Set active style on table actions popover buttons with applied changes (arsengit)
- Unification of Run Custom Object APIs (alberttorosyan, VkoHov)
- Aim repo runs data automatic indexing (alberttorosyan)
- Pytorch Lightning adapter refactoring (mihran113)
- Add Pytorch Ignite integration (mihran113)
- Add wildcard support for `aim runs` subcommands (mihran113)
- Add MLflow logs conversion command (devfox-se)
- Add CustomObject implementation for `hub.dataset` (alberttorosyan)

### Fixes:

- Fix live updated data loss after triggering endless scroll (VkoHov)
- Fix system metric columns pinning functionality and grouping column order (arsengit)
- Fix system metrics search in manage columns popover (VkoHov)
- Fix queries on remote repos (mihran113)
- Fix incorrect boolean value formatting (VkoHov)

## 3.5.4 Feb 15 2022

- Fix batch archive functionality (VkoHov)
- Add repo lock/release feature (devfox-se)

## 3.5.3 Feb 11 2022

- Fix rendering issue in runs explorer page (arsengit)

## 3.5.2 Feb 10 2022

- Fix issue with displaying current day activity cell on week's first day (rubenaprikyan)
- Fix issue with filtering options while typing in input of autocomplete in Tooltip and Grouping popovers (rubenaprikyan)

## 3.5.1 Feb 4 2022

- Fix folder creation when tracking with remote tracker (aramaim)

## 3.5.0 Feb 3 2022

### Enhancements:

- Ability to hide system metrics from table (arsengit)
- Add input validations to range selectors (Hamik25)
- Improve media panel rendering performance on hovering over images (KaroMourad)
- Add ability to parse and import TensorFlow events into aim (devfox-se)
- Add system parameter logging: CLI, Env, Executable, Git, Installed packages (devfox-se)
- Convert nested non-native objects (e.g. OmegaConf config instance) upon storing (devfox-se)
- Add cli subcommands cp and mv for aim runs command (mihran113)
- Add handler for matplotlib figures in Image and Figure custom objects (devfox-se)
- Improve highlighting of table focused/hovered/selected row (VkoHov)

### Fixes:

- Fix stalled runs deletion (mihran113)
- Fix background transparency in colab when using dark mode of system (rubenaprikyan)
- Fix Grouping and Tooltip popovers states' resetting issue when live-update is on (rubenaprikyan)
- Fix table column's sort functionality issue in Params and Scatters Explorers (rubenaprikyan)

## 3.4.1 Jan 23 2022

- Fix issue with displaying experiment name in Images Explorer table (VkoHov)

## 3.4.0 Jan 22 2022

- Add ability to apply group stacking on media elements list (KaroMourad)
- Add ability to apply sorting by run creation_time on table rows (roubkar)
- Add ability to filter texts table with keyword matching (roubkar, rubenaprikyan)
- Add ability to delete run from settings tab (Hamik25)
- Enhance controls states of explorer pages (arsengit)
- Add --repo, --host arguments support for notebook extension (VkoHov, rubenaprikyan)
- Add trendline options to ScatterPlot (roubkar)
- Add ability to display images in original size and align by width (arsengit)
- Add version, docs and slack links to sidebar (arsengit)
- Enhance AudioPlayer component (arsengit)
- Recover active tab in run details page after reload (roubkar)
- Add ability to archive or delete runs with batches (VkoHov)
- Remote tracking server [experimental] (alberttorosyan, mihran113, aramaim)
- Add ability to change media elements order (VkoHov)
- Add ability to hard delete runs (alberttorosyan)
- Lossy format support for aim.Image (devfox-se)
- Timezone issues fix for creation and end times (mihran113)

## 3.3.5 Jan 14 2022

- Add non-strict write mode to replace not-yet-supported types with their
  string representations. (mahnerak)
- Log pytorch_lightning hyperparameters in non-strict mode. (mahnerak)

## 3.3.4 Jan 10 2022

- Fix issue with WAL files flushing (alberttorosyan)
- Support for omegaconf configs in pytorch_lightning adapter (devfox-se)

## 3.3.3 Dec 24 2021

- Fix issue with showing range panel in Images Explorer (roubkar)

## 3.3.2 Dec 20 2021

- Fix issue with not providing point density value to live-update query (rubenaprikyan)

## 3.3.1 Dec 18 2021

- Fix getValue function to show correct chart title data (KaroMourad)

## 3.3.0 Dec 17 2021

- Add ability to track and explore audios in run detail page (arsengit, VkoHov, devfox-se)
- Add ability to track and visualize texts (mihran113, roubkar)
- Fix boolean values encoding (mahnerak)
- Add Scatter Explorer to visualize correlations between metric last value and hyperparameter (KaroMourad)
- Add ability to track and visualize plotly objects (devfox-se, Hamik25, rubenaprikyan)
- Add ability to query distributions by step range and density (VkoHov, rubenaprikyan)
- Add colab notebook support (mihran113, rubenaprikyan)
- Implement images visualization tab in run detail page (VkoHov, KaroMourad)
- Add custom URL prefix support (mihran113, Hamik25, roubkar)
- Enhance metric selection dropdowns to see lists in alphabetical order (rubenaprikyan)

## 3.2.2 Dec 10 2021

- Fix Run finalization index timeout issue (alberttorosyan)

## 3.2.1 Dec 8 2021

- Add ability to provide custom base path for API (mihran113, roubkar)
- Fix table groups column default order (arsengit)
- Fix table panel height issue in runs explorer page (arsengit)

## 3.2.0 Dec 3 2021

- Add ability to cancel pending request (roubkar, arsengit)
- Add support for secure protocol for API calls (mihran113, roubkar)
- Implement image full size view (VkoHov)
- Add ability to manipulate with image size and rendering type (arsengit)
- Enhance Table column for selected grouping config options (arsengit)
- Implement suggestions list for AimQL search (arsengit, rubenaprikyan)
- Add ability to track and visualize distributions (mihran113, rubenaprikyan)
- Add notebook extension, magic functions (rubenaprikyan)

## 3.1.1 Nov 25 2021

- Apply default ordering on images set (VkoHov)
- Ability to show image data in a tooltip on hover (KaroMourad)
- Support of Image input additional data sources (alberttorosyan)
- Ability to export run props as pandas dataframe (gorarakelyan)
- Slice image sequence by index for the given steps range (alberttorosyan)
- Improve Images Explorer rendering performance through better images list virtualization (roubkar)

## 3.1.0 Nov 20 2021

- Add ability to explore tracked images (VkoHov)
- Improve rendering performance by virtualizing table columns (roubkar)
- Add ability to apply grouping by higher level param key (roubkar)
- Add ability to specify repository path during `aim init` via `--repo` argument (rubenaprikyan)

## 3.0.7 Nov 17 2021

- Fix for missing metrics when numpy.float64 values tracked (alberttorosyan)

## 3.0.6 Nov 9 2021

- Fix for blocking container optimization for in progress runs (alberttorosyan)

## 3.0.5 Nov 9 2021

- Add tqdm package in setup.py required section (mihran113)

## 3.0.4 Nov 8 2021

- Switch to aimrocks 0.0.10 - exposes data flushing interface (mihran113)
- Optimize stored data when runs finalized (mihran113)
- Update `aim reindex` command to run storage optimizations (alberttorosyan)
- Storage partial optimizations on metric/run queries (alberttorosyan)

## 3.0.3 Nov 4 2021

- Bump sqlalchemy version to 1.4.1 (alberttorosyan)

## 3.0.2 Oct 27 2021

- Switch to aimrocks 0.0.9 - built on rocksdb 6.25.3 (alberttorosyan)
- Remove grouping select options from Params app config (VkoHov)
- Sort metrics data in ascending order for X-axis (KaroMourad)

## 3.0.1 Oct 22 2021

- Check telemetry_enabled option on segment initialization (VkoHov)
- Draw LineChart Y-axis (horizontal) tick lines on zooming (KaroMourad)
- Sort select options/params based on input value (roubkar)
- Fix query construction issue for multiple context items (roubkar)
- Fix issue with making API call from Web Worker (VkoHov)

## 3.0.0 Oct 21 2021

- Completely revamped UI:

  - Runs, metrics and params explorers
  - Bookmarks, Tags, Homepage
  - New UI works smooth with ~500 metrics displayed at the same time with full Aim table interactions

- Completely revamped storage:
  - 10x faster embedded storage based on Rocksdb
  - Average run query execution time on ~2000 runs: 0.784s
  - Average metrics query execution time on ~2000 runs with 6000 metrics: 1.552s

## 2.7.1 Jun 30 2021

- Fix bookmark navigation issue (roubkar)
- Empty metric select on X-axis alignment property change (roubkar)

## 2.7.0 Jun 23 2021

- Add ability to export table data as CSV (KaroMourad)
- Add ability to bookmark explore screen state (roubkar)
- Add dashboards and apps API (mihran113)

## 2.6.0 Jun 12 2021

- Resolve namedtuple python 3.5 incompatibility (gorarakelyan)
- Add ability to align X-axis by a metric (mihran113, roubkar)
- Add tooltip popover for the chart hover state (roubkar)

## 2.5.0 May 27 2021

- Set gunicorn timeouts (mihran113)
- Remove redundant deserialize method (gorarakelyan)
- Move the Flask server to main repo to support 'docker'less UI (mihran113)

## 2.4.0 May 13 2021

- Bump up Aim UI to v1.6.0 (gorarakelyan)
- Add xgboost integration (khazhak)
- Update keras adapter interface (khazhak)
- Convert tensors to python numbers (gorarakelyan)

## 2.3.0 Apr 10 2021

- Bump up Aim UI to v1.5.0 (gorarakelyan)
- Set default interval of sys tracking to 10 seconds (gorarakelyan)
- Add ability to track system metrics (gorarakelyan)

## 2.2.1 Mar 31 2021

- Bump up Aim UI to v1.4.1 (gorarakelyan)

## 2.2.0 Mar 24 2021

- Bump up Aim UI to v1.4.0 (gorarakelyan)
- Add Hugging Face integration (Khazhak)
- Reorganize documentation (Tatevv)

## 2.1.6 Feb 26 2021

- Add ability to opt out telemetry (gorarakelyan)
- Remove experiment name from config file when calling repo.remove_branch method (gorarakelyan)

## 2.1.5 Jan 7 2021

- Handle NaN or infinite floats passed to artifacts (gorarakelyan)

## 2.1.4 Dec 2 2020

- Add ability to specify session run hash (gorarakelyan)
- Initialize repo if it was empty when opening session (gorarakelyan)
- Add validation of map artifact parameters (gorarakelyan)

## 2.1.3 Nov 24 2020

- Support comparison of list type contexts (gorarakelyan)

## 2.1.2 Nov 24 2020

- Fix empty contexts comparison issue (gorarakelyan)

## 2.1.1 Nov 22 2020

- Return only selected params in SelectResult (gorarakelyan)

## 2.1.0 Nov 19 2020

- Add AimRepo select method (gorarakelyan)
- Implement SelectResult class (gorarakelyan)

## 2.0.27 Nov 13 2020

- Fix issue with artifact step initializer (gorarakelyan)

## 2.0.26 Nov 10 2020

- Add `block_termination` argument to aim.Session (gorarakelyan)
- Convert infinity parameter to string in artifacts (gorarakelyan)

## 2.0.25 Nov 9 2020

- Reconstruct run metadata file when running close command (gorarakelyan)

## 2.0.24 Nov 8 2020

- Add SIGTERM signal handler (gorarakelyan)
- Run `track` function in a parallel thread (gorarakelyan)
- Add SDK session flush method (gorarakelyan)
- Flush aggregated metrics at a given frequency (gorarakelyan)
- Update run metadata file only on artifacts update (gorarakelyan)

## 2.0.23 Nov 5 2020

- Make experiment name argument required in SDK close command (gorarakelyan)

## 2.0.22 Nov 5 2020

- Add SDK `close` method to close dangling experiments (gorarakelyan)

## 2.0.21 Nov 1 2020

- Resolve compatibility issues with python 3.5.0 (gorarakelyan)

## 2.0.20 Oct 26 2020

- Enable pypi aim package name (gorarakelyan)

## 2.0.19 Oct 25 2020

- Add PyTorch Lightning logger (gorarakelyan)
- Add TensorFlow v1 and v2 keras callbacks support (gorarakelyan)

## 2.0.18 Oct 7 2020

- Add ability to run Aim UI in detached mode (gorarakelyan)
- Add ability to specify repo path when running Aim UI (gorarakelyan)

## 2.0.17 Oct 5 2020

- Rename `AimDE` to `Aim UI` (gorarakelyan)

## 2.0.16 Oct 2 2020

- Add ability to specify host when running AimDE (gorarakelyan)
- Disable `AimContainerCommandManager` (gorarakelyan)
- Remove `aimde` command entry point (gorarakelyan)
- Remove `de` prefix from development environment management commands (gorarakelyan)

## 2.0.15 Sep 21 2020

- Set Map artifact default namespace (gorarakelyan)

## 2.0.14 Sep 21 2020

- Set Metric hashable context to None if no kwarg is passed (gorarakelyan)

## 2.0.13 Sep 21 2020

- Add ability to query runs by metric value (gorarakelyan)
- Add ability to query runs via SDK (gorarakelyan)

## 2.0.12 Sep 12 2020

- Update Session to handle exceptions gracefully (gorarakelyan)

## 2.0.11 Sep 11 2020

- Add alias to keras adapter (gorarakelyan)

## 2.0.10 Sep 10 2020

- Show progress bar when pulling AimDE image (gorarakelyan)

## 2.0.9 Sep 10 2020

- Add ability to start multiple sessions (gorarakelyan)
- Add Aim adapter for keras (gorarakelyan)

## 2.0.8 Aug 26 2020

- Set SDK to select only unarchived runs by default (gorarakelyan)
- Add ability to archive/unarchive runs (gorarakelyan)
- Enable search by run attributes (gorarakelyan)
- Add `is not` keyword to AimQL (gorarakelyan)

## 2.0.7 Aug 21 2020

- Validate Artifact values before storing (gorarakelyan)
- Add sessions to SDK (gorarakelyan)

## 2.0.6 Aug 13 2020

- Add ability to retrieve metrics and traces from repo (gorarakelyan)
- Add SDK `select` method to select runs and artifacts (gorarakelyan)
- Implement search query language (gorarakelyan)

## 2.0.5 Jul 18 2020

- Fix issue with PyPI reStructuredText format compatibility (gorarakelyan)

## 2.0.4 Jul 18 2020

- Add ability to attach tf.summary logs to AimDE (gorarakelyan)

## 2.0.3 Jul 8 2020

- Pass project path to development environment container (gorarakelyan)

## 2.0.2 Jul 7 2020

- Make `epoch` argument optional for `Metric` artifact (gorarakelyan)
- Add ability to automatically commit runs after exit (gorarakelyan)
- Add `aim up` shortcut for running development environment (gorarakelyan)
- Remove first required argument(artifact name) from sdk track function (gorarakelyan)
- Add general dictionary artifact for tracking `key: value` parameters (gorarakelyan)

## 2.0.1 Jun 24 2020

- Fix inconsistent DE naming (gorarakelyan)

## 2.0.0 Jun 18 2020

- Tidy up aim and remove some artifacts (gorarakelyan)
- Update AimContainerCMD to open connection on custom port (gorarakelyan)
- Save passed process uuid to commit configs (gorarakelyan)
- Ability to query processes (gorarakelyan)
- Execute process and store logs into a commit of specific experiment (gorarakelyan)
- Kill running process and its children recursively (gorarakelyan)
- Keep executed processes for monitoring and management (gorarakelyan)
- Add container command handler to exec commands on the host (gorarakelyan)
- Refactor Text artifact to store sentences using protobuf and aimrecords (jamesj-jiao)
- Add ability to pass aim board port as an argument (gorarakelyan)

## 1.2.17 May 8 2020

- Add config command (gorarakelyan)
- Tune artifacts: images, metric_groups, params (gorarakelyan)

## 1.2.16 Apr 29 2020

- Add ability to pass numpy array as a segmentation mask (gorarakelyan)

## 1.2.15 Apr 29 2020

- Add basic image list tracking (gorarakelyan)

## 1.2.14 Apr 27 2020

- Optimize segmentation tracking insight to load faster (gorarakelyan)

## 1.2.13 Apr 25 2020

- Remove GitHub security alert (gorarakelyan)
- Add image semantic segmentation tracking (gorarakelyan)

## 1.2.12 Apr 20 2020

- Add missing init file for aim.artifacts.proto (@mike1808)

## 1.2.11 Apr 16 2020

- Make epoch property optional for Metric (gorarakelyan)

## 1.2.10 Apr 16 2020

- Serialize and store `Metric` records using protobuf and aimrecords (gorarakelyan)
- Create RecordWriter factory which handles artifact records saving (gorarakelyan)
- Extract artifact serialization to ArtifactWriter (mike1808)

## 1.2.9 Mar 16 2020

- Alert prerequisites installation message for running board (gorarakelyan)

## 1.2.8 Mar 15 2020

- Update profiler interface for keras (gorarakelyan)

## 1.2.7 Mar 14 2020

- Add board pull command (gorarakelyan)
- Change board ports to 43800,1,2 (gorarakelyan)
- Add ability to profile graph output nodes (gorarakelyan)
- Remove issue with autograd inside while loop (gorarakelyan)
- Add aim board development mode (gorarakelyan)
- Update board name hash algorithm to md5 (gorarakelyan)
- Add board CLI commands: up, down and upgrade (gorarakelyan)
- Add ability to tag version as a release candidate (gorarakelyan)

## 1.2.6 Feb 28 2020

- Add learning rate update tracking (gorarakelyan)

## 1.2.5 Feb 25 2020

- Add autocommit feature to push command: `aim push -c [-m <msg>]` (gorarakelyan)
- Add cli status command to list branch uncommitted artifacts (gorarakelyan)
- Add an ability to aggregate duplicated nodes within a loop (gorarakelyan)
- Remove gradient break issue when profiling output nodes (gorarakelyan)

## 1.2.4 Feb 20 2020

- Enable profiler to track nodes inside loops (gorarakelyan)
- Ability to disable profiler for evaluation or inference (gorarakelyan)

## 1.2.3 Feb 13 2020

- Set minimum required python version to 3.5.2 (gorarakelyan)

## 1.2.2 Feb 13 2020

- Downgrade required python version (gorarakelyan)

## 1.2.1 Feb 13 2020

- Edit README.md to pass reStructuredText validation on pypi (gorarakelyan)

## 1.2.0 Feb 13 2020

- Make aim CLI directly accessible from main.py (gorarakelyan)
- Add disk space usage tracking (gorarakelyan)
- Add profiler support for Keras (gorarakelyan)
- Add TensorFlow graph nodes profiler (gorarakelyan)
- Add command to run aim live container mounted on aim repo (gorarakelyan)
- Update profiler to track GPU usage (gorarakelyan)
- Add machine resource usage profiler (gorarakelyan)

## 1.1.1 Jan 14 2020

- Remove aim dependencies such as keras, pytorch and etc (gorarakelyan)

## 1.1.0 Jan 12 2020

- Update code diff tracking to be optional (gorarakelyan)
- Add default False value to aim init function (gorarakelyan)
- Update aim repo to correctly identify cwd (gorarakelyan)
- Update push command to commit if msg argument is specified (gorarakelyan)
- Add ability to initialize repo from within the sdk (gorarakelyan)

## 1.0.2 Jan 7 2020

- Remove objects dir from empty .aim branch index (gorarakelyan)

## 1.0.1 Dec 26 2019

- Add cil command to print aim current version (gorarakelyan)

## 1.0.0 Dec 25 2019

- Add aim version number in commit config file (gorarakelyan)
- Update push command to send username and check storage availability (gorarakelyan)
- Add hyper parameters tracking (gorarakelyan)
- Update push command to print shorter file names when pushing to remote (gorarakelyan)
- Update tracking artifacts to be saved in log format (gorarakelyan)
- Add pytorch cuda support to existing sdk artefacts (gorarakelyan)
- Add cli reset command (gorarakelyan)
- Add nested module tracking support to aim sdk (gorarakelyan)
- Add code difference tracking to aim sdk (gorarakelyan)
- Update aim push command to send commits (gorarakelyan)
- Add commit structure implementation (gorarakelyan)
- Add aim commit command synchronized with git commits (gorarakelyan)
- Add version control system factory (gorarakelyan)
- Update all insights example (gorarakelyan)
- Add model gradients tracking (gorarakelyan)
- Add model weights distribution tracking (gorarakelyan)
- Add aim correlation tracking (gorarakelyan)

## 0.2.9 Nov 30 2019

- Update push tolerance when remote origin is invalid (gorarakelyan)

## 0.2.8 Nov 30 2019

- Update aim auth public key search algorithm (gorarakelyan)

## 0.2.7 Nov 14 2019

- Update dependencies torch and torchvision versions (sgevorg)

## 0.2.6 Nov 5 2019

- Update aim track logger (gorarakelyan)

## 0.2.5 Nov 4 2019

- Add branch name validation (gorarakelyan)
- Add single branch push to aim push command (gorarakelyan)

## 0.2.4 Nov 3 2019

- Update aim auth print format (gorarakelyan)
- Update setup.py requirements (gorarakelyan)

## 0.2.3 Nov 3 2019

- Update package requirements (gorarakelyan)

## 0.2.2 Nov 1 2019

- Update package requirements (sgevorg)

## 0.2.1 Nov 1 2019

- Add paramiko to required in setup.py (sgevorg)

## 0.2.0 Nov 1 2019

- Update the repo to prep for open source pypi push (sgevorg)
- Add error and activity logging (sgevorg)
- Add push command robustness (gorarakelyan)
- Add cli auth command (gorarakelyan)
- Add public key authentication (gorarakelyan)
- Update push to send only branches (gorarakelyan)
- Add branching command line interface (gorarakelyan)
- Update skd interface (gorarakelyan)
- Add pytorch examples inside examples directory (gorarakelyan)
- Add model load sdk method (gorarakelyan)
- Add model checkpoint save tests (gorarakelyan)
- Update file sending protocol (gorarakelyan)
- Add model tracking (gorarakelyan)

## 0.1.0 - Sep 23 2019

- Update setup py to build cython extensions (gorarakelyan)
- Update tcp client to send multiple files through one connection (gorarakelyan)
- Update tcp client to send images (gorarakelyan)
- Update sdk track functionality to support multiple metrics (gorarakelyan)
- Update push command for sending repo to a given remote (gorarakelyan)
- Add cli remote commands (gorarakelyan)
- Update cli architecture from single group of commands to multiple groups (gorarakelyan)
- Add testing env first skeleton and versions (sgevorg)
- Add dummy exporting files from .aim-test (sgevorg)
- Add description for Testing Environment (sgevorg)
- Update metadata structure and handling (sgevorg)
- Add support for seq2seq models (sgevorg)
- Update the output of doker image build to be more informative and intuitive (sgevorg)
- Update README.MD with changed Aim messaging (sgevorg)
- Remove setup.cfg file (maybe temporarily) (sgevorg)
- Update the location for docker build template files, move to data/ (sgevorg)
- Update the `docs/cli.md` for aim-deploy docs (sgevorg)
- Add docker deploy `.aim/deploy_temp/<model>` cleanup at the end of the build (sgevorg)
- Add Docker Deploy via `aim-deploy` command (sgevorg)
- Add Docker image generate skeleton (sgevorg)
- Add AimModel.load_mode static function to parse `.aim` files (sgevorg)
- Update exporter to decouple from specifics of exporting and framework (sgevorg)
- Add model export with `.aim` extension (sgevorg)
- Remove pack/unpack of the metadata (sgevorg)
- Add pack/unpack to add metadata to model for engine processing (sgevorg)
- Add aim-deploy command configuration in cli (sgevorg)
- Add basic cli (sgevorg)
- Update setup.py for cli first version (sgevorg)
- Add initial cli specs (sgevorg)
- Add directories: the initial skeleton of the repo (sgevorg)
- Add gitignore, license file and other basics for repo (sgevorg)<|MERGE_RESOLUTION|>--- conflicted
+++ resolved
@@ -6,11 +6,8 @@
 
 - Custom max message size for Aim Remote tracking (alberttorosyan)
 - Docker images for aim up/server (alberttorosyan)
-<<<<<<< HEAD
+- - TF/Keras adapters refactoring (mihran113)
 - Remote tracking client-side retry logic (aramaim)
-=======
-- TF/Keras adapters refactoring (mihran113)
->>>>>>> 20db1492
 
 
 ## 3.6.2 Mar 2, 2022
