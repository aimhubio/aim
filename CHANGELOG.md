--- conflicted
+++ resolved
@@ -12,16 +12,13 @@
 ### Fixes: 
 
 - Fix system metric columns pinning functionality and grouping column order (arsengit)
-<<<<<<< HEAD
 - Fix queries on remote repos (mihran113)
-=======
 - Fix incorrect boolean value formatting (VkoHov)
 
 ## 3.5.4 Feb 15 2022
 
 - Fix batch archive functionality (VkoHov)
 - Add repo lock/release feature (devfox-se)
->>>>>>> f73e4008
 
 ## 3.5.3 Feb 11 2022
 
