# Changelog

## Unreleased

### Enhancements:

- Ability to group by metric.context (VkoHov)
- Add ability to apply active style on table actions popover buttons with applied changes (arsengit)
- Unification of Run Custom Object APIs (alberttorosyan, VkoHov)
- Aim repo runs data automatic indexing (alberttorosyan)

### Fixes: 

- Fix system metric columns pinning functionality and grouping column order (arsengit)
- Fix incorrect boolean value formatting (VkoHov)

## 3.5.4 Feb 15 2022

<<<<<<< HEAD
=======
- Fix batch archive functionality (VkoHov)
- Add repo lock/release feature (devfox-se)

>>>>>>> 2adf43ab
## 3.5.3 Feb 11 2022

- Fix rendering issue in runs explorer page (arsengit)

## 3.5.2 Feb 10 2022

- Fix issue with displaying current day activity cell on week's first day (rubenaprikyan)
- Fix issue with filtering options while typing in input of autocomplete in Tooltip and Grouping popovers (rubenaprikyan)

## 3.5.1 Feb 4 2022

- Fix folder creation when tracking with remote tracker (aramaim)

## 3.5.0 Feb 3 2022

### Enhancements:

- Ability to hide system metrics from table (arsengit)
- Add input validations to range selectors (Hamik25)
- Improve media panel rendering performance on hovering over images (KaroMourad)
- Add ability to parse and import TensorFlow events into aim (devfox-se)
- Add system parameter logging: CLI, Env, Executable, Git, Installed packages (devfox-se)
- Convert nested non-native objects (e.g. OmegaConf config instance) upon storing (devfox-se)
- Add cli subcommands cp and mv for aim runs command (mihran113)
- Add handler for matplotlib figures in Image and Figure custom objects (devfox-se)
- Improve highlighting of table focused/hovered/selected row (VkoHov)

### Fixes:

- Fix stalled runs deletion (mihran113)
- Fix background transparency in colab when using dark mode of system (rubenaprikyan)
- Fix Grouping and Tooltip popovers states' resetting issue when live-update is on (rubenaprikyan)
- Fix table column's sort functionality issue in Params and Scatters Explorers (rubenaprikyan)

## 3.4.1 Jan 23 2022

- Fix issue with displaying experiment name in Images Explorer table (VkoHov)

## 3.4.0 Jan 22 2022

- Add ability to apply group stacking on media elements list (KaroMourad)
- Add ability to apply sorting by run creation_time on table rows (roubkar)
- Add ability to filter texts table with keyword matching (roubkar, rubenaprikyan)
- Add ability to delete run from settings tab (Hamik25)
- Enhance controls states of explorer pages (arsengit)
- Add --repo, --host arguments support for notebook extension (VkoHov, rubenaprikyan)
- Add trendline options to ScatterPlot (roubkar)
- Add ability to display images in original size and align by width (arsengit)
- Add version, docs and slack links to sidebar (arsengit)
- Enhance AudioPlayer component (arsengit)
- Recover active tab in run details page after reload (roubkar)
- Add ability to archive or delete runs with batches (VkoHov)
- Remote tracking server [experimental] (alberttorosyan, mihran113, aramaim)
- Add ability to change media elements order (VkoHov)
- Add ability to hard delete runs (alberttorosyan)
- Lossy format support for aim.Image (devfox-se)
- Timezone issues fix for creation and end times (mihran113)

## 3.3.5 Jan 14 2022

- Add non-strict write mode to replace not-yet-supported types with their
  string representations. (mahnerak)
- Log pytorch_lightning hyperparameters in non-strict mode. (mahnerak)

## 3.3.4 Jan 10 2022

- Fix issue with WAL files flushing (alberttorosyan)
- Support for omegaconf configs in pytorch_lightning adapter (devfox-se)

## 3.3.3 Dec 24 2021

- Fix issue with showing range panel in Images Explorer (roubkar)

## 3.3.2 Dec 20 2021

- Fix issue with not providing point density value to live-update query (rubenaprikyan)

## 3.3.1 Dec 18 2021

- Fix getValue function to show correct chart title data (KaroMourad)

## 3.3.0 Dec 17 2021

- Add ability to track and explore audios in run detail page (arsengit, VkoHov, devfox-se)
- Add ability to track and visualize texts (mihran113, roubkar)
- Fix boolean values encoding (mahnerak)
- Add Scatter Explorer to visualize correlations between metric last value and hyperparameter (KaroMourad)
- Add ability to track and visualize plotly objects (devfox-se, Hamik25, rubenaprikyan)
- Add ability to query distributions by step range and density (VkoHov, rubenaprikyan)
- Add colab notebook support (mihran113, rubenaprikyan)
- Implement images visualization tab in run detail page (VkoHov, KaroMourad)
- Add custom URL prefix support (mihran113, Hamik25, roubkar)
- Enhance metric selection dropdowns to see lists in alphabetical order (rubenaprikyan)

## 3.2.2 Dec 10 2021

- Fix Run finalization index timeout issue (alberttorosyan)

## 3.2.1 Dec 8 2021

- Add ability to provide custom base path for API (mihran113, roubkar)
- Fix table groups column default order (arsengit)
- Fix table panel height issue in runs explorer page (arsengit)

## 3.2.0 Dec 3 2021

- Add ability to cancel pending request (roubkar, arsengit)
- Add support for secure protocol for API calls (mihran113, roubkar)
- Implement image full size view (VkoHov)
- Add ability to manipulate with image size and rendering type (arsengit)
- Enhance Table column for selected grouping config options (arsengit)
- Implement suggestions list for AimQL search (arsengit, rubenaprikyan)
- Add ability to track and visualize distributions (mihran113, rubenaprikyan)
- Add notebook extension, magic functions (rubenaprikyan)

## 3.1.1 Nov 25 2021

- Apply default ordering on images set (VkoHov)
- Ability to show image data in a tooltip on hover (KaroMourad)
- Support of Image input additional data sources (alberttorosyan)
- Ability to export run props as pandas dataframe (gorarakelyan)
- Slice image sequence by index for the given steps range (alberttorosyan)
- Improve Images Explorer rendering performance through better images list virtualization (roubkar)

## 3.1.0 Nov 20 2021

- Add ability to explore tracked images (VkoHov)
- Improve rendering performance by virtualizing table columns (roubkar)
- Add ability to apply grouping by higher level param key (roubkar)
- Add ability to specify repository path during `aim init` via `--repo` argument (rubenaprikyan)

## 3.0.7 Nov 17 2021

- Fix for missing metrics when numpy.float64 values tracked (alberttorosyan)

## 3.0.6 Nov 9 2021

- Fix for blocking container optimization for in progress runs (alberttorosyan)

## 3.0.5 Nov 9 2021

- Add tqdm package in setup.py required section (mihran113)

## 3.0.4 Nov 8 2021

- Switch to aimrocks 0.0.10 - exposes data flushing interface (mihran113)
- Optimize stored data when runs finalized (mihran113)
- Update `aim reindex` command to run storage optimizations (alberttorosyan)
- Storage partial optimizations on metric/run queries (alberttorosyan)

## 3.0.3 Nov 4 2021

- Bump sqlalchemy version to 1.4.1 (alberttorosyan)

## 3.0.2 Oct 27 2021

- Switch to aimrocks 0.0.9 - built on rocksdb 6.25.3 (alberttorosyan)
- Remove grouping select options from Params app config (VkoHov)
- Sort metrics data in ascending order for X-axis (KaroMourad)

## 3.0.1 Oct 22 2021

- Check telemetry_enabled option on segment initialization (VkoHov)
- Draw LineChart Y-axis (horizontal) tick lines on zooming (KaroMourad)
- Sort select options/params based on input value (roubkar)
- Fix query construction issue for multiple context items (roubkar)
- Fix issue with making API call from Web Worker (VkoHov)

## 3.0.0 Oct 21 2021

- Completely revamped UI:

  - Runs, metrics and params explorers
  - Bookmarks, Tags, Homepage
  - New UI works smooth with ~500 metrics displayed at the same time with full Aim table interactions

- Completely revamped storage:
  - 10x faster embedded storage based on Rocksdb
  - Average run query execution time on ~2000 runs: 0.784s
  - Average metrics query execution time on ~2000 runs with 6000 metrics: 1.552s

## 2.7.1 Jun 30 2021

- Fix bookmark navigation issue (roubkar)
- Empty metric select on X-axis alignment property change (roubkar)

## 2.7.0 Jun 23 2021

- Add ability to export table data as CSV (KaroMourad)
- Add ability to bookmark explore screen state (roubkar)
- Add dashboards and apps API (mihran113)

## 2.6.0 Jun 12 2021

- Resolve namedtuple python 3.5 incompatibility (gorarakelyan)
- Add ability to align X-axis by a metric (mihran113, roubkar)
- Add tooltip popover for the chart hover state (roubkar)

## 2.5.0 May 27 2021

- Set gunicorn timeouts (mihran113)
- Remove redundant deserialize method (gorarakelyan)
- Move the Flask server to main repo to support 'docker'less UI (mihran113)

## 2.4.0 May 13 2021

- Bump up Aim UI to v1.6.0 (gorarakelyan)
- Add xgboost integration (khazhak)
- Update keras adapter interface (khazhak)
- Convert tensors to python numbers (gorarakelyan)

## 2.3.0 Apr 10 2021

- Bump up Aim UI to v1.5.0 (gorarakelyan)
- Set default interval of sys tracking to 10 seconds (gorarakelyan)
- Add ability to track system metrics (gorarakelyan)

## 2.2.1 Mar 31 2021

- Bump up Aim UI to v1.4.1 (gorarakelyan)

## 2.2.0 Mar 24 2021

- Bump up Aim UI to v1.4.0 (gorarakelyan)
- Add Hugging Face integration (Khazhak)
- Reorganize documentation (Tatevv)

## 2.1.6 Feb 26 2021

- Add ability to opt out telemetry (gorarakelyan)
- Remove experiment name from config file when calling repo.remove_branch method (gorarakelyan)

## 2.1.5 Jan 7 2021

- Handle NaN or infinite floats passed to artifacts (gorarakelyan)

## 2.1.4 Dec 2 2020

- Add ability to specify session run hash (gorarakelyan)
- Initialize repo if it was empty when opening session (gorarakelyan)
- Add validation of map artifact parameters (gorarakelyan)

## 2.1.3 Nov 24 2020

- Support comparison of list type contexts (gorarakelyan)

## 2.1.2 Nov 24 2020

- Fix empty contexts comparison issue (gorarakelyan)

## 2.1.1 Nov 22 2020

- Return only selected params in SelectResult (gorarakelyan)

## 2.1.0 Nov 19 2020

- Add AimRepo select method (gorarakelyan)
- Implement SelectResult class (gorarakelyan)

## 2.0.27 Nov 13 2020

- Fix issue with artifact step initializer (gorarakelyan)

## 2.0.26 Nov 10 2020

- Add `block_termination` argument to aim.Session (gorarakelyan)
- Convert infinity parameter to string in artifacts (gorarakelyan)

## 2.0.25 Nov 9 2020

- Reconstruct run metadata file when running close command (gorarakelyan)

## 2.0.24 Nov 8 2020

- Add SIGTERM signal handler (gorarakelyan)
- Run `track` function in a parallel thread (gorarakelyan)
- Add SDK session flush method (gorarakelyan)
- Flush aggregated metrics at a given frequency (gorarakelyan)
- Update run metadata file only on artifacts update (gorarakelyan)

## 2.0.23 Nov 5 2020

- Make experiment name argument required in SDK close command (gorarakelyan)

## 2.0.22 Nov 5 2020

- Add SDK `close` method to close dangling experiments (gorarakelyan)

## 2.0.21 Nov 1 2020

- Resolve compatibility issues with python 3.5.0 (gorarakelyan)

## 2.0.20 Oct 26 2020

- Enable pypi aim package name (gorarakelyan)

## 2.0.19 Oct 25 2020

- Add PyTorch Lightning logger (gorarakelyan)
- Add TensorFlow v1 and v2 keras callbacks support (gorarakelyan)

## 2.0.18 Oct 7 2020

- Add ability to run Aim UI in detached mode (gorarakelyan)
- Add ability to specify repo path when running Aim UI (gorarakelyan)

## 2.0.17 Oct 5 2020

- Rename `AimDE` to `Aim UI` (gorarakelyan)

## 2.0.16 Oct 2 2020

- Add ability to specify host when running AimDE (gorarakelyan)
- Disable `AimContainerCommandManager` (gorarakelyan)
- Remove `aimde` command entry point (gorarakelyan)
- Remove `de` prefix from development environment management commands (gorarakelyan)

## 2.0.15 Sep 21 2020

- Set Map artifact default namespace (gorarakelyan)

## 2.0.14 Sep 21 2020

- Set Metric hashable context to None if no kwarg is passed (gorarakelyan)

## 2.0.13 Sep 21 2020

- Add ability to query runs by metric value (gorarakelyan)
- Add ability to query runs via SDK (gorarakelyan)

## 2.0.12 Sep 12 2020

- Update Session to handle exceptions gracefully (gorarakelyan)

## 2.0.11 Sep 11 2020

- Add alias to keras adapter (gorarakelyan)

## 2.0.10 Sep 10 2020

- Show progress bar when pulling AimDE image (gorarakelyan)

## 2.0.9 Sep 10 2020

- Add ability to start multiple sessions (gorarakelyan)
- Add Aim adapter for keras (gorarakelyan)

## 2.0.8 Aug 26 2020

- Set SDK to select only unarchived runs by default (gorarakelyan)
- Add ability to archive/unarchive runs (gorarakelyan)
- Enable search by run attributes (gorarakelyan)
- Add `is not` keyword to AimQL (gorarakelyan)

## 2.0.7 Aug 21 2020

- Validate Artifact values before storing (gorarakelyan)
- Add sessions to SDK (gorarakelyan)

## 2.0.6 Aug 13 2020

- Add ability to retrieve metrics and traces from repo (gorarakelyan)
- Add SDK `select` method to select runs and artifacts (gorarakelyan)
- Implement search query language (gorarakelyan)

## 2.0.5 Jul 18 2020

- Fix issue with PyPI reStructuredText format compatibility (gorarakelyan)

## 2.0.4 Jul 18 2020

- Add ability to attach tf.summary logs to AimDE (gorarakelyan)

## 2.0.3 Jul 8 2020

- Pass project path to development environment container (gorarakelyan)

## 2.0.2 Jul 7 2020

- Make `epoch` argument optional for `Metric` artifact (gorarakelyan)
- Add ability to automatically commit runs after exit (gorarakelyan)
- Add `aim up` shortcut for running development environment (gorarakelyan)
- Remove first required argument(artifact name) from sdk track function (gorarakelyan)
- Add general dictionary artifact for tracking `key: value` parameters (gorarakelyan)

## 2.0.1 Jun 24 2020

- Fix inconsistent DE naming (gorarakelyan)

## 2.0.0 Jun 18 2020

- Tidy up aim and remove some artifacts (gorarakelyan)
- Update AimContainerCMD to open connection on custom port (gorarakelyan)
- Save passed process uuid to commit configs (gorarakelyan)
- Ability to query processes (gorarakelyan)
- Execute process and store logs into a commit of specific experiment (gorarakelyan)
- Kill running process and its children recursively (gorarakelyan)
- Keep executed processes for monitoring and management (gorarakelyan)
- Add container command handler to exec commands on the host (gorarakelyan)
- Refactor Text artifact to store sentences using protobuf and aimrecords (jamesj-jiao)
- Add ability to pass aim board port as an argument (gorarakelyan)

## 1.2.17 May 8 2020

- Add config command (gorarakelyan)
- Tune artifacts: images, metric_groups, params (gorarakelyan)

## 1.2.16 Apr 29 2020

- Add ability to pass numpy array as a segmentation mask (gorarakelyan)

## 1.2.15 Apr 29 2020

- Add basic image list tracking (gorarakelyan)

## 1.2.14 Apr 27 2020

- Optimize segmentation tracking insight to load faster (gorarakelyan)

## 1.2.13 Apr 25 2020

- Remove GitHub security alert (gorarakelyan)
- Add image semantic segmentation tracking (gorarakelyan)

## 1.2.12 Apr 20 2020

- Add missing init file for aim.artifacts.proto (@mike1808)

## 1.2.11 Apr 16 2020

- Make epoch property optional for Metric (gorarakelyan)

## 1.2.10 Apr 16 2020

- Serialize and store `Metric` records using protobuf and aimrecords (gorarakelyan)
- Create RecordWriter factory which handles artifact records saving (gorarakelyan)
- Extract artifact serialization to ArtifactWriter (mike1808)

## 1.2.9 Mar 16 2020

- Alert prerequisites installation message for running board (gorarakelyan)

## 1.2.8 Mar 15 2020

- Update profiler interface for keras (gorarakelyan)

## 1.2.7 Mar 14 2020

- Add board pull command (gorarakelyan)
- Change board ports to 43800,1,2 (gorarakelyan)
- Add ability to profile graph output nodes (gorarakelyan)
- Remove issue with autograd inside while loop (gorarakelyan)
- Add aim board development mode (gorarakelyan)
- Update board name hash algorithm to md5 (gorarakelyan)
- Add board CLI commands: up, down and upgrade (gorarakelyan)
- Add ability to tag version as a release candidate (gorarakelyan)

## 1.2.6 Feb 28 2020

- Add learning rate update tracking (gorarakelyan)

## 1.2.5 Feb 25 2020

- Add autocommit feature to push command: `aim push -c [-m <msg>]` (gorarakelyan)
- Add cli status command to list branch uncommitted artifacts (gorarakelyan)
- Add an ability to aggregate duplicated nodes within a loop (gorarakelyan)
- Remove gradient break issue when profiling output nodes (gorarakelyan)

## 1.2.4 Feb 20 2020

- Enable profiler to track nodes inside loops (gorarakelyan)
- Ability to disable profiler for evaluation or inference (gorarakelyan)

## 1.2.3 Feb 13 2020

- Set minimum required python version to 3.5.2 (gorarakelyan)

## 1.2.2 Feb 13 2020

- Downgrade required python version (gorarakelyan)

## 1.2.1 Feb 13 2020

- Edit README.md to pass reStructuredText validation on pypi (gorarakelyan)

## 1.2.0 Feb 13 2020

- Make aim CLI directly accessible from main.py (gorarakelyan)
- Add disk space usage tracking (gorarakelyan)
- Add profiler support for Keras (gorarakelyan)
- Add TensorFlow graph nodes profiler (gorarakelyan)
- Add command to run aim live container mounted on aim repo (gorarakelyan)
- Update profiler to track GPU usage (gorarakelyan)
- Add machine resource usage profiler (gorarakelyan)

## 1.1.1 Jan 14 2020

- Remove aim dependencies such as keras, pytorch and etc (gorarakelyan)

## 1.1.0 Jan 12 2020

- Update code diff tracking to be optional (gorarakelyan)
- Add default False value to aim init function (gorarakelyan)
- Update aim repo to correctly identify cwd (gorarakelyan)
- Update push command to commit if msg argument is specified (gorarakelyan)
- Add ability to initialize repo from within the sdk (gorarakelyan)

## 1.0.2 Jan 7 2020

- Remove objects dir from empty .aim branch index (gorarakelyan)

## 1.0.1 Dec 26 2019

- Add cil command to print aim current version (gorarakelyan)

## 1.0.0 Dec 25 2019

- Add aim version number in commit config file (gorarakelyan)
- Update push command to send username and check storage availability (gorarakelyan)
- Add hyper parameters tracking (gorarakelyan)
- Update push command to print shorter file names when pushing to remote (gorarakelyan)
- Update tracking artifacts to be saved in log format (gorarakelyan)
- Add pytorch cuda support to existing sdk artefacts (gorarakelyan)
- Add cli reset command (gorarakelyan)
- Add nested module tracking support to aim sdk (gorarakelyan)
- Add code difference tracking to aim sdk (gorarakelyan)
- Update aim push command to send commits (gorarakelyan)
- Add commit structure implementation (gorarakelyan)
- Add aim commit command synchronized with git commits (gorarakelyan)
- Add version control system factory (gorarakelyan)
- Update all insights example (gorarakelyan)
- Add model gradients tracking (gorarakelyan)
- Add model weights distribution tracking (gorarakelyan)
- Add aim correlation tracking (gorarakelyan)

## 0.2.9 Nov 30 2019

- Update push tolerance when remote origin is invalid (gorarakelyan)

## 0.2.8 Nov 30 2019

- Update aim auth public key search algorithm (gorarakelyan)

## 0.2.7 Nov 14 2019

- Update dependencies torch and torchvision versions (sgevorg)

## 0.2.6 Nov 5 2019

- Update aim track logger (gorarakelyan)

## 0.2.5 Nov 4 2019

- Add branch name validation (gorarakelyan)
- Add single branch push to aim push command (gorarakelyan)

## 0.2.4 Nov 3 2019

- Update aim auth print format (gorarakelyan)
- Update setup.py requirements (gorarakelyan)

## 0.2.3 Nov 3 2019

- Update package requirements (gorarakelyan)

## 0.2.2 Nov 1 2019

- Update package requirements (sgevorg)

## 0.2.1 Nov 1 2019

- Add paramiko to required in setup.py (sgevorg)

## 0.2.0 Nov 1 2019

- Update the repo to prep for open source pypi push (sgevorg)
- Add error and activity logging (sgevorg)
- Add push command robustness (gorarakelyan)
- Add cli auth command (gorarakelyan)
- Add public key authentication (gorarakelyan)
- Update push to send only branches (gorarakelyan)
- Add branching command line interface (gorarakelyan)
- Update skd interface (gorarakelyan)
- Add pytorch examples inside examples directory (gorarakelyan)
- Add model load sdk method (gorarakelyan)
- Add model checkpoint save tests (gorarakelyan)
- Update file sending protocol (gorarakelyan)
- Add model tracking (gorarakelyan)

## 0.1.0 - Sep 23 2019

- Update setup py to build cython extensions (gorarakelyan)
- Update tcp client to send multiple files through one connection (gorarakelyan)
- Update tcp client to send images (gorarakelyan)
- Update sdk track functionality to support multiple metrics (gorarakelyan)
- Update push command for sending repo to a given remote (gorarakelyan)
- Add cli remote commands (gorarakelyan)
- Update cli architecture from single group of commands to multiple groups (gorarakelyan)
- Add testing env first skeleton and versions (sgevorg)
- Add dummy exporting files from .aim-test (sgevorg)
- Add description for Testing Environment (sgevorg)
- Update metadata structure and handling (sgevorg)
- Add support for seq2seq models (sgevorg)
- Update the output of doker image build to be more informative and intuitive (sgevorg)
- Update README.MD with changed Aim messaging (sgevorg)
- Remove setup.cfg file (maybe temporarily) (sgevorg)
- Update the location for docker build template files, move to data/ (sgevorg)
- Update the `docs/cli.md` for aim-deploy docs (sgevorg)
- Add docker deploy `.aim/deploy_temp/<model>` cleanup at the end of the build (sgevorg)
- Add Docker Deploy via `aim-deploy` command (sgevorg)
- Add Docker image generate skeleton (sgevorg)
- Add AimModel.load_mode static function to parse `.aim` files (sgevorg)
- Update exporter to decouple from specifics of exporting and framework (sgevorg)
- Add model export with `.aim` extension (sgevorg)
- Remove pack/unpack of the metadata (sgevorg)
- Add pack/unpack to add metadata to model for engine processing (sgevorg)
- Add aim-deploy command configuration in cli (sgevorg)
- Add basic cli (sgevorg)
- Update setup.py for cli first version (sgevorg)
- Add initial cli specs (sgevorg)
- Add directories: the initial skeleton of the repo (sgevorg)
- Add gitignore, license file and other basics for repo (sgevorg)<|MERGE_RESOLUTION|>--- conflicted
+++ resolved
@@ -16,12 +16,9 @@
 
 ## 3.5.4 Feb 15 2022
 
-<<<<<<< HEAD
-=======
 - Fix batch archive functionality (VkoHov)
 - Add repo lock/release feature (devfox-se)
 
->>>>>>> 2adf43ab
 ## 3.5.3 Feb 11 2022
 
 - Fix rendering issue in runs explorer page (arsengit)
