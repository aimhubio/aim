--- conflicted
+++ resolved
@@ -13,11 +13,8 @@
 
 ### Fixes:
 
-<<<<<<< HEAD
 - Fix issue with rendering incorrect data when x-axis aligned by `timestamp/epoch` (KaroMourad)
-=======
 - Fix LineCart axis ticks overlapping issue on log scale (KaroMourad)
->>>>>>> b77215d5
 - Change zooming default option to multiple (VkoHov)
 - Change grouped rows' min and max values names to `Group Min` and `Group Max` (VkoHov)
 - Preserve the search input value of the grouping dropdown (VkoHov)
