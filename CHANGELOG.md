# Changelog

<<<<<<< HEAD
### Fixes:

- Fix tensorboard convert while converting tensor (sharathmk99)

=======
## Unreleased

### Enhancements:

- Restrict Run.hash to auto-generated values only (alberttorosyan)
>>>>>>> 3f68351d

## 3.12.0 Jul 22, 2022

### Enhancements:

- Add ability to set axes range manually for line charts on UI (KaroMourad)
- Add more user-friendly querying for dates (mihran113, arsengit)
- Filter redundant tooltip data from URL config state (KaroMourad)
- Improve rendering performance by enhancing table columns virtualization mechanism (roubkar)
- Increase visibility and usability of the Show table diff button (arsengit)
- Add support for tensorboard audios conversion (mihran113)
- Format params keys/paths properly (VkoHov)
- Mention explicitly run params everywhere params is mentioned (VkoHov)
- Add ability to hide a batch of items in explorers (VkoHov)
- Add ability to sort by the last value of the metric in table (VkoHov)
- Preserve active line even if it is dropped out of the filtered area (VkoHov)
- Add run duration property for SDK and queries (mihran113)
- Add client vs server version check for remote tracking server (mihran113)
- Add Remote tracking client heartbeat (mihran113)

### Fixes:

- Tune table sorting icon box overlapping with column box in compact mode (KaroMourad)
- Fix tensorboard log conversion for images (mihran113)
- Check if gradient is None when tracking gradient distributions (kage08)
- Fix displaying non-syntax errors across Aim UI (arsengit) 
- Fix queries on remote repos (mihran113)
- Fix interval progress reports for query apis (mihran113)
- Fix query request cancellation errors (mihran113)
- Auto-detect and address inconsistencies in meta and series trees (mahnerak)

## 3.11.2 Jul 8, 2022

### Enhancements:

- Display the error position when getting syntax errors after searching (arsengit)

### Fixes:

- Avoid saving crashed or terminated search requests as the last state on explorers (arsengit)
- Remove the progress bar blinking when searching runs in Runs Explorer (KaroMourad)
- Fix the "matched runs" sentence color style in progress bars (KaroMourad)
- Fix `SyntaxError` handling for python3.10+ (mihran113)
- Fix generic Exceptions handling and adjust HTTPException handling (alberttorosyan)

## 3.11.1 Jun 27, 2022

- Replace base58 encoder with base64 (KaroMourad, VkoHov)
- Fix Notes tab loading issue (arsengit)
- Fix the loading logic of the `monaco editor` across the Aim Ui (arsengit)
- Fix `Table` export functionality in Params and Scatters explorers (arsengit)
- Allow mixing numeric types on a single Sequence (alberttorosyan)

## 3.11.0 Jun 21, 2022

### Enhancements:

- Add `--uds` option for `aim up` command (mihran113)
- Add progress reporting for search APIs and tqdm progress for SDK queries (mihran113)
- Add all the attributes of runs in the grouping popovers (KaroMourad)
- Display progress bar on Explorer pages when searching metadata (KaroMourad)
- Improve the processing speed for tb to aim converter (osoblanco)
- Adjust charts hover attributes position calculation and styles (KaroMourad)
- Improve formatting of numbers by setting maximum precision (KaroMourad)
- Add cloud storage backups to AWS S3 for aim repo runs (karan2801)
- Add LightGBM integration example (gorarakelyan)
- Add descriptive document titles for pages (KaroMourad)
- Implement unit-tests for aim SDK utils (yeghiakoronian)
- Display std.dev/err aggregated values in the table (VkoHov)
- Add `active` state indicator property for `aim.Run` (mihran113)
- Add `active` state indicators on the chart (VkoHov)
- Add ability to edit run name and description of run (VkoHov)
- Show the description in the sidebar of the run overview tab (VkoHov)
- Add all the attributes of run in the tooltip (VkoHov)
- Optimize the initial render time of Aim UI by using more lightweight font-family (arsengit)
- Use monaco editor as the syntax highlighter across the Aim UI (arsengit)
- Add loader to the top of the logs box in the run page (VkoHov)
- Add the date and the duration of run in the header of the single run page (VkoHov)
- Add the name, status and duration of run in the runs table of the tags page (VkoHov)
- Fit long name values in manage columns popover (arsengit)
- Add caching mechanism for sequence queries to optimize query performance (mihran113)
- Use step random hash as a key for metric sequences (alberttorosyan)

### Fixes:

- Fix issue with tensorboard to aim conversion (osoblanco)
- Fix reset zoom history on alignment type change (KaroMourad)
- Fix issue with rendering incorrect data when x-axis aligned by `relative time/epoch` (KaroMourad)
- Fix LineCart axis ticks overlapping issue on log scale (KaroMourad)
- Change zooming default option to multiple (VkoHov)
- Change grouped rows' min and max values names to `Group Min` and `Group Max` (VkoHov)
- Preserve the search input value of the grouping dropdown (VkoHov)
- Change the titles and placeholders in popovers (VkoHov)
- Resolve typing latency issue in the query search input (arsengit)
- Reorder and add non-hideable table columns (arsengit)
- Change the font of the runs navigation popover (VkoHov)
- Keep color persistence state after page reload (VkoHov)
- Resolve content blinking issue after search in the run page (arsengit)
- Fix scroll to bottom on live-update in logs tab (VkoHov)
- Fix timezone issues for activity map (mihran113)
- Fix `aim up` command output when `--port 0` is passed (mihran113)

## 3.10.3 May 31, 2022

- Adjust the content overflowing of the Delete and the Archive modals (VkoHov)
- Resolve issue with redirect in run page (arsengit)

## 3.10.2 May 26, 2022

- Adjust SRP Logs row height calculation (VkoHov)
- Fix issue with live update requests scheduler (rubenaprikyan)
- Fix log capturing crash during run garbage collection (mihran113)
- Fix Pytorch Lightning adapter `finalize` method (mihran113)
- Fix params duplication in dropdowns (VkoHov)
- Skip system params in Explorer pages (alberttorosyan)

## 3.10.1 May 18, 2022

- Resolve issue with rendering run params in the overview tab of SRP (arsengit)
- Fix issue with search query state update (arsengit)

## 3.10.0 May 17, 2022

### Enhancements:

- Add ability to adjust the density of the visible content in tables (roubkar)
- Set `metric.name` as default option for grouping (roubkar)
- Show user-selected params before group config in chart popover (roubkar)
- Optimize stream decoding performance on UI (mahnerak)
- Add support for animated image formats to Aim Image object (devfox-se)
- Add `AimLogger` for Catboost (devfox-se)
- Add `AimCallback` for LightGBM (devfox-se)
- Keep the extents of `HighPlot` axes brush in the state and the URL (VkoHov)
- Integrate `aim` with `cimport`-able `aimrocks` (mahnerak)
- Add `__slots__` to some classes to improve performance (mahnerak)
- Define base abstractions for `Iterator` and `DB` by borrowing from `aimrocks` (mahnerak)
- Use `KeysIterator` and `ValuesIterator` wrappers instead of reimplementing (mahnerak)
- Rename `PrefixView.container` to `PrefixView.parent` (mahnerak)
- Reimplement `absolute_path` (mahnerak)
- Cython bindings for `PrefixView`, `TreeView`, `Container`, `ArrayView` (mahnerak)
- Add ability to track and visualize stdout/stderr (mihran113, VkoHov)
- Fix `AimLogger` deprecation issues related to release of PyTorch Lightning v1.5 (arnauddhaene)
- Enable better autocomplete experience with monaco editor (arsengit)
- Pre-loading and caching necessary resources, add pre-loader animation to Aim UI (arsengit)

### Fixes:

- Remove hard-coded installation of pre-requirements (mahnerak)
- Remove duplicate code from `TreeView` and `Container` methods (mahnerak)
- Fix issue with filtering metrics values in single run page (KaroMourad)

## 3.9.4 May 12, 2022

- Fix run remote tracking queue cleanup (mihran113)
- Fix HF callback before training access (mihran113)
- Fix compatibility with Jinja 3.1 (devfox-se)

## 3.9.3 May 10, 2022

- Fix affecting stroke types after changing color persistence (KaroMourad)

## 3.9.2 Apr 29, 2022

- Move aim_ui package data to separate directory (devfox-se)

## 3.9.1 Apr 29, 2022

- Move aim_ui package data to separate directory (devfox-se)

## 3.9.0 Apr 29, 2022

### Enhancements:

- Add `Notes Tab` to single run page (arsengit)
- Add the run name to the batch delete and the batch archive modals (VkoHov)
- Increase the scalability of rendering lines in charts (KaroMourad)
- Increase live update requests delay to prevent performance issues (rubenaprikyan)
- Change font-family to monospace in the Table component (arsengit)
- Add info massage for single value sliders (VkoHov)
- Add `--log-level` argument for aim up/server commands (mihran113)
- Add notes backend api interface (devfox-se)
- Fix type hints in `Repo` class (uduse)

### Fixes:

- Fix LineChart y-dimension margin calculation (KaroMourad)
- Fix HighPlot lines partially rendering issue (KaroMourad)
- Fix HighPlot axis ticks overlapping issue (KaroMourad)
- Fix sorting Params/Scatters explorer axis ticks (KaroMourad)
- Fix compatibility with pytorch-lightning v1.6.0 (mihran113)
- Fix the image's original size cropping (VkoHov)
- Fix `PATH` related issues for `alembic` and `uvicorn` (mihran113)
- Fix queries for custom object APIs (mihran113)
- Fix chart height updating when resize mode changed (VkoHov)
- Fix HuggingFace callback context capturing (mihran113)
- Fix Params/Scatters explorers' row hiding functionality (VkoHov)
- Fix Profiler logs are saved outside repo directory (devfox-se)

## 3.8.1 Apr 6, 2022

- Encode run hash before including in CSS selectors (Hamik25)
- Fix displaying incorrect metric values for large range scale in LineChart (KaroMourad)
- Fix issue with rendering lines for large range scale in LineChart (KaroMourad)
- Fix issue with URL state sync for bookmarks (roubkar)
- Fix issue with displaying negative param values on Aim UI (roubkar)
- Fix row hiding functionality (roubkar)
- Tune RunOverviewTab container styles (arsengit)
- Update documentations links on UI (rubenaprikyan)
- Fix `RepoIndexManager` run's reference cleanup (mihran113)
- Fix remote run finalization (mihran113)
- Fix issue with fetch on load more (infinite scroll) functionality in Runs Explorer (rubenaprikyan)

## 3.8.0 Mar 26, 2022

### Enhancements:

- Hugging Face adapter refactoring (mihran113)
- Add run description columns to all run specific tables (VkoHov, mihran113)
- Change images rendering optimization default value to smoother (VkoHov)
- Set default steps ordering to desc in single run tabs (VkoHov, devfox-se)
- Add run name to grouping, ordering and run navigation popovers (VkoHov)
- Add ability to apply color scale on columns with numeric values (VkoHov)
- Refactored XGBoost AimCallback (devfox-se)
- Reopenable callbacks for integrations (mihran113)
- Add DVC integration (devfox-se)
- Add API profiler and unified API error response (devfox-se)
- Add API to retrieve N'th step of sequence (devfox-se)

### Fixes:

- Fix issue with calculation of active point on mouse hover in the LineChart (KaroMourad)
- Fix issue with wrong URL caching for Explorer pages (roubkar)
- Fix issue with focusing on the chart active point while moving the cursor (KaroMourad)
- Fix the image full view toggle icon visibility if the image has a white background (VkoHov)
- Fix scroll to the end of the audio tab (VkoHov)
- Add scrollbar to image full view mode content (VkoHov)
- Fix issues with run name/description not being set (mihran113)
- Fix issue with run single page tabs result caching (mihran113)
- Fix git system param tracking (devfox-se)
- Fix runs manual closing (mihran113)
- Fix Docker image creation step in packaging workflow (alberttorosyan)
- Fix Jinja2 template rendering with starlette==0.14.2 (alberttorosyan)

## 3.7.5 Mar 18, 2022

- Add request aborting functionality in single run page tabs (arsengit)
- Render plotly figures properly in single run page (arsengit)

## 3.7.4 Mar 15, 2022

- Fix density min and max validation calculation (VkoHov)

## 3.7.3 Mar 14, 2022

- Add missing names for dynamically imported files in single run page (arsengit)

## 3.7.2 Mar 10, 2022

- Fix issue with rendering UI re keeping long URL (KaroMourad)
- Split code in the single run page to optimize chunk size (arsengit)

## 3.7.1 Mar 10, 2022

- Fix metric queries with epoch=None (alberttorosyan)

## 3.7.0 Mar 9, 2022

### Enhancements:

- Add Run overview tab in run single page (arsengit, VkoHov, KaroMourad, rubenaprikyan)
- Custom max message size for Aim Remote tracking (alberttorosyan)
- Docker images for aim up/server (alberttorosyan)
- TF/Keras adapters refactoring (mihran113)
- Remote tracking client-side retry logic (aramaim)
- Add record_density to initial get-batch request for figures (VkoHov)

### Fixes:

- Fix rendering new lines in texts visualizer (arsengit)

## 3.6.3 Mar 4, 2022

- Fix UI rendering issue on colab (rubenaprikyan)

## 3.6.2 Mar 2, 2022

- Fix chart interactions issue in the Single Run Page Metrics tab (roubkar)
- Fix `resolve_objects` in remote tracking client subtree (alberttorosyan)
- Reject `0` as step/record count (alberttorosyan, VkoHov)
- Fix error on mlflow conversion by experiment id (devfox-se)

## 3.6.1 Feb 25, 2022

- Fix issue with aligning x-axis by custom metric (KaroMourad)
- Add `__AIM_PROXY_URL__` env variable to see full proxy url when running `aim up` command(rubenaprikyan)
- Add `--proxy-url` argument to notebook extension's `%aim up` to render UI correctly if there is a proxy server (rubenaprikyan)
- Add SageMaker integration, `jupyter-server-proxy` s bug-fix script (rubenaprikyan, mahnerak)
- Fix animation support in Plotly visualization and figure loading performance (Hamik25, mihran113)
- Display `None` values in group config column (VkoHov, Hamik25)
- Fix rendering issue on `Select` form search suggestions list (arsengit)
- Fix PL.AimLogger save_dir AttributeError (GeeeekExplorer)
- Remove `__example_type__` substring from param name (VkoHov)

## 3.6.0 Feb 22 2022

### Enhancements:

- Sort params columns in alphabetical order (arsengit)
- Add illustrations for indicating explorer search states (arsengit)
- Ability to export chart as image (KaroMourad)
- Ability to group by metric.context (VkoHov)
- Tune manage columns items highlighting styles (VkoHov)
- Set active style on table actions popover buttons with applied changes (arsengit)
- Unification of Run Custom Object APIs (alberttorosyan, VkoHov)
- Aim repo runs data automatic indexing (alberttorosyan)
- Pytorch Lightning adapter refactoring (mihran113)
- Add Pytorch Ignite integration (mihran113)
- Add wildcard support for `aim runs` subcommands (mihran113)
- Add MLflow logs conversion command (devfox-se)
- Add CustomObject implementation for `hub.dataset` (alberttorosyan)

### Fixes:

- Fix live updated data loss after triggering endless scroll (VkoHov)
- Fix system metric columns pinning functionality and grouping column order (arsengit)
- Fix system metrics search in manage columns popover (VkoHov)
- Fix queries on remote repos (mihran113)
- Fix incorrect boolean value formatting (VkoHov)

## 3.5.4 Feb 15 2022

- Fix batch archive functionality (VkoHov)
- Add repo lock/release feature (devfox-se)

## 3.5.3 Feb 11 2022

- Fix rendering issue in runs explorer page (arsengit)

## 3.5.2 Feb 10 2022

- Fix issue with displaying current day activity cell on week's first day (rubenaprikyan)
- Fix issue with filtering options while typing in input of autocomplete in Tooltip and Grouping popovers (rubenaprikyan)

## 3.5.1 Feb 4 2022

- Fix folder creation when tracking with remote tracker (aramaim)

## 3.5.0 Feb 3 2022

### Enhancements:

- Ability to hide system metrics from table (arsengit)
- Add input validations to range selectors (Hamik25)
- Improve media panel rendering performance on hovering over images (KaroMourad)
- Add ability to parse and import TensorFlow events into aim (devfox-se)
- Add system parameter logging: CLI, Env, Executable, Git, Installed packages (devfox-se)
- Convert nested non-native objects (e.g. OmegaConf config instance) upon storing (devfox-se)
- Add cli subcommands cp and mv for aim runs command (mihran113)
- Add handler for matplotlib figures in Image and Figure custom objects (devfox-se)
- Improve highlighting of table focused/hovered/selected row (VkoHov)

### Fixes:

- Fix stalled runs deletion (mihran113)
- Fix background transparency in colab when using dark mode of system (rubenaprikyan)
- Fix Grouping and Tooltip popovers states' resetting issue when live-update is on (rubenaprikyan)
- Fix table column's sort functionality issue in Params and Scatters Explorers (rubenaprikyan)

## 3.4.1 Jan 23 2022

- Fix issue with displaying experiment name in Images Explorer table (VkoHov)

## 3.4.0 Jan 22 2022

- Add ability to apply group stacking on media elements list (KaroMourad)
- Add ability to apply sorting by run creation_time on table rows (roubkar)
- Add ability to filter texts table with keyword matching (roubkar, rubenaprikyan)
- Add ability to delete run from settings tab (Hamik25)
- Enhance controls states of explorer pages (arsengit)
- Add --repo, --host arguments support for notebook extension (VkoHov, rubenaprikyan)
- Add trendline options to ScatterPlot (roubkar)
- Add ability to display images in original size and align by width (arsengit)
- Add version, docs and slack links to sidebar (arsengit)
- Enhance AudioPlayer component (arsengit)
- Recover active tab in run details page after reload (roubkar)
- Add ability to archive or delete runs with batches (VkoHov)
- Remote tracking server [experimental] (alberttorosyan, mihran113, aramaim)
- Add ability to change media elements order (VkoHov)
- Add ability to hard delete runs (alberttorosyan)
- Lossy format support for aim.Image (devfox-se)
- Timezone issues fix for creation and end times (mihran113)

## 3.3.5 Jan 14 2022

- Add non-strict write mode to replace not-yet-supported types with their
  string representations. (mahnerak)
- Log pytorch_lightning hyperparameters in non-strict mode. (mahnerak)

## 3.3.4 Jan 10 2022

- Fix issue with WAL files flushing (alberttorosyan)
- Support for omegaconf configs in pytorch_lightning adapter (devfox-se)

## 3.3.3 Dec 24 2021

- Fix issue with showing range panel in Images Explorer (roubkar)

## 3.3.2 Dec 20 2021

- Fix issue with not providing point density value to live-update query (rubenaprikyan)

## 3.3.1 Dec 18 2021

- Fix getValue function to show correct chart title data (KaroMourad)

## 3.3.0 Dec 17 2021

- Add ability to track and explore audios in run detail page (arsengit, VkoHov, devfox-se)
- Add ability to track and visualize texts (mihran113, roubkar)
- Fix boolean values encoding (mahnerak)
- Add Scatter Explorer to visualize correlations between metric last value and hyperparameter (KaroMourad)
- Add ability to track and visualize plotly objects (devfox-se, Hamik25, rubenaprikyan)
- Add ability to query distributions by step range and density (VkoHov, rubenaprikyan)
- Add colab notebook support (mihran113, rubenaprikyan)
- Implement images visualization tab in run detail page (VkoHov, KaroMourad)
- Add custom URL prefix support (mihran113, Hamik25, roubkar)
- Enhance metric selection dropdowns to see lists in alphabetical order (rubenaprikyan)

## 3.2.2 Dec 10 2021

- Fix Run finalization index timeout issue (alberttorosyan)

## 3.2.1 Dec 8 2021

- Add ability to provide custom base path for API (mihran113, roubkar)
- Fix table groups column default order (arsengit)
- Fix table panel height issue in runs explorer page (arsengit)

## 3.2.0 Dec 3 2021

- Add ability to cancel pending request (roubkar, arsengit)
- Add support for secure protocol for API calls (mihran113, roubkar)
- Implement image full size view (VkoHov)
- Add ability to manipulate with image size and rendering type (arsengit)
- Enhance Table column for selected grouping config options (arsengit)
- Implement suggestions list for AimQL search (arsengit, rubenaprikyan)
- Add ability to track and visualize distributions (mihran113, rubenaprikyan)
- Add notebook extension, magic functions (rubenaprikyan)

## 3.1.1 Nov 25 2021

- Apply default ordering on images set (VkoHov)
- Ability to show image data in a tooltip on hover (KaroMourad)
- Support of Image input additional data sources (alberttorosyan)
- Ability to export run props as pandas dataframe (gorarakelyan)
- Slice image sequence by index for the given steps range (alberttorosyan)
- Improve Images Explorer rendering performance through better images list virtualization (roubkar)

## 3.1.0 Nov 20 2021

- Add ability to explore tracked images (VkoHov)
- Improve rendering performance by virtualizing table columns (roubkar)
- Add ability to apply grouping by higher level param key (roubkar)
- Add ability to specify repository path during `aim init` via `--repo` argument (rubenaprikyan)

## 3.0.7 Nov 17 2021

- Fix for missing metrics when numpy.float64 values tracked (alberttorosyan)

## 3.0.6 Nov 9 2021

- Fix for blocking container optimization for in progress runs (alberttorosyan)

## 3.0.5 Nov 9 2021

- Add tqdm package in setup.py required section (mihran113)

## 3.0.4 Nov 8 2021

- Switch to aimrocks 0.0.10 - exposes data flushing interface (mihran113)
- Optimize stored data when runs finalized (mihran113)
- Update `aim reindex` command to run storage optimizations (alberttorosyan)
- Storage partial optimizations on metric/run queries (alberttorosyan)

## 3.0.3 Nov 4 2021

- Bump sqlalchemy version to 1.4.1 (alberttorosyan)

## 3.0.2 Oct 27 2021

- Switch to aimrocks 0.0.9 - built on rocksdb 6.25.3 (alberttorosyan)
- Remove grouping select options from Params app config (VkoHov)
- Sort metrics data in ascending order for X-axis (KaroMourad)

## 3.0.1 Oct 22 2021

- Check telemetry_enabled option on segment initialization (VkoHov)
- Draw LineChart Y-axis (horizontal) tick lines on zooming (KaroMourad)
- Sort select options/params based on input value (roubkar)
- Fix query construction issue for multiple context items (roubkar)
- Fix issue with making API call from Web Worker (VkoHov)

## 3.0.0 Oct 21 2021

- Completely revamped UI:

  - Runs, metrics and params explorers
  - Bookmarks, Tags, Homepage
  - New UI works smooth with ~500 metrics displayed at the same time with full Aim table interactions

- Completely revamped storage:
  - 10x faster embedded storage based on Rocksdb
  - Average run query execution time on ~2000 runs: 0.784s
  - Average metrics query execution time on ~2000 runs with 6000 metrics: 1.552s

## 2.7.1 Jun 30 2021

- Fix bookmark navigation issue (roubkar)
- Empty metric select on X-axis alignment property change (roubkar)

## 2.7.0 Jun 23 2021

- Add ability to export table data as CSV (KaroMourad)
- Add ability to bookmark explore screen state (roubkar)
- Add dashboards and apps API (mihran113)

## 2.6.0 Jun 12 2021

- Resolve namedtuple python 3.5 incompatibility (gorarakelyan)
- Add ability to align X-axis by a metric (mihran113, roubkar)
- Add tooltip popover for the chart hover state (roubkar)

## 2.5.0 May 27 2021

- Set gunicorn timeouts (mihran113)
- Remove redundant deserialize method (gorarakelyan)
- Move the Flask server to main repo to support 'docker'less UI (mihran113)

## 2.4.0 May 13 2021

- Bump up Aim UI to v1.6.0 (gorarakelyan)
- Add xgboost integration (khazhak)
- Update keras adapter interface (khazhak)
- Convert tensors to python numbers (gorarakelyan)

## 2.3.0 Apr 10 2021

- Bump up Aim UI to v1.5.0 (gorarakelyan)
- Set default interval of sys tracking to 10 seconds (gorarakelyan)
- Add ability to track system metrics (gorarakelyan)

## 2.2.1 Mar 31 2021

- Bump up Aim UI to v1.4.1 (gorarakelyan)

## 2.2.0 Mar 24 2021

- Bump up Aim UI to v1.4.0 (gorarakelyan)
- Add Hugging Face integration (Khazhak)
- Reorganize documentation (Tatevv)

## 2.1.6 Feb 26 2021

- Add ability to opt out telemetry (gorarakelyan)
- Remove experiment name from config file when calling repo.remove_branch method (gorarakelyan)

## 2.1.5 Jan 7 2021

- Handle NaN or infinite floats passed to artifacts (gorarakelyan)

## 2.1.4 Dec 2 2020

- Add ability to specify session run hash (gorarakelyan)
- Initialize repo if it was empty when opening session (gorarakelyan)
- Add validation of map artifact parameters (gorarakelyan)

## 2.1.3 Nov 24 2020

- Support comparison of list type contexts (gorarakelyan)

## 2.1.2 Nov 24 2020

- Fix empty contexts comparison issue (gorarakelyan)

## 2.1.1 Nov 22 2020

- Return only selected params in SelectResult (gorarakelyan)

## 2.1.0 Nov 19 2020

- Add AimRepo select method (gorarakelyan)
- Implement SelectResult class (gorarakelyan)

## 2.0.27 Nov 13 2020

- Fix issue with artifact step initializer (gorarakelyan)

## 2.0.26 Nov 10 2020

- Add `block_termination` argument to aim.Session (gorarakelyan)
- Convert infinity parameter to string in artifacts (gorarakelyan)

## 2.0.25 Nov 9 2020

- Reconstruct run metadata file when running close command (gorarakelyan)

## 2.0.24 Nov 8 2020

- Add SIGTERM signal handler (gorarakelyan)
- Run `track` function in a parallel thread (gorarakelyan)
- Add SDK session flush method (gorarakelyan)
- Flush aggregated metrics at a given frequency (gorarakelyan)
- Update run metadata file only on artifacts update (gorarakelyan)

## 2.0.23 Nov 5 2020

- Make experiment name argument required in SDK close command (gorarakelyan)

## 2.0.22 Nov 5 2020

- Add SDK `close` method to close dangling experiments (gorarakelyan)

## 2.0.21 Nov 1 2020

- Resolve compatibility issues with python 3.5.0 (gorarakelyan)

## 2.0.20 Oct 26 2020

- Enable pypi aim package name (gorarakelyan)

## 2.0.19 Oct 25 2020

- Add PyTorch Lightning logger (gorarakelyan)
- Add TensorFlow v1 and v2 keras callbacks support (gorarakelyan)

## 2.0.18 Oct 7 2020

- Add ability to run Aim UI in detached mode (gorarakelyan)
- Add ability to specify repo path when running Aim UI (gorarakelyan)

## 2.0.17 Oct 5 2020

- Rename `AimDE` to `Aim UI` (gorarakelyan)

## 2.0.16 Oct 2 2020

- Add ability to specify host when running AimDE (gorarakelyan)
- Disable `AimContainerCommandManager` (gorarakelyan)
- Remove `aimde` command entry point (gorarakelyan)
- Remove `de` prefix from development environment management commands (gorarakelyan)

## 2.0.15 Sep 21 2020

- Set Map artifact default namespace (gorarakelyan)

## 2.0.14 Sep 21 2020

- Set Metric hashable context to None if no kwarg is passed (gorarakelyan)

## 2.0.13 Sep 21 2020

- Add ability to query runs by metric value (gorarakelyan)
- Add ability to query runs via SDK (gorarakelyan)

## 2.0.12 Sep 12 2020

- Update Session to handle exceptions gracefully (gorarakelyan)

## 2.0.11 Sep 11 2020

- Add alias to keras adapter (gorarakelyan)

## 2.0.10 Sep 10 2020

- Show progress bar when pulling AimDE image (gorarakelyan)

## 2.0.9 Sep 10 2020

- Add ability to start multiple sessions (gorarakelyan)
- Add Aim adapter for keras (gorarakelyan)

## 2.0.8 Aug 26 2020

- Set SDK to select only unarchived runs by default (gorarakelyan)
- Add ability to archive/unarchive runs (gorarakelyan)
- Enable search by run attributes (gorarakelyan)
- Add `is not` keyword to AimQL (gorarakelyan)

## 2.0.7 Aug 21 2020

- Validate Artifact values before storing (gorarakelyan)
- Add sessions to SDK (gorarakelyan)

## 2.0.6 Aug 13 2020

- Add ability to retrieve metrics and traces from repo (gorarakelyan)
- Add SDK `select` method to select runs and artifacts (gorarakelyan)
- Implement search query language (gorarakelyan)

## 2.0.5 Jul 18 2020

- Fix issue with PyPI reStructuredText format compatibility (gorarakelyan)

## 2.0.4 Jul 18 2020

- Add ability to attach tf.summary logs to AimDE (gorarakelyan)

## 2.0.3 Jul 8 2020

- Pass project path to development environment container (gorarakelyan)

## 2.0.2 Jul 7 2020

- Make `epoch` argument optional for `Metric` artifact (gorarakelyan)
- Add ability to automatically commit runs after exit (gorarakelyan)
- Add `aim up` shortcut for running development environment (gorarakelyan)
- Remove first required argument(artifact name) from sdk track function (gorarakelyan)
- Add general dictionary artifact for tracking `key: value` parameters (gorarakelyan)

## 2.0.1 Jun 24 2020

- Fix inconsistent DE naming (gorarakelyan)

## 2.0.0 Jun 18 2020

- Tidy up aim and remove some artifacts (gorarakelyan)
- Update AimContainerCMD to open connection on custom port (gorarakelyan)
- Save passed process uuid to commit configs (gorarakelyan)
- Ability to query processes (gorarakelyan)
- Execute process and store logs into a commit of specific experiment (gorarakelyan)
- Kill running process and its children recursively (gorarakelyan)
- Keep executed processes for monitoring and management (gorarakelyan)
- Add container command handler to exec commands on the host (gorarakelyan)
- Refactor Text artifact to store sentences using protobuf and aimrecords (jamesj-jiao)
- Add ability to pass aim board port as an argument (gorarakelyan)

## 1.2.17 May 8 2020

- Add config command (gorarakelyan)
- Tune artifacts: images, metric_groups, params (gorarakelyan)

## 1.2.16 Apr 29 2020

- Add ability to pass numpy array as a segmentation mask (gorarakelyan)

## 1.2.15 Apr 29 2020

- Add basic image list tracking (gorarakelyan)

## 1.2.14 Apr 27 2020

- Optimize segmentation tracking insight to load faster (gorarakelyan)

## 1.2.13 Apr 25 2020

- Remove GitHub security alert (gorarakelyan)
- Add image semantic segmentation tracking (gorarakelyan)

## 1.2.12 Apr 20 2020

- Add missing init file for aim.artifacts.proto (@mike1808)

## 1.2.11 Apr 16 2020

- Make epoch property optional for Metric (gorarakelyan)

## 1.2.10 Apr 16 2020

- Serialize and store `Metric` records using protobuf and aimrecords (gorarakelyan)
- Create RecordWriter factory which handles artifact records saving (gorarakelyan)
- Extract artifact serialization to ArtifactWriter (mike1808)

## 1.2.9 Mar 16 2020

- Alert prerequisites installation message for running board (gorarakelyan)

## 1.2.8 Mar 15 2020

- Update profiler interface for keras (gorarakelyan)

## 1.2.7 Mar 14 2020

- Add board pull command (gorarakelyan)
- Change board ports to 43800,1,2 (gorarakelyan)
- Add ability to profile graph output nodes (gorarakelyan)
- Remove issue with autograd inside while loop (gorarakelyan)
- Add aim board development mode (gorarakelyan)
- Update board name hash algorithm to md5 (gorarakelyan)
- Add board CLI commands: up, down and upgrade (gorarakelyan)
- Add ability to tag version as a release candidate (gorarakelyan)

## 1.2.6 Feb 28 2020

- Add learning rate update tracking (gorarakelyan)

## 1.2.5 Feb 25 2020

- Add autocommit feature to push command: `aim push -c [-m <msg>]` (gorarakelyan)
- Add cli status command to list branch uncommitted artifacts (gorarakelyan)
- Add an ability to aggregate duplicated nodes within a loop (gorarakelyan)
- Remove gradient break issue when profiling output nodes (gorarakelyan)

## 1.2.4 Feb 20 2020

- Enable profiler to track nodes inside loops (gorarakelyan)
- Ability to disable profiler for evaluation or inference (gorarakelyan)

## 1.2.3 Feb 13 2020

- Set minimum required python version to 3.5.2 (gorarakelyan)

## 1.2.2 Feb 13 2020

- Downgrade required python version (gorarakelyan)

## 1.2.1 Feb 13 2020

- Edit README.md to pass reStructuredText validation on pypi (gorarakelyan)

## 1.2.0 Feb 13 2020

- Make aim CLI directly accessible from main.py (gorarakelyan)
- Add disk space usage tracking (gorarakelyan)
- Add profiler support for Keras (gorarakelyan)
- Add TensorFlow graph nodes profiler (gorarakelyan)
- Add command to run aim live container mounted on aim repo (gorarakelyan)
- Update profiler to track GPU usage (gorarakelyan)
- Add machine resource usage profiler (gorarakelyan)

## 1.1.1 Jan 14 2020

- Remove aim dependencies such as keras, pytorch and etc (gorarakelyan)

## 1.1.0 Jan 12 2020

- Update code diff tracking to be optional (gorarakelyan)
- Add default False value to aim init function (gorarakelyan)
- Update aim repo to correctly identify cwd (gorarakelyan)
- Update push command to commit if msg argument is specified (gorarakelyan)
- Add ability to initialize repo from within the sdk (gorarakelyan)

## 1.0.2 Jan 7 2020

- Remove objects dir from empty .aim branch index (gorarakelyan)

## 1.0.1 Dec 26 2019

- Add cil command to print aim current version (gorarakelyan)

## 1.0.0 Dec 25 2019

- Add aim version number in commit config file (gorarakelyan)
- Update push command to send username and check storage availability (gorarakelyan)
- Add hyper parameters tracking (gorarakelyan)
- Update push command to print shorter file names when pushing to remote (gorarakelyan)
- Update tracking artifacts to be saved in log format (gorarakelyan)
- Add pytorch cuda support to existing sdk artefacts (gorarakelyan)
- Add cli reset command (gorarakelyan)
- Add nested module tracking support to aim sdk (gorarakelyan)
- Add code difference tracking to aim sdk (gorarakelyan)
- Update aim push command to send commits (gorarakelyan)
- Add commit structure implementation (gorarakelyan)
- Add aim commit command synchronized with git commits (gorarakelyan)
- Add version control system factory (gorarakelyan)
- Update all insights example (gorarakelyan)
- Add model gradients tracking (gorarakelyan)
- Add model weights distribution tracking (gorarakelyan)
- Add aim correlation tracking (gorarakelyan)

## 0.2.9 Nov 30 2019

- Update push tolerance when remote origin is invalid (gorarakelyan)

## 0.2.8 Nov 30 2019

- Update aim auth public key search algorithm (gorarakelyan)

## 0.2.7 Nov 14 2019

- Update dependencies torch and torchvision versions (sgevorg)

## 0.2.6 Nov 5 2019

- Update aim track logger (gorarakelyan)

## 0.2.5 Nov 4 2019

- Add branch name validation (gorarakelyan)
- Add single branch push to aim push command (gorarakelyan)

## 0.2.4 Nov 3 2019

- Update aim auth print format (gorarakelyan)
- Update setup.py requirements (gorarakelyan)

## 0.2.3 Nov 3 2019

- Update package requirements (gorarakelyan)

## 0.2.2 Nov 1 2019

- Update package requirements (sgevorg)

## 0.2.1 Nov 1 2019

- Add paramiko to required in setup.py (sgevorg)

## 0.2.0 Nov 1 2019

- Update the repo to prep for open source pypi push (sgevorg)
- Add error and activity logging (sgevorg)
- Add push command robustness (gorarakelyan)
- Add cli auth command (gorarakelyan)
- Add public key authentication (gorarakelyan)
- Update push to send only branches (gorarakelyan)
- Add branching command line interface (gorarakelyan)
- Update skd interface (gorarakelyan)
- Add pytorch examples inside examples directory (gorarakelyan)
- Add model load sdk method (gorarakelyan)
- Add model checkpoint save tests (gorarakelyan)
- Update file sending protocol (gorarakelyan)
- Add model tracking (gorarakelyan)

## 0.1.0 - Sep 23 2019

- Update setup py to build cython extensions (gorarakelyan)
- Update tcp client to send multiple files through one connection (gorarakelyan)
- Update tcp client to send images (gorarakelyan)
- Update sdk track functionality to support multiple metrics (gorarakelyan)
- Update push command for sending repo to a given remote (gorarakelyan)
- Add cli remote commands (gorarakelyan)
- Update cli architecture from single group of commands to multiple groups (gorarakelyan)
- Add testing env first skeleton and versions (sgevorg)
- Add dummy exporting files from .aim-test (sgevorg)
- Add description for Testing Environment (sgevorg)
- Update metadata structure and handling (sgevorg)
- Add support for seq2seq models (sgevorg)
- Update the output of doker image build to be more informative and intuitive (sgevorg)
- Update README.MD with changed Aim messaging (sgevorg)
- Remove setup.cfg file (maybe temporarily) (sgevorg)
- Update the location for docker build template files, move to data/ (sgevorg)
- Update the `docs/cli.md` for aim-deploy docs (sgevorg)
- Add docker deploy `.aim/deploy_temp/<model>` cleanup at the end of the build (sgevorg)
- Add Docker Deploy via `aim-deploy` command (sgevorg)
- Add Docker image generate skeleton (sgevorg)
- Add AimModel.load_mode static function to parse `.aim` files (sgevorg)
- Update exporter to decouple from specifics of exporting and framework (sgevorg)
- Add model export with `.aim` extension (sgevorg)
- Remove pack/unpack of the metadata (sgevorg)
- Add pack/unpack to add metadata to model for engine processing (sgevorg)
- Add aim-deploy command configuration in cli (sgevorg)
- Add basic cli (sgevorg)
- Update setup.py for cli first version (sgevorg)
- Add initial cli specs (sgevorg)
- Add directories: the initial skeleton of the repo (sgevorg)
- Add gitignore, license file and other basics for repo (sgevorg)<|MERGE_RESOLUTION|>--- conflicted
+++ resolved
@@ -1,17 +1,14 @@
 # Changelog
 
-<<<<<<< HEAD
+## Unreleased
+
+### Enhancements:
+
+- Restrict Run.hash to auto-generated values only (alberttorosyan)
+
 ### Fixes:
 
 - Fix tensorboard convert while converting tensor (sharathmk99)
-
-=======
-## Unreleased
-
-### Enhancements:
-
-- Restrict Run.hash to auto-generated values only (alberttorosyan)
->>>>>>> 3f68351d
 
 ## 3.12.0 Jul 22, 2022
 
