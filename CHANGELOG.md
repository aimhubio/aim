# Changelog

## Unreleased

- Ability to hide system metrics from table (arsengit)
<<<<<<< HEAD
=======
- Add input validations to range selectors (Hamik25)
- Improve media panel rendering performance on hovering over images (KaroMourad)
- Add ability to parse and import TensorFlow events into aim (devfox-se)
>>>>>>> 3c1baf5c
- Fix Grouping and Tooltip popovers states' resetting issue when live-update is on (rubenaprikyan)
- Fix table column's sort functionality issue in Params and Scatters Explorers (rubenaprikyan)
- Add system parameter logging: CLI, Env, Executable, Git, Installed packages (devfox-se)
- Convert nested non-native objects (e.g. OmegaConf config instance) upon storing (devfox-se)
- Add handler for matplotlib figures in Image and Figure custom objects (devfox-se)

## 3.4.1 Jan 23 2022

- Fix issue with displaying experiment name in Images Explorer table (VkoHov)

## 3.4.0 Jan 22 2022

- Add ability to apply group stacking on media elements list (KaroMourad)
- Add ability to apply sorting by run creation_time on table rows (roubkar)
- Add ability to filter texts table with keyword matching (roubkar, rubenaprikyan)
- Add ability to delete run from settings tab (Hamik25)
- Enhance controls states of explorer pages (arsengit)
- Add --repo, --host arguments support for notebook extension (VkoHov, rubenaprikyan)
- Add trendline options to ScatterPlot (roubkar)
- Add ability to display images in original size and align by width (arsengit)
- Add version, docs and slack links to sidebar (arsengit)
- Enhance AudioPlayer component (arsengit)
- Recover active tab in run details page after reload (roubkar)
- Add ability to archive or delete runs with batches (VkoHov)
- Remote tracking server [experimental] (alberttorosyan, mihran113, aramaim)
- Add ability to change media elements order (VkoHov)
- Add ability to hard delete runs (alberttorosyan)
- Lossy format support for aim.Image (devfox-se)
- Timezone issues fix for creation and end times (mihran113)

## 3.3.5 Jan 14 2022

- Add non-strict write mode to replace not-yet-supported types with their
  string representations. (mahnerak)
- Log pytorch_lightning hyperparameters in non-strict mode. (mahnerak)

## 3.3.4 Jan 10 2022

- Fix issue with WAL files flushing (alberttorosyan)
- Support for omegaconf configs in pytorch_lightning adapter (devfox-se)

## 3.3.3 Dec 24 2021

- Fix issue with showing range panel in Images Explorer (roubkar)

## 3.3.2 Dec 20 2021

- Fix issue with not providing point density value to live-update query (rubenaprikyan)

## 3.3.1 Dec 18 2021

- Fix getValue function to show correct chart title data (KaroMourad)

## 3.3.0 Dec 17 2021

- Add ability to track and explore audios in run detail page (arsengit, VkoHov, devfox-se)
- Add ability to track and visualize texts (mihran113, roubkar)
- Fix boolean values encoding (mahnerak)
- Add Scatter Explorer to visualize correlations between metric last value and hyperparameter (KaroMourad)
- Add ability to track and visualize plotly objects (devfox-se, Hamik25, rubenaprikyan)
- Add ability to query distributions by step range and density (VkoHov, rubenaprikyan)
- Add colab notebook support (mihran113, rubenaprikyan)
- Implement images visualization tab in run detail page (VkoHov, KaroMourad)
- Add custom URL prefix support (mihran113, Hamik25, roubkar)
- Enhance metric selection dropdowns to see lists in alphabetical order (rubenaprikyan)

## 3.2.2 Dec 10 2021

- Fix Run finalization index timeout issue (alberttorosyan)

## 3.2.1 Dec 8 2021

- Add ability to provide custom base path for API (mihran113, roubkar)
- Fix table groups column default order (arsengit)
- Fix table panel height issue in runs explorer page (arsengit)

## 3.2.0 Dec 3 2021

- Add ability to cancel pending request (roubkar, arsengit)
- Add support for secure protocol for API calls (mihran113, roubkar)
- Implement image full size view (VkoHov)
- Add ability to manipulate with image size and rendering type (arsengit)
- Enhance Table column for selected grouping config options (arsengit)
- Implement suggestions list for AimQL search (arsengit, rubenaprikyan)
- Add ability to track and visualize distributions (mihran113, rubenaprikyan)
- Add notebook extension, magic functions (rubenaprikyan)

## 3.1.1 Nov 25 2021

- Apply default ordering on images set (VkoHov)
- Ability to show image data in a tooltip on hover (KaroMourad)
- Support of Image input additional data sources (alberttorosyan)
- Ability to export run props as pandas dataframe (gorarakelyan)
- Slice image sequence by index for the given steps range (alberttorosyan)
- Improve Images Explorer rendering performance through better images list virtualization (roubkar)

## 3.1.0 Nov 20 2021

- Add ability to explore tracked images (VkoHov)
- Improve rendering performance by virtualizing table columns (roubkar)
- Add ability to apply grouping by higher level param key (roubkar)
- Add ability to specify repository path during `aim init` via `--repo` argument (rubenaprikyan)

## 3.0.7 Nov 17 2021

- Fix for missing metrics when numpy.float64 values tracked (alberttorosyan)

## 3.0.6 Nov 9 2021

- Fix for blocking container optimization for in progress runs (alberttorosyan)

## 3.0.5 Nov 9 2021

- Add tqdm package in setup.py required section (mihran113)

## 3.0.4 Nov 8 2021

- Switch to aimrocks 0.0.10 - exposes data flushing interface (mihran113)
- Optimize stored data when runs finalized (mihran113)
- Update `aim reindex` command to run storage optimizations (alberttorosyan)
- Storage partial optimizations on metric/run queries (alberttorosyan)

## 3.0.3 Nov 4 2021

- Bump sqlalchemy version to 1.4.1 (alberttorosyan)

## 3.0.2 Oct 27 2021

- Switch to aimrocks 0.0.9 - built on rocksdb 6.25.3 (alberttorosyan)
- Remove grouping select options from Params app config (VkoHov)
- Sort metrics data in ascending order for X-axis (KaroMourad)

## 3.0.1 Oct 22 2021

- Check telemetry_enabled option on segment initialization (VkoHov)
- Draw LineChart Y-axis (horizontal) tick lines on zooming (KaroMourad)
- Sort select options/params based on input value (roubkar)
- Fix query construction issue for multiple context items (roubkar)
- Fix issue with making API call from Web Worker (VkoHov)

## 3.0.0 Oct 21 2021

- Completely revamped UI:

  - Runs, metrics and params explorers
  - Bookmarks, Tags, Homepage
  - New UI works smooth with ~500 metrics displayed at the same time with full Aim table interactions

- Completely revamped storage:
  - 10x faster embedded storage based on Rocksdb
  - Average run query execution time on ~2000 runs: 0.784s
  - Average metrics query execution time on ~2000 runs with 6000 metrics: 1.552s

## 2.7.1 Jun 30 2021

- Fix bookmark navigation issue (roubkar)
- Empty metric select on X-axis alignment property change (roubkar)

## 2.7.0 Jun 23 2021

- Add ability to export table data as CSV (KaroMourad)
- Add ability to bookmark explore screen state (roubkar)
- Add dashboards and apps API (mihran113)

## 2.6.0 Jun 12 2021

- Resolve namedtuple python 3.5 incompatibility (gorarakelyan)
- Add ability to align X-axis by a metric (mihran113, roubkar)
- Add tooltip popover for the chart hover state (roubkar)

## 2.5.0 May 27 2021

- Set gunicorn timeouts (mihran113)
- Remove redundant deserialize method (gorarakelyan)
- Move the Flask server to main repo to support 'docker'less UI (mihran113)

## 2.4.0 May 13 2021

- Bump up Aim UI to v1.6.0 (gorarakelyan)
- Add xgboost integration (khazhak)
- Update keras adapter interface (khazhak)
- Convert tensors to python numbers (gorarakelyan)

## 2.3.0 Apr 10 2021

- Bump up Aim UI to v1.5.0 (gorarakelyan)
- Set default interval of sys tracking to 10 seconds (gorarakelyan)
- Add ability to track system metrics (gorarakelyan)

## 2.2.1 Mar 31 2021

- Bump up Aim UI to v1.4.1 (gorarakelyan)

## 2.2.0 Mar 24 2021

- Bump up Aim UI to v1.4.0 (gorarakelyan)
- Add Hugging Face integration (Khazhak)
- Reorganize documentation (Tatevv)

## 2.1.6 Feb 26 2021

- Add ability to opt out telemetry (gorarakelyan)
- Remove experiment name from config file when calling repo.remove_branch method (gorarakelyan)

## 2.1.5 Jan 7 2021

- Handle NaN or infinite floats passed to artifacts (gorarakelyan)

## 2.1.4 Dec 2 2020

- Add ability to specify session run hash (gorarakelyan)
- Initialize repo if it was empty when opening session (gorarakelyan)
- Add validation of map artifact parameters (gorarakelyan)

## 2.1.3 Nov 24 2020

- Support comparison of list type contexts (gorarakelyan)

## 2.1.2 Nov 24 2020

- Fix empty contexts comparison issue (gorarakelyan)

## 2.1.1 Nov 22 2020

- Return only selected params in SelectResult (gorarakelyan)

## 2.1.0 Nov 19 2020

- Add AimRepo select method (gorarakelyan)
- Implement SelectResult class (gorarakelyan)

## 2.0.27 Nov 13 2020

- Fix issue with artifact step initializer (gorarakelyan)

## 2.0.26 Nov 10 2020

- Add `block_termination` argument to aim.Session (gorarakelyan)
- Convert infinity parameter to string in artifacts (gorarakelyan)

## 2.0.25 Nov 9 2020

- Reconstruct run metadata file when running close command (gorarakelyan)

## 2.0.24 Nov 8 2020

- Add SIGTERM signal handler (gorarakelyan)
- Run `track` function in a parallel thread (gorarakelyan)
- Add SDK session flush method (gorarakelyan)
- Flush aggregated metrics at a given frequency (gorarakelyan)
- Update run metadata file only on artifacts update (gorarakelyan)

## 2.0.23 Nov 5 2020

- Make experiment name argument required in SDK close command (gorarakelyan)

## 2.0.22 Nov 5 2020

- Add SDK `close` method to close dangling experiments (gorarakelyan)

## 2.0.21 Nov 1 2020

- Resolve compatibility issues with python 3.5.0 (gorarakelyan)

## 2.0.20 Oct 26 2020

- Enable pypi aim package name (gorarakelyan)

## 2.0.19 Oct 25 2020

- Add PyTorch Lightning logger (gorarakelyan)
- Add TensorFlow v1 and v2 keras callbacks support (gorarakelyan)

## 2.0.18 Oct 7 2020

- Add ability to run Aim UI in detached mode (gorarakelyan)
- Add ability to specify repo path when running Aim UI (gorarakelyan)

## 2.0.17 Oct 5 2020

- Rename `AimDE` to `Aim UI` (gorarakelyan)

## 2.0.16 Oct 2 2020

- Add ability to specify host when running AimDE (gorarakelyan)
- Disable `AimContainerCommandManager` (gorarakelyan)
- Remove `aimde` command entry point (gorarakelyan)
- Remove `de` prefix from development environment management commands (gorarakelyan)

## 2.0.15 Sep 21 2020

- Set Map artifact default namespace (gorarakelyan)

## 2.0.14 Sep 21 2020

- Set Metric hashable context to None if no kwarg is passed (gorarakelyan)

## 2.0.13 Sep 21 2020

- Add ability to query runs by metric value (gorarakelyan)
- Add ability to query runs via SDK (gorarakelyan)

## 2.0.12 Sep 12 2020

- Update Session to handle exceptions gracefully (gorarakelyan)

## 2.0.11 Sep 11 2020

- Add alias to keras adapter (gorarakelyan)

## 2.0.10 Sep 10 2020

- Show progress bar when pulling AimDE image (gorarakelyan)

## 2.0.9 Sep 10 2020

- Add ability to start multiple sessions (gorarakelyan)
- Add Aim adapter for keras (gorarakelyan)

## 2.0.8 Aug 26 2020

- Set SDK to select only unarchived runs by default (gorarakelyan)
- Add ability to archive/unarchive runs (gorarakelyan)
- Enable search by run attributes (gorarakelyan)
- Add `is not` keyword to AimQL (gorarakelyan)

## 2.0.7 Aug 21 2020

- Validate Artifact values before storing (gorarakelyan)
- Add sessions to SDK (gorarakelyan)

## 2.0.6 Aug 13 2020

- Add ability to retrieve metrics and traces from repo (gorarakelyan)
- Add SDK `select` method to select runs and artifacts (gorarakelyan)
- Implement search query language (gorarakelyan)

## 2.0.5 Jul 18 2020

- Fix issue with PyPI reStructuredText format compatibility (gorarakelyan)

## 2.0.4 Jul 18 2020

- Add ability to attach tf.summary logs to AimDE (gorarakelyan)

## 2.0.3 Jul 8 2020

- Pass project path to development environment container (gorarakelyan)

## 2.0.2 Jul 7 2020

- Make `epoch` argument optional for `Metric` artifact (gorarakelyan)
- Add ability to automatically commit runs after exit (gorarakelyan)
- Add `aim up` shortcut for running development environment (gorarakelyan)
- Remove first required argument(artifact name) from sdk track function (gorarakelyan)
- Add general dictionary artifact for tracking `key: value` parameters (gorarakelyan)

## 2.0.1 Jun 24 2020

- Fix inconsistent DE naming (gorarakelyan)

## 2.0.0 Jun 18 2020

- Tidy up aim and remove some artifacts (gorarakelyan)
- Update AimContainerCMD to open connection on custom port (gorarakelyan)
- Save passed process uuid to commit configs (gorarakelyan)
- Ability to query processes (gorarakelyan)
- Execute process and store logs into a commit of specific experiment (gorarakelyan)
- Kill running process and its children recursively (gorarakelyan)
- Keep executed processes for monitoring and management (gorarakelyan)
- Add container command handler to exec commands on the host (gorarakelyan)
- Refactor Text artifact to store sentences using protobuf and aimrecords (jamesj-jiao)
- Add ability to pass aim board port as an argument (gorarakelyan)

## 1.2.17 May 8 2020

- Add config command (gorarakelyan)
- Tune artifacts: images, metric_groups, params (gorarakelyan)

## 1.2.16 Apr 29 2020

- Add ability to pass numpy array as a segmentation mask (gorarakelyan)

## 1.2.15 Apr 29 2020

- Add basic image list tracking (gorarakelyan)

## 1.2.14 Apr 27 2020

- Optimize segmentation tracking insight to load faster (gorarakelyan)

## 1.2.13 Apr 25 2020

- Remove GitHub security alert (gorarakelyan)
- Add image semantic segmentation tracking (gorarakelyan)

## 1.2.12 Apr 20 2020

- Add missing init file for aim.artifacts.proto (@mike1808)

## 1.2.11 Apr 16 2020

- Make epoch property optional for Metric (gorarakelyan)

## 1.2.10 Apr 16 2020

- Serialize and store `Metric` records using protobuf and aimrecords (gorarakelyan)
- Create RecordWriter factory which handles artifact records saving (gorarakelyan)
- Extract artifact serialization to ArtifactWriter (mike1808)

## 1.2.9 Mar 16 2020

- Alert prerequisites installation message for running board (gorarakelyan)

## 1.2.8 Mar 15 2020

- Update profiler interface for keras (gorarakelyan)

## 1.2.7 Mar 14 2020

- Add board pull command (gorarakelyan)
- Change board ports to 43800,1,2 (gorarakelyan)
- Add ability to profile graph output nodes (gorarakelyan)
- Remove issue with autograd inside while loop (gorarakelyan)
- Add aim board development mode (gorarakelyan)
- Update board name hash algorithm to md5 (gorarakelyan)
- Add board CLI commands: up, down and upgrade (gorarakelyan)
- Add ability to tag version as a release candidate (gorarakelyan)

## 1.2.6 Feb 28 2020

- Add learning rate update tracking (gorarakelyan)

## 1.2.5 Feb 25 2020

- Add autocommit feature to push command: `aim push -c [-m <msg>]` (gorarakelyan)
- Add cli status command to list branch uncommitted artifacts (gorarakelyan)
- Add an ability to aggregate duplicated nodes within a loop (gorarakelyan)
- Remove gradient break issue when profiling output nodes (gorarakelyan)

## 1.2.4 Feb 20 2020

- Enable profiler to track nodes inside loops (gorarakelyan)
- Ability to disable profiler for evaluation or inference (gorarakelyan)

## 1.2.3 Feb 13 2020

- Set minimum required python version to 3.5.2 (gorarakelyan)

## 1.2.2 Feb 13 2020

- Downgrade required python version (gorarakelyan)

## 1.2.1 Feb 13 2020

- Edit README.md to pass reStructuredText validation on pypi (gorarakelyan)

## 1.2.0 Feb 13 2020

- Make aim CLI directly accessible from main.py (gorarakelyan)
- Add disk space usage tracking (gorarakelyan)
- Add profiler support for Keras (gorarakelyan)
- Add TensorFlow graph nodes profiler (gorarakelyan)
- Add command to run aim live container mounted on aim repo (gorarakelyan)
- Update profiler to track GPU usage (gorarakelyan)
- Add machine resource usage profiler (gorarakelyan)

## 1.1.1 Jan 14 2020

- Remove aim dependencies such as keras, pytorch and etc (gorarakelyan)

## 1.1.0 Jan 12 2020

- Update code diff tracking to be optional (gorarakelyan)
- Add default False value to aim init function (gorarakelyan)
- Update aim repo to correctly identify cwd (gorarakelyan)
- Update push command to commit if msg argument is specified (gorarakelyan)
- Add ability to initialize repo from within the sdk (gorarakelyan)

## 1.0.2 Jan 7 2020

- Remove objects dir from empty .aim branch index (gorarakelyan)

## 1.0.1 Dec 26 2019

- Add cil command to print aim current version (gorarakelyan)

## 1.0.0 Dec 25 2019

- Add aim version number in commit config file (gorarakelyan)
- Update push command to send username and check storage availability (gorarakelyan)
- Add hyper parameters tracking (gorarakelyan)
- Update push command to print shorter file names when pushing to remote (gorarakelyan)
- Update tracking artifacts to be saved in log format (gorarakelyan)
- Add pytorch cuda support to existing sdk artefacts (gorarakelyan)
- Add cli reset command (gorarakelyan)
- Add nested module tracking support to aim sdk (gorarakelyan)
- Add code difference tracking to aim sdk (gorarakelyan)
- Update aim push command to send commits (gorarakelyan)
- Add commit structure implementation (gorarakelyan)
- Add aim commit command synchronized with git commits (gorarakelyan)
- Add version control system factory (gorarakelyan)
- Update all insights example (gorarakelyan)
- Add model gradients tracking (gorarakelyan)
- Add model weights distribution tracking (gorarakelyan)
- Add aim correlation tracking (gorarakelyan)

## 0.2.9 Nov 30 2019

- Update push tolerance when remote origin is invalid (gorarakelyan)

## 0.2.8 Nov 30 2019

- Update aim auth public key search algorithm (gorarakelyan)

## 0.2.7 Nov 14 2019

- Update dependencies torch and torchvision versions (sgevorg)

## 0.2.6 Nov 5 2019

- Update aim track logger (gorarakelyan)

## 0.2.5 Nov 4 2019

- Add branch name validation (gorarakelyan)
- Add single branch push to aim push command (gorarakelyan)

## 0.2.4 Nov 3 2019

- Update aim auth print format (gorarakelyan)
- Update setup.py requirements (gorarakelyan)

## 0.2.3 Nov 3 2019

- Update package requirements (gorarakelyan)

## 0.2.2 Nov 1 2019

- Update package requirements (sgevorg)

## 0.2.1 Nov 1 2019

- Add paramiko to required in setup.py (sgevorg)

## 0.2.0 Nov 1 2019

- Update the repo to prep for open source pypi push (sgevorg)
- Add error and activity logging (sgevorg)
- Add push command robustness (gorarakelyan)
- Add cli auth command (gorarakelyan)
- Add public key authentication (gorarakelyan)
- Update push to send only branches (gorarakelyan)
- Add branching command line interface (gorarakelyan)
- Update skd interface (gorarakelyan)
- Add pytorch examples inside examples directory (gorarakelyan)
- Add model load sdk method (gorarakelyan)
- Add model checkpoint save tests (gorarakelyan)
- Update file sending protocol (gorarakelyan)
- Add model tracking (gorarakelyan)

## 0.1.0 - Sep 23 2019

- Update setup py to build cython extensions (gorarakelyan)
- Update tcp client to send multiple files through one connection (gorarakelyan)
- Update tcp client to send images (gorarakelyan)
- Update sdk track functionality to support multiple metrics (gorarakelyan)
- Update push command for sending repo to a given remote (gorarakelyan)
- Add cli remote commands (gorarakelyan)
- Update cli architecture from single group of commands to multiple groups (gorarakelyan)
- Add testing env first skeleton and versions (sgevorg)
- Add dummy exporting files from .aim-test (sgevorg)
- Add description for Testing Environment (sgevorg)
- Update metadata structure and handling (sgevorg)
- Add support for seq2seq models (sgevorg)
- Update the output of doker image build to be more informative and intuitive (sgevorg)
- Update README.MD with changed Aim messaging (sgevorg)
- Remove setup.cfg file (maybe temporarily) (sgevorg)
- Update the location for docker build template files, move to data/ (sgevorg)
- Update the `docs/cli.md` for aim-deploy docs (sgevorg)
- Add docker deploy `.aim/deploy_temp/<model>` cleanup at the end of the build (sgevorg)
- Add Docker Deploy via `aim-deploy` command (sgevorg)
- Add Docker image generate skeleton (sgevorg)
- Add AimModel.load_mode static function to parse `.aim` files (sgevorg)
- Update exporter to decouple from specifics of exporting and framework (sgevorg)
- Add model export with `.aim` extension (sgevorg)
- Remove pack/unpack of the metadata (sgevorg)
- Add pack/unpack to add metadata to model for engine processing (sgevorg)
- Add aim-deploy command configuration in cli (sgevorg)
- Add basic cli (sgevorg)
- Update setup.py for cli first version (sgevorg)
- Add initial cli specs (sgevorg)
- Add directories: the initial skeleton of the repo (sgevorg)
- Add gitignore, license file and other basics for repo (sgevorg)<|MERGE_RESOLUTION|>--- conflicted
+++ resolved
@@ -3,12 +3,9 @@
 ## Unreleased
 
 - Ability to hide system metrics from table (arsengit)
-<<<<<<< HEAD
-=======
 - Add input validations to range selectors (Hamik25)
 - Improve media panel rendering performance on hovering over images (KaroMourad)
 - Add ability to parse and import TensorFlow events into aim (devfox-se)
->>>>>>> 3c1baf5c
 - Fix Grouping and Tooltip popovers states' resetting issue when live-update is on (rubenaprikyan)
 - Fix table column's sort functionality issue in Params and Scatters Explorers (rubenaprikyan)
 - Add system parameter logging: CLI, Env, Executable, Git, Installed packages (devfox-se)
