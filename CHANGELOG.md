--- conflicted
+++ resolved
@@ -2,12 +2,9 @@
 
 ## 3.8.1
 
-<<<<<<< HEAD
 - Encode run hash before including in CSS selectors (Hamik25)
-=======
 - Fix displaying incorrect metric values for large range scale in LineChart (KaroMourad)
 - Fix issue with rendering lines for large range scale in LineChart (KaroMourad)
->>>>>>> 51ca0243
 - Fix issue with URL state sync for bookmarks (roubkar)
 - Fix issue with displaying negative param values on Aim UI (roubkar)
 - Fix row hiding functionality (roubkar)
