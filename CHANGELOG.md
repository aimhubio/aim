# Changelog

<<<<<<< HEAD
## Unreleased

### Fixes

- Fix the issue with an empty-illustrations font-size on Base explorers (KaroMourad)
=======
## 3.16.1

- Pin package version `alembic>=1.5.0` (justinvyu)
- Fix segment `flush()` issue with no internet access (alberttorosyan)
>>>>>>> 3eb7d73f

## 3.16.0 Feb 3, 2023

### Enhancements

- Drop support for python3.6 (mihran113)
- Add support for python3.11 (alberttorosyan)
- Add other x-axis alignment and system logs tracking to cli convert wandb (hjoonjang)
- Add support for pre-binned distribution/histogram (YodaEmbedding)
- Display logged run messages in Run page (VkoHov, alberttorosyan, roubkar)
- Use read-only mode when opening container for indexing (alberttorosyan)
- Add Stable-Baselines3 integration (tmynn)
- Add Acme integration (tmynn)
- Add huggingface/datasets integration (tmynn)
- Enable support for protobuf v4 (mihran113)
- Support events signaling for Remote Tracking server (alberttorosyan)
- Enhance DVC parameters tracking (tmynn)
- Add SDK events tracking (alberttorosyan)
- Add the ability to easily copy run hash with a single click (VkoHov)
- Add Prophet integration (grigoryan-davit)
- Add 'Dataset' type support for hf/datasets (tmynn)
- Add HuggingFace Transformers model info (tmynn)
- Add multidataset logging support for HuggingFace transformers (tmynn)

### Fixes

- Fix gpu stats logging when some stats are unavailable (timokau)
- Sub-path support for RTS addresses (mihran113)
- Fix experiment name update issues (mihran113)
- Fix run experiment setting race conditions (mihran113)
- Fix the issue with runs not appearing on UI (mihran113)

## 3.15.2 Dec 23, 2022

- Change logging level for reporter debug messages (alberttorosyan)
- Fix styling issues on the experiment page (KaroMourad)
- Fix client side worker port calculation for RTS (mihran113)
- Add discord community link in the sidebar (arsengit)
- Display experiments descriptions in the explorers tables (arsengit)

## 3.15.1 Dec 1, 2022

- Fix issue with index container lock for older repos (mihran113)
- Fix issue with rendering incorrect empty-illustration content in Audios explorer (KaroMourad)

## 3.15.0 Nov 26, 2022

### Enhancements:

- Implement Aim callbacks system and extended notifications (alberttorosyan)
- Add chart legends to the Metrics Explorer (KaroMourad)
- Implement vertically scalable version of Remote Tracking (mihran113, alberttorosyan)
- Add the ability to search, filter, and compare audio through Audios Explorer (VkoHov)
- Add epoch tracking for PyTorch Lightning (tmynn)
- Add PaddlePaddle integration (tmynn)
- Add Optuna integration (tmynn)
- Use `packaging` to parse version strings (jangop)
- Implement the experiment page for the overall experiment info view (VkoHov)
- Implement dynamic flushing mechanism for `CheckIn`s based on the flag (mahnerak)
- Implement robust locking and indexing mechanism for Aim Runs (alberttorosyan)

### Fixes:

- Fix multiple progress bars handling for terminal logs capturing (mihran113)
- Handle resources when multiple `Ctrl-C`s are pressed (alberttorosyan)
- Remove non unicode symbols from `aim up` command logs (mihran113)
- Fix "Show Table Diff" for list type elements in runs, params and scatters explorers (kumarshreshtha)
- Support non-Latin chars for encoding in Aim UI (roubkar)
- Make new `CheckIn`s always override the expiry date, consistent to what is documented (mahnerak)

## 3.14.4 Nov 11, 2022

- Fix dropdowns' selected options losses in time of searching other options in Figures Explorer (rubenaprikyan)
- Fix the group property name visibility in the images and audio tabs (VkoHov)
- Change the color contrast of the icons in the manage columns popover (VkoHov)
- Add notifier config files to aim package (alberttorosyan)
- Fix audios to numpy conversion (mihran113)

## 3.14.3 Oct 29, 2022

- Fix search for empty queries in explorers (KaroMourad)

## 3.14.2 Oct 28, 2022

- Add support to sync explorer state through url on Base and Figures Explorers (rubenaprikyan)
- Add support to highlight syntax error in Figures Explorer (KaroMourad)
- Fix issue with applying solid stroke styles on stroke badge in table (KaroMourad)
- Fix active runs indicators overlapping issue in LineChart (KaroMourad)
- Add support for text style formatting in the logs tab (VkoHov)
- Fix "`TypeError: check()` keywords must be strings" for `Run.metrics()` method (alberttorosyan)
- Fix run info API call error when tag color/description is None (alberttorosyan)
- Fix remote heartbeat resource cleanup (mihran113)

## 3.14.1 Oct 7, 2022

- Fix the current release duplication highlighting issue on the Dashboard page (arsengit)

## 3.14.0 Oct 6, 2022

### Enhancements:

- Move `aim reindex` command under `aim storage` group (mihran113)
- Add the ability to attach/remove tags on the Run Page (roubkar)
- Support dictionary as an argument of `Run.track` (alberttorosyan)
- Display the tags of the run in the tables of the explorers (VkoHov)
- Revamp Figures explorer controls and grouping sections for better onboarding and usability (VkoHov, KaroMourad)
- Replace the spinner loader with a lighter one (VkoHov)
- Add fast.ai integration (tmynn)
- Add command for dangling params cleanup (mihran113)
- Add top and bottom appearance modes to the chart popover (VkoHov)
- Deprecate Python 3.6 (alberttorosyan)
- Add MXNet integration (tmynn)
- Create a Dashboard page to provide a better onboarding experience (arsengit, roubkar, KaroMourad, mihran113)
- Add support for tracking jax device arrays (mihran113)

### Fixes:

- Fix chart hovering issue occurring when "nan" values are tracked (KaroMourad)
- Use empty dict as default when getting Run params (alberttorosyan)
- Change unit-tests data isolation mechanism (alberttorosyan)
- Adjust the visibility of the run color in tables (VkoHov)
- Fix response headers for remote tracking server (mihran113)
- Fix `TypeError`s in single run page (mihran113)

## 3.13.4 Sep 25, 2022

- Add the ability to disable smoothing explicitly (KaroMourad)
- Virtualize the run params list in the Run page (roubkar)

## 3.13.3 Sep 16, 2022

- Fix request cancellation on `Logs` tab (mihran113)
- Fix the data live update handling in the Logs tab (VkoHov)

## 3.13.2 Sep 10, 2022

- Fix content overlapping issue of x-axis alignment dropdown (KaroMourad)
- Fix the regression line rendering issue on Scatter plot exported image (KaroMourad)

## 3.13.1 Sep 1, 2022

- Add support for querying metrics by last value (mihran113)
- Fix aim reindex command failure (alberttorosyan)
- Fix issue with remote runs re-open (mihran113)
- Deprecate custom set Run.hash values (alberttorosyan)
- Tune mlflow converter run properties (tmynn)
- Fix `AimLogger` deprecation issues related to release of PyTorch Lightning v1.7 (djwessel)

## 3.13.0 Aug 21, 2022

### Enhancements:

- Add Figures Explorer to visualize and compare plotly figures (rubenaprikyan, KaroMourad, arsengit, VkoHov, roubkar)
- Add Base Explorer as core of all explorers (rubenaprikyan, KaroMourad, arsengit, VkoHov, roubkar)
- Add logging for remote resource cleanup and network stability (mihran113)
- Restrict Run.hash to auto-generated values only (alberttorosyan)
- Add ability to compare selected runs from the table (arsengit)
- Notify users about failed/stalled runs (mahnerak, alberttorosyan)
- Add ability to pin metrics in Run Page (mihran113, roubkar)
- Add step for unit tests for nightly releases workflow (mihran113)
- Add Keras-Tuner integration (tmynn)
- Add Weights & Biases to Aim log converter (tmynn)

### Fixes:

- Fix chart exporting issue (KaroMourad)
- Fix aim ui rendering issue on notebooks (rubenaprikyan)
- Fix live update retry to show live data after solving connection problems with the server (rubenaprikyan)
- Fix tensorboard convert while converting tensor (sharathmk99)
- Fix incorrect column keys of metrics in the table grid of the runs dashboard (VkoHov)
- Fix git info collection (mihran113)
- Fix code block content and query copying functionality (arsengit)
- Provide compatibility between plotly and matplotlib (tmynn)
- Warn to use aim.Image if aim.Figure fails (tmynn)

## 3.12.2 Aug 5, 2022

- Fix formatting of empty metric contexts (VkoHov)
- Apply lazy loading on metrics in Run Page (roubkar)

## 3.12.1 Aug 2, 2022

- Loosen version requirements for grpcio (alberttorosyan)
- Fix remote heartbeat-watcher resource cleanup (mihran113)
- Break long metric names into multiple lines in Run Page (roubkar)
- Enable run filtering by metric values (mihran113)
- Fix Cython version to eliminate build errors (mihran113)

## 3.12.0 Jul 22, 2022

### Enhancements:

- Add ability to set axes range manually for line charts on UI (KaroMourad)
- Add more user-friendly querying for dates (mihran113, arsengit)
- Filter redundant tooltip data from URL config state (KaroMourad)
- Improve rendering performance by enhancing table columns virtualization mechanism (roubkar)
- Increase visibility and usability of the Show table diff button (arsengit)
- Add support for tensorboard audios conversion (mihran113)
- Format params keys/paths properly (VkoHov)
- Mention explicitly run params everywhere params is mentioned (VkoHov)
- Add ability to hide a batch of items in explorers (VkoHov)
- Add ability to sort by the last value of the metric in table (VkoHov)
- Preserve active line even if it is dropped out of the filtered area (VkoHov)
- Add run duration property for SDK and queries (mihran113)
- Add client vs server version check for remote tracking server (mihran113)
- Add Remote tracking client heartbeat (mihran113)

### Fixes:

- Tune table sorting icon box overlapping with column box in compact mode (KaroMourad)
- Fix tensorboard log conversion for images (mihran113)
- Check if gradient is None when tracking gradient distributions (kage08)
- Fix displaying non-syntax errors across Aim UI (arsengit)
- Fix queries on remote repos (mihran113)
- Fix interval progress reports for query apis (mihran113)
- Fix query request cancellation errors (mihran113)
- Auto-detect and address inconsistencies in meta and series trees (mahnerak)

## 3.11.2 Jul 8, 2022

### Enhancements:

- Display the error position when getting syntax errors after searching (arsengit)

### Fixes:

- Avoid saving crashed or terminated search requests as the last state on explorers (arsengit)
- Remove the progress bar blinking when searching runs in Runs Explorer (KaroMourad)
- Fix the "matched runs" sentence color style in progress bars (KaroMourad)
- Fix `SyntaxError` handling for python3.10+ (mihran113)
- Fix generic Exceptions handling and adjust HTTPException handling (alberttorosyan)

## 3.11.1 Jun 27, 2022

- Replace base58 encoder with base64 (KaroMourad, VkoHov)
- Fix Notes tab loading issue (arsengit)
- Fix the loading logic of the `monaco editor` across the Aim Ui (arsengit)
- Fix `Table` export functionality in Params and Scatters explorers (arsengit)
- Allow mixing numeric types on a single Sequence (alberttorosyan)

## 3.11.0 Jun 21, 2022

### Enhancements:

- Add `--uds` option for `aim up` command (mihran113)
- Add progress reporting for search APIs and tqdm progress for SDK queries (mihran113)
- Add all the attributes of runs in the grouping popovers (KaroMourad)
- Display progress bar on Explorer pages when searching metadata (KaroMourad)
- Improve the processing speed for tb to aim converter (osoblanco)
- Adjust charts hover attributes position calculation and styles (KaroMourad)
- Improve formatting of numbers by setting maximum precision (KaroMourad)
- Add cloud storage backups to AWS S3 for aim repo runs (karan2801)
- Add LightGBM integration example (gorarakelyan)
- Add descriptive document titles for pages (KaroMourad)
- Implement unit-tests for aim SDK utils (yeghiakoronian)
- Display std.dev/err aggregated values in the table (VkoHov)
- Add `active` state indicator property for `aim.Run` (mihran113)
- Add `active` state indicators on the chart (VkoHov)
- Add ability to edit run name and description of run (VkoHov)
- Show the description in the sidebar of the run overview tab (VkoHov)
- Add all the attributes of run in the tooltip (VkoHov)
- Optimize the initial render time of Aim UI by using more lightweight font-family (arsengit)
- Use monaco editor as the syntax highlighter across the Aim UI (arsengit)
- Add loader to the top of the logs box in the run page (VkoHov)
- Add the date and the duration of run in the header of the single run page (VkoHov)
- Add the name, status and duration of run in the runs table of the tags page (VkoHov)
- Fit long name values in manage columns popover (arsengit)
- Add caching mechanism for sequence queries to optimize query performance (mihran113)
- Use step random hash as a key for metric sequences (alberttorosyan)

### Fixes:

- Fix issue with tensorboard to aim conversion (osoblanco)
- Fix reset zoom history on alignment type change (KaroMourad)
- Fix issue with rendering incorrect data when x-axis aligned by `relative time/epoch` (KaroMourad)
- Fix LineCart axis ticks overlapping issue on log scale (KaroMourad)
- Change zooming default option to multiple (VkoHov)
- Change grouped rows' min and max values names to `Group Min` and `Group Max` (VkoHov)
- Preserve the search input value of the grouping dropdown (VkoHov)
- Change the titles and placeholders in popovers (VkoHov)
- Resolve typing latency issue in the query search input (arsengit)
- Reorder and add non-hideable table columns (arsengit)
- Change the font of the runs navigation popover (VkoHov)
- Keep color persistence state after page reload (VkoHov)
- Resolve content blinking issue after search in the run page (arsengit)
- Fix scroll to bottom on live-update in logs tab (VkoHov)
- Fix timezone issues for activity map (mihran113)
- Fix `aim up` command output when `--port 0` is passed (mihran113)

## 3.10.3 May 31, 2022

- Adjust the content overflowing of the Delete and the Archive modals (VkoHov)
- Resolve issue with redirect in run page (arsengit)

## 3.10.2 May 26, 2022

- Adjust SRP Logs row height calculation (VkoHov)
- Fix issue with live update requests scheduler (rubenaprikyan)
- Fix log capturing crash during run garbage collection (mihran113)
- Fix Pytorch Lightning adapter `finalize` method (mihran113)
- Fix params duplication in dropdowns (VkoHov)
- Skip system params in Explorer pages (alberttorosyan)

## 3.10.1 May 18, 2022

- Resolve issue with rendering run params in the overview tab of SRP (arsengit)
- Fix issue with search query state update (arsengit)

## 3.10.0 May 17, 2022

### Enhancements:

- Add ability to adjust the density of the visible content in tables (roubkar)
- Set `metric.name` as default option for grouping (roubkar)
- Show user-selected params before group config in chart popover (roubkar)
- Optimize stream decoding performance on UI (mahnerak)
- Add support for animated image formats to Aim Image object (devfox-se)
- Add `AimLogger` for Catboost (devfox-se)
- Add `AimCallback` for LightGBM (devfox-se)
- Keep the extents of `HighPlot` axes brush in the state and the URL (VkoHov)
- Integrate `aim` with `cimport`-able `aimrocks` (mahnerak)
- Add `__slots__` to some classes to improve performance (mahnerak)
- Define base abstractions for `Iterator` and `DB` by borrowing from `aimrocks` (mahnerak)
- Use `KeysIterator` and `ValuesIterator` wrappers instead of reimplementing (mahnerak)
- Rename `PrefixView.container` to `PrefixView.parent` (mahnerak)
- Reimplement `absolute_path` (mahnerak)
- Cython bindings for `PrefixView`, `TreeView`, `Container`, `ArrayView` (mahnerak)
- Add ability to track and visualize stdout/stderr (mihran113, VkoHov)
- Fix `AimLogger` deprecation issues related to release of PyTorch Lightning v1.5 (arnauddhaene)
- Enable better autocomplete experience with monaco editor (arsengit)
- Pre-loading and caching necessary resources, add pre-loader animation to Aim UI (arsengit)

### Fixes:

- Remove hard-coded installation of pre-requirements (mahnerak)
- Remove duplicate code from `TreeView` and `Container` methods (mahnerak)
- Fix issue with filtering metrics values in single run page (KaroMourad)

## 3.9.4 May 12, 2022

- Fix run remote tracking queue cleanup (mihran113)
- Fix HF callback before training access (mihran113)
- Fix compatibility with Jinja 3.1 (devfox-se)

## 3.9.3 May 10, 2022

- Fix affecting stroke types after changing color persistence (KaroMourad)

## 3.9.2 Apr 29, 2022

- Move aim_ui package data to separate directory (devfox-se)

## 3.9.1 Apr 29, 2022

- Move aim_ui package data to separate directory (devfox-se)

## 3.9.0 Apr 29, 2022

### Enhancements:

- Add `Notes Tab` to single run page (arsengit)
- Add the run name to the batch delete and the batch archive modals (VkoHov)
- Increase the scalability of rendering lines in charts (KaroMourad)
- Increase live update requests delay to prevent performance issues (rubenaprikyan)
- Change font-family to monospace in the Table component (arsengit)
- Add info massage for single value sliders (VkoHov)
- Add `--log-level` argument for aim up/server commands (mihran113)
- Add notes backend api interface (devfox-se)
- Fix type hints in `Repo` class (uduse)

### Fixes:

- Fix LineChart y-dimension margin calculation (KaroMourad)
- Fix HighPlot lines partially rendering issue (KaroMourad)
- Fix HighPlot axis ticks overlapping issue (KaroMourad)
- Fix sorting Params/Scatters explorer axis ticks (KaroMourad)
- Fix compatibility with pytorch-lightning v1.6.0 (mihran113)
- Fix the image's original size cropping (VkoHov)
- Fix `PATH` related issues for `alembic` and `uvicorn` (mihran113)
- Fix queries for custom object APIs (mihran113)
- Fix chart height updating when resize mode changed (VkoHov)
- Fix HuggingFace callback context capturing (mihran113)
- Fix Params/Scatters explorers' row hiding functionality (VkoHov)
- Fix Profiler logs are saved outside repo directory (devfox-se)

## 3.8.1 Apr 6, 2022

- Encode run hash before including in CSS selectors (Hamik25)
- Fix displaying incorrect metric values for large range scale in LineChart (KaroMourad)
- Fix issue with rendering lines for large range scale in LineChart (KaroMourad)
- Fix issue with URL state sync for bookmarks (roubkar)
- Fix issue with displaying negative param values on Aim UI (roubkar)
- Fix row hiding functionality (roubkar)
- Tune RunOverviewTab container styles (arsengit)
- Update documentations links on UI (rubenaprikyan)
- Fix `RepoIndexManager` run's reference cleanup (mihran113)
- Fix remote run finalization (mihran113)
- Fix issue with fetch on load more (infinite scroll) functionality in Runs Explorer (rubenaprikyan)

## 3.8.0 Mar 26, 2022

### Enhancements:

- Hugging Face adapter refactoring (mihran113)
- Add run description columns to all run specific tables (VkoHov, mihran113)
- Change images rendering optimization default value to smoother (VkoHov)
- Set default steps ordering to desc in single run tabs (VkoHov, devfox-se)
- Add run name to grouping, ordering and run navigation popovers (VkoHov)
- Add ability to apply color scale on columns with numeric values (VkoHov)
- Refactored XGBoost AimCallback (devfox-se)
- Reopenable callbacks for integrations (mihran113)
- Add DVC integration (devfox-se)
- Add API profiler and unified API error response (devfox-se)
- Add API to retrieve N'th step of sequence (devfox-se)

### Fixes:

- Fix issue with calculation of active point on mouse hover in the LineChart (KaroMourad)
- Fix issue with wrong URL caching for Explorer pages (roubkar)
- Fix issue with focusing on the chart active point while moving the cursor (KaroMourad)
- Fix the image full view toggle icon visibility if the image has a white background (VkoHov)
- Fix scroll to the end of the audio tab (VkoHov)
- Add scrollbar to image full view mode content (VkoHov)
- Fix issues with run name/description not being set (mihran113)
- Fix issue with run single page tabs result caching (mihran113)
- Fix git system param tracking (devfox-se)
- Fix runs manual closing (mihran113)
- Fix Docker image creation step in packaging workflow (alberttorosyan)
- Fix Jinja2 template rendering with starlette==0.14.2 (alberttorosyan)

## 3.7.5 Mar 18, 2022

- Add request aborting functionality in single run page tabs (arsengit)
- Render plotly figures properly in single run page (arsengit)

## 3.7.4 Mar 15, 2022

- Fix density min and max validation calculation (VkoHov)

## 3.7.3 Mar 14, 2022

- Add missing names for dynamically imported files in single run page (arsengit)

## 3.7.2 Mar 10, 2022

- Fix issue with rendering UI re keeping long URL (KaroMourad)
- Split code in the single run page to optimize chunk size (arsengit)

## 3.7.1 Mar 10, 2022

- Fix metric queries with epoch=None (alberttorosyan)

## 3.7.0 Mar 9, 2022

### Enhancements:

- Add Run overview tab in run single page (arsengit, VkoHov, KaroMourad, rubenaprikyan)
- Custom max message size for Aim Remote tracking (alberttorosyan)
- Docker images for aim up/server (alberttorosyan)
- TF/Keras adapters refactoring (mihran113)
- Remote tracking client-side retry logic (aramaim)
- Add record_density to initial get-batch request for figures (VkoHov)

### Fixes:

- Fix rendering new lines in texts visualizer (arsengit)

## 3.6.3 Mar 4, 2022

- Fix UI rendering issue on colab (rubenaprikyan)

## 3.6.2 Mar 2, 2022

- Fix chart interactions issue in the Single Run Page Metrics tab (roubkar)
- Fix `resolve_objects` in remote tracking client subtree (alberttorosyan)
- Reject `0` as step/record count (alberttorosyan, VkoHov)
- Fix error on mlflow conversion by experiment id (devfox-se)

## 3.6.1 Feb 25, 2022

- Fix issue with aligning x-axis by custom metric (KaroMourad)
- Add `__AIM_PROXY_URL__` env variable to see full proxy url when running `aim up` command(rubenaprikyan)
- Add `--proxy-url` argument to notebook extension's `%aim up` to render UI correctly if there is a proxy server (rubenaprikyan)
- Add SageMaker integration, `jupyter-server-proxy` s bug-fix script (rubenaprikyan, mahnerak)
- Fix animation support in Plotly visualization and figure loading performance (Hamik25, mihran113)
- Display `None` values in group config column (VkoHov, Hamik25)
- Fix rendering issue on `Select` form search suggestions list (arsengit)
- Fix PL.AimLogger save_dir AttributeError (GeeeekExplorer)
- Remove `__example_type__` substring from param name (VkoHov)

## 3.6.0 Feb 22 2022

### Enhancements:

- Sort params columns in alphabetical order (arsengit)
- Add illustrations for indicating explorer search states (arsengit)
- Ability to export chart as image (KaroMourad)
- Ability to group by metric.context (VkoHov)
- Tune manage columns items highlighting styles (VkoHov)
- Set active style on table actions popover buttons with applied changes (arsengit)
- Unification of Run Custom Object APIs (alberttorosyan, VkoHov)
- Aim repo runs data automatic indexing (alberttorosyan)
- Pytorch Lightning adapter refactoring (mihran113)
- Add Pytorch Ignite integration (mihran113)
- Add wildcard support for `aim runs` subcommands (mihran113)
- Add MLflow logs conversion command (devfox-se)
- Add CustomObject implementation for `hub.dataset` (alberttorosyan)

### Fixes:

- Fix live updated data loss after triggering endless scroll (VkoHov)
- Fix system metric columns pinning functionality and grouping column order (arsengit)
- Fix system metrics search in manage columns popover (VkoHov)
- Fix queries on remote repos (mihran113)
- Fix incorrect boolean value formatting (VkoHov)

## 3.5.4 Feb 15 2022

- Fix batch archive functionality (VkoHov)
- Add repo lock/release feature (devfox-se)

## 3.5.3 Feb 11 2022

- Fix rendering issue in runs explorer page (arsengit)

## 3.5.2 Feb 10 2022

- Fix issue with displaying current day activity cell on week's first day (rubenaprikyan)
- Fix issue with filtering options while typing in input of autocomplete in Tooltip and Grouping popovers (rubenaprikyan)

## 3.5.1 Feb 4 2022

- Fix folder creation when tracking with remote tracker (aramaim)

## 3.5.0 Feb 3 2022

### Enhancements:

- Ability to hide system metrics from table (arsengit)
- Add input validations to range selectors (Hamik25)
- Improve media panel rendering performance on hovering over images (KaroMourad)
- Add ability to parse and import TensorFlow events into aim (devfox-se)
- Add system parameter logging: CLI, Env, Executable, Git, Installed packages (devfox-se)
- Convert nested non-native objects (e.g. OmegaConf config instance) upon storing (devfox-se)
- Add cli subcommands cp and mv for aim runs command (mihran113)
- Add handler for matplotlib figures in Image and Figure custom objects (devfox-se)
- Improve highlighting of table focused/hovered/selected row (VkoHov)

### Fixes:

- Fix stalled runs deletion (mihran113)
- Fix background transparency in colab when using dark mode of system (rubenaprikyan)
- Fix Grouping and Tooltip popovers states' resetting issue when live-update is on (rubenaprikyan)
- Fix table column's sort functionality issue in Params and Scatters Explorers (rubenaprikyan)

## 3.4.1 Jan 23 2022

- Fix issue with displaying experiment name in Images Explorer table (VkoHov)

## 3.4.0 Jan 22 2022

- Add ability to apply group stacking on media elements list (KaroMourad)
- Add ability to apply sorting by run creation_time on table rows (roubkar)
- Add ability to filter texts table with keyword matching (roubkar, rubenaprikyan)
- Add ability to delete run from settings tab (Hamik25)
- Enhance controls states of explorer pages (arsengit)
- Add --repo, --host arguments support for notebook extension (VkoHov, rubenaprikyan)
- Add trendline options to ScatterPlot (roubkar)
- Add ability to display images in original size and align by width (arsengit)
- Add version, docs and slack links to sidebar (arsengit)
- Enhance AudioPlayer component (arsengit)
- Recover active tab in run details page after reload (roubkar)
- Add ability to archive or delete runs with batches (VkoHov)
- Remote tracking server [experimental] (alberttorosyan, mihran113, aramaim)
- Add ability to change media elements order (VkoHov)
- Add ability to hard delete runs (alberttorosyan)
- Lossy format support for aim.Image (devfox-se)
- Timezone issues fix for creation and end times (mihran113)

## 3.3.5 Jan 14 2022

- Add non-strict write mode to replace not-yet-supported types with their
  string representations. (mahnerak)
- Log pytorch_lightning hyperparameters in non-strict mode. (mahnerak)

## 3.3.4 Jan 10 2022

- Fix issue with WAL files flushing (alberttorosyan)
- Support for omegaconf configs in pytorch_lightning adapter (devfox-se)

## 3.3.3 Dec 24 2021

- Fix issue with showing range panel in Images Explorer (roubkar)

## 3.3.2 Dec 20 2021

- Fix issue with not providing point density value to live-update query (rubenaprikyan)

## 3.3.1 Dec 18 2021

- Fix getValue function to show correct chart title data (KaroMourad)

## 3.3.0 Dec 17 2021

- Add ability to track and explore audios in run detail page (arsengit, VkoHov, devfox-se)
- Add ability to track and visualize texts (mihran113, roubkar)
- Fix boolean values encoding (mahnerak)
- Add Scatter Explorer to visualize correlations between metric last value and hyperparameter (KaroMourad)
- Add ability to track and visualize plotly objects (devfox-se, Hamik25, rubenaprikyan)
- Add ability to query distributions by step range and density (VkoHov, rubenaprikyan)
- Add colab notebook support (mihran113, rubenaprikyan)
- Implement images visualization tab in run detail page (VkoHov, KaroMourad)
- Add custom URL prefix support (mihran113, Hamik25, roubkar)
- Enhance metric selection dropdowns to see lists in alphabetical order (rubenaprikyan)

## 3.2.2 Dec 10 2021

- Fix Run finalization index timeout issue (alberttorosyan)

## 3.2.1 Dec 8 2021

- Add ability to provide custom base path for API (mihran113, roubkar)
- Fix table groups column default order (arsengit)
- Fix table panel height issue in runs explorer page (arsengit)

## 3.2.0 Dec 3 2021

- Add ability to cancel pending request (roubkar, arsengit)
- Add support for secure protocol for API calls (mihran113, roubkar)
- Implement image full size view (VkoHov)
- Add ability to manipulate with image size and rendering type (arsengit)
- Enhance Table column for selected grouping config options (arsengit)
- Implement suggestions list for AimQL search (arsengit, rubenaprikyan)
- Add ability to track and visualize distributions (mihran113, rubenaprikyan)
- Add notebook extension, magic functions (rubenaprikyan)

## 3.1.1 Nov 25 2021

- Apply default ordering on images set (VkoHov)
- Ability to show image data in a tooltip on hover (KaroMourad)
- Support of Image input additional data sources (alberttorosyan)
- Ability to export run props as pandas dataframe (gorarakelyan)
- Slice image sequence by index for the given steps range (alberttorosyan)
- Improve Images Explorer rendering performance through better images list virtualization (roubkar)

## 3.1.0 Nov 20 2021

- Add ability to explore tracked images (VkoHov)
- Improve rendering performance by virtualizing table columns (roubkar)
- Add ability to apply grouping by higher level param key (roubkar)
- Add ability to specify repository path during `aim init` via `--repo` argument (rubenaprikyan)

## 3.0.7 Nov 17 2021

- Fix for missing metrics when numpy.float64 values tracked (alberttorosyan)

## 3.0.6 Nov 9 2021

- Fix for blocking container optimization for in progress runs (alberttorosyan)

## 3.0.5 Nov 9 2021

- Add tqdm package in setup.py required section (mihran113)

## 3.0.4 Nov 8 2021

- Switch to aimrocks 0.0.10 - exposes data flushing interface (mihran113)
- Optimize stored data when runs finalized (mihran113)
- Update `aim reindex` command to run storage optimizations (alberttorosyan)
- Storage partial optimizations on metric/run queries (alberttorosyan)

## 3.0.3 Nov 4 2021

- Bump sqlalchemy version to 1.4.1 (alberttorosyan)

## 3.0.2 Oct 27 2021

- Switch to aimrocks 0.0.9 - built on rocksdb 6.25.3 (alberttorosyan)
- Remove grouping select options from Params app config (VkoHov)
- Sort metrics data in ascending order for X-axis (KaroMourad)

## 3.0.1 Oct 22 2021

- Check telemetry_enabled option on segment initialization (VkoHov)
- Draw LineChart Y-axis (horizontal) tick lines on zooming (KaroMourad)
- Sort select options/params based on input value (roubkar)
- Fix query construction issue for multiple context items (roubkar)
- Fix issue with making API call from Web Worker (VkoHov)

## 3.0.0 Oct 21 2021

- Completely revamped UI:

  - Runs, metrics and params explorers
  - Bookmarks, Tags, Homepage
  - New UI works smooth with ~500 metrics displayed at the same time with full Aim table interactions

- Completely revamped storage:
  - 10x faster embedded storage based on Rocksdb
  - Average run query execution time on ~2000 runs: 0.784s
  - Average metrics query execution time on ~2000 runs with 6000 metrics: 1.552s

## 2.7.1 Jun 30 2021

- Fix bookmark navigation issue (roubkar)
- Empty metric select on X-axis alignment property change (roubkar)

## 2.7.0 Jun 23 2021

- Add ability to export table data as CSV (KaroMourad)
- Add ability to bookmark explore screen state (roubkar)
- Add dashboards and apps API (mihran113)

## 2.6.0 Jun 12 2021

- Resolve namedtuple python 3.5 incompatibility (gorarakelyan)
- Add ability to align X-axis by a metric (mihran113, roubkar)
- Add tooltip popover for the chart hover state (roubkar)

## 2.5.0 May 27 2021

- Set gunicorn timeouts (mihran113)
- Remove redundant deserialize method (gorarakelyan)
- Move the Flask server to main repo to support 'docker'less UI (mihran113)

## 2.4.0 May 13 2021

- Bump up Aim UI to v1.6.0 (gorarakelyan)
- Add xgboost integration (khazhak)
- Update keras adapter interface (khazhak)
- Convert tensors to python numbers (gorarakelyan)

## 2.3.0 Apr 10 2021

- Bump up Aim UI to v1.5.0 (gorarakelyan)
- Set default interval of sys tracking to 10 seconds (gorarakelyan)
- Add ability to track system metrics (gorarakelyan)

## 2.2.1 Mar 31 2021

- Bump up Aim UI to v1.4.1 (gorarakelyan)

## 2.2.0 Mar 24 2021

- Bump up Aim UI to v1.4.0 (gorarakelyan)
- Add Hugging Face integration (Khazhak)
- Reorganize documentation (Tatevv)

## 2.1.6 Feb 26 2021

- Add ability to opt out telemetry (gorarakelyan)
- Remove experiment name from config file when calling repo.remove_branch method (gorarakelyan)

## 2.1.5 Jan 7 2021

- Handle NaN or infinite floats passed to artifacts (gorarakelyan)

## 2.1.4 Dec 2 2020

- Add ability to specify session run hash (gorarakelyan)
- Initialize repo if it was empty when opening session (gorarakelyan)
- Add validation of map artifact parameters (gorarakelyan)

## 2.1.3 Nov 24 2020

- Support comparison of list type contexts (gorarakelyan)

## 2.1.2 Nov 24 2020

- Fix empty contexts comparison issue (gorarakelyan)

## 2.1.1 Nov 22 2020

- Return only selected params in SelectResult (gorarakelyan)

## 2.1.0 Nov 19 2020

- Add AimRepo select method (gorarakelyan)
- Implement SelectResult class (gorarakelyan)

## 2.0.27 Nov 13 2020

- Fix issue with artifact step initializer (gorarakelyan)

## 2.0.26 Nov 10 2020

- Add `block_termination` argument to aim.Session (gorarakelyan)
- Convert infinity parameter to string in artifacts (gorarakelyan)

## 2.0.25 Nov 9 2020

- Reconstruct run metadata file when running close command (gorarakelyan)

## 2.0.24 Nov 8 2020

- Add SIGTERM signal handler (gorarakelyan)
- Run `track` function in a parallel thread (gorarakelyan)
- Add SDK session flush method (gorarakelyan)
- Flush aggregated metrics at a given frequency (gorarakelyan)
- Update run metadata file only on artifacts update (gorarakelyan)

## 2.0.23 Nov 5 2020

- Make experiment name argument required in SDK close command (gorarakelyan)

## 2.0.22 Nov 5 2020

- Add SDK `close` method to close dangling experiments (gorarakelyan)

## 2.0.21 Nov 1 2020

- Resolve compatibility issues with python 3.5.0 (gorarakelyan)

## 2.0.20 Oct 26 2020

- Enable pypi aim package name (gorarakelyan)

## 2.0.19 Oct 25 2020

- Add PyTorch Lightning logger (gorarakelyan)
- Add TensorFlow v1 and v2 keras callbacks support (gorarakelyan)

## 2.0.18 Oct 7 2020

- Add ability to run Aim UI in detached mode (gorarakelyan)
- Add ability to specify repo path when running Aim UI (gorarakelyan)

## 2.0.17 Oct 5 2020

- Rename `AimDE` to `Aim UI` (gorarakelyan)

## 2.0.16 Oct 2 2020

- Add ability to specify host when running AimDE (gorarakelyan)
- Disable `AimContainerCommandManager` (gorarakelyan)
- Remove `aimde` command entry point (gorarakelyan)
- Remove `de` prefix from development environment management commands (gorarakelyan)

## 2.0.15 Sep 21 2020

- Set Map artifact default namespace (gorarakelyan)

## 2.0.14 Sep 21 2020

- Set Metric hashable context to None if no kwarg is passed (gorarakelyan)

## 2.0.13 Sep 21 2020

- Add ability to query runs by metric value (gorarakelyan)
- Add ability to query runs via SDK (gorarakelyan)

## 2.0.12 Sep 12 2020

- Update Session to handle exceptions gracefully (gorarakelyan)

## 2.0.11 Sep 11 2020

- Add alias to keras adapter (gorarakelyan)

## 2.0.10 Sep 10 2020

- Show progress bar when pulling AimDE image (gorarakelyan)

## 2.0.9 Sep 10 2020

- Add ability to start multiple sessions (gorarakelyan)
- Add Aim adapter for keras (gorarakelyan)

## 2.0.8 Aug 26 2020

- Set SDK to select only unarchived runs by default (gorarakelyan)
- Add ability to archive/unarchive runs (gorarakelyan)
- Enable search by run attributes (gorarakelyan)
- Add `is not` keyword to AimQL (gorarakelyan)

## 2.0.7 Aug 21 2020

- Validate Artifact values before storing (gorarakelyan)
- Add sessions to SDK (gorarakelyan)

## 2.0.6 Aug 13 2020

- Add ability to retrieve metrics and traces from repo (gorarakelyan)
- Add SDK `select` method to select runs and artifacts (gorarakelyan)
- Implement search query language (gorarakelyan)

## 2.0.5 Jul 18 2020

- Fix issue with PyPI reStructuredText format compatibility (gorarakelyan)

## 2.0.4 Jul 18 2020

- Add ability to attach tf.summary logs to AimDE (gorarakelyan)

## 2.0.3 Jul 8 2020

- Pass project path to development environment container (gorarakelyan)

## 2.0.2 Jul 7 2020

- Make `epoch` argument optional for `Metric` artifact (gorarakelyan)
- Add ability to automatically commit runs after exit (gorarakelyan)
- Add `aim up` shortcut for running development environment (gorarakelyan)
- Remove first required argument(artifact name) from sdk track function (gorarakelyan)
- Add general dictionary artifact for tracking `key: value` parameters (gorarakelyan)

## 2.0.1 Jun 24 2020

- Fix inconsistent DE naming (gorarakelyan)

## 2.0.0 Jun 18 2020

- Tidy up aim and remove some artifacts (gorarakelyan)
- Update AimContainerCMD to open connection on custom port (gorarakelyan)
- Save passed process uuid to commit configs (gorarakelyan)
- Ability to query processes (gorarakelyan)
- Execute process and store logs into a commit of specific experiment (gorarakelyan)
- Kill running process and its children recursively (gorarakelyan)
- Keep executed processes for monitoring and management (gorarakelyan)
- Add container command handler to exec commands on the host (gorarakelyan)
- Refactor Text artifact to store sentences using protobuf and aimrecords (jamesj-jiao)
- Add ability to pass aim board port as an argument (gorarakelyan)

## 1.2.17 May 8 2020

- Add config command (gorarakelyan)
- Tune artifacts: images, metric_groups, params (gorarakelyan)

## 1.2.16 Apr 29 2020

- Add ability to pass numpy array as a segmentation mask (gorarakelyan)

## 1.2.15 Apr 29 2020

- Add basic image list tracking (gorarakelyan)

## 1.2.14 Apr 27 2020

- Optimize segmentation tracking insight to load faster (gorarakelyan)

## 1.2.13 Apr 25 2020

- Remove GitHub security alert (gorarakelyan)
- Add image semantic segmentation tracking (gorarakelyan)

## 1.2.12 Apr 20 2020

- Add missing init file for aim.artifacts.proto (@mike1808)

## 1.2.11 Apr 16 2020

- Make epoch property optional for Metric (gorarakelyan)

## 1.2.10 Apr 16 2020

- Serialize and store `Metric` records using protobuf and aimrecords (gorarakelyan)
- Create RecordWriter factory which handles artifact records saving (gorarakelyan)
- Extract artifact serialization to ArtifactWriter (mike1808)

## 1.2.9 Mar 16 2020

- Alert prerequisites installation message for running board (gorarakelyan)

## 1.2.8 Mar 15 2020

- Update profiler interface for keras (gorarakelyan)

## 1.2.7 Mar 14 2020

- Add board pull command (gorarakelyan)
- Change board ports to 43800,1,2 (gorarakelyan)
- Add ability to profile graph output nodes (gorarakelyan)
- Remove issue with autograd inside while loop (gorarakelyan)
- Add aim board development mode (gorarakelyan)
- Update board name hash algorithm to md5 (gorarakelyan)
- Add board CLI commands: up, down and upgrade (gorarakelyan)
- Add ability to tag version as a release candidate (gorarakelyan)

## 1.2.6 Feb 28 2020

- Add learning rate update tracking (gorarakelyan)

## 1.2.5 Feb 25 2020

- Add autocommit feature to push command: `aim push -c [-m <msg>]` (gorarakelyan)
- Add cli status command to list branch uncommitted artifacts (gorarakelyan)
- Add an ability to aggregate duplicated nodes within a loop (gorarakelyan)
- Remove gradient break issue when profiling output nodes (gorarakelyan)

## 1.2.4 Feb 20 2020

- Enable profiler to track nodes inside loops (gorarakelyan)
- Ability to disable profiler for evaluation or inference (gorarakelyan)

## 1.2.3 Feb 13 2020

- Set minimum required python version to 3.5.2 (gorarakelyan)

## 1.2.2 Feb 13 2020

- Downgrade required python version (gorarakelyan)

## 1.2.1 Feb 13 2020

- Edit README.md to pass reStructuredText validation on pypi (gorarakelyan)

## 1.2.0 Feb 13 2020

- Make aim CLI directly accessible from main.py (gorarakelyan)
- Add disk space usage tracking (gorarakelyan)
- Add profiler support for Keras (gorarakelyan)
- Add TensorFlow graph nodes profiler (gorarakelyan)
- Add command to run aim live container mounted on aim repo (gorarakelyan)
- Update profiler to track GPU usage (gorarakelyan)
- Add machine resource usage profiler (gorarakelyan)

## 1.1.1 Jan 14 2020

- Remove aim dependencies such as keras, pytorch and etc (gorarakelyan)

## 1.1.0 Jan 12 2020

- Update code diff tracking to be optional (gorarakelyan)
- Add default False value to aim init function (gorarakelyan)
- Update aim repo to correctly identify cwd (gorarakelyan)
- Update push command to commit if msg argument is specified (gorarakelyan)
- Add ability to initialize repo from within the sdk (gorarakelyan)

## 1.0.2 Jan 7 2020

- Remove objects dir from empty .aim branch index (gorarakelyan)

## 1.0.1 Dec 26 2019

- Add cil command to print aim current version (gorarakelyan)

## 1.0.0 Dec 25 2019

- Add aim version number in commit config file (gorarakelyan)
- Update push command to send username and check storage availability (gorarakelyan)
- Add hyper parameters tracking (gorarakelyan)
- Update push command to print shorter file names when pushing to remote (gorarakelyan)
- Update tracking artifacts to be saved in log format (gorarakelyan)
- Add pytorch cuda support to existing sdk artefacts (gorarakelyan)
- Add cli reset command (gorarakelyan)
- Add nested module tracking support to aim sdk (gorarakelyan)
- Add code difference tracking to aim sdk (gorarakelyan)
- Update aim push command to send commits (gorarakelyan)
- Add commit structure implementation (gorarakelyan)
- Add aim commit command synchronized with git commits (gorarakelyan)
- Add version control system factory (gorarakelyan)
- Update all insights example (gorarakelyan)
- Add model gradients tracking (gorarakelyan)
- Add model weights distribution tracking (gorarakelyan)
- Add aim correlation tracking (gorarakelyan)

## 0.2.9 Nov 30 2019

- Update push tolerance when remote origin is invalid (gorarakelyan)

## 0.2.8 Nov 30 2019

- Update aim auth public key search algorithm (gorarakelyan)

## 0.2.7 Nov 14 2019

- Update dependencies torch and torchvision versions (sgevorg)

## 0.2.6 Nov 5 2019

- Update aim track logger (gorarakelyan)

## 0.2.5 Nov 4 2019

- Add branch name validation (gorarakelyan)
- Add single branch push to aim push command (gorarakelyan)

## 0.2.4 Nov 3 2019

- Update aim auth print format (gorarakelyan)
- Update setup.py requirements (gorarakelyan)

## 0.2.3 Nov 3 2019

- Update package requirements (gorarakelyan)

## 0.2.2 Nov 1 2019

- Update package requirements (sgevorg)

## 0.2.1 Nov 1 2019

- Add paramiko to required in setup.py (sgevorg)

## 0.2.0 Nov 1 2019

- Update the repo to prep for open source pypi push (sgevorg)
- Add error and activity logging (sgevorg)
- Add push command robustness (gorarakelyan)
- Add cli auth command (gorarakelyan)
- Add public key authentication (gorarakelyan)
- Update push to send only branches (gorarakelyan)
- Add branching command line interface (gorarakelyan)
- Update skd interface (gorarakelyan)
- Add pytorch examples inside examples directory (gorarakelyan)
- Add model load sdk method (gorarakelyan)
- Add model checkpoint save tests (gorarakelyan)
- Update file sending protocol (gorarakelyan)
- Add model tracking (gorarakelyan)

## 0.1.0 - Sep 23 2019

- Update setup py to build cython extensions (gorarakelyan)
- Update tcp client to send multiple files through one connection (gorarakelyan)
- Update tcp client to send images (gorarakelyan)
- Update sdk track functionality to support multiple metrics (gorarakelyan)
- Update push command for sending repo to a given remote (gorarakelyan)
- Add cli remote commands (gorarakelyan)
- Update cli architecture from single group of commands to multiple groups (gorarakelyan)
- Add testing env first skeleton and versions (sgevorg)
- Add dummy exporting files from .aim-test (sgevorg)
- Add description for Testing Environment (sgevorg)
- Update metadata structure and handling (sgevorg)
- Add support for seq2seq models (sgevorg)
- Update the output of doker image build to be more informative and intuitive (sgevorg)
- Update README.MD with changed Aim messaging (sgevorg)
- Remove setup.cfg file (maybe temporarily) (sgevorg)
- Update the location for docker build template files, move to data/ (sgevorg)
- Update the `docs/cli.md` for aim-deploy docs (sgevorg)
- Add docker deploy `.aim/deploy_temp/<model>` cleanup at the end of the build (sgevorg)
- Add Docker Deploy via `aim-deploy` command (sgevorg)
- Add Docker image generate skeleton (sgevorg)
- Add AimModel.load_mode static function to parse `.aim` files (sgevorg)
- Update exporter to decouple from specifics of exporting and framework (sgevorg)
- Add model export with `.aim` extension (sgevorg)
- Remove pack/unpack of the metadata (sgevorg)
- Add pack/unpack to add metadata to model for engine processing (sgevorg)
- Add aim-deploy command configuration in cli (sgevorg)
- Add basic cli (sgevorg)
- Update setup.py for cli first version (sgevorg)
- Add initial cli specs (sgevorg)
- Add directories: the initial skeleton of the repo (sgevorg)
- Add gitignore, license file and other basics for repo (sgevorg)<|MERGE_RESOLUTION|>--- conflicted
+++ resolved
@@ -1,17 +1,10 @@
 # Changelog
 
-<<<<<<< HEAD
-## Unreleased
-
-### Fixes
-
-- Fix the issue with an empty-illustrations font-size on Base explorers (KaroMourad)
-=======
 ## 3.16.1
 
 - Pin package version `alembic>=1.5.0` (justinvyu)
 - Fix segment `flush()` issue with no internet access (alberttorosyan)
->>>>>>> 3eb7d73f
+- Fix the issue with an empty-illustrations styles on Base explorers (KaroMourad)
 
 ## 3.16.0 Feb 3, 2023
 
