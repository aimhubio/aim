--- conflicted
+++ resolved
@@ -8,16 +8,13 @@
 - Add other x-axis alignment and system logs tracking to cli convert wandb (hjoonjang)
 - Add support for pre-binned distribution/histogram (YodaEmbedding)
 - Fix plotly and matplotlib compatibility (tmynn)
-<<<<<<< HEAD
-- Enhance DVC parameters tracking (tmynn)
-=======
 - Use read-only mode when opening container for indexing (alberttorosyan)
 - Add Stable-Baselines3 integration (tmynn)
 - Add Acme integration (tmynn)
 - Add huggingface/datasets integration (tmynn)
 - Enable support for protobuf v4 (mihran113)
 - Support events sigbaling for Remote Tracking server (alberttorosyan)
->>>>>>> 9471619d
+- Enhance DVC parameters tracking (tmynn)
 
 ### Fixes
 
