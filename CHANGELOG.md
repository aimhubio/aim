--- conflicted
+++ resolved
@@ -20,11 +20,8 @@
 - Add the ability to easily copy run hash with a single click (VkoHov)
 - Add Prophet integration (grigoryan-davit)
 - Add 'Dataset' type support for hf/datasets (tmynn)
-<<<<<<< HEAD
+- Add HuggingFace Transformers model info (tmynn)
 - Add multidataset logging support for HuggingFace transformers (tmynn)
-=======
-- Add HuggingFace Transformers model info (tmynn)
->>>>>>> 987e096c
 
 ### Fixes
 
