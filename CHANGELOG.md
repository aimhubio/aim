# Changelog

## Unreleased

<<<<<<< HEAD
- Fix table column's sort functionality issue in Params and Scatters Explorers (rubenaprikyan)
=======
- Fix Grouping and Tooltip popovers states' resetting issue when live-update is on (rubenaprikyan)
>>>>>>> 41ad7ba6

## 3.4.1 Jan 23 2022

- Fix issue with displaying experiment name in Images Explorer table (VkoHov)

## 3.4.0 Jan 22 2022

- Add ability to apply group stacking on media elements list (KaroMourad)
- Add ability to apply sorting by run creation_time on table rows (roubkar)
- Add ability to filter texts table with keyword matching (roubkar, rubenaprikyan)
- Add ability to delete run from settings tab (Hamik25)
- Enhance controls states of explorer pages (arsengit)
- Add --repo, --host arguments support for notebook extension (VkoHov, rubenaprikyan)
- Add trendline options to ScatterPlot (roubkar)
- Add ability to display images in original size and align by width (arsengit)
- Add version, docs and slack links to sidebar (arsengit)
- Enhance AudioPlayer component (arsengit)
- Recover active tab in run details page after reload (roubkar)
- Add ability to archive or delete runs with batches (VkoHov)
- Remote tracking server [experimental] (alberttorosyan, mihran113, aramaim)
- Add ability to change media elements order (VkoHov)
- Add ability to hard delete runs (alberttorosyan)
- Lossy format support for aim.Image (devfox-se)
- Timezone issues fix for creation and end times (mihran113)

## 3.3.5 Jan 14 2022

- Add non-strict write mode to replace not-yet-supported types with their
  string representations. (mahnerak)
- Log pytorch_lightning hyperparameters in non-strict mode. (mahnerak)

## 3.3.4 Jan 10 2022

- Fix issue with WAL files flushing (alberttorosyan)
- Support for omegaconf configs in pytorch_lightning adapter (devfox-se)

## 3.3.3 Dec 24 2021

- Fix issue with showing range panel in Images Explorer (roubkar)

## 3.3.2 Dec 20 2021

- Fix issue with not providing point density value to live-update query (rubenaprikyan)

## 3.3.1 Dec 18 2021

- Fix getValue function to show correct chart title data (KaroMourad)

## 3.3.0 Dec 17 2021

- Add ability to track and explore audios in run detail page (arsengit, VkoHov, devfox-se)
- Add ability to track and visualize texts (mihran113, roubkar)
- Fix boolean values encoding (mahnerak)
- Add Scatter Explorer to visualize correlations between metric last value and hyperparameter (KaroMourad)
- Add ability to track and visualize plotly objects (devfox-se, Hamik25, rubenaprikyan)
- Add ability to query distributions by step range and density (VkoHov, rubenaprikyan)
- Add colab notebook support (mihran113, rubenaprikyan)
- Implement images visualization tab in run detail page (VkoHov, KaroMourad)
- Add custom URL prefix support (mihran113, Hamik25, roubkar)
- Enhance metric selection dropdowns to see lists in alphabetical order (rubenaprikyan)

## 3.2.2 Dec 10 2021

- Fix Run finalization index timeout issue (alberttorosyan)

## 3.2.1 Dec 8 2021

- Add ability to provide custom base path for API (mihran113, roubkar)
- Fix table groups column default order (arsengit)
- Fix table panel height issue in runs explorer page (arsengit)

## 3.2.0 Dec 3 2021

- Add ability to cancel pending request (roubkar, arsengit)
- Add support for secure protocol for API calls (mihran113, roubkar)
- Implement image full size view (VkoHov)
- Add ability to manipulate with image size and rendering type (arsengit)
- Enhance Table column for selected grouping config options (arsengit)
- Implement suggestions list for AimQL search (arsengit, rubenaprikyan)
- Add ability to track and visualize distributions (mihran113, rubenaprikyan)
- Add notebook extension, magic functions (rubenaprikyan)

## 3.1.1 Nov 25 2021

- Apply default ordering on images set (VkoHov)
- Ability to show image data in a tooltip on hover (KaroMourad)
- Support of Image input additional data sources (alberttorosyan)
- Ability to export run props as pandas dataframe (gorarakelyan)
- Slice image sequence by index for the given steps range (alberttorosyan)
- Improve Images Explorer rendering performance through better images list virtualization (roubkar)

## 3.1.0 Nov 20 2021

- Add ability to explore tracked images (VkoHov)
- Improve rendering performance by virtualizing table columns (roubkar)
- Add ability to apply grouping by higher level param key (roubkar)
- Add ability to specify repository path during `aim init` via `--repo` argument (rubenaprikyan)

## 3.0.7 Nov 17 2021

- Fix for missing metrics when numpy.float64 values tracked (alberttorosyan)

## 3.0.6 Nov 9 2021

- Fix for blocking container optimization for in progress runs (alberttorosyan)

## 3.0.5 Nov 9 2021

- Add tqdm package in setup.py required section (mihran113)

## 3.0.4 Nov 8 2021

- Switch to aimrocks 0.0.10 - exposes data flushing interface (mihran113)
- Optimize stored data when runs finalized (mihran113)
- Update `aim reindex` command to run storage optimizations (alberttorosyan)
- Storage partial optimizations on metric/run queries (alberttorosyan)

## 3.0.3 Nov 4 2021

- Bump sqlalchemy version to 1.4.1 (alberttorosyan)

## 3.0.2 Oct 27 2021

- Switch to aimrocks 0.0.9 - built on rocksdb 6.25.3 (alberttorosyan)
- Remove grouping select options from Params app config (VkoHov)
- Sort metrics data in ascending order for X-axis (KaroMourad)

## 3.0.1 Oct 22 2021

- Check telemetry_enabled option on segment initialization (VkoHov)
- Draw LineChart Y-axis (horizontal) tick lines on zooming (KaroMourad)
- Sort select options/params based on input value (roubkar)
- Fix query construction issue for multiple context items (roubkar)
- Fix issue with making API call from Web Worker (VkoHov)

## 3.0.0 Oct 21 2021

- Completely revamped UI:

  - Runs, metrics and params explorers
  - Bookmarks, Tags, Homepage
  - New UI works smooth with ~500 metrics displayed at the same time with full Aim table interactions

- Completely revamped storage:
  - 10x faster embedded storage based on Rocksdb
  - Average run query execution time on ~2000 runs: 0.784s
  - Average metrics query execution time on ~2000 runs with 6000 metrics: 1.552s

## 2.7.1 Jun 30 2021

- Fix bookmark navigation issue (roubkar)
- Empty metric select on X-axis alignment property change (roubkar)

## 2.7.0 Jun 23 2021

- Add ability to export table data as CSV (KaroMourad)
- Add ability to bookmark explore screen state (roubkar)
- Add dashboards and apps API (mihran113)

## 2.6.0 Jun 12 2021

- Resolve namedtuple python 3.5 incompatibility (gorarakelyan)
- Add ability to align X-axis by a metric (mihran113, roubkar)
- Add tooltip popover for the chart hover state (roubkar)

## 2.5.0 May 27 2021

- Set gunicorn timeouts (mihran113)
- Remove redundant deserialize method (gorarakelyan)
- Move the Flask server to main repo to support 'docker'less UI (mihran113)

## 2.4.0 May 13 2021

- Bump up Aim UI to v1.6.0 (gorarakelyan)
- Add xgboost integration (khazhak)
- Update keras adapter interface (khazhak)
- Convert tensors to python numbers (gorarakelyan)

## 2.3.0 Apr 10 2021

- Bump up Aim UI to v1.5.0 (gorarakelyan)
- Set default interval of sys tracking to 10 seconds (gorarakelyan)
- Add ability to track system metrics (gorarakelyan)

## 2.2.1 Mar 31 2021

- Bump up Aim UI to v1.4.1 (gorarakelyan)

## 2.2.0 Mar 24 2021

- Bump up Aim UI to v1.4.0 (gorarakelyan)
- Add Hugging Face integration (Khazhak)
- Reorganize documentation (Tatevv)

## 2.1.6 Feb 26 2021

- Add ability to opt out telemetry (gorarakelyan)
- Remove experiment name from config file when calling repo.remove_branch method (gorarakelyan)

## 2.1.5 Jan 7 2021

- Handle NaN or infinite floats passed to artifacts (gorarakelyan)

## 2.1.4 Dec 2 2020

- Add ability to specify session run hash (gorarakelyan)
- Initialize repo if it was empty when opening session (gorarakelyan)
- Add validation of map artifact parameters (gorarakelyan)

## 2.1.3 Nov 24 2020

- Support comparison of list type contexts (gorarakelyan)

## 2.1.2 Nov 24 2020

- Fix empty contexts comparison issue (gorarakelyan)

## 2.1.1 Nov 22 2020

- Return only selected params in SelectResult (gorarakelyan)

## 2.1.0 Nov 19 2020

- Add AimRepo select method (gorarakelyan)
- Implement SelectResult class (gorarakelyan)

## 2.0.27 Nov 13 2020

- Fix issue with artifact step initializer (gorarakelyan)

## 2.0.26 Nov 10 2020

- Add `block_termination` argument to aim.Session (gorarakelyan)
- Convert infinity parameter to string in artifacts (gorarakelyan)

## 2.0.25 Nov 9 2020

- Reconstruct run metadata file when running close command (gorarakelyan)

## 2.0.24 Nov 8 2020

- Add SIGTERM signal handler (gorarakelyan)
- Run `track` function in a parallel thread (gorarakelyan)
- Add SDK session flush method (gorarakelyan)
- Flush aggregated metrics at a given frequency (gorarakelyan)
- Update run metadata file only on artifacts update (gorarakelyan)

## 2.0.23 Nov 5 2020

- Make experiment name argument required in SDK close command (gorarakelyan)

## 2.0.22 Nov 5 2020

- Add SDK `close` method to close dangling experiments (gorarakelyan)

## 2.0.21 Nov 1 2020

- Resolve compatibility issues with python 3.5.0 (gorarakelyan)

## 2.0.20 Oct 26 2020

- Enable pypi aim package name (gorarakelyan)

## 2.0.19 Oct 25 2020

- Add PyTorch Lightning logger (gorarakelyan)
- Add TensorFlow v1 and v2 keras callbacks support (gorarakelyan)

## 2.0.18 Oct 7 2020

- Add ability to run Aim UI in detached mode (gorarakelyan)
- Add ability to specify repo path when running Aim UI (gorarakelyan)

## 2.0.17 Oct 5 2020

- Rename `AimDE` to `Aim UI` (gorarakelyan)

## 2.0.16 Oct 2 2020

- Add ability to specify host when running AimDE (gorarakelyan)
- Disable `AimContainerCommandManager` (gorarakelyan)
- Remove `aimde` command entry point (gorarakelyan)
- Remove `de` prefix from development environment management commands (gorarakelyan)

## 2.0.15 Sep 21 2020

- Set Map artifact default namespace (gorarakelyan)

## 2.0.14 Sep 21 2020

- Set Metric hashable context to None if no kwarg is passed (gorarakelyan)

## 2.0.13 Sep 21 2020

- Add ability to query runs by metric value (gorarakelyan)
- Add ability to query runs via SDK (gorarakelyan)

## 2.0.12 Sep 12 2020

- Update Session to handle exceptions gracefully (gorarakelyan)

## 2.0.11 Sep 11 2020

- Add alias to keras adapter (gorarakelyan)

## 2.0.10 Sep 10 2020

- Show progress bar when pulling AimDE image (gorarakelyan)

## 2.0.9 Sep 10 2020

- Add ability to start multiple sessions (gorarakelyan)
- Add Aim adapter for keras (gorarakelyan)

## 2.0.8 Aug 26 2020

- Set SDK to select only unarchived runs by default (gorarakelyan)
- Add ability to archive/unarchive runs (gorarakelyan)
- Enable search by run attributes (gorarakelyan)
- Add `is not` keyword to AimQL (gorarakelyan)

## 2.0.7 Aug 21 2020

- Validate Artifact values before storing (gorarakelyan)
- Add sessions to SDK (gorarakelyan)

## 2.0.6 Aug 13 2020

- Add ability to retrieve metrics and traces from repo (gorarakelyan)
- Add SDK `select` method to select runs and artifacts (gorarakelyan)
- Implement search query language (gorarakelyan)

## 2.0.5 Jul 18 2020

- Fix issue with PyPI reStructuredText format compatibility (gorarakelyan)

## 2.0.4 Jul 18 2020

- Add ability to attach tf.summary logs to AimDE (gorarakelyan)

## 2.0.3 Jul 8 2020

- Pass project path to development environment container (gorarakelyan)

## 2.0.2 Jul 7 2020

- Make `epoch` argument optional for `Metric` artifact (gorarakelyan)
- Add ability to automatically commit runs after exit (gorarakelyan)
- Add `aim up` shortcut for running development environment (gorarakelyan)
- Remove first required argument(artifact name) from sdk track function (gorarakelyan)
- Add general dictionary artifact for tracking `key: value` parameters (gorarakelyan)

## 2.0.1 Jun 24 2020

- Fix inconsistent DE naming (gorarakelyan)

## 2.0.0 Jun 18 2020

- Tidy up aim and remove some artifacts (gorarakelyan)
- Update AimContainerCMD to open connection on custom port (gorarakelyan)
- Save passed process uuid to commit configs (gorarakelyan)
- Ability to query processes (gorarakelyan)
- Execute process and store logs into a commit of specific experiment (gorarakelyan)
- Kill running process and its children recursively (gorarakelyan)
- Keep executed processes for monitoring and management (gorarakelyan)
- Add container command handler to exec commands on the host (gorarakelyan)
- Refactor Text artifact to store sentences using protobuf and aimrecords (jamesj-jiao)
- Add ability to pass aim board port as an argument (gorarakelyan)

## 1.2.17 May 8 2020

- Add config command (gorarakelyan)
- Tune artifacts: images, metric_groups, params (gorarakelyan)

## 1.2.16 Apr 29 2020

- Add ability to pass numpy array as a segmentation mask (gorarakelyan)

## 1.2.15 Apr 29 2020

- Add basic image list tracking (gorarakelyan)

## 1.2.14 Apr 27 2020

- Optimize segmentation tracking insight to load faster (gorarakelyan)

## 1.2.13 Apr 25 2020

- Remove GitHub security alert (gorarakelyan)
- Add image semantic segmentation tracking (gorarakelyan)

## 1.2.12 Apr 20 2020

- Add missing init file for aim.artifacts.proto (@mike1808)

## 1.2.11 Apr 16 2020

- Make epoch property optional for Metric (gorarakelyan)

## 1.2.10 Apr 16 2020

- Serialize and store `Metric` records using protobuf and aimrecords (gorarakelyan)
- Create RecordWriter factory which handles artifact records saving (gorarakelyan)
- Extract artifact serialization to ArtifactWriter (mike1808)

## 1.2.9 Mar 16 2020

- Alert prerequisites installation message for running board (gorarakelyan)

## 1.2.8 Mar 15 2020

- Update profiler interface for keras (gorarakelyan)

## 1.2.7 Mar 14 2020

- Add board pull command (gorarakelyan)
- Change board ports to 43800,1,2 (gorarakelyan)
- Add ability to profile graph output nodes (gorarakelyan)
- Remove issue with autograd inside while loop (gorarakelyan)
- Add aim board development mode (gorarakelyan)
- Update board name hash algorithm to md5 (gorarakelyan)
- Add board CLI commands: up, down and upgrade (gorarakelyan)
- Add ability to tag version as a release candidate (gorarakelyan)

## 1.2.6 Feb 28 2020

- Add learning rate update tracking (gorarakelyan)

## 1.2.5 Feb 25 2020

- Add autocommit feature to push command: `aim push -c [-m <msg>]` (gorarakelyan)
- Add cli status command to list branch uncommitted artifacts (gorarakelyan)
- Add an ability to aggregate duplicated nodes within a loop (gorarakelyan)
- Remove gradient break issue when profiling output nodes (gorarakelyan)

## 1.2.4 Feb 20 2020

- Enable profiler to track nodes inside loops (gorarakelyan)
- Ability to disable profiler for evaluation or inference (gorarakelyan)

## 1.2.3 Feb 13 2020

- Set minimum required python version to 3.5.2 (gorarakelyan)

## 1.2.2 Feb 13 2020

- Downgrade required python version (gorarakelyan)

## 1.2.1 Feb 13 2020

- Edit README.md to pass reStructuredText validation on pypi (gorarakelyan)

## 1.2.0 Feb 13 2020

- Make aim CLI directly accessible from main.py (gorarakelyan)
- Add disk space usage tracking (gorarakelyan)
- Add profiler support for Keras (gorarakelyan)
- Add TensorFlow graph nodes profiler (gorarakelyan)
- Add command to run aim live container mounted on aim repo (gorarakelyan)
- Update profiler to track GPU usage (gorarakelyan)
- Add machine resource usage profiler (gorarakelyan)

## 1.1.1 Jan 14 2020

- Remove aim dependencies such as keras, pytorch and etc (gorarakelyan)

## 1.1.0 Jan 12 2020

- Update code diff tracking to be optional (gorarakelyan)
- Add default False value to aim init function (gorarakelyan)
- Update aim repo to correctly identify cwd (gorarakelyan)
- Update push command to commit if msg argument is specified (gorarakelyan)
- Add ability to initialize repo from within the sdk (gorarakelyan)

## 1.0.2 Jan 7 2020

- Remove objects dir from empty .aim branch index (gorarakelyan)

## 1.0.1 Dec 26 2019

- Add cil command to print aim current version (gorarakelyan)

## 1.0.0 Dec 25 2019

- Add aim version number in commit config file (gorarakelyan)
- Update push command to send username and check storage availability (gorarakelyan)
- Add hyper parameters tracking (gorarakelyan)
- Update push command to print shorter file names when pushing to remote (gorarakelyan)
- Update tracking artifacts to be saved in log format (gorarakelyan)
- Add pytorch cuda support to existing sdk artefacts (gorarakelyan)
- Add cli reset command (gorarakelyan)
- Add nested module tracking support to aim sdk (gorarakelyan)
- Add code difference tracking to aim sdk (gorarakelyan)
- Update aim push command to send commits (gorarakelyan)
- Add commit structure implementation (gorarakelyan)
- Add aim commit command synchronized with git commits (gorarakelyan)
- Add version control system factory (gorarakelyan)
- Update all insights example (gorarakelyan)
- Add model gradients tracking (gorarakelyan)
- Add model weights distribution tracking (gorarakelyan)
- Add aim correlation tracking (gorarakelyan)

## 0.2.9 Nov 30 2019

- Update push tolerance when remote origin is invalid (gorarakelyan)

## 0.2.8 Nov 30 2019

- Update aim auth public key search algorithm (gorarakelyan)

## 0.2.7 Nov 14 2019

- Update dependencies torch and torchvision versions (sgevorg)

## 0.2.6 Nov 5 2019

- Update aim track logger (gorarakelyan)

## 0.2.5 Nov 4 2019

- Add branch name validation (gorarakelyan)
- Add single branch push to aim push command (gorarakelyan)

## 0.2.4 Nov 3 2019

- Update aim auth print format (gorarakelyan)
- Update setup.py requirements (gorarakelyan)

## 0.2.3 Nov 3 2019

- Update package requirements (gorarakelyan)

## 0.2.2 Nov 1 2019

- Update package requirements (sgevorg)

## 0.2.1 Nov 1 2019

- Add paramiko to required in setup.py (sgevorg)

## 0.2.0 Nov 1 2019

- Update the repo to prep for open source pypi push (sgevorg)
- Add error and activity logging (sgevorg)
- Add push command robustness (gorarakelyan)
- Add cli auth command (gorarakelyan)
- Add public key authentication (gorarakelyan)
- Update push to send only branches (gorarakelyan)
- Add branching command line interface (gorarakelyan)
- Update skd interface (gorarakelyan)
- Add pytorch examples inside examples directory (gorarakelyan)
- Add model load sdk method (gorarakelyan)
- Add model checkpoint save tests (gorarakelyan)
- Update file sending protocol (gorarakelyan)
- Add model tracking (gorarakelyan)

## 0.1.0 - Sep 23 2019

- Update setup py to build cython extensions (gorarakelyan)
- Update tcp client to send multiple files through one connection (gorarakelyan)
- Update tcp client to send images (gorarakelyan)
- Update sdk track functionality to support multiple metrics (gorarakelyan)
- Update push command for sending repo to a given remote (gorarakelyan)
- Add cli remote commands (gorarakelyan)
- Update cli architecture from single group of commands to multiple groups (gorarakelyan)
- Add testing env first skeleton and versions (sgevorg)
- Add dummy exporting files from .aim-test (sgevorg)
- Add description for Testing Environment (sgevorg)
- Update metadata structure and handling (sgevorg)
- Add support for seq2seq models (sgevorg)
- Update the output of doker image build to be more informative and intuitive (sgevorg)
- Update README.MD with changed Aim messaging (sgevorg)
- Remove setup.cfg file (maybe temporarily) (sgevorg)
- Update the location for docker build template files, move to data/ (sgevorg)
- Update the `docs/cli.md` for aim-deploy docs (sgevorg)
- Add docker deploy `.aim/deploy_temp/<model>` cleanup at the end of the build (sgevorg)
- Add Docker Deploy via `aim-deploy` command (sgevorg)
- Add Docker image generate skeleton (sgevorg)
- Add AimModel.load_mode static function to parse `.aim` files (sgevorg)
- Update exporter to decouple from specifics of exporting and framework (sgevorg)
- Add model export with `.aim` extension (sgevorg)
- Remove pack/unpack of the metadata (sgevorg)
- Add pack/unpack to add metadata to model for engine processing (sgevorg)
- Add aim-deploy command configuration in cli (sgevorg)
- Add basic cli (sgevorg)
- Update setup.py for cli first version (sgevorg)
- Add initial cli specs (sgevorg)
- Add directories: the initial skeleton of the repo (sgevorg)
- Add gitignore, license file and other basics for repo (sgevorg)<|MERGE_RESOLUTION|>--- conflicted
+++ resolved
@@ -2,11 +2,8 @@
 
 ## Unreleased
 
-<<<<<<< HEAD
+- Fix Grouping and Tooltip popovers states' resetting issue when live-update is on (rubenaprikyan)
 - Fix table column's sort functionality issue in Params and Scatters Explorers (rubenaprikyan)
-=======
-- Fix Grouping and Tooltip popovers states' resetting issue when live-update is on (rubenaprikyan)
->>>>>>> 41ad7ba6
 
 ## 3.4.1 Jan 23 2022
 
