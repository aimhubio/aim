--- conflicted
+++ resolved
@@ -6,11 +6,8 @@
 
 ### Fixes
 
-<<<<<<< HEAD
-Add support for Path type to the repo attribute of the Run class(emekaokoli19)
-=======
+- Add support for Path type to the repo attribute of the Run class(emekaokoli19)
 - Add support for jax>0.4.0 (n-gao)
->>>>>>> 546ca545
 
 ## 3.16.2 Mar 3, 2023
 
