--- conflicted
+++ resolved
@@ -7,11 +7,8 @@
 - Add other x-axis alignment and system logs tracking to cli convert wandb (hjoonjang)
 - Add support for pre-binned distribution/histogram (YodaEmbedding)
 - Fix plotly and matplotlib compatibility (tmynn)
-<<<<<<< HEAD
+- Add Stable-Baselines3 integration (tmynn)
 - Add Acme integration (tmynn)
-=======
-- Add Stable-Baselines3 integration (tmynn)
->>>>>>> 21bbc49d
 
 ### Fixes
 
