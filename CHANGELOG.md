# Changelog

## 3.12.3

<<<<<<< HEAD
- Add ability to pin metrics in Run Page (mihran113, roubkar)
=======
### Enhancements:

- Restrict Run.hash to auto-generated values only (alberttorosyan)
- Add ability to pin metrics to run detail page (mihran113)

### Fixes:

- Fix tensorboard convert while converting tensor (sharathmk99)
- Fix incorrect column keys of metrics in the table grid of the runs dashboard  (VkoHov)
>>>>>>> d3f4e44a

## 3.12.2 Aug 5, 2022

- Fix formatting of empty metric contexts (VkoHov)
- Apply lazy loading on metrics in Run Page (roubkar)

## 3.12.1 Aug 2, 2022

- Loosen version requirements for grpcio (alberttorosyan)
- Fix remote heartbeat-watcher resource cleanup (mihran113)
- Break long metric names into multiple lines in Run Page (roubkar)
- Enable run filtering by metric values (mihran113)
- Fix Cython version to eliminate build errors (mihran113)

## 3.12.0 Jul 22, 2022

### Enhancements:

- Add ability to set axes range manually for line charts on UI (KaroMourad)
- Add more user-friendly querying for dates (mihran113, arsengit)
- Filter redundant tooltip data from URL config state (KaroMourad)
- Improve rendering performance by enhancing table columns virtualization mechanism (roubkar)
- Increase visibility and usability of the Show table diff button (arsengit)
- Add support for tensorboard audios conversion (mihran113)
- Format params keys/paths properly (VkoHov)
- Mention explicitly run params everywhere params is mentioned (VkoHov)
- Add ability to hide a batch of items in explorers (VkoHov)
- Add ability to sort by the last value of the metric in table (VkoHov)
- Preserve active line even if it is dropped out of the filtered area (VkoHov)
- Add run duration property for SDK and queries (mihran113)
- Add client vs server version check for remote tracking server (mihran113)
- Add Remote tracking client heartbeat (mihran113)

### Fixes:

- Tune table sorting icon box overlapping with column box in compact mode (KaroMourad)
- Fix tensorboard log conversion for images (mihran113)
- Check if gradient is None when tracking gradient distributions (kage08)
- Fix displaying non-syntax errors across Aim UI (arsengit) 
- Fix queries on remote repos (mihran113)
- Fix interval progress reports for query apis (mihran113)
- Fix query request cancellation errors (mihran113)
- Auto-detect and address inconsistencies in meta and series trees (mahnerak)

## 3.11.2 Jul 8, 2022

### Enhancements:

- Display the error position when getting syntax errors after searching (arsengit)

### Fixes:

- Avoid saving crashed or terminated search requests as the last state on explorers (arsengit)
- Remove the progress bar blinking when searching runs in Runs Explorer (KaroMourad)
- Fix the "matched runs" sentence color style in progress bars (KaroMourad)
- Fix `SyntaxError` handling for python3.10+ (mihran113)
- Fix generic Exceptions handling and adjust HTTPException handling (alberttorosyan)

## 3.11.1 Jun 27, 2022

- Replace base58 encoder with base64 (KaroMourad, VkoHov)
- Fix Notes tab loading issue (arsengit)
- Fix the loading logic of the `monaco editor` across the Aim Ui (arsengit)
- Fix `Table` export functionality in Params and Scatters explorers (arsengit)
- Allow mixing numeric types on a single Sequence (alberttorosyan)

## 3.11.0 Jun 21, 2022

### Enhancements:

- Add `--uds` option for `aim up` command (mihran113)
- Add progress reporting for search APIs and tqdm progress for SDK queries (mihran113)
- Add all the attributes of runs in the grouping popovers (KaroMourad)
- Display progress bar on Explorer pages when searching metadata (KaroMourad)
- Improve the processing speed for tb to aim converter (osoblanco)
- Adjust charts hover attributes position calculation and styles (KaroMourad)
- Improve formatting of numbers by setting maximum precision (KaroMourad)
- Add cloud storage backups to AWS S3 for aim repo runs (karan2801)
- Add LightGBM integration example (gorarakelyan)
- Add descriptive document titles for pages (KaroMourad)
- Implement unit-tests for aim SDK utils (yeghiakoronian)
- Display std.dev/err aggregated values in the table (VkoHov)
- Add `active` state indicator property for `aim.Run` (mihran113)
- Add `active` state indicators on the chart (VkoHov)
- Add ability to edit run name and description of run (VkoHov)
- Show the description in the sidebar of the run overview tab (VkoHov)
- Add all the attributes of run in the tooltip (VkoHov)
- Optimize the initial render time of Aim UI by using more lightweight font-family (arsengit)
- Use monaco editor as the syntax highlighter across the Aim UI (arsengit)
- Add loader to the top of the logs box in the run page (VkoHov)
- Add the date and the duration of run in the header of the single run page (VkoHov)
- Add the name, status and duration of run in the runs table of the tags page (VkoHov)
- Fit long name values in manage columns popover (arsengit)
- Add caching mechanism for sequence queries to optimize query performance (mihran113)
- Use step random hash as a key for metric sequences (alberttorosyan)

### Fixes:

- Fix issue with tensorboard to aim conversion (osoblanco)
- Fix reset zoom history on alignment type change (KaroMourad)
- Fix issue with rendering incorrect data when x-axis aligned by `relative time/epoch` (KaroMourad)
- Fix LineCart axis ticks overlapping issue on log scale (KaroMourad)
- Change zooming default option to multiple (VkoHov)
- Change grouped rows' min and max values names to `Group Min` and `Group Max` (VkoHov)
- Preserve the search input value of the grouping dropdown (VkoHov)
- Change the titles and placeholders in popovers (VkoHov)
- Resolve typing latency issue in the query search input (arsengit)
- Reorder and add non-hideable table columns (arsengit)
- Change the font of the runs navigation popover (VkoHov)
- Keep color persistence state after page reload (VkoHov)
- Resolve content blinking issue after search in the run page (arsengit)
- Fix scroll to bottom on live-update in logs tab (VkoHov)
- Fix timezone issues for activity map (mihran113)
- Fix `aim up` command output when `--port 0` is passed (mihran113)

## 3.10.3 May 31, 2022

- Adjust the content overflowing of the Delete and the Archive modals (VkoHov)
- Resolve issue with redirect in run page (arsengit)

## 3.10.2 May 26, 2022

- Adjust SRP Logs row height calculation (VkoHov)
- Fix issue with live update requests scheduler (rubenaprikyan)
- Fix log capturing crash during run garbage collection (mihran113)
- Fix Pytorch Lightning adapter `finalize` method (mihran113)
- Fix params duplication in dropdowns (VkoHov)
- Skip system params in Explorer pages (alberttorosyan)

## 3.10.1 May 18, 2022

- Resolve issue with rendering run params in the overview tab of SRP (arsengit)
- Fix issue with search query state update (arsengit)

## 3.10.0 May 17, 2022

### Enhancements:

- Add ability to adjust the density of the visible content in tables (roubkar)
- Set `metric.name` as default option for grouping (roubkar)
- Show user-selected params before group config in chart popover (roubkar)
- Optimize stream decoding performance on UI (mahnerak)
- Add support for animated image formats to Aim Image object (devfox-se)
- Add `AimLogger` for Catboost (devfox-se)
- Add `AimCallback` for LightGBM (devfox-se)
- Keep the extents of `HighPlot` axes brush in the state and the URL (VkoHov)
- Integrate `aim` with `cimport`-able `aimrocks` (mahnerak)
- Add `__slots__` to some classes to improve performance (mahnerak)
- Define base abstractions for `Iterator` and `DB` by borrowing from `aimrocks` (mahnerak)
- Use `KeysIterator` and `ValuesIterator` wrappers instead of reimplementing (mahnerak)
- Rename `PrefixView.container` to `PrefixView.parent` (mahnerak)
- Reimplement `absolute_path` (mahnerak)
- Cython bindings for `PrefixView`, `TreeView`, `Container`, `ArrayView` (mahnerak)
- Add ability to track and visualize stdout/stderr (mihran113, VkoHov)
- Fix `AimLogger` deprecation issues related to release of PyTorch Lightning v1.5 (arnauddhaene)
- Enable better autocomplete experience with monaco editor (arsengit)
- Pre-loading and caching necessary resources, add pre-loader animation to Aim UI (arsengit)

### Fixes:

- Remove hard-coded installation of pre-requirements (mahnerak)
- Remove duplicate code from `TreeView` and `Container` methods (mahnerak)
- Fix issue with filtering metrics values in single run page (KaroMourad)

## 3.9.4 May 12, 2022

- Fix run remote tracking queue cleanup (mihran113)
- Fix HF callback before training access (mihran113)
- Fix compatibility with Jinja 3.1 (devfox-se)

## 3.9.3 May 10, 2022

- Fix affecting stroke types after changing color persistence (KaroMourad)

## 3.9.2 Apr 29, 2022

- Move aim_ui package data to separate directory (devfox-se)

## 3.9.1 Apr 29, 2022

- Move aim_ui package data to separate directory (devfox-se)

## 3.9.0 Apr 29, 2022

### Enhancements:

- Add `Notes Tab` to single run page (arsengit)
- Add the run name to the batch delete and the batch archive modals (VkoHov)
- Increase the scalability of rendering lines in charts (KaroMourad)
- Increase live update requests delay to prevent performance issues (rubenaprikyan)
- Change font-family to monospace in the Table component (arsengit)
- Add info massage for single value sliders (VkoHov)
- Add `--log-level` argument for aim up/server commands (mihran113)
- Add notes backend api interface (devfox-se)
- Fix type hints in `Repo` class (uduse)

### Fixes:

- Fix LineChart y-dimension margin calculation (KaroMourad)
- Fix HighPlot lines partially rendering issue (KaroMourad)
- Fix HighPlot axis ticks overlapping issue (KaroMourad)
- Fix sorting Params/Scatters explorer axis ticks (KaroMourad)
- Fix compatibility with pytorch-lightning v1.6.0 (mihran113)
- Fix the image's original size cropping (VkoHov)
- Fix `PATH` related issues for `alembic` and `uvicorn` (mihran113)
- Fix queries for custom object APIs (mihran113)
- Fix chart height updating when resize mode changed (VkoHov)
- Fix HuggingFace callback context capturing (mihran113)
- Fix Params/Scatters explorers' row hiding functionality (VkoHov)
- Fix Profiler logs are saved outside repo directory (devfox-se)

## 3.8.1 Apr 6, 2022

- Encode run hash before including in CSS selectors (Hamik25)
- Fix displaying incorrect metric values for large range scale in LineChart (KaroMourad)
- Fix issue with rendering lines for large range scale in LineChart (KaroMourad)
- Fix issue with URL state sync for bookmarks (roubkar)
- Fix issue with displaying negative param values on Aim UI (roubkar)
- Fix row hiding functionality (roubkar)
- Tune RunOverviewTab container styles (arsengit)
- Update documentations links on UI (rubenaprikyan)
- Fix `RepoIndexManager` run's reference cleanup (mihran113)
- Fix remote run finalization (mihran113)
- Fix issue with fetch on load more (infinite scroll) functionality in Runs Explorer (rubenaprikyan)

## 3.8.0 Mar 26, 2022

### Enhancements:

- Hugging Face adapter refactoring (mihran113)
- Add run description columns to all run specific tables (VkoHov, mihran113)
- Change images rendering optimization default value to smoother (VkoHov)
- Set default steps ordering to desc in single run tabs (VkoHov, devfox-se)
- Add run name to grouping, ordering and run navigation popovers (VkoHov)
- Add ability to apply color scale on columns with numeric values (VkoHov)
- Refactored XGBoost AimCallback (devfox-se)
- Reopenable callbacks for integrations (mihran113)
- Add DVC integration (devfox-se)
- Add API profiler and unified API error response (devfox-se)
- Add API to retrieve N'th step of sequence (devfox-se)

### Fixes:

- Fix issue with calculation of active point on mouse hover in the LineChart (KaroMourad)
- Fix issue with wrong URL caching for Explorer pages (roubkar)
- Fix issue with focusing on the chart active point while moving the cursor (KaroMourad)
- Fix the image full view toggle icon visibility if the image has a white background (VkoHov)
- Fix scroll to the end of the audio tab (VkoHov)
- Add scrollbar to image full view mode content (VkoHov)
- Fix issues with run name/description not being set (mihran113)
- Fix issue with run single page tabs result caching (mihran113)
- Fix git system param tracking (devfox-se)
- Fix runs manual closing (mihran113)
- Fix Docker image creation step in packaging workflow (alberttorosyan)
- Fix Jinja2 template rendering with starlette==0.14.2 (alberttorosyan)

## 3.7.5 Mar 18, 2022

- Add request aborting functionality in single run page tabs (arsengit)
- Render plotly figures properly in single run page (arsengit)

## 3.7.4 Mar 15, 2022

- Fix density min and max validation calculation (VkoHov)

## 3.7.3 Mar 14, 2022

- Add missing names for dynamically imported files in single run page (arsengit)

## 3.7.2 Mar 10, 2022

- Fix issue with rendering UI re keeping long URL (KaroMourad)
- Split code in the single run page to optimize chunk size (arsengit)

## 3.7.1 Mar 10, 2022

- Fix metric queries with epoch=None (alberttorosyan)

## 3.7.0 Mar 9, 2022

### Enhancements:

- Add Run overview tab in run single page (arsengit, VkoHov, KaroMourad, rubenaprikyan)
- Custom max message size for Aim Remote tracking (alberttorosyan)
- Docker images for aim up/server (alberttorosyan)
- TF/Keras adapters refactoring (mihran113)
- Remote tracking client-side retry logic (aramaim)
- Add record_density to initial get-batch request for figures (VkoHov)

### Fixes:

- Fix rendering new lines in texts visualizer (arsengit)

## 3.6.3 Mar 4, 2022

- Fix UI rendering issue on colab (rubenaprikyan)

## 3.6.2 Mar 2, 2022

- Fix chart interactions issue in the Single Run Page Metrics tab (roubkar)
- Fix `resolve_objects` in remote tracking client subtree (alberttorosyan)
- Reject `0` as step/record count (alberttorosyan, VkoHov)
- Fix error on mlflow conversion by experiment id (devfox-se)

## 3.6.1 Feb 25, 2022

- Fix issue with aligning x-axis by custom metric (KaroMourad)
- Add `__AIM_PROXY_URL__` env variable to see full proxy url when running `aim up` command(rubenaprikyan)
- Add `--proxy-url` argument to notebook extension's `%aim up` to render UI correctly if there is a proxy server (rubenaprikyan)
- Add SageMaker integration, `jupyter-server-proxy` s bug-fix script (rubenaprikyan, mahnerak)
- Fix animation support in Plotly visualization and figure loading performance (Hamik25, mihran113)
- Display `None` values in group config column (VkoHov, Hamik25)
- Fix rendering issue on `Select` form search suggestions list (arsengit)
- Fix PL.AimLogger save_dir AttributeError (GeeeekExplorer)
- Remove `__example_type__` substring from param name (VkoHov)

## 3.6.0 Feb 22 2022

### Enhancements:

- Sort params columns in alphabetical order (arsengit)
- Add illustrations for indicating explorer search states (arsengit)
- Ability to export chart as image (KaroMourad)
- Ability to group by metric.context (VkoHov)
- Tune manage columns items highlighting styles (VkoHov)
- Set active style on table actions popover buttons with applied changes (arsengit)
- Unification of Run Custom Object APIs (alberttorosyan, VkoHov)
- Aim repo runs data automatic indexing (alberttorosyan)
- Pytorch Lightning adapter refactoring (mihran113)
- Add Pytorch Ignite integration (mihran113)
- Add wildcard support for `aim runs` subcommands (mihran113)
- Add MLflow logs conversion command (devfox-se)
- Add CustomObject implementation for `hub.dataset` (alberttorosyan)

### Fixes:

- Fix live updated data loss after triggering endless scroll (VkoHov)
- Fix system metric columns pinning functionality and grouping column order (arsengit)
- Fix system metrics search in manage columns popover (VkoHov)
- Fix queries on remote repos (mihran113)
- Fix incorrect boolean value formatting (VkoHov)

## 3.5.4 Feb 15 2022

- Fix batch archive functionality (VkoHov)
- Add repo lock/release feature (devfox-se)

## 3.5.3 Feb 11 2022

- Fix rendering issue in runs explorer page (arsengit)

## 3.5.2 Feb 10 2022

- Fix issue with displaying current day activity cell on week's first day (rubenaprikyan)
- Fix issue with filtering options while typing in input of autocomplete in Tooltip and Grouping popovers (rubenaprikyan)

## 3.5.1 Feb 4 2022

- Fix folder creation when tracking with remote tracker (aramaim)

## 3.5.0 Feb 3 2022

### Enhancements:

- Ability to hide system metrics from table (arsengit)
- Add input validations to range selectors (Hamik25)
- Improve media panel rendering performance on hovering over images (KaroMourad)
- Add ability to parse and import TensorFlow events into aim (devfox-se)
- Add system parameter logging: CLI, Env, Executable, Git, Installed packages (devfox-se)
- Convert nested non-native objects (e.g. OmegaConf config instance) upon storing (devfox-se)
- Add cli subcommands cp and mv for aim runs command (mihran113)
- Add handler for matplotlib figures in Image and Figure custom objects (devfox-se)
- Improve highlighting of table focused/hovered/selected row (VkoHov)

### Fixes:

- Fix stalled runs deletion (mihran113)
- Fix background transparency in colab when using dark mode of system (rubenaprikyan)
- Fix Grouping and Tooltip popovers states' resetting issue when live-update is on (rubenaprikyan)
- Fix table column's sort functionality issue in Params and Scatters Explorers (rubenaprikyan)

## 3.4.1 Jan 23 2022

- Fix issue with displaying experiment name in Images Explorer table (VkoHov)

## 3.4.0 Jan 22 2022

- Add ability to apply group stacking on media elements list (KaroMourad)
- Add ability to apply sorting by run creation_time on table rows (roubkar)
- Add ability to filter texts table with keyword matching (roubkar, rubenaprikyan)
- Add ability to delete run from settings tab (Hamik25)
- Enhance controls states of explorer pages (arsengit)
- Add --repo, --host arguments support for notebook extension (VkoHov, rubenaprikyan)
- Add trendline options to ScatterPlot (roubkar)
- Add ability to display images in original size and align by width (arsengit)
- Add version, docs and slack links to sidebar (arsengit)
- Enhance AudioPlayer component (arsengit)
- Recover active tab in run details page after reload (roubkar)
- Add ability to archive or delete runs with batches (VkoHov)
- Remote tracking server [experimental] (alberttorosyan, mihran113, aramaim)
- Add ability to change media elements order (VkoHov)
- Add ability to hard delete runs (alberttorosyan)
- Lossy format support for aim.Image (devfox-se)
- Timezone issues fix for creation and end times (mihran113)

## 3.3.5 Jan 14 2022

- Add non-strict write mode to replace not-yet-supported types with their
  string representations. (mahnerak)
- Log pytorch_lightning hyperparameters in non-strict mode. (mahnerak)

## 3.3.4 Jan 10 2022

- Fix issue with WAL files flushing (alberttorosyan)
- Support for omegaconf configs in pytorch_lightning adapter (devfox-se)

## 3.3.3 Dec 24 2021

- Fix issue with showing range panel in Images Explorer (roubkar)

## 3.3.2 Dec 20 2021

- Fix issue with not providing point density value to live-update query (rubenaprikyan)

## 3.3.1 Dec 18 2021

- Fix getValue function to show correct chart title data (KaroMourad)

## 3.3.0 Dec 17 2021

- Add ability to track and explore audios in run detail page (arsengit, VkoHov, devfox-se)
- Add ability to track and visualize texts (mihran113, roubkar)
- Fix boolean values encoding (mahnerak)
- Add Scatter Explorer to visualize correlations between metric last value and hyperparameter (KaroMourad)
- Add ability to track and visualize plotly objects (devfox-se, Hamik25, rubenaprikyan)
- Add ability to query distributions by step range and density (VkoHov, rubenaprikyan)
- Add colab notebook support (mihran113, rubenaprikyan)
- Implement images visualization tab in run detail page (VkoHov, KaroMourad)
- Add custom URL prefix support (mihran113, Hamik25, roubkar)
- Enhance metric selection dropdowns to see lists in alphabetical order (rubenaprikyan)

## 3.2.2 Dec 10 2021

- Fix Run finalization index timeout issue (alberttorosyan)

## 3.2.1 Dec 8 2021

- Add ability to provide custom base path for API (mihran113, roubkar)
- Fix table groups column default order (arsengit)
- Fix table panel height issue in runs explorer page (arsengit)

## 3.2.0 Dec 3 2021

- Add ability to cancel pending request (roubkar, arsengit)
- Add support for secure protocol for API calls (mihran113, roubkar)
- Implement image full size view (VkoHov)
- Add ability to manipulate with image size and rendering type (arsengit)
- Enhance Table column for selected grouping config options (arsengit)
- Implement suggestions list for AimQL search (arsengit, rubenaprikyan)
- Add ability to track and visualize distributions (mihran113, rubenaprikyan)
- Add notebook extension, magic functions (rubenaprikyan)

## 3.1.1 Nov 25 2021

- Apply default ordering on images set (VkoHov)
- Ability to show image data in a tooltip on hover (KaroMourad)
- Support of Image input additional data sources (alberttorosyan)
- Ability to export run props as pandas dataframe (gorarakelyan)
- Slice image sequence by index for the given steps range (alberttorosyan)
- Improve Images Explorer rendering performance through better images list virtualization (roubkar)

## 3.1.0 Nov 20 2021

- Add ability to explore tracked images (VkoHov)
- Improve rendering performance by virtualizing table columns (roubkar)
- Add ability to apply grouping by higher level param key (roubkar)
- Add ability to specify repository path during `aim init` via `--repo` argument (rubenaprikyan)

## 3.0.7 Nov 17 2021

- Fix for missing metrics when numpy.float64 values tracked (alberttorosyan)

## 3.0.6 Nov 9 2021

- Fix for blocking container optimization for in progress runs (alberttorosyan)

## 3.0.5 Nov 9 2021

- Add tqdm package in setup.py required section (mihran113)

## 3.0.4 Nov 8 2021

- Switch to aimrocks 0.0.10 - exposes data flushing interface (mihran113)
- Optimize stored data when runs finalized (mihran113)
- Update `aim reindex` command to run storage optimizations (alberttorosyan)
- Storage partial optimizations on metric/run queries (alberttorosyan)

## 3.0.3 Nov 4 2021

- Bump sqlalchemy version to 1.4.1 (alberttorosyan)

## 3.0.2 Oct 27 2021

- Switch to aimrocks 0.0.9 - built on rocksdb 6.25.3 (alberttorosyan)
- Remove grouping select options from Params app config (VkoHov)
- Sort metrics data in ascending order for X-axis (KaroMourad)

## 3.0.1 Oct 22 2021

- Check telemetry_enabled option on segment initialization (VkoHov)
- Draw LineChart Y-axis (horizontal) tick lines on zooming (KaroMourad)
- Sort select options/params based on input value (roubkar)
- Fix query construction issue for multiple context items (roubkar)
- Fix issue with making API call from Web Worker (VkoHov)

## 3.0.0 Oct 21 2021

- Completely revamped UI:

  - Runs, metrics and params explorers
  - Bookmarks, Tags, Homepage
  - New UI works smooth with ~500 metrics displayed at the same time with full Aim table interactions

- Completely revamped storage:
  - 10x faster embedded storage based on Rocksdb
  - Average run query execution time on ~2000 runs: 0.784s
  - Average metrics query execution time on ~2000 runs with 6000 metrics: 1.552s

## 2.7.1 Jun 30 2021

- Fix bookmark navigation issue (roubkar)
- Empty metric select on X-axis alignment property change (roubkar)

## 2.7.0 Jun 23 2021

- Add ability to export table data as CSV (KaroMourad)
- Add ability to bookmark explore screen state (roubkar)
- Add dashboards and apps API (mihran113)

## 2.6.0 Jun 12 2021

- Resolve namedtuple python 3.5 incompatibility (gorarakelyan)
- Add ability to align X-axis by a metric (mihran113, roubkar)
- Add tooltip popover for the chart hover state (roubkar)

## 2.5.0 May 27 2021

- Set gunicorn timeouts (mihran113)
- Remove redundant deserialize method (gorarakelyan)
- Move the Flask server to main repo to support 'docker'less UI (mihran113)

## 2.4.0 May 13 2021

- Bump up Aim UI to v1.6.0 (gorarakelyan)
- Add xgboost integration (khazhak)
- Update keras adapter interface (khazhak)
- Convert tensors to python numbers (gorarakelyan)

## 2.3.0 Apr 10 2021

- Bump up Aim UI to v1.5.0 (gorarakelyan)
- Set default interval of sys tracking to 10 seconds (gorarakelyan)
- Add ability to track system metrics (gorarakelyan)

## 2.2.1 Mar 31 2021

- Bump up Aim UI to v1.4.1 (gorarakelyan)

## 2.2.0 Mar 24 2021

- Bump up Aim UI to v1.4.0 (gorarakelyan)
- Add Hugging Face integration (Khazhak)
- Reorganize documentation (Tatevv)

## 2.1.6 Feb 26 2021

- Add ability to opt out telemetry (gorarakelyan)
- Remove experiment name from config file when calling repo.remove_branch method (gorarakelyan)

## 2.1.5 Jan 7 2021

- Handle NaN or infinite floats passed to artifacts (gorarakelyan)

## 2.1.4 Dec 2 2020

- Add ability to specify session run hash (gorarakelyan)
- Initialize repo if it was empty when opening session (gorarakelyan)
- Add validation of map artifact parameters (gorarakelyan)

## 2.1.3 Nov 24 2020

- Support comparison of list type contexts (gorarakelyan)

## 2.1.2 Nov 24 2020

- Fix empty contexts comparison issue (gorarakelyan)

## 2.1.1 Nov 22 2020

- Return only selected params in SelectResult (gorarakelyan)

## 2.1.0 Nov 19 2020

- Add AimRepo select method (gorarakelyan)
- Implement SelectResult class (gorarakelyan)

## 2.0.27 Nov 13 2020

- Fix issue with artifact step initializer (gorarakelyan)

## 2.0.26 Nov 10 2020

- Add `block_termination` argument to aim.Session (gorarakelyan)
- Convert infinity parameter to string in artifacts (gorarakelyan)

## 2.0.25 Nov 9 2020

- Reconstruct run metadata file when running close command (gorarakelyan)

## 2.0.24 Nov 8 2020

- Add SIGTERM signal handler (gorarakelyan)
- Run `track` function in a parallel thread (gorarakelyan)
- Add SDK session flush method (gorarakelyan)
- Flush aggregated metrics at a given frequency (gorarakelyan)
- Update run metadata file only on artifacts update (gorarakelyan)

## 2.0.23 Nov 5 2020

- Make experiment name argument required in SDK close command (gorarakelyan)

## 2.0.22 Nov 5 2020

- Add SDK `close` method to close dangling experiments (gorarakelyan)

## 2.0.21 Nov 1 2020

- Resolve compatibility issues with python 3.5.0 (gorarakelyan)

## 2.0.20 Oct 26 2020

- Enable pypi aim package name (gorarakelyan)

## 2.0.19 Oct 25 2020

- Add PyTorch Lightning logger (gorarakelyan)
- Add TensorFlow v1 and v2 keras callbacks support (gorarakelyan)

## 2.0.18 Oct 7 2020

- Add ability to run Aim UI in detached mode (gorarakelyan)
- Add ability to specify repo path when running Aim UI (gorarakelyan)

## 2.0.17 Oct 5 2020

- Rename `AimDE` to `Aim UI` (gorarakelyan)

## 2.0.16 Oct 2 2020

- Add ability to specify host when running AimDE (gorarakelyan)
- Disable `AimContainerCommandManager` (gorarakelyan)
- Remove `aimde` command entry point (gorarakelyan)
- Remove `de` prefix from development environment management commands (gorarakelyan)

## 2.0.15 Sep 21 2020

- Set Map artifact default namespace (gorarakelyan)

## 2.0.14 Sep 21 2020

- Set Metric hashable context to None if no kwarg is passed (gorarakelyan)

## 2.0.13 Sep 21 2020

- Add ability to query runs by metric value (gorarakelyan)
- Add ability to query runs via SDK (gorarakelyan)

## 2.0.12 Sep 12 2020

- Update Session to handle exceptions gracefully (gorarakelyan)

## 2.0.11 Sep 11 2020

- Add alias to keras adapter (gorarakelyan)

## 2.0.10 Sep 10 2020

- Show progress bar when pulling AimDE image (gorarakelyan)

## 2.0.9 Sep 10 2020

- Add ability to start multiple sessions (gorarakelyan)
- Add Aim adapter for keras (gorarakelyan)

## 2.0.8 Aug 26 2020

- Set SDK to select only unarchived runs by default (gorarakelyan)
- Add ability to archive/unarchive runs (gorarakelyan)
- Enable search by run attributes (gorarakelyan)
- Add `is not` keyword to AimQL (gorarakelyan)

## 2.0.7 Aug 21 2020

- Validate Artifact values before storing (gorarakelyan)
- Add sessions to SDK (gorarakelyan)

## 2.0.6 Aug 13 2020

- Add ability to retrieve metrics and traces from repo (gorarakelyan)
- Add SDK `select` method to select runs and artifacts (gorarakelyan)
- Implement search query language (gorarakelyan)

## 2.0.5 Jul 18 2020

- Fix issue with PyPI reStructuredText format compatibility (gorarakelyan)

## 2.0.4 Jul 18 2020

- Add ability to attach tf.summary logs to AimDE (gorarakelyan)

## 2.0.3 Jul 8 2020

- Pass project path to development environment container (gorarakelyan)

## 2.0.2 Jul 7 2020

- Make `epoch` argument optional for `Metric` artifact (gorarakelyan)
- Add ability to automatically commit runs after exit (gorarakelyan)
- Add `aim up` shortcut for running development environment (gorarakelyan)
- Remove first required argument(artifact name) from sdk track function (gorarakelyan)
- Add general dictionary artifact for tracking `key: value` parameters (gorarakelyan)

## 2.0.1 Jun 24 2020

- Fix inconsistent DE naming (gorarakelyan)

## 2.0.0 Jun 18 2020

- Tidy up aim and remove some artifacts (gorarakelyan)
- Update AimContainerCMD to open connection on custom port (gorarakelyan)
- Save passed process uuid to commit configs (gorarakelyan)
- Ability to query processes (gorarakelyan)
- Execute process and store logs into a commit of specific experiment (gorarakelyan)
- Kill running process and its children recursively (gorarakelyan)
- Keep executed processes for monitoring and management (gorarakelyan)
- Add container command handler to exec commands on the host (gorarakelyan)
- Refactor Text artifact to store sentences using protobuf and aimrecords (jamesj-jiao)
- Add ability to pass aim board port as an argument (gorarakelyan)

## 1.2.17 May 8 2020

- Add config command (gorarakelyan)
- Tune artifacts: images, metric_groups, params (gorarakelyan)

## 1.2.16 Apr 29 2020

- Add ability to pass numpy array as a segmentation mask (gorarakelyan)

## 1.2.15 Apr 29 2020

- Add basic image list tracking (gorarakelyan)

## 1.2.14 Apr 27 2020

- Optimize segmentation tracking insight to load faster (gorarakelyan)

## 1.2.13 Apr 25 2020

- Remove GitHub security alert (gorarakelyan)
- Add image semantic segmentation tracking (gorarakelyan)

## 1.2.12 Apr 20 2020

- Add missing init file for aim.artifacts.proto (@mike1808)

## 1.2.11 Apr 16 2020

- Make epoch property optional for Metric (gorarakelyan)

## 1.2.10 Apr 16 2020

- Serialize and store `Metric` records using protobuf and aimrecords (gorarakelyan)
- Create RecordWriter factory which handles artifact records saving (gorarakelyan)
- Extract artifact serialization to ArtifactWriter (mike1808)

## 1.2.9 Mar 16 2020

- Alert prerequisites installation message for running board (gorarakelyan)

## 1.2.8 Mar 15 2020

- Update profiler interface for keras (gorarakelyan)

## 1.2.7 Mar 14 2020

- Add board pull command (gorarakelyan)
- Change board ports to 43800,1,2 (gorarakelyan)
- Add ability to profile graph output nodes (gorarakelyan)
- Remove issue with autograd inside while loop (gorarakelyan)
- Add aim board development mode (gorarakelyan)
- Update board name hash algorithm to md5 (gorarakelyan)
- Add board CLI commands: up, down and upgrade (gorarakelyan)
- Add ability to tag version as a release candidate (gorarakelyan)

## 1.2.6 Feb 28 2020

- Add learning rate update tracking (gorarakelyan)

## 1.2.5 Feb 25 2020

- Add autocommit feature to push command: `aim push -c [-m <msg>]` (gorarakelyan)
- Add cli status command to list branch uncommitted artifacts (gorarakelyan)
- Add an ability to aggregate duplicated nodes within a loop (gorarakelyan)
- Remove gradient break issue when profiling output nodes (gorarakelyan)

## 1.2.4 Feb 20 2020

- Enable profiler to track nodes inside loops (gorarakelyan)
- Ability to disable profiler for evaluation or inference (gorarakelyan)

## 1.2.3 Feb 13 2020

- Set minimum required python version to 3.5.2 (gorarakelyan)

## 1.2.2 Feb 13 2020

- Downgrade required python version (gorarakelyan)

## 1.2.1 Feb 13 2020

- Edit README.md to pass reStructuredText validation on pypi (gorarakelyan)

## 1.2.0 Feb 13 2020

- Make aim CLI directly accessible from main.py (gorarakelyan)
- Add disk space usage tracking (gorarakelyan)
- Add profiler support for Keras (gorarakelyan)
- Add TensorFlow graph nodes profiler (gorarakelyan)
- Add command to run aim live container mounted on aim repo (gorarakelyan)
- Update profiler to track GPU usage (gorarakelyan)
- Add machine resource usage profiler (gorarakelyan)

## 1.1.1 Jan 14 2020

- Remove aim dependencies such as keras, pytorch and etc (gorarakelyan)

## 1.1.0 Jan 12 2020

- Update code diff tracking to be optional (gorarakelyan)
- Add default False value to aim init function (gorarakelyan)
- Update aim repo to correctly identify cwd (gorarakelyan)
- Update push command to commit if msg argument is specified (gorarakelyan)
- Add ability to initialize repo from within the sdk (gorarakelyan)

## 1.0.2 Jan 7 2020

- Remove objects dir from empty .aim branch index (gorarakelyan)

## 1.0.1 Dec 26 2019

- Add cil command to print aim current version (gorarakelyan)

## 1.0.0 Dec 25 2019

- Add aim version number in commit config file (gorarakelyan)
- Update push command to send username and check storage availability (gorarakelyan)
- Add hyper parameters tracking (gorarakelyan)
- Update push command to print shorter file names when pushing to remote (gorarakelyan)
- Update tracking artifacts to be saved in log format (gorarakelyan)
- Add pytorch cuda support to existing sdk artefacts (gorarakelyan)
- Add cli reset command (gorarakelyan)
- Add nested module tracking support to aim sdk (gorarakelyan)
- Add code difference tracking to aim sdk (gorarakelyan)
- Update aim push command to send commits (gorarakelyan)
- Add commit structure implementation (gorarakelyan)
- Add aim commit command synchronized with git commits (gorarakelyan)
- Add version control system factory (gorarakelyan)
- Update all insights example (gorarakelyan)
- Add model gradients tracking (gorarakelyan)
- Add model weights distribution tracking (gorarakelyan)
- Add aim correlation tracking (gorarakelyan)

## 0.2.9 Nov 30 2019

- Update push tolerance when remote origin is invalid (gorarakelyan)

## 0.2.8 Nov 30 2019

- Update aim auth public key search algorithm (gorarakelyan)

## 0.2.7 Nov 14 2019

- Update dependencies torch and torchvision versions (sgevorg)

## 0.2.6 Nov 5 2019

- Update aim track logger (gorarakelyan)

## 0.2.5 Nov 4 2019

- Add branch name validation (gorarakelyan)
- Add single branch push to aim push command (gorarakelyan)

## 0.2.4 Nov 3 2019

- Update aim auth print format (gorarakelyan)
- Update setup.py requirements (gorarakelyan)

## 0.2.3 Nov 3 2019

- Update package requirements (gorarakelyan)

## 0.2.2 Nov 1 2019

- Update package requirements (sgevorg)

## 0.2.1 Nov 1 2019

- Add paramiko to required in setup.py (sgevorg)

## 0.2.0 Nov 1 2019

- Update the repo to prep for open source pypi push (sgevorg)
- Add error and activity logging (sgevorg)
- Add push command robustness (gorarakelyan)
- Add cli auth command (gorarakelyan)
- Add public key authentication (gorarakelyan)
- Update push to send only branches (gorarakelyan)
- Add branching command line interface (gorarakelyan)
- Update skd interface (gorarakelyan)
- Add pytorch examples inside examples directory (gorarakelyan)
- Add model load sdk method (gorarakelyan)
- Add model checkpoint save tests (gorarakelyan)
- Update file sending protocol (gorarakelyan)
- Add model tracking (gorarakelyan)

## 0.1.0 - Sep 23 2019

- Update setup py to build cython extensions (gorarakelyan)
- Update tcp client to send multiple files through one connection (gorarakelyan)
- Update tcp client to send images (gorarakelyan)
- Update sdk track functionality to support multiple metrics (gorarakelyan)
- Update push command for sending repo to a given remote (gorarakelyan)
- Add cli remote commands (gorarakelyan)
- Update cli architecture from single group of commands to multiple groups (gorarakelyan)
- Add testing env first skeleton and versions (sgevorg)
- Add dummy exporting files from .aim-test (sgevorg)
- Add description for Testing Environment (sgevorg)
- Update metadata structure and handling (sgevorg)
- Add support for seq2seq models (sgevorg)
- Update the output of doker image build to be more informative and intuitive (sgevorg)
- Update README.MD with changed Aim messaging (sgevorg)
- Remove setup.cfg file (maybe temporarily) (sgevorg)
- Update the location for docker build template files, move to data/ (sgevorg)
- Update the `docs/cli.md` for aim-deploy docs (sgevorg)
- Add docker deploy `.aim/deploy_temp/<model>` cleanup at the end of the build (sgevorg)
- Add Docker Deploy via `aim-deploy` command (sgevorg)
- Add Docker image generate skeleton (sgevorg)
- Add AimModel.load_mode static function to parse `.aim` files (sgevorg)
- Update exporter to decouple from specifics of exporting and framework (sgevorg)
- Add model export with `.aim` extension (sgevorg)
- Remove pack/unpack of the metadata (sgevorg)
- Add pack/unpack to add metadata to model for engine processing (sgevorg)
- Add aim-deploy command configuration in cli (sgevorg)
- Add basic cli (sgevorg)
- Update setup.py for cli first version (sgevorg)
- Add initial cli specs (sgevorg)
- Add directories: the initial skeleton of the repo (sgevorg)
- Add gitignore, license file and other basics for repo (sgevorg)<|MERGE_RESOLUTION|>--- conflicted
+++ resolved
@@ -1,20 +1,16 @@
 # Changelog
 
-## 3.12.3
-
-<<<<<<< HEAD
+## Unreleased
+
+### Enhancements:
+
+- Restrict Run.hash to auto-generated values only (alberttorosyan)
 - Add ability to pin metrics in Run Page (mihran113, roubkar)
-=======
-### Enhancements:
-
-- Restrict Run.hash to auto-generated values only (alberttorosyan)
-- Add ability to pin metrics to run detail page (mihran113)
 
 ### Fixes:
 
 - Fix tensorboard convert while converting tensor (sharathmk99)
 - Fix incorrect column keys of metrics in the table grid of the runs dashboard  (VkoHov)
->>>>>>> d3f4e44a
 
 ## 3.12.2 Aug 5, 2022
 
