--- conflicted
+++ resolved
@@ -1,6 +1,5 @@
 # Changelog
 
-<<<<<<< HEAD
 ## Unreleased
 
 ### Enhancements:
@@ -11,11 +10,10 @@
 ### Fixes:
 
 - Adjust the visibility of the run color in tables (VkoHov)
-=======
 ## 3.13.1
 
 - Fix aim reindex command failure (alberttorosyan)
->>>>>>> 31013342
+- Tune mlflow converted run properties (tmynn)
 
 ## 3.13.0 Aug 21, 2022
 
