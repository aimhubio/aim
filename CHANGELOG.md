# Changelog

## Unreleased

- Add ability to track and visualize texts (mihran113, roubkar)
- Fix boolean values encoding (mahnerak)
- Add Scatter Explorer to visualize correlations between metric last value and hyperparameter (KaroMourad)
- Add ability to track and visualize plotly objects (devfox-se, Hamik25, rubenaprikyan)
- Add ability to query distributions by step range and density (VkoHov, rubenaprikyan)
- Add colab notebook support (mihran113, rubenaprikyan)
- Implement images visualization tab in run detail page (VkoHov, KaroMourad)
<<<<<<< HEAD
- Add custom URL prefix support (mihran113, Hamik25)
=======
- Enhance metric selection dropdowns to see lists in alphabetical order (rubenaprikyan)
>>>>>>> ee5c54a0

## 3.2.2 Dec 10 2021

- Fix Run finalization index timeout issue (alberttorosyan)

## 3.2.1 Dec 8 2021

- Add ability to provide custom base path for API (mihran113, roubkar)
- Fix table groups column default order (arsengit)
- Fix table panel height issue in runs explorer page (arsengit)

## 3.2.0 Dec 3 2021

- Add ability to cancel pending request (roubkar, arsengit)
- Add support for secure protocol for API calls (mihran113, roubkar)
- Implement image full size view (VkoHov)
- Add ability to manipulate with image size and rendering type (arsengit)
- Enhance Table column for selected grouping config options (arsengit)
- Implement suggestions list for AimQL search (arsengit, rubenaprikyan)
- Add ability to track and visualize distributions (mihran113, rubenaprikyan)
- Add notebook extension, magic functions (rubenaprikyan)

## 3.1.1 Nov 25 2021

- Apply default ordering on images set (VkoHov)
- Ability to show image data in a tooltip on hover (KaroMourad)
- Support of Image input additional data sources (alberttorosyan)
- Ability to export run props as pandas dataframe (gorarakelyan)
- Slice image sequence by index for the given steps range (alberttorosyan)
- Improve Images Explorer rendering performance through better images list virtualization (roubkar)

## 3.1.0 Nov 20 2021

- Add ability to explore tracked images (VkoHov)
- Improve rendering performance by virtualizing table columns (roubkar)
- Add ability to apply grouping by higher level param key (roubkar)
- Add ability to specify repository path during `aim init` via `--repo` argument (rubenaprikyan)

## 3.0.7 Nov 17 2021

- Fix for missing metrics when numpy.float64 values tracked (alberttorosyan)

## 3.0.6 Nov 9 2021

- Fix for blocking container optimization for in progress runs (alberttorosyan)

## 3.0.5 Nov 9 2021

- Add tqdm package in setup.py required section (mihran113)

## 3.0.4 Nov 8 2021

- Switch to aimrocks 0.0.10 - exposes data flushing interface (mihran113)
- Optimize stored data when runs finalized (mihran113)
- Update `aim reindex` command to run storage optimizations (alberttorosyan)
- Storage partial optimizations on metric/run queries (alberttorosyan)

## 3.0.3 Nov 4 2021

- Bump sqlalchemy version to 1.4.1 (alberttorosyan)

## 3.0.2 Oct 27 2021

- Switch to aimrocks 0.0.9 - built on rocksdb 6.25.3 (alberttorosyan)
- Remove grouping select options from Params app config (VkoHov)
- Sort metrics data in ascending order for X-axis (KaroMourad)

## 3.0.1 Oct 22 2021

- Check telemetry_enabled option on segment initialization (VkoHov)
- Draw LineChart Y-axis (horizontal) tick lines on zooming (KaroMourad)
- Sort select options/params based on input value (roubkar)
- Fix query construction issue for multiple context items (roubkar)
- Fix issue with making API call from Web Worker (VkoHov)

## 3.0.0 Oct 21 2021

- Completely revamped UI:

  - Runs, metrics and params explorers
  - Bookmarks, Tags, Homepage
  - New UI works smooth with ~500 metrics displayed at the same time with full Aim table interactions

- Completely revamped storage:
  - 10x faster embedded storage based on Rocksdb
  - Average run query execution time on ~2000 runs: 0.784s
  - Average metrics query execution time on ~2000 runs with 6000 metrics: 1.552s

## 2.7.1 Jun 30 2021

- Fix bookmark navigation issue (roubkar)
- Empty metric select on X-axis alignment property change (roubkar)

## 2.7.0 Jun 23 2021

- Add ability to export table data as CSV (KaroMourad)
- Add ability to bookmark explore screen state (roubkar)
- Add dashboards and apps API (mihran113)

## 2.6.0 Jun 12 2021

- Resolve namedtuple python 3.5 incompatibility (gorarakelyan)
- Add ability to align X-axis by a metric (mihran113, roubkar)
- Add tooltip popover for the chart hover state (roubkar)

## 2.5.0 May 27 2021

- Set gunicorn timeouts (mihran113)
- Remove redundant deserialize method (gorarakelyan)
- Move the Flask server to main repo to support 'docker'less UI (mihran113)

## 2.4.0 May 13 2021

- Bump up Aim UI to v1.6.0 (gorarakelyan)
- Add xgboost integration (khazhak)
- Update keras adapter interface (khazhak)
- Convert tensors to python numbers (gorarakelyan)

## 2.3.0 Apr 10 2021

- Bump up Aim UI to v1.5.0 (gorarakelyan)
- Set default interval of sys tracking to 10 seconds (gorarakelyan)
- Add ability to track system metrics (gorarakelyan)

## 2.2.1 Mar 31 2021

- Bump up Aim UI to v1.4.1 (gorarakelyan)

## 2.2.0 Mar 24 2021

- Bump up Aim UI to v1.4.0 (gorarakelyan)
- Add Hugging Face integration (Khazhak)
- Reorganize documentation (Tatevv)

## 2.1.6 Feb 26 2021

- Add ability to opt out telemetry (gorarakelyan)
- Remove experiment name from config file when calling repo.remove_branch method (gorarakelyan)

## 2.1.5 Jan 7 2021

- Handle NaN or infinite floats passed to artifacts (gorarakelyan)

## 2.1.4 Dec 2 2020

- Add ability to specify session run hash (gorarakelyan)
- Initialize repo if it was empty when opening session (gorarakelyan)
- Add validation of map artifact parameters (gorarakelyan)

## 2.1.3 Nov 24 2020

- Support comparison of list type contexts (gorarakelyan)

## 2.1.2 Nov 24 2020

- Fix empty contexts comparison issue (gorarakelyan)

## 2.1.1 Nov 22 2020

- Return only selected params in SelectResult (gorarakelyan)

## 2.1.0 Nov 19 2020

- Add AimRepo select method (gorarakelyan)
- Implement SelectResult class (gorarakelyan)

## 2.0.27 Nov 13 2020

- Fix issue with artifact step initializer (gorarakelyan)

## 2.0.26 Nov 10 2020

- Add `block_termination` argument to aim.Session (gorarakelyan)
- Convert infinity parameter to string in artifacts (gorarakelyan)

## 2.0.25 Nov 9 2020

- Reconstruct run metadata file when running close command (gorarakelyan)

## 2.0.24 Nov 8 2020

- Add SIGTERM signal handler (gorarakelyan)
- Run `track` function in a parallel thread (gorarakelyan)
- Add SDK session flush method (gorarakelyan)
- Flush aggregated metrics at a given frequency (gorarakelyan)
- Update run metadata file only on artifacts update (gorarakelyan)

## 2.0.23 Nov 5 2020

- Make experiment name argument required in SDK close command (gorarakelyan)

## 2.0.22 Nov 5 2020

- Add SDK `close` method to close dangling experiments (gorarakelyan)

## 2.0.21 Nov 1 2020

- Resolve compatibility issues with python 3.5.0 (gorarakelyan)

## 2.0.20 Oct 26 2020

- Enable pypi aim package name (gorarakelyan)

## 2.0.19 Oct 25 2020

- Add PyTorch Lightning logger (gorarakelyan)
- Add TensorFlow v1 and v2 keras callbacks support (gorarakelyan)

## 2.0.18 Oct 7 2020

- Add ability to run Aim UI in detached mode (gorarakelyan)
- Add ability to specify repo path when running Aim UI (gorarakelyan)

## 2.0.17 Oct 5 2020

- Rename `AimDE` to `Aim UI` (gorarakelyan)

## 2.0.16 Oct 2 2020

- Add ability to specify host when running AimDE (gorarakelyan)
- Disable `AimContainerCommandManager` (gorarakelyan)
- Remove `aimde` command entry point (gorarakelyan)
- Remove `de` prefix from development environment management commands (gorarakelyan)

## 2.0.15 Sep 21 2020

- Set Map artifact default namespace (gorarakelyan)

## 2.0.14 Sep 21 2020

- Set Metric hashable context to None if no kwarg is passed (gorarakelyan)

## 2.0.13 Sep 21 2020

- Add ability to query runs by metric value (gorarakelyan)
- Add ability to query runs via SDK (gorarakelyan)

## 2.0.12 Sep 12 2020

- Update Session to handle exceptions gracefully (gorarakelyan)

## 2.0.11 Sep 11 2020

- Add alias to keras adapter (gorarakelyan)

## 2.0.10 Sep 10 2020

- Show progress bar when pulling AimDE image (gorarakelyan)

## 2.0.9 Sep 10 2020

- Add ability to start multiple sessions (gorarakelyan)
- Add Aim adapter for keras (gorarakelyan)

## 2.0.8 Aug 26 2020

- Set SDK to select only unarchived runs by default (gorarakelyan)
- Add ability to archive/unarchive runs (gorarakelyan)
- Enable search by run attributes (gorarakelyan)
- Add `is not` keyword to AimQL (gorarakelyan)

## 2.0.7 Aug 21 2020

- Validate Artifact values before storing (gorarakelyan)
- Add sessions to SDK (gorarakelyan)

## 2.0.6 Aug 13 2020

- Add ability to retrieve metrics and traces from repo (gorarakelyan)
- Add SDK `select` method to select runs and artifacts (gorarakelyan)
- Implement search query language (gorarakelyan)

## 2.0.5 Jul 18 2020

- Fix issue with PyPI reStructuredText format compatibility (gorarakelyan)

## 2.0.4 Jul 18 2020

- Add ability to attach tf.summary logs to AimDE (gorarakelyan)

## 2.0.3 Jul 8 2020

- Pass project path to development environment container (gorarakelyan)

## 2.0.2 Jul 7 2020

- Make `epoch` argument optional for `Metric` artifact (gorarakelyan)
- Add ability to automatically commit runs after exit (gorarakelyan)
- Add `aim up` shortcut for running development environment (gorarakelyan)
- Remove first required argument(artifact name) from sdk track function (gorarakelyan)
- Add general dictionary artifact for tracking `key: value` parameters (gorarakelyan)

## 2.0.1 Jun 24 2020

- Fix inconsistent DE naming (gorarakelyan)

## 2.0.0 Jun 18 2020

- Tidy up aim and remove some artifacts (gorarakelyan)
- Update AimContainerCMD to open connection on custom port (gorarakelyan)
- Save passed process uuid to commit configs (gorarakelyan)
- Ability to query processes (gorarakelyan)
- Execute process and store logs into a commit of specific experiment (gorarakelyan)
- Kill running process and its children recursively (gorarakelyan)
- Keep executed processes for monitoring and management (gorarakelyan)
- Add container command handler to exec commands on the host (gorarakelyan)
- Refactor Text artifact to store sentences using protobuf and aimrecords (jamesj-jiao)
- Add ability to pass aim board port as an argument (gorarakelyan)

## 1.2.17 May 8 2020

- Add config command (gorarakelyan)
- Tune artifacts: images, metric_groups, params (gorarakelyan)

## 1.2.16 Apr 29 2020

- Add ability to pass numpy array as a segmentation mask (gorarakelyan)

## 1.2.15 Apr 29 2020

- Add basic image list tracking (gorarakelyan)

## 1.2.14 Apr 27 2020

- Optimize segmentation tracking insight to load faster (gorarakelyan)

## 1.2.13 Apr 25 2020

- Remove GitHub security alert (gorarakelyan)
- Add image semantic segmentation tracking (gorarakelyan)

## 1.2.12 Apr 20 2020

- Add missing init file for aim.artifacts.proto (@mike1808)

## 1.2.11 Apr 16 2020

- Make epoch property optional for Metric (gorarakelyan)

## 1.2.10 Apr 16 2020

- Serialize and store `Metric` records using protobuf and aimrecords (gorarakelyan)
- Create RecordWriter factory which handles artifact records saving (gorarakelyan)
- Extract artifact serialization to ArtifactWriter (mike1808)

## 1.2.9 Mar 16 2020

- Alert prerequisites installation message for running board (gorarakelyan)

## 1.2.8 Mar 15 2020

- Update profiler interface for keras (gorarakelyan)

## 1.2.7 Mar 14 2020

- Add board pull command (gorarakelyan)
- Change board ports to 43800,1,2 (gorarakelyan)
- Add ability to profile graph output nodes (gorarakelyan)
- Remove issue with autograd inside while loop (gorarakelyan)
- Add aim board development mode (gorarakelyan)
- Update board name hash algorithm to md5 (gorarakelyan)
- Add board CLI commands: up, down and upgrade (gorarakelyan)
- Add ability to tag version as a release candidate (gorarakelyan)

## 1.2.6 Feb 28 2020

- Add learning rate update tracking (gorarakelyan)

## 1.2.5 Feb 25 2020

- Add autocommit feature to push command: `aim push -c [-m <msg>]` (gorarakelyan)
- Add cli status command to list branch uncommitted artifacts (gorarakelyan)
- Add an ability to aggregate duplicated nodes within a loop (gorarakelyan)
- Remove gradient break issue when profiling output nodes (gorarakelyan)

## 1.2.4 Feb 20 2020

- Enable profiler to track nodes inside loops (gorarakelyan)
- Ability to disable profiler for evaluation or inference (gorarakelyan)

## 1.2.3 Feb 13 2020

- Set minimum required python version to 3.5.2 (gorarakelyan)

## 1.2.2 Feb 13 2020

- Downgrade required python version (gorarakelyan)

## 1.2.1 Feb 13 2020

- Edit README.md to pass reStructuredText validation on pypi (gorarakelyan)

## 1.2.0 Feb 13 2020

- Make aim CLI directly accessible from main.py (gorarakelyan)
- Add disk space usage tracking (gorarakelyan)
- Add profiler support for Keras (gorarakelyan)
- Add TensorFlow graph nodes profiler (gorarakelyan)
- Add command to run aim live container mounted on aim repo (gorarakelyan)
- Update profiler to track GPU usage (gorarakelyan)
- Add machine resource usage profiler (gorarakelyan)

## 1.1.1 Jan 14 2020

- Remove aim dependencies such as keras, pytorch and etc (gorarakelyan)

## 1.1.0 Jan 12 2020

- Update code diff tracking to be optional (gorarakelyan)
- Add default False value to aim init function (gorarakelyan)
- Update aim repo to correctly identify cwd (gorarakelyan)
- Update push command to commit if msg argument is specified (gorarakelyan)
- Add ability to initialize repo from within the sdk (gorarakelyan)

## 1.0.2 Jan 7 2020

- Remove objects dir from empty .aim branch index (gorarakelyan)

## 1.0.1 Dec 26 2019

- Add cil command to print aim current version (gorarakelyan)

## 1.0.0 Dec 25 2019

- Add aim version number in commit config file (gorarakelyan)
- Update push command to send username and check storage availability (gorarakelyan)
- Add hyper parameters tracking (gorarakelyan)
- Update push command to print shorter file names when pushing to remote (gorarakelyan)
- Update tracking artifacts to be saved in log format (gorarakelyan)
- Add pytorch cuda support to existing sdk artefacts (gorarakelyan)
- Add cli reset command (gorarakelyan)
- Add nested module tracking support to aim sdk (gorarakelyan)
- Add code difference tracking to aim sdk (gorarakelyan)
- Update aim push command to send commits (gorarakelyan)
- Add commit structure implementation (gorarakelyan)
- Add aim commit command synchronized with git commits (gorarakelyan)
- Add version control system factory (gorarakelyan)
- Update all insights example (gorarakelyan)
- Add model gradients tracking (gorarakelyan)
- Add model weights distribution tracking (gorarakelyan)
- Add aim correlation tracking (gorarakelyan)

## 0.2.9 Nov 30 2019

- Update push tolerance when remote origin is invalid (gorarakelyan)

## 0.2.8 Nov 30 2019

- Update aim auth public key search algorithm (gorarakelyan)

## 0.2.7 Nov 14 2019

- Update dependencies torch and torchvision versions (sgevorg)

## 0.2.6 Nov 5 2019

- Update aim track logger (gorarakelyan)

## 0.2.5 Nov 4 2019

- Add branch name validation (gorarakelyan)
- Add single branch push to aim push command (gorarakelyan)

## 0.2.4 Nov 3 2019

- Update aim auth print format (gorarakelyan)
- Update setup.py requirements (gorarakelyan)

## 0.2.3 Nov 3 2019

- Update package requirements (gorarakelyan)

## 0.2.2 Nov 1 2019

- Update package requirements (sgevorg)

## 0.2.1 Nov 1 2019

- Add paramiko to required in setup.py (sgevorg)

## 0.2.0 Nov 1 2019

- Update the repo to prep for open source pypi push (sgevorg)
- Add error and activity logging (sgevorg)
- Add push command robustness (gorarakelyan)
- Add cli auth command (gorarakelyan)
- Add public key authentication (gorarakelyan)
- Update push to send only branches (gorarakelyan)
- Add branching command line interface (gorarakelyan)
- Update skd interface (gorarakelyan)
- Add pytorch examples inside examples directory (gorarakelyan)
- Add model load sdk method (gorarakelyan)
- Add model checkpoint save tests (gorarakelyan)
- Update file sending protocol (gorarakelyan)
- Add model tracking (gorarakelyan)

## 0.1.0 - Sep 23 2019

- Update setup py to build cython extensions (gorarakelyan)
- Update tcp client to send multiple files through one connection (gorarakelyan)
- Update tcp client to send images (gorarakelyan)
- Update sdk track functionality to support multiple metrics (gorarakelyan)
- Update push command for sending repo to a given remote (gorarakelyan)
- Add cli remote commands (gorarakelyan)
- Update cli architecture from single group of commands to multiple groups (gorarakelyan)
- Add testing env first skeleton and versions (sgevorg)
- Add dummy exporting files from .aim-test (sgevorg)
- Add description for Testing Environment (sgevorg)
- Update metadata structure and handling (sgevorg)
- Add support for seq2seq models (sgevorg)
- Update the output of doker image build to be more informative and intuitive (sgevorg)
- Update README.MD with changed Aim messaging (sgevorg)
- Remove setup.cfg file (maybe temporarily) (sgevorg)
- Update the location for docker build template files, move to data/ (sgevorg)
- Update the `docs/cli.md` for aim-deploy docs (sgevorg)
- Add docker deploy `.aim/deploy_temp/<model>` cleanup at the end of the build (sgevorg)
- Add Docker Deploy via `aim-deploy` command (sgevorg)
- Add Docker image generate skeleton (sgevorg)
- Add AimModel.load_mode static function to parse `.aim` files (sgevorg)
- Update exporter to decouple from specifics of exporting and framework (sgevorg)
- Add model export with `.aim` extension (sgevorg)
- Remove pack/unpack of the metadata (sgevorg)
- Add pack/unpack to add metadata to model for engine processing (sgevorg)
- Add aim-deploy command configuration in cli (sgevorg)
- Add basic cli (sgevorg)
- Update setup.py for cli first version (sgevorg)
- Add initial cli specs (sgevorg)
- Add directories: the initial skeleton of the repo (sgevorg)
- Add gitignore, license file and other basics for repo (sgevorg)<|MERGE_RESOLUTION|>--- conflicted
+++ resolved
@@ -9,11 +9,8 @@
 - Add ability to query distributions by step range and density (VkoHov, rubenaprikyan)
 - Add colab notebook support (mihran113, rubenaprikyan)
 - Implement images visualization tab in run detail page (VkoHov, KaroMourad)
-<<<<<<< HEAD
 - Add custom URL prefix support (mihran113, Hamik25)
-=======
 - Enhance metric selection dropdowns to see lists in alphabetical order (rubenaprikyan)
->>>>>>> ee5c54a0
 
 ## 3.2.2 Dec 10 2021
 
