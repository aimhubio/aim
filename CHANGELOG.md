--- conflicted
+++ resolved
@@ -1,16 +1,10 @@
 # Changelog
 
-<<<<<<< HEAD
-## 3.17.3 Mar 31, 2023
-
-- Fix performance issue when accessing the Image tab in Run page, especially when there are a large number of images (asynclee)
-=======
 
 ## 3.17.3 Apr 6, 2023
 
 - Fix the community popup overflowing issue (KaroMourad)
 - Optimize images blobs URI loading performance (asynclee)
->>>>>>> e8599bc6
 
 ## 3.17.2 Mar 28, 2023
 
