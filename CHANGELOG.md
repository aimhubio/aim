# Changelog

## Unreleased

### Enhancements:

- Hugging Face adapter refactoring (mihran113)
- Add run description columns to all run specific tables (VkoHov, mihran113)
- Change images rendering optimization default value to smoother (VkoHov)
- Add ability to apply color scale on columns with numeric values (VkoHov)
- Refactored XGBoost AimCallback (devfox-se)
- Add DVC integration (devfox-se)
- Added API profiler and unified API error response (devfox-se)

### Fixes:

- Fix issue with focusing on the chart active point while moving the cursor (KaroMourad)
- Fix the image full view toggle icon visibility if the image has a white background (VkoHov)
- Fix scroll to the end of the audio tab (VkoHov)
- Add scrollbar to image full view mode content (VkoHov)
- Fix issues with run name/description not being set (mihran113)
<<<<<<< HEAD
- Fix issue with audios tab result caching (mihran113)
=======
- Fix git system param tracking (devfox-se)
>>>>>>> 385ffbae

## 3.7.5 Mar 18, 2022

- Add request aborting functionality in single run page tabs (arsengit)
- Render plotly figures properly in single run page (arsengit)

## 3.7.4 Mar 15, 2022

- Fix density min and max validation calculation (VkoHov)

## 3.7.3 Mar 14, 2022

- Add missing names for dynamically imported files in single run page (arsengit)

## 3.7.2 Mar 10, 2022

- Fix issue with rendering UI re keeping long URL (KaroMourad)
- Split code in the single run page to optimize chunk size (arsengit)

## 3.7.1 Mar 10, 2022

- Fix metric queries with epoch=None (alberttorosyan)

## 3.7.0 Mar 9, 2022

### Enhancements:

- Add Run overview tab in run single page (arsengit, VkoHov, KaroMourad, rubenaprikyan)
- Custom max message size for Aim Remote tracking (alberttorosyan)
- Docker images for aim up/server (alberttorosyan)
- TF/Keras adapters refactoring (mihran113)
- Remote tracking client-side retry logic (aramaim)
- Add record_density to initial get-batch request for figures (VkoHov)

### Fixes:

- Fix rendering new lines in texts visualizer (arsengit)

## 3.6.3 Mar 4, 2022

- Fix UI rendering issue on colab (rubenaprikyan)

## 3.6.2 Mar 2, 2022

- Fix chart interactions issue in the Single Run Page Metrics tab (roubkar)
- Fix `resolve_objects` in remote tracking client subtree (alberttorosyan)
- Reject `0` as step/record count (alberttorosyan, VkoHov)
- Fix error on mlflow conversion by experiment id (devfox-se)

## 3.6.1 Feb 25, 2022

- Fix issue with aligning x-axis by custom metric (KaroMourad)
- Add `__AIM_PROXY_URL__` env variable to see full proxy url when running `aim up` command(rubenaprikyan)
- Add `--proxy-url` argument to notebook extension's `%aim up` to render UI correctly if there is a proxy server (rubenaprikyan)
- Add SageMaker integration, `jupyter-server-proxy` s bug-fix script (rubenaprikyan, mahnerak)
- Fix animation support in Plotly visualization and figure loading performance (Hamik25, mihran113)
- Display `None` values in group config column (VkoHov, Hamik25)
- Fix rendering issue on `Select` form search suggestions list (arsengit)
- Fix PL.AimLogger save_dir AttributeError (GeeeekExplorer)
- Remove `__example_type__` substring from param name (VkoHov)

## 3.6.0 Feb 22 2022

### Enhancements:

- Sort params columns in alphabetical order (arsengit)
- Add illustrations for indicating explorer search states (arsengit)
- Ability to export chart as image (KaroMourad)
- Ability to group by metric.context (VkoHov)
- Tune manage columns items highlighting styles (VkoHov)
- Set active style on table actions popover buttons with applied changes (arsengit)
- Unification of Run Custom Object APIs (alberttorosyan, VkoHov)
- Aim repo runs data automatic indexing (alberttorosyan)
- Pytorch Lightning adapter refactoring (mihran113)
- Add Pytorch Ignite integration (mihran113)
- Add wildcard support for `aim runs` subcommands (mihran113)
- Add MLflow logs conversion command (devfox-se)
- Add CustomObject implementation for `hub.dataset` (alberttorosyan)

### Fixes:

- Fix live updated data loss after triggering endless scroll (VkoHov)
- Fix system metric columns pinning functionality and grouping column order (arsengit)
- Fix system metrics search in manage columns popover (VkoHov)
- Fix queries on remote repos (mihran113)
- Fix incorrect boolean value formatting (VkoHov)

## 3.5.4 Feb 15 2022

- Fix batch archive functionality (VkoHov)
- Add repo lock/release feature (devfox-se)

## 3.5.3 Feb 11 2022

- Fix rendering issue in runs explorer page (arsengit)

## 3.5.2 Feb 10 2022

- Fix issue with displaying current day activity cell on week's first day (rubenaprikyan)
- Fix issue with filtering options while typing in input of autocomplete in Tooltip and Grouping popovers (rubenaprikyan)

## 3.5.1 Feb 4 2022

- Fix folder creation when tracking with remote tracker (aramaim)

## 3.5.0 Feb 3 2022

### Enhancements:

- Ability to hide system metrics from table (arsengit)
- Add input validations to range selectors (Hamik25)
- Improve media panel rendering performance on hovering over images (KaroMourad)
- Add ability to parse and import TensorFlow events into aim (devfox-se)
- Add system parameter logging: CLI, Env, Executable, Git, Installed packages (devfox-se)
- Convert nested non-native objects (e.g. OmegaConf config instance) upon storing (devfox-se)
- Add cli subcommands cp and mv for aim runs command (mihran113)
- Add handler for matplotlib figures in Image and Figure custom objects (devfox-se)
- Improve highlighting of table focused/hovered/selected row (VkoHov)

### Fixes:

- Fix stalled runs deletion (mihran113)
- Fix background transparency in colab when using dark mode of system (rubenaprikyan)
- Fix Grouping and Tooltip popovers states' resetting issue when live-update is on (rubenaprikyan)
- Fix table column's sort functionality issue in Params and Scatters Explorers (rubenaprikyan)

## 3.4.1 Jan 23 2022

- Fix issue with displaying experiment name in Images Explorer table (VkoHov)

## 3.4.0 Jan 22 2022

- Add ability to apply group stacking on media elements list (KaroMourad)
- Add ability to apply sorting by run creation_time on table rows (roubkar)
- Add ability to filter texts table with keyword matching (roubkar, rubenaprikyan)
- Add ability to delete run from settings tab (Hamik25)
- Enhance controls states of explorer pages (arsengit)
- Add --repo, --host arguments support for notebook extension (VkoHov, rubenaprikyan)
- Add trendline options to ScatterPlot (roubkar)
- Add ability to display images in original size and align by width (arsengit)
- Add version, docs and slack links to sidebar (arsengit)
- Enhance AudioPlayer component (arsengit)
- Recover active tab in run details page after reload (roubkar)
- Add ability to archive or delete runs with batches (VkoHov)
- Remote tracking server [experimental] (alberttorosyan, mihran113, aramaim)
- Add ability to change media elements order (VkoHov)
- Add ability to hard delete runs (alberttorosyan)
- Lossy format support for aim.Image (devfox-se)
- Timezone issues fix for creation and end times (mihran113)

## 3.3.5 Jan 14 2022

- Add non-strict write mode to replace not-yet-supported types with their
  string representations. (mahnerak)
- Log pytorch_lightning hyperparameters in non-strict mode. (mahnerak)

## 3.3.4 Jan 10 2022

- Fix issue with WAL files flushing (alberttorosyan)
- Support for omegaconf configs in pytorch_lightning adapter (devfox-se)

## 3.3.3 Dec 24 2021

- Fix issue with showing range panel in Images Explorer (roubkar)

## 3.3.2 Dec 20 2021

- Fix issue with not providing point density value to live-update query (rubenaprikyan)

## 3.3.1 Dec 18 2021

- Fix getValue function to show correct chart title data (KaroMourad)

## 3.3.0 Dec 17 2021

- Add ability to track and explore audios in run detail page (arsengit, VkoHov, devfox-se)
- Add ability to track and visualize texts (mihran113, roubkar)
- Fix boolean values encoding (mahnerak)
- Add Scatter Explorer to visualize correlations between metric last value and hyperparameter (KaroMourad)
- Add ability to track and visualize plotly objects (devfox-se, Hamik25, rubenaprikyan)
- Add ability to query distributions by step range and density (VkoHov, rubenaprikyan)
- Add colab notebook support (mihran113, rubenaprikyan)
- Implement images visualization tab in run detail page (VkoHov, KaroMourad)
- Add custom URL prefix support (mihran113, Hamik25, roubkar)
- Enhance metric selection dropdowns to see lists in alphabetical order (rubenaprikyan)

## 3.2.2 Dec 10 2021

- Fix Run finalization index timeout issue (alberttorosyan)

## 3.2.1 Dec 8 2021

- Add ability to provide custom base path for API (mihran113, roubkar)
- Fix table groups column default order (arsengit)
- Fix table panel height issue in runs explorer page (arsengit)

## 3.2.0 Dec 3 2021

- Add ability to cancel pending request (roubkar, arsengit)
- Add support for secure protocol for API calls (mihran113, roubkar)
- Implement image full size view (VkoHov)
- Add ability to manipulate with image size and rendering type (arsengit)
- Enhance Table column for selected grouping config options (arsengit)
- Implement suggestions list for AimQL search (arsengit, rubenaprikyan)
- Add ability to track and visualize distributions (mihran113, rubenaprikyan)
- Add notebook extension, magic functions (rubenaprikyan)

## 3.1.1 Nov 25 2021

- Apply default ordering on images set (VkoHov)
- Ability to show image data in a tooltip on hover (KaroMourad)
- Support of Image input additional data sources (alberttorosyan)
- Ability to export run props as pandas dataframe (gorarakelyan)
- Slice image sequence by index for the given steps range (alberttorosyan)
- Improve Images Explorer rendering performance through better images list virtualization (roubkar)

## 3.1.0 Nov 20 2021

- Add ability to explore tracked images (VkoHov)
- Improve rendering performance by virtualizing table columns (roubkar)
- Add ability to apply grouping by higher level param key (roubkar)
- Add ability to specify repository path during `aim init` via `--repo` argument (rubenaprikyan)

## 3.0.7 Nov 17 2021

- Fix for missing metrics when numpy.float64 values tracked (alberttorosyan)

## 3.0.6 Nov 9 2021

- Fix for blocking container optimization for in progress runs (alberttorosyan)

## 3.0.5 Nov 9 2021

- Add tqdm package in setup.py required section (mihran113)

## 3.0.4 Nov 8 2021

- Switch to aimrocks 0.0.10 - exposes data flushing interface (mihran113)
- Optimize stored data when runs finalized (mihran113)
- Update `aim reindex` command to run storage optimizations (alberttorosyan)
- Storage partial optimizations on metric/run queries (alberttorosyan)

## 3.0.3 Nov 4 2021

- Bump sqlalchemy version to 1.4.1 (alberttorosyan)

## 3.0.2 Oct 27 2021

- Switch to aimrocks 0.0.9 - built on rocksdb 6.25.3 (alberttorosyan)
- Remove grouping select options from Params app config (VkoHov)
- Sort metrics data in ascending order for X-axis (KaroMourad)

## 3.0.1 Oct 22 2021

- Check telemetry_enabled option on segment initialization (VkoHov)
- Draw LineChart Y-axis (horizontal) tick lines on zooming (KaroMourad)
- Sort select options/params based on input value (roubkar)
- Fix query construction issue for multiple context items (roubkar)
- Fix issue with making API call from Web Worker (VkoHov)

## 3.0.0 Oct 21 2021

- Completely revamped UI:

  - Runs, metrics and params explorers
  - Bookmarks, Tags, Homepage
  - New UI works smooth with ~500 metrics displayed at the same time with full Aim table interactions

- Completely revamped storage:
  - 10x faster embedded storage based on Rocksdb
  - Average run query execution time on ~2000 runs: 0.784s
  - Average metrics query execution time on ~2000 runs with 6000 metrics: 1.552s

## 2.7.1 Jun 30 2021

- Fix bookmark navigation issue (roubkar)
- Empty metric select on X-axis alignment property change (roubkar)

## 2.7.0 Jun 23 2021

- Add ability to export table data as CSV (KaroMourad)
- Add ability to bookmark explore screen state (roubkar)
- Add dashboards and apps API (mihran113)

## 2.6.0 Jun 12 2021

- Resolve namedtuple python 3.5 incompatibility (gorarakelyan)
- Add ability to align X-axis by a metric (mihran113, roubkar)
- Add tooltip popover for the chart hover state (roubkar)

## 2.5.0 May 27 2021

- Set gunicorn timeouts (mihran113)
- Remove redundant deserialize method (gorarakelyan)
- Move the Flask server to main repo to support 'docker'less UI (mihran113)

## 2.4.0 May 13 2021

- Bump up Aim UI to v1.6.0 (gorarakelyan)
- Add xgboost integration (khazhak)
- Update keras adapter interface (khazhak)
- Convert tensors to python numbers (gorarakelyan)

## 2.3.0 Apr 10 2021

- Bump up Aim UI to v1.5.0 (gorarakelyan)
- Set default interval of sys tracking to 10 seconds (gorarakelyan)
- Add ability to track system metrics (gorarakelyan)

## 2.2.1 Mar 31 2021

- Bump up Aim UI to v1.4.1 (gorarakelyan)

## 2.2.0 Mar 24 2021

- Bump up Aim UI to v1.4.0 (gorarakelyan)
- Add Hugging Face integration (Khazhak)
- Reorganize documentation (Tatevv)

## 2.1.6 Feb 26 2021

- Add ability to opt out telemetry (gorarakelyan)
- Remove experiment name from config file when calling repo.remove_branch method (gorarakelyan)

## 2.1.5 Jan 7 2021

- Handle NaN or infinite floats passed to artifacts (gorarakelyan)

## 2.1.4 Dec 2 2020

- Add ability to specify session run hash (gorarakelyan)
- Initialize repo if it was empty when opening session (gorarakelyan)
- Add validation of map artifact parameters (gorarakelyan)

## 2.1.3 Nov 24 2020

- Support comparison of list type contexts (gorarakelyan)

## 2.1.2 Nov 24 2020

- Fix empty contexts comparison issue (gorarakelyan)

## 2.1.1 Nov 22 2020

- Return only selected params in SelectResult (gorarakelyan)

## 2.1.0 Nov 19 2020

- Add AimRepo select method (gorarakelyan)
- Implement SelectResult class (gorarakelyan)

## 2.0.27 Nov 13 2020

- Fix issue with artifact step initializer (gorarakelyan)

## 2.0.26 Nov 10 2020

- Add `block_termination` argument to aim.Session (gorarakelyan)
- Convert infinity parameter to string in artifacts (gorarakelyan)

## 2.0.25 Nov 9 2020

- Reconstruct run metadata file when running close command (gorarakelyan)

## 2.0.24 Nov 8 2020

- Add SIGTERM signal handler (gorarakelyan)
- Run `track` function in a parallel thread (gorarakelyan)
- Add SDK session flush method (gorarakelyan)
- Flush aggregated metrics at a given frequency (gorarakelyan)
- Update run metadata file only on artifacts update (gorarakelyan)

## 2.0.23 Nov 5 2020

- Make experiment name argument required in SDK close command (gorarakelyan)

## 2.0.22 Nov 5 2020

- Add SDK `close` method to close dangling experiments (gorarakelyan)

## 2.0.21 Nov 1 2020

- Resolve compatibility issues with python 3.5.0 (gorarakelyan)

## 2.0.20 Oct 26 2020

- Enable pypi aim package name (gorarakelyan)

## 2.0.19 Oct 25 2020

- Add PyTorch Lightning logger (gorarakelyan)
- Add TensorFlow v1 and v2 keras callbacks support (gorarakelyan)

## 2.0.18 Oct 7 2020

- Add ability to run Aim UI in detached mode (gorarakelyan)
- Add ability to specify repo path when running Aim UI (gorarakelyan)

## 2.0.17 Oct 5 2020

- Rename `AimDE` to `Aim UI` (gorarakelyan)

## 2.0.16 Oct 2 2020

- Add ability to specify host when running AimDE (gorarakelyan)
- Disable `AimContainerCommandManager` (gorarakelyan)
- Remove `aimde` command entry point (gorarakelyan)
- Remove `de` prefix from development environment management commands (gorarakelyan)

## 2.0.15 Sep 21 2020

- Set Map artifact default namespace (gorarakelyan)

## 2.0.14 Sep 21 2020

- Set Metric hashable context to None if no kwarg is passed (gorarakelyan)

## 2.0.13 Sep 21 2020

- Add ability to query runs by metric value (gorarakelyan)
- Add ability to query runs via SDK (gorarakelyan)

## 2.0.12 Sep 12 2020

- Update Session to handle exceptions gracefully (gorarakelyan)

## 2.0.11 Sep 11 2020

- Add alias to keras adapter (gorarakelyan)

## 2.0.10 Sep 10 2020

- Show progress bar when pulling AimDE image (gorarakelyan)

## 2.0.9 Sep 10 2020

- Add ability to start multiple sessions (gorarakelyan)
- Add Aim adapter for keras (gorarakelyan)

## 2.0.8 Aug 26 2020

- Set SDK to select only unarchived runs by default (gorarakelyan)
- Add ability to archive/unarchive runs (gorarakelyan)
- Enable search by run attributes (gorarakelyan)
- Add `is not` keyword to AimQL (gorarakelyan)

## 2.0.7 Aug 21 2020

- Validate Artifact values before storing (gorarakelyan)
- Add sessions to SDK (gorarakelyan)

## 2.0.6 Aug 13 2020

- Add ability to retrieve metrics and traces from repo (gorarakelyan)
- Add SDK `select` method to select runs and artifacts (gorarakelyan)
- Implement search query language (gorarakelyan)

## 2.0.5 Jul 18 2020

- Fix issue with PyPI reStructuredText format compatibility (gorarakelyan)

## 2.0.4 Jul 18 2020

- Add ability to attach tf.summary logs to AimDE (gorarakelyan)

## 2.0.3 Jul 8 2020

- Pass project path to development environment container (gorarakelyan)

## 2.0.2 Jul 7 2020

- Make `epoch` argument optional for `Metric` artifact (gorarakelyan)
- Add ability to automatically commit runs after exit (gorarakelyan)
- Add `aim up` shortcut for running development environment (gorarakelyan)
- Remove first required argument(artifact name) from sdk track function (gorarakelyan)
- Add general dictionary artifact for tracking `key: value` parameters (gorarakelyan)

## 2.0.1 Jun 24 2020

- Fix inconsistent DE naming (gorarakelyan)

## 2.0.0 Jun 18 2020

- Tidy up aim and remove some artifacts (gorarakelyan)
- Update AimContainerCMD to open connection on custom port (gorarakelyan)
- Save passed process uuid to commit configs (gorarakelyan)
- Ability to query processes (gorarakelyan)
- Execute process and store logs into a commit of specific experiment (gorarakelyan)
- Kill running process and its children recursively (gorarakelyan)
- Keep executed processes for monitoring and management (gorarakelyan)
- Add container command handler to exec commands on the host (gorarakelyan)
- Refactor Text artifact to store sentences using protobuf and aimrecords (jamesj-jiao)
- Add ability to pass aim board port as an argument (gorarakelyan)

## 1.2.17 May 8 2020

- Add config command (gorarakelyan)
- Tune artifacts: images, metric_groups, params (gorarakelyan)

## 1.2.16 Apr 29 2020

- Add ability to pass numpy array as a segmentation mask (gorarakelyan)

## 1.2.15 Apr 29 2020

- Add basic image list tracking (gorarakelyan)

## 1.2.14 Apr 27 2020

- Optimize segmentation tracking insight to load faster (gorarakelyan)

## 1.2.13 Apr 25 2020

- Remove GitHub security alert (gorarakelyan)
- Add image semantic segmentation tracking (gorarakelyan)

## 1.2.12 Apr 20 2020

- Add missing init file for aim.artifacts.proto (@mike1808)

## 1.2.11 Apr 16 2020

- Make epoch property optional for Metric (gorarakelyan)

## 1.2.10 Apr 16 2020

- Serialize and store `Metric` records using protobuf and aimrecords (gorarakelyan)
- Create RecordWriter factory which handles artifact records saving (gorarakelyan)
- Extract artifact serialization to ArtifactWriter (mike1808)

## 1.2.9 Mar 16 2020

- Alert prerequisites installation message for running board (gorarakelyan)

## 1.2.8 Mar 15 2020

- Update profiler interface for keras (gorarakelyan)

## 1.2.7 Mar 14 2020

- Add board pull command (gorarakelyan)
- Change board ports to 43800,1,2 (gorarakelyan)
- Add ability to profile graph output nodes (gorarakelyan)
- Remove issue with autograd inside while loop (gorarakelyan)
- Add aim board development mode (gorarakelyan)
- Update board name hash algorithm to md5 (gorarakelyan)
- Add board CLI commands: up, down and upgrade (gorarakelyan)
- Add ability to tag version as a release candidate (gorarakelyan)

## 1.2.6 Feb 28 2020

- Add learning rate update tracking (gorarakelyan)

## 1.2.5 Feb 25 2020

- Add autocommit feature to push command: `aim push -c [-m <msg>]` (gorarakelyan)
- Add cli status command to list branch uncommitted artifacts (gorarakelyan)
- Add an ability to aggregate duplicated nodes within a loop (gorarakelyan)
- Remove gradient break issue when profiling output nodes (gorarakelyan)

## 1.2.4 Feb 20 2020

- Enable profiler to track nodes inside loops (gorarakelyan)
- Ability to disable profiler for evaluation or inference (gorarakelyan)

## 1.2.3 Feb 13 2020

- Set minimum required python version to 3.5.2 (gorarakelyan)

## 1.2.2 Feb 13 2020

- Downgrade required python version (gorarakelyan)

## 1.2.1 Feb 13 2020

- Edit README.md to pass reStructuredText validation on pypi (gorarakelyan)

## 1.2.0 Feb 13 2020

- Make aim CLI directly accessible from main.py (gorarakelyan)
- Add disk space usage tracking (gorarakelyan)
- Add profiler support for Keras (gorarakelyan)
- Add TensorFlow graph nodes profiler (gorarakelyan)
- Add command to run aim live container mounted on aim repo (gorarakelyan)
- Update profiler to track GPU usage (gorarakelyan)
- Add machine resource usage profiler (gorarakelyan)

## 1.1.1 Jan 14 2020

- Remove aim dependencies such as keras, pytorch and etc (gorarakelyan)

## 1.1.0 Jan 12 2020

- Update code diff tracking to be optional (gorarakelyan)
- Add default False value to aim init function (gorarakelyan)
- Update aim repo to correctly identify cwd (gorarakelyan)
- Update push command to commit if msg argument is specified (gorarakelyan)
- Add ability to initialize repo from within the sdk (gorarakelyan)

## 1.0.2 Jan 7 2020

- Remove objects dir from empty .aim branch index (gorarakelyan)

## 1.0.1 Dec 26 2019

- Add cil command to print aim current version (gorarakelyan)

## 1.0.0 Dec 25 2019

- Add aim version number in commit config file (gorarakelyan)
- Update push command to send username and check storage availability (gorarakelyan)
- Add hyper parameters tracking (gorarakelyan)
- Update push command to print shorter file names when pushing to remote (gorarakelyan)
- Update tracking artifacts to be saved in log format (gorarakelyan)
- Add pytorch cuda support to existing sdk artefacts (gorarakelyan)
- Add cli reset command (gorarakelyan)
- Add nested module tracking support to aim sdk (gorarakelyan)
- Add code difference tracking to aim sdk (gorarakelyan)
- Update aim push command to send commits (gorarakelyan)
- Add commit structure implementation (gorarakelyan)
- Add aim commit command synchronized with git commits (gorarakelyan)
- Add version control system factory (gorarakelyan)
- Update all insights example (gorarakelyan)
- Add model gradients tracking (gorarakelyan)
- Add model weights distribution tracking (gorarakelyan)
- Add aim correlation tracking (gorarakelyan)

## 0.2.9 Nov 30 2019

- Update push tolerance when remote origin is invalid (gorarakelyan)

## 0.2.8 Nov 30 2019

- Update aim auth public key search algorithm (gorarakelyan)

## 0.2.7 Nov 14 2019

- Update dependencies torch and torchvision versions (sgevorg)

## 0.2.6 Nov 5 2019

- Update aim track logger (gorarakelyan)

## 0.2.5 Nov 4 2019

- Add branch name validation (gorarakelyan)
- Add single branch push to aim push command (gorarakelyan)

## 0.2.4 Nov 3 2019

- Update aim auth print format (gorarakelyan)
- Update setup.py requirements (gorarakelyan)

## 0.2.3 Nov 3 2019

- Update package requirements (gorarakelyan)

## 0.2.2 Nov 1 2019

- Update package requirements (sgevorg)

## 0.2.1 Nov 1 2019

- Add paramiko to required in setup.py (sgevorg)

## 0.2.0 Nov 1 2019

- Update the repo to prep for open source pypi push (sgevorg)
- Add error and activity logging (sgevorg)
- Add push command robustness (gorarakelyan)
- Add cli auth command (gorarakelyan)
- Add public key authentication (gorarakelyan)
- Update push to send only branches (gorarakelyan)
- Add branching command line interface (gorarakelyan)
- Update skd interface (gorarakelyan)
- Add pytorch examples inside examples directory (gorarakelyan)
- Add model load sdk method (gorarakelyan)
- Add model checkpoint save tests (gorarakelyan)
- Update file sending protocol (gorarakelyan)
- Add model tracking (gorarakelyan)

## 0.1.0 - Sep 23 2019

- Update setup py to build cython extensions (gorarakelyan)
- Update tcp client to send multiple files through one connection (gorarakelyan)
- Update tcp client to send images (gorarakelyan)
- Update sdk track functionality to support multiple metrics (gorarakelyan)
- Update push command for sending repo to a given remote (gorarakelyan)
- Add cli remote commands (gorarakelyan)
- Update cli architecture from single group of commands to multiple groups (gorarakelyan)
- Add testing env first skeleton and versions (sgevorg)
- Add dummy exporting files from .aim-test (sgevorg)
- Add description for Testing Environment (sgevorg)
- Update metadata structure and handling (sgevorg)
- Add support for seq2seq models (sgevorg)
- Update the output of doker image build to be more informative and intuitive (sgevorg)
- Update README.MD with changed Aim messaging (sgevorg)
- Remove setup.cfg file (maybe temporarily) (sgevorg)
- Update the location for docker build template files, move to data/ (sgevorg)
- Update the `docs/cli.md` for aim-deploy docs (sgevorg)
- Add docker deploy `.aim/deploy_temp/<model>` cleanup at the end of the build (sgevorg)
- Add Docker Deploy via `aim-deploy` command (sgevorg)
- Add Docker image generate skeleton (sgevorg)
- Add AimModel.load_mode static function to parse `.aim` files (sgevorg)
- Update exporter to decouple from specifics of exporting and framework (sgevorg)
- Add model export with `.aim` extension (sgevorg)
- Remove pack/unpack of the metadata (sgevorg)
- Add pack/unpack to add metadata to model for engine processing (sgevorg)
- Add aim-deploy command configuration in cli (sgevorg)
- Add basic cli (sgevorg)
- Update setup.py for cli first version (sgevorg)
- Add initial cli specs (sgevorg)
- Add directories: the initial skeleton of the repo (sgevorg)
- Add gitignore, license file and other basics for repo (sgevorg)<|MERGE_RESOLUTION|>--- conflicted
+++ resolved
@@ -19,11 +19,8 @@
 - Fix scroll to the end of the audio tab (VkoHov)
 - Add scrollbar to image full view mode content (VkoHov)
 - Fix issues with run name/description not being set (mihran113)
-<<<<<<< HEAD
-- Fix issue with audios tab result caching (mihran113)
-=======
+- Fix issue with run single page tabs result caching (mihran113)
 - Fix git system param tracking (devfox-se)
->>>>>>> 385ffbae
 
 ## 3.7.5 Mar 18, 2022
 
