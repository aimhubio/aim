# Changelog

## Unreleased

### Enhancements:

<<<<<<< HEAD
- Add descriptive document titles for pages (KaroMourad)
=======
- Implement unit-tests for aim SDK utils (yeghiakoronian)

### Fixes:

- Change zooming default option to multiple (VkoHov)
- Changed grouped rows' min and max values names to `Group Min` and `Group Max` (VkoHov)

## 3.10.1 May 18, 2022

- Resolve issue with rendering run params in the overview tab of SRP (arsengit)
- Fix issue with search query state update (arsengit)
>>>>>>> d83ece6e

## 3.10.0 May 17, 2022

### Enhancements:

- Add ability to adjust the density of the visible content in tables (roubkar)
- Set `metric.name` as default option for grouping (roubkar)
- Show user-selected params before group config in chart popover (roubkar) 
- Optimize stream decoding performance on UI (mahnerak)
- Add support for animated image formats to Aim Image object (devfox-se)
- Add `AimLogger` for Catboost (devfox-se)
- Add `AimCallback` for LightGBM (devfox-se)
- Keep the extents of `HighPlot` axes brush in the state and the URL (VkoHov)
- Integrate `aim` with `cimport`-able `aimrocks` (mahnerak)
- Add `__slots__` to some classes to improve performance (mahnerak)
- Define base abstractions for `Iterator` and `DB` by borrowing from `aimrocks` (mahnerak)
- Use `KeysIterator` and `ValuesIterator` wrappers instead of reimplementing (mahnerak)
- Rename `PrefixView.container` to `PrefixView.parent` (mahnerak)
- Reimplement `absolute_path` (mahnerak)
- Cython bindings for `PrefixView`, `TreeView`, `Container`, `ArrayView` (mahnerak)
- Add ability to track and visualize stdout/stderr (mihran113, VkoHov)
- Fix `AimLogger` deprecation issues related to release of PyTorch Lightning v1.5 (arnauddhaene)
- Enable better autocomplete experience with monaco editor (arsengit)
- Pre-loading and caching necessary resources, add pre-loader animation to Aim UI (arsengit) 

### Fixes:

- Remove hard-coded installation of pre-requirements (mahnerak)
- Remove duplicate code from `TreeView` and `Container` methods (mahnerak)
- Fix issue with filtering metrics values in single run page (KaroMourad)

## 3.9.4 May 12, 2022

- Fix run remote tracking queue cleanup (mihran113)
- Fix HF callback before training access (mihran113)
- Fix compatibility with Jinja 3.1 (devfox-se)

## 3.9.3 May 10, 2022

- Fix affecting stroke types after changing color persistence (KaroMourad)

## 3.9.2 Apr 29, 2022

- Move aim_ui package data to separate directory (devfox-se)

## 3.9.1 Apr 29, 2022

- Move aim_ui package data to separate directory (devfox-se)

## 3.9.0 Apr 29, 2022

### Enhancements:

- Add `Notes Tab` to single run page (arsengit)
- Add the run name to the batch delete and the batch archive modals (VkoHov)
- Increase the scalability of rendering lines in charts (KaroMourad)
- Increase live update requests delay to prevent performance issues (rubenaprikyan)
- Change font-family to monospace in the Table component (arsengit)
- Add info massage for single value sliders (VkoHov)
- Add `--log-level` argument for aim up/server commands (mihran113)
- Add notes backend api interface (devfox-se)
- Fix type hints in `Repo` class (uduse)

### Fixes:

- Fix LineChart y-dimension margin calculation (KaroMourad)
- Fix HighPlot lines partially rendering issue (KaroMourad)
- Fix HighPlot axis ticks overlapping issue (KaroMourad)
- Fix sorting Params/Scatters explorer axis ticks (KaroMourad)
- Fix compatibility with pytorch-lightning v1.6.0 (mihran113)
- Fix the image's original size cropping (VkoHov)
- Fix `PATH` related issues for `alembic` and `uvicorn` (mihran113)
- Fix queries for custom object APIs (mihran113)
- Fix chart height updating when resize mode changed (VkoHov)
- Fix HuggingFace callback context capturing (mihran113)
- Fix Params/Scatters explorers' row hiding functionality (VkoHov)
- Fix Profiler logs are saved outside repo directory (devfox-se)

## 3.8.1 Apr 6, 2022

- Encode run hash before including in CSS selectors (Hamik25)
- Fix displaying incorrect metric values for large range scale in LineChart (KaroMourad)
- Fix issue with rendering lines for large range scale in LineChart (KaroMourad)
- Fix issue with URL state sync for bookmarks (roubkar)
- Fix issue with displaying negative param values on Aim UI (roubkar)
- Fix row hiding functionality (roubkar)
- Tune RunOverviewTab container styles (arsengit)
- Update documentations links on UI (rubenaprikyan)
- Fix `RepoIndexManager` run's reference cleanup (mihran113)
- Fix remote run finalization (mihran113)
- Fix issue with fetch on load more (infinite scroll) functionality in Runs Explorer (rubenaprikyan)

## 3.8.0 Mar 26, 2022

### Enhancements:

- Hugging Face adapter refactoring (mihran113)
- Add run description columns to all run specific tables (VkoHov, mihran113)
- Change images rendering optimization default value to smoother (VkoHov)
- Set default steps ordering to desc in single run tabs (VkoHov, devfox-se)
- Add run name to grouping, ordering and run navigation popovers (VkoHov)
- Add ability to apply color scale on columns with numeric values (VkoHov)
- Refactored XGBoost AimCallback (devfox-se)
- Reopenable callbacks for integrations (mihran113)
- Add DVC integration (devfox-se)
- Add API profiler and unified API error response (devfox-se)
- Add API to retrieve N'th step of sequence (devfox-se)

### Fixes:

- Fix issue with calculation of active point on mouse hover in the LineChart (KaroMourad)
- Fix issue with wrong URL caching for Explorer pages (roubkar)
- Fix issue with focusing on the chart active point while moving the cursor (KaroMourad)
- Fix the image full view toggle icon visibility if the image has a white background (VkoHov)
- Fix scroll to the end of the audio tab (VkoHov)
- Add scrollbar to image full view mode content (VkoHov)
- Fix issues with run name/description not being set (mihran113)
- Fix issue with run single page tabs result caching (mihran113)
- Fix git system param tracking (devfox-se)
- Fix runs manual closing (mihran113)
- Fix Docker image creation step in packaging workflow (alberttorosyan)
- Fix Jinja2 template rendering with starlette==0.14.2 (alberttorosyan)

## 3.7.5 Mar 18, 2022

- Add request aborting functionality in single run page tabs (arsengit)
- Render plotly figures properly in single run page (arsengit)

## 3.7.4 Mar 15, 2022

- Fix density min and max validation calculation (VkoHov)

## 3.7.3 Mar 14, 2022

- Add missing names for dynamically imported files in single run page (arsengit)

## 3.7.2 Mar 10, 2022

- Fix issue with rendering UI re keeping long URL (KaroMourad)
- Split code in the single run page to optimize chunk size (arsengit)

## 3.7.1 Mar 10, 2022

- Fix metric queries with epoch=None (alberttorosyan)

## 3.7.0 Mar 9, 2022

### Enhancements:

- Add Run overview tab in run single page (arsengit, VkoHov, KaroMourad, rubenaprikyan)
- Custom max message size for Aim Remote tracking (alberttorosyan)
- Docker images for aim up/server (alberttorosyan)
- TF/Keras adapters refactoring (mihran113)
- Remote tracking client-side retry logic (aramaim)
- Add record_density to initial get-batch request for figures (VkoHov)

### Fixes:

- Fix rendering new lines in texts visualizer (arsengit)

## 3.6.3 Mar 4, 2022

- Fix UI rendering issue on colab (rubenaprikyan)

## 3.6.2 Mar 2, 2022

- Fix chart interactions issue in the Single Run Page Metrics tab (roubkar)
- Fix `resolve_objects` in remote tracking client subtree (alberttorosyan)
- Reject `0` as step/record count (alberttorosyan, VkoHov)
- Fix error on mlflow conversion by experiment id (devfox-se)

## 3.6.1 Feb 25, 2022

- Fix issue with aligning x-axis by custom metric (KaroMourad)
- Add `__AIM_PROXY_URL__` env variable to see full proxy url when running `aim up` command(rubenaprikyan)
- Add `--proxy-url` argument to notebook extension's `%aim up` to render UI correctly if there is a proxy server (rubenaprikyan)
- Add SageMaker integration, `jupyter-server-proxy` s bug-fix script (rubenaprikyan, mahnerak)
- Fix animation support in Plotly visualization and figure loading performance (Hamik25, mihran113)
- Display `None` values in group config column (VkoHov, Hamik25)
- Fix rendering issue on `Select` form search suggestions list (arsengit)
- Fix PL.AimLogger save_dir AttributeError (GeeeekExplorer)
- Remove `__example_type__` substring from param name (VkoHov)

## 3.6.0 Feb 22 2022

### Enhancements:

- Sort params columns in alphabetical order (arsengit)
- Add illustrations for indicating explorer search states (arsengit)
- Ability to export chart as image (KaroMourad)
- Ability to group by metric.context (VkoHov)
- Tune manage columns items highlighting styles (VkoHov)
- Set active style on table actions popover buttons with applied changes (arsengit)
- Unification of Run Custom Object APIs (alberttorosyan, VkoHov)
- Aim repo runs data automatic indexing (alberttorosyan)
- Pytorch Lightning adapter refactoring (mihran113)
- Add Pytorch Ignite integration (mihran113)
- Add wildcard support for `aim runs` subcommands (mihran113)
- Add MLflow logs conversion command (devfox-se)
- Add CustomObject implementation for `hub.dataset` (alberttorosyan)

### Fixes:

- Fix live updated data loss after triggering endless scroll (VkoHov)
- Fix system metric columns pinning functionality and grouping column order (arsengit)
- Fix system metrics search in manage columns popover (VkoHov)
- Fix queries on remote repos (mihran113)
- Fix incorrect boolean value formatting (VkoHov)

## 3.5.4 Feb 15 2022

- Fix batch archive functionality (VkoHov)
- Add repo lock/release feature (devfox-se)

## 3.5.3 Feb 11 2022

- Fix rendering issue in runs explorer page (arsengit)

## 3.5.2 Feb 10 2022

- Fix issue with displaying current day activity cell on week's first day (rubenaprikyan)
- Fix issue with filtering options while typing in input of autocomplete in Tooltip and Grouping popovers (rubenaprikyan)

## 3.5.1 Feb 4 2022

- Fix folder creation when tracking with remote tracker (aramaim)

## 3.5.0 Feb 3 2022

### Enhancements:

- Ability to hide system metrics from table (arsengit)
- Add input validations to range selectors (Hamik25)
- Improve media panel rendering performance on hovering over images (KaroMourad)
- Add ability to parse and import TensorFlow events into aim (devfox-se)
- Add system parameter logging: CLI, Env, Executable, Git, Installed packages (devfox-se)
- Convert nested non-native objects (e.g. OmegaConf config instance) upon storing (devfox-se)
- Add cli subcommands cp and mv for aim runs command (mihran113)
- Add handler for matplotlib figures in Image and Figure custom objects (devfox-se)
- Improve highlighting of table focused/hovered/selected row (VkoHov)

### Fixes:

- Fix stalled runs deletion (mihran113)
- Fix background transparency in colab when using dark mode of system (rubenaprikyan)
- Fix Grouping and Tooltip popovers states' resetting issue when live-update is on (rubenaprikyan)
- Fix table column's sort functionality issue in Params and Scatters Explorers (rubenaprikyan)

## 3.4.1 Jan 23 2022

- Fix issue with displaying experiment name in Images Explorer table (VkoHov)

## 3.4.0 Jan 22 2022

- Add ability to apply group stacking on media elements list (KaroMourad)
- Add ability to apply sorting by run creation_time on table rows (roubkar)
- Add ability to filter texts table with keyword matching (roubkar, rubenaprikyan)
- Add ability to delete run from settings tab (Hamik25)
- Enhance controls states of explorer pages (arsengit)
- Add --repo, --host arguments support for notebook extension (VkoHov, rubenaprikyan)
- Add trendline options to ScatterPlot (roubkar)
- Add ability to display images in original size and align by width (arsengit)
- Add version, docs and slack links to sidebar (arsengit)
- Enhance AudioPlayer component (arsengit)
- Recover active tab in run details page after reload (roubkar)
- Add ability to archive or delete runs with batches (VkoHov)
- Remote tracking server [experimental] (alberttorosyan, mihran113, aramaim)
- Add ability to change media elements order (VkoHov)
- Add ability to hard delete runs (alberttorosyan)
- Lossy format support for aim.Image (devfox-se)
- Timezone issues fix for creation and end times (mihran113)

## 3.3.5 Jan 14 2022

- Add non-strict write mode to replace not-yet-supported types with their
  string representations. (mahnerak)
- Log pytorch_lightning hyperparameters in non-strict mode. (mahnerak)

## 3.3.4 Jan 10 2022

- Fix issue with WAL files flushing (alberttorosyan)
- Support for omegaconf configs in pytorch_lightning adapter (devfox-se)

## 3.3.3 Dec 24 2021

- Fix issue with showing range panel in Images Explorer (roubkar)

## 3.3.2 Dec 20 2021

- Fix issue with not providing point density value to live-update query (rubenaprikyan)

## 3.3.1 Dec 18 2021

- Fix getValue function to show correct chart title data (KaroMourad)

## 3.3.0 Dec 17 2021

- Add ability to track and explore audios in run detail page (arsengit, VkoHov, devfox-se)
- Add ability to track and visualize texts (mihran113, roubkar)
- Fix boolean values encoding (mahnerak)
- Add Scatter Explorer to visualize correlations between metric last value and hyperparameter (KaroMourad)
- Add ability to track and visualize plotly objects (devfox-se, Hamik25, rubenaprikyan)
- Add ability to query distributions by step range and density (VkoHov, rubenaprikyan)
- Add colab notebook support (mihran113, rubenaprikyan)
- Implement images visualization tab in run detail page (VkoHov, KaroMourad)
- Add custom URL prefix support (mihran113, Hamik25, roubkar)
- Enhance metric selection dropdowns to see lists in alphabetical order (rubenaprikyan)

## 3.2.2 Dec 10 2021

- Fix Run finalization index timeout issue (alberttorosyan)

## 3.2.1 Dec 8 2021

- Add ability to provide custom base path for API (mihran113, roubkar)
- Fix table groups column default order (arsengit)
- Fix table panel height issue in runs explorer page (arsengit)

## 3.2.0 Dec 3 2021

- Add ability to cancel pending request (roubkar, arsengit)
- Add support for secure protocol for API calls (mihran113, roubkar)
- Implement image full size view (VkoHov)
- Add ability to manipulate with image size and rendering type (arsengit)
- Enhance Table column for selected grouping config options (arsengit)
- Implement suggestions list for AimQL search (arsengit, rubenaprikyan)
- Add ability to track and visualize distributions (mihran113, rubenaprikyan)
- Add notebook extension, magic functions (rubenaprikyan)

## 3.1.1 Nov 25 2021

- Apply default ordering on images set (VkoHov)
- Ability to show image data in a tooltip on hover (KaroMourad)
- Support of Image input additional data sources (alberttorosyan)
- Ability to export run props as pandas dataframe (gorarakelyan)
- Slice image sequence by index for the given steps range (alberttorosyan)
- Improve Images Explorer rendering performance through better images list virtualization (roubkar)

## 3.1.0 Nov 20 2021

- Add ability to explore tracked images (VkoHov)
- Improve rendering performance by virtualizing table columns (roubkar)
- Add ability to apply grouping by higher level param key (roubkar)
- Add ability to specify repository path during `aim init` via `--repo` argument (rubenaprikyan)

## 3.0.7 Nov 17 2021

- Fix for missing metrics when numpy.float64 values tracked (alberttorosyan)

## 3.0.6 Nov 9 2021

- Fix for blocking container optimization for in progress runs (alberttorosyan)

## 3.0.5 Nov 9 2021

- Add tqdm package in setup.py required section (mihran113)

## 3.0.4 Nov 8 2021

- Switch to aimrocks 0.0.10 - exposes data flushing interface (mihran113)
- Optimize stored data when runs finalized (mihran113)
- Update `aim reindex` command to run storage optimizations (alberttorosyan)
- Storage partial optimizations on metric/run queries (alberttorosyan)

## 3.0.3 Nov 4 2021

- Bump sqlalchemy version to 1.4.1 (alberttorosyan)

## 3.0.2 Oct 27 2021

- Switch to aimrocks 0.0.9 - built on rocksdb 6.25.3 (alberttorosyan)
- Remove grouping select options from Params app config (VkoHov)
- Sort metrics data in ascending order for X-axis (KaroMourad)

## 3.0.1 Oct 22 2021

- Check telemetry_enabled option on segment initialization (VkoHov)
- Draw LineChart Y-axis (horizontal) tick lines on zooming (KaroMourad)
- Sort select options/params based on input value (roubkar)
- Fix query construction issue for multiple context items (roubkar)
- Fix issue with making API call from Web Worker (VkoHov)

## 3.0.0 Oct 21 2021

- Completely revamped UI:

  - Runs, metrics and params explorers
  - Bookmarks, Tags, Homepage
  - New UI works smooth with ~500 metrics displayed at the same time with full Aim table interactions

- Completely revamped storage:
  - 10x faster embedded storage based on Rocksdb
  - Average run query execution time on ~2000 runs: 0.784s
  - Average metrics query execution time on ~2000 runs with 6000 metrics: 1.552s

## 2.7.1 Jun 30 2021

- Fix bookmark navigation issue (roubkar)
- Empty metric select on X-axis alignment property change (roubkar)

## 2.7.0 Jun 23 2021

- Add ability to export table data as CSV (KaroMourad)
- Add ability to bookmark explore screen state (roubkar)
- Add dashboards and apps API (mihran113)

## 2.6.0 Jun 12 2021

- Resolve namedtuple python 3.5 incompatibility (gorarakelyan)
- Add ability to align X-axis by a metric (mihran113, roubkar)
- Add tooltip popover for the chart hover state (roubkar)

## 2.5.0 May 27 2021

- Set gunicorn timeouts (mihran113)
- Remove redundant deserialize method (gorarakelyan)
- Move the Flask server to main repo to support 'docker'less UI (mihran113)

## 2.4.0 May 13 2021

- Bump up Aim UI to v1.6.0 (gorarakelyan)
- Add xgboost integration (khazhak)
- Update keras adapter interface (khazhak)
- Convert tensors to python numbers (gorarakelyan)

## 2.3.0 Apr 10 2021

- Bump up Aim UI to v1.5.0 (gorarakelyan)
- Set default interval of sys tracking to 10 seconds (gorarakelyan)
- Add ability to track system metrics (gorarakelyan)

## 2.2.1 Mar 31 2021

- Bump up Aim UI to v1.4.1 (gorarakelyan)

## 2.2.0 Mar 24 2021

- Bump up Aim UI to v1.4.0 (gorarakelyan)
- Add Hugging Face integration (Khazhak)
- Reorganize documentation (Tatevv)

## 2.1.6 Feb 26 2021

- Add ability to opt out telemetry (gorarakelyan)
- Remove experiment name from config file when calling repo.remove_branch method (gorarakelyan)

## 2.1.5 Jan 7 2021

- Handle NaN or infinite floats passed to artifacts (gorarakelyan)

## 2.1.4 Dec 2 2020

- Add ability to specify session run hash (gorarakelyan)
- Initialize repo if it was empty when opening session (gorarakelyan)
- Add validation of map artifact parameters (gorarakelyan)

## 2.1.3 Nov 24 2020

- Support comparison of list type contexts (gorarakelyan)

## 2.1.2 Nov 24 2020

- Fix empty contexts comparison issue (gorarakelyan)

## 2.1.1 Nov 22 2020

- Return only selected params in SelectResult (gorarakelyan)

## 2.1.0 Nov 19 2020

- Add AimRepo select method (gorarakelyan)
- Implement SelectResult class (gorarakelyan)

## 2.0.27 Nov 13 2020

- Fix issue with artifact step initializer (gorarakelyan)

## 2.0.26 Nov 10 2020

- Add `block_termination` argument to aim.Session (gorarakelyan)
- Convert infinity parameter to string in artifacts (gorarakelyan)

## 2.0.25 Nov 9 2020

- Reconstruct run metadata file when running close command (gorarakelyan)

## 2.0.24 Nov 8 2020

- Add SIGTERM signal handler (gorarakelyan)
- Run `track` function in a parallel thread (gorarakelyan)
- Add SDK session flush method (gorarakelyan)
- Flush aggregated metrics at a given frequency (gorarakelyan)
- Update run metadata file only on artifacts update (gorarakelyan)

## 2.0.23 Nov 5 2020

- Make experiment name argument required in SDK close command (gorarakelyan)

## 2.0.22 Nov 5 2020

- Add SDK `close` method to close dangling experiments (gorarakelyan)

## 2.0.21 Nov 1 2020

- Resolve compatibility issues with python 3.5.0 (gorarakelyan)

## 2.0.20 Oct 26 2020

- Enable pypi aim package name (gorarakelyan)

## 2.0.19 Oct 25 2020

- Add PyTorch Lightning logger (gorarakelyan)
- Add TensorFlow v1 and v2 keras callbacks support (gorarakelyan)

## 2.0.18 Oct 7 2020

- Add ability to run Aim UI in detached mode (gorarakelyan)
- Add ability to specify repo path when running Aim UI (gorarakelyan)

## 2.0.17 Oct 5 2020

- Rename `AimDE` to `Aim UI` (gorarakelyan)

## 2.0.16 Oct 2 2020

- Add ability to specify host when running AimDE (gorarakelyan)
- Disable `AimContainerCommandManager` (gorarakelyan)
- Remove `aimde` command entry point (gorarakelyan)
- Remove `de` prefix from development environment management commands (gorarakelyan)

## 2.0.15 Sep 21 2020

- Set Map artifact default namespace (gorarakelyan)

## 2.0.14 Sep 21 2020

- Set Metric hashable context to None if no kwarg is passed (gorarakelyan)

## 2.0.13 Sep 21 2020

- Add ability to query runs by metric value (gorarakelyan)
- Add ability to query runs via SDK (gorarakelyan)

## 2.0.12 Sep 12 2020

- Update Session to handle exceptions gracefully (gorarakelyan)

## 2.0.11 Sep 11 2020

- Add alias to keras adapter (gorarakelyan)

## 2.0.10 Sep 10 2020

- Show progress bar when pulling AimDE image (gorarakelyan)

## 2.0.9 Sep 10 2020

- Add ability to start multiple sessions (gorarakelyan)
- Add Aim adapter for keras (gorarakelyan)

## 2.0.8 Aug 26 2020

- Set SDK to select only unarchived runs by default (gorarakelyan)
- Add ability to archive/unarchive runs (gorarakelyan)
- Enable search by run attributes (gorarakelyan)
- Add `is not` keyword to AimQL (gorarakelyan)

## 2.0.7 Aug 21 2020

- Validate Artifact values before storing (gorarakelyan)
- Add sessions to SDK (gorarakelyan)

## 2.0.6 Aug 13 2020

- Add ability to retrieve metrics and traces from repo (gorarakelyan)
- Add SDK `select` method to select runs and artifacts (gorarakelyan)
- Implement search query language (gorarakelyan)

## 2.0.5 Jul 18 2020

- Fix issue with PyPI reStructuredText format compatibility (gorarakelyan)

## 2.0.4 Jul 18 2020

- Add ability to attach tf.summary logs to AimDE (gorarakelyan)

## 2.0.3 Jul 8 2020

- Pass project path to development environment container (gorarakelyan)

## 2.0.2 Jul 7 2020

- Make `epoch` argument optional for `Metric` artifact (gorarakelyan)
- Add ability to automatically commit runs after exit (gorarakelyan)
- Add `aim up` shortcut for running development environment (gorarakelyan)
- Remove first required argument(artifact name) from sdk track function (gorarakelyan)
- Add general dictionary artifact for tracking `key: value` parameters (gorarakelyan)

## 2.0.1 Jun 24 2020

- Fix inconsistent DE naming (gorarakelyan)

## 2.0.0 Jun 18 2020

- Tidy up aim and remove some artifacts (gorarakelyan)
- Update AimContainerCMD to open connection on custom port (gorarakelyan)
- Save passed process uuid to commit configs (gorarakelyan)
- Ability to query processes (gorarakelyan)
- Execute process and store logs into a commit of specific experiment (gorarakelyan)
- Kill running process and its children recursively (gorarakelyan)
- Keep executed processes for monitoring and management (gorarakelyan)
- Add container command handler to exec commands on the host (gorarakelyan)
- Refactor Text artifact to store sentences using protobuf and aimrecords (jamesj-jiao)
- Add ability to pass aim board port as an argument (gorarakelyan)

## 1.2.17 May 8 2020

- Add config command (gorarakelyan)
- Tune artifacts: images, metric_groups, params (gorarakelyan)

## 1.2.16 Apr 29 2020

- Add ability to pass numpy array as a segmentation mask (gorarakelyan)

## 1.2.15 Apr 29 2020

- Add basic image list tracking (gorarakelyan)

## 1.2.14 Apr 27 2020

- Optimize segmentation tracking insight to load faster (gorarakelyan)

## 1.2.13 Apr 25 2020

- Remove GitHub security alert (gorarakelyan)
- Add image semantic segmentation tracking (gorarakelyan)

## 1.2.12 Apr 20 2020

- Add missing init file for aim.artifacts.proto (@mike1808)

## 1.2.11 Apr 16 2020

- Make epoch property optional for Metric (gorarakelyan)

## 1.2.10 Apr 16 2020

- Serialize and store `Metric` records using protobuf and aimrecords (gorarakelyan)
- Create RecordWriter factory which handles artifact records saving (gorarakelyan)
- Extract artifact serialization to ArtifactWriter (mike1808)

## 1.2.9 Mar 16 2020

- Alert prerequisites installation message for running board (gorarakelyan)

## 1.2.8 Mar 15 2020

- Update profiler interface for keras (gorarakelyan)

## 1.2.7 Mar 14 2020

- Add board pull command (gorarakelyan)
- Change board ports to 43800,1,2 (gorarakelyan)
- Add ability to profile graph output nodes (gorarakelyan)
- Remove issue with autograd inside while loop (gorarakelyan)
- Add aim board development mode (gorarakelyan)
- Update board name hash algorithm to md5 (gorarakelyan)
- Add board CLI commands: up, down and upgrade (gorarakelyan)
- Add ability to tag version as a release candidate (gorarakelyan)

## 1.2.6 Feb 28 2020

- Add learning rate update tracking (gorarakelyan)

## 1.2.5 Feb 25 2020

- Add autocommit feature to push command: `aim push -c [-m <msg>]` (gorarakelyan)
- Add cli status command to list branch uncommitted artifacts (gorarakelyan)
- Add an ability to aggregate duplicated nodes within a loop (gorarakelyan)
- Remove gradient break issue when profiling output nodes (gorarakelyan)

## 1.2.4 Feb 20 2020

- Enable profiler to track nodes inside loops (gorarakelyan)
- Ability to disable profiler for evaluation or inference (gorarakelyan)

## 1.2.3 Feb 13 2020

- Set minimum required python version to 3.5.2 (gorarakelyan)

## 1.2.2 Feb 13 2020

- Downgrade required python version (gorarakelyan)

## 1.2.1 Feb 13 2020

- Edit README.md to pass reStructuredText validation on pypi (gorarakelyan)

## 1.2.0 Feb 13 2020

- Make aim CLI directly accessible from main.py (gorarakelyan)
- Add disk space usage tracking (gorarakelyan)
- Add profiler support for Keras (gorarakelyan)
- Add TensorFlow graph nodes profiler (gorarakelyan)
- Add command to run aim live container mounted on aim repo (gorarakelyan)
- Update profiler to track GPU usage (gorarakelyan)
- Add machine resource usage profiler (gorarakelyan)

## 1.1.1 Jan 14 2020

- Remove aim dependencies such as keras, pytorch and etc (gorarakelyan)

## 1.1.0 Jan 12 2020

- Update code diff tracking to be optional (gorarakelyan)
- Add default False value to aim init function (gorarakelyan)
- Update aim repo to correctly identify cwd (gorarakelyan)
- Update push command to commit if msg argument is specified (gorarakelyan)
- Add ability to initialize repo from within the sdk (gorarakelyan)

## 1.0.2 Jan 7 2020

- Remove objects dir from empty .aim branch index (gorarakelyan)

## 1.0.1 Dec 26 2019

- Add cil command to print aim current version (gorarakelyan)

## 1.0.0 Dec 25 2019

- Add aim version number in commit config file (gorarakelyan)
- Update push command to send username and check storage availability (gorarakelyan)
- Add hyper parameters tracking (gorarakelyan)
- Update push command to print shorter file names when pushing to remote (gorarakelyan)
- Update tracking artifacts to be saved in log format (gorarakelyan)
- Add pytorch cuda support to existing sdk artefacts (gorarakelyan)
- Add cli reset command (gorarakelyan)
- Add nested module tracking support to aim sdk (gorarakelyan)
- Add code difference tracking to aim sdk (gorarakelyan)
- Update aim push command to send commits (gorarakelyan)
- Add commit structure implementation (gorarakelyan)
- Add aim commit command synchronized with git commits (gorarakelyan)
- Add version control system factory (gorarakelyan)
- Update all insights example (gorarakelyan)
- Add model gradients tracking (gorarakelyan)
- Add model weights distribution tracking (gorarakelyan)
- Add aim correlation tracking (gorarakelyan)

## 0.2.9 Nov 30 2019

- Update push tolerance when remote origin is invalid (gorarakelyan)

## 0.2.8 Nov 30 2019

- Update aim auth public key search algorithm (gorarakelyan)

## 0.2.7 Nov 14 2019

- Update dependencies torch and torchvision versions (sgevorg)

## 0.2.6 Nov 5 2019

- Update aim track logger (gorarakelyan)

## 0.2.5 Nov 4 2019

- Add branch name validation (gorarakelyan)
- Add single branch push to aim push command (gorarakelyan)

## 0.2.4 Nov 3 2019

- Update aim auth print format (gorarakelyan)
- Update setup.py requirements (gorarakelyan)

## 0.2.3 Nov 3 2019

- Update package requirements (gorarakelyan)

## 0.2.2 Nov 1 2019

- Update package requirements (sgevorg)

## 0.2.1 Nov 1 2019

- Add paramiko to required in setup.py (sgevorg)

## 0.2.0 Nov 1 2019

- Update the repo to prep for open source pypi push (sgevorg)
- Add error and activity logging (sgevorg)
- Add push command robustness (gorarakelyan)
- Add cli auth command (gorarakelyan)
- Add public key authentication (gorarakelyan)
- Update push to send only branches (gorarakelyan)
- Add branching command line interface (gorarakelyan)
- Update skd interface (gorarakelyan)
- Add pytorch examples inside examples directory (gorarakelyan)
- Add model load sdk method (gorarakelyan)
- Add model checkpoint save tests (gorarakelyan)
- Update file sending protocol (gorarakelyan)
- Add model tracking (gorarakelyan)

## 0.1.0 - Sep 23 2019

- Update setup py to build cython extensions (gorarakelyan)
- Update tcp client to send multiple files through one connection (gorarakelyan)
- Update tcp client to send images (gorarakelyan)
- Update sdk track functionality to support multiple metrics (gorarakelyan)
- Update push command for sending repo to a given remote (gorarakelyan)
- Add cli remote commands (gorarakelyan)
- Update cli architecture from single group of commands to multiple groups (gorarakelyan)
- Add testing env first skeleton and versions (sgevorg)
- Add dummy exporting files from .aim-test (sgevorg)
- Add description for Testing Environment (sgevorg)
- Update metadata structure and handling (sgevorg)
- Add support for seq2seq models (sgevorg)
- Update the output of doker image build to be more informative and intuitive (sgevorg)
- Update README.MD with changed Aim messaging (sgevorg)
- Remove setup.cfg file (maybe temporarily) (sgevorg)
- Update the location for docker build template files, move to data/ (sgevorg)
- Update the `docs/cli.md` for aim-deploy docs (sgevorg)
- Add docker deploy `.aim/deploy_temp/<model>` cleanup at the end of the build (sgevorg)
- Add Docker Deploy via `aim-deploy` command (sgevorg)
- Add Docker image generate skeleton (sgevorg)
- Add AimModel.load_mode static function to parse `.aim` files (sgevorg)
- Update exporter to decouple from specifics of exporting and framework (sgevorg)
- Add model export with `.aim` extension (sgevorg)
- Remove pack/unpack of the metadata (sgevorg)
- Add pack/unpack to add metadata to model for engine processing (sgevorg)
- Add aim-deploy command configuration in cli (sgevorg)
- Add basic cli (sgevorg)
- Update setup.py for cli first version (sgevorg)
- Add initial cli specs (sgevorg)
- Add directories: the initial skeleton of the repo (sgevorg)
- Add gitignore, license file and other basics for repo (sgevorg)<|MERGE_RESOLUTION|>--- conflicted
+++ resolved
@@ -4,9 +4,7 @@
 
 ### Enhancements:
 
-<<<<<<< HEAD
 - Add descriptive document titles for pages (KaroMourad)
-=======
 - Implement unit-tests for aim SDK utils (yeghiakoronian)
 
 ### Fixes:
@@ -18,7 +16,6 @@
 
 - Resolve issue with rendering run params in the overview tab of SRP (arsengit)
 - Fix issue with search query state update (arsengit)
->>>>>>> d83ece6e
 
 ## 3.10.0 May 17, 2022
 
