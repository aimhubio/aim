# Changelog

<<<<<<< HEAD
## Unreleased

### Enhancements:

- Add LightGBM integration example (gorarakelyan)
- Add descriptive document titles for pages (KaroMourad)
- Implement unit-tests for aim SDK utils (yeghiakoronian)
- Display std.dev/err aggregated values in the table (VkoHov)
- Add `active` state indicator property for `aim.Run` (mihran113)

### Fixes:

- Change zooming default option to multiple (VkoHov)
- Changed grouped rows' min and max values names to `Group Min` and `Group Max` (VkoHov)
- Preserve the search input value of the grouping dropdown (VkoHov)
- Fix params duplication in dropdowns (VkoHov)
- Resolve typing latency issue in the query search input (arsengit)
=======
## 3.10.3 May 31, 2022

- Adjust the content overflowing of the Delete and the Archive modals (VkoHov)
- Resolve issue with redirect in run page (arsengit)
>>>>>>> c9b2526f

## 3.10.2 May 26, 2022

- Adjust SRP Logs row height calculation (VkoHov)
- Fix issue with live update requests scheduler (rubenaprikyan)
- Fix log capturing crash during run garbage collection (mihran113)
- Fix Pytorch Lightning adapter `finalize` method (mihran113)
- Fix params duplication in dropdowns (VkoHov)
- Skip system params in Explorer pages (alberttorosyan)

## 3.10.1 May 18, 2022

- Resolve issue with rendering run params in the overview tab of SRP (arsengit)
- Fix issue with search query state update (arsengit)

## 3.10.0 May 17, 2022

### Enhancements:

- Add ability to adjust the density of the visible content in tables (roubkar)
- Set `metric.name` as default option for grouping (roubkar)
- Show user-selected params before group config in chart popover (roubkar) 
- Optimize stream decoding performance on UI (mahnerak)
- Add support for animated image formats to Aim Image object (devfox-se)
- Add `AimLogger` for Catboost (devfox-se)
- Add `AimCallback` for LightGBM (devfox-se)
- Keep the extents of `HighPlot` axes brush in the state and the URL (VkoHov)
- Integrate `aim` with `cimport`-able `aimrocks` (mahnerak)
- Add `__slots__` to some classes to improve performance (mahnerak)
- Define base abstractions for `Iterator` and `DB` by borrowing from `aimrocks` (mahnerak)
- Use `KeysIterator` and `ValuesIterator` wrappers instead of reimplementing (mahnerak)
- Rename `PrefixView.container` to `PrefixView.parent` (mahnerak)
- Reimplement `absolute_path` (mahnerak)
- Cython bindings for `PrefixView`, `TreeView`, `Container`, `ArrayView` (mahnerak)
- Add ability to track and visualize stdout/stderr (mihran113, VkoHov)
- Fix `AimLogger` deprecation issues related to release of PyTorch Lightning v1.5 (arnauddhaene)
- Enable better autocomplete experience with monaco editor (arsengit)
- Pre-loading and caching necessary resources, add pre-loader animation to Aim UI (arsengit) 

### Fixes:

- Remove hard-coded installation of pre-requirements (mahnerak)
- Remove duplicate code from `TreeView` and `Container` methods (mahnerak)
- Fix issue with filtering metrics values in single run page (KaroMourad)

## 3.9.4 May 12, 2022

- Fix run remote tracking queue cleanup (mihran113)
- Fix HF callback before training access (mihran113)
- Fix compatibility with Jinja 3.1 (devfox-se)

## 3.9.3 May 10, 2022

- Fix affecting stroke types after changing color persistence (KaroMourad)

## 3.9.2 Apr 29, 2022

- Move aim_ui package data to separate directory (devfox-se)

## 3.9.1 Apr 29, 2022

- Move aim_ui package data to separate directory (devfox-se)

## 3.9.0 Apr 29, 2022

### Enhancements:

- Add `Notes Tab` to single run page (arsengit)
- Add the run name to the batch delete and the batch archive modals (VkoHov)
- Increase the scalability of rendering lines in charts (KaroMourad)
- Increase live update requests delay to prevent performance issues (rubenaprikyan)
- Change font-family to monospace in the Table component (arsengit)
- Add info massage for single value sliders (VkoHov)
- Add `--log-level` argument for aim up/server commands (mihran113)
- Add notes backend api interface (devfox-se)
- Fix type hints in `Repo` class (uduse)

### Fixes:

- Fix LineChart y-dimension margin calculation (KaroMourad)
- Fix HighPlot lines partially rendering issue (KaroMourad)
- Fix HighPlot axis ticks overlapping issue (KaroMourad)
- Fix sorting Params/Scatters explorer axis ticks (KaroMourad)
- Fix compatibility with pytorch-lightning v1.6.0 (mihran113)
- Fix the image's original size cropping (VkoHov)
- Fix `PATH` related issues for `alembic` and `uvicorn` (mihran113)
- Fix queries for custom object APIs (mihran113)
- Fix chart height updating when resize mode changed (VkoHov)
- Fix HuggingFace callback context capturing (mihran113)
- Fix Params/Scatters explorers' row hiding functionality (VkoHov)
- Fix Profiler logs are saved outside repo directory (devfox-se)

## 3.8.1 Apr 6, 2022

- Encode run hash before including in CSS selectors (Hamik25)
- Fix displaying incorrect metric values for large range scale in LineChart (KaroMourad)
- Fix issue with rendering lines for large range scale in LineChart (KaroMourad)
- Fix issue with URL state sync for bookmarks (roubkar)
- Fix issue with displaying negative param values on Aim UI (roubkar)
- Fix row hiding functionality (roubkar)
- Tune RunOverviewTab container styles (arsengit)
- Update documentations links on UI (rubenaprikyan)
- Fix `RepoIndexManager` run's reference cleanup (mihran113)
- Fix remote run finalization (mihran113)
- Fix issue with fetch on load more (infinite scroll) functionality in Runs Explorer (rubenaprikyan)

## 3.8.0 Mar 26, 2022

### Enhancements:

- Hugging Face adapter refactoring (mihran113)
- Add run description columns to all run specific tables (VkoHov, mihran113)
- Change images rendering optimization default value to smoother (VkoHov)
- Set default steps ordering to desc in single run tabs (VkoHov, devfox-se)
- Add run name to grouping, ordering and run navigation popovers (VkoHov)
- Add ability to apply color scale on columns with numeric values (VkoHov)
- Refactored XGBoost AimCallback (devfox-se)
- Reopenable callbacks for integrations (mihran113)
- Add DVC integration (devfox-se)
- Add API profiler and unified API error response (devfox-se)
- Add API to retrieve N'th step of sequence (devfox-se)

### Fixes:

- Fix issue with calculation of active point on mouse hover in the LineChart (KaroMourad)
- Fix issue with wrong URL caching for Explorer pages (roubkar)
- Fix issue with focusing on the chart active point while moving the cursor (KaroMourad)
- Fix the image full view toggle icon visibility if the image has a white background (VkoHov)
- Fix scroll to the end of the audio tab (VkoHov)
- Add scrollbar to image full view mode content (VkoHov)
- Fix issues with run name/description not being set (mihran113)
- Fix issue with run single page tabs result caching (mihran113)
- Fix git system param tracking (devfox-se)
- Fix runs manual closing (mihran113)
- Fix Docker image creation step in packaging workflow (alberttorosyan)
- Fix Jinja2 template rendering with starlette==0.14.2 (alberttorosyan)

## 3.7.5 Mar 18, 2022

- Add request aborting functionality in single run page tabs (arsengit)
- Render plotly figures properly in single run page (arsengit)

## 3.7.4 Mar 15, 2022

- Fix density min and max validation calculation (VkoHov)

## 3.7.3 Mar 14, 2022

- Add missing names for dynamically imported files in single run page (arsengit)

## 3.7.2 Mar 10, 2022

- Fix issue with rendering UI re keeping long URL (KaroMourad)
- Split code in the single run page to optimize chunk size (arsengit)

## 3.7.1 Mar 10, 2022

- Fix metric queries with epoch=None (alberttorosyan)

## 3.7.0 Mar 9, 2022

### Enhancements:

- Add Run overview tab in run single page (arsengit, VkoHov, KaroMourad, rubenaprikyan)
- Custom max message size for Aim Remote tracking (alberttorosyan)
- Docker images for aim up/server (alberttorosyan)
- TF/Keras adapters refactoring (mihran113)
- Remote tracking client-side retry logic (aramaim)
- Add record_density to initial get-batch request for figures (VkoHov)

### Fixes:

- Fix rendering new lines in texts visualizer (arsengit)

## 3.6.3 Mar 4, 2022

- Fix UI rendering issue on colab (rubenaprikyan)

## 3.6.2 Mar 2, 2022

- Fix chart interactions issue in the Single Run Page Metrics tab (roubkar)
- Fix `resolve_objects` in remote tracking client subtree (alberttorosyan)
- Reject `0` as step/record count (alberttorosyan, VkoHov)
- Fix error on mlflow conversion by experiment id (devfox-se)

## 3.6.1 Feb 25, 2022

- Fix issue with aligning x-axis by custom metric (KaroMourad)
- Add `__AIM_PROXY_URL__` env variable to see full proxy url when running `aim up` command(rubenaprikyan)
- Add `--proxy-url` argument to notebook extension's `%aim up` to render UI correctly if there is a proxy server (rubenaprikyan)
- Add SageMaker integration, `jupyter-server-proxy` s bug-fix script (rubenaprikyan, mahnerak)
- Fix animation support in Plotly visualization and figure loading performance (Hamik25, mihran113)
- Display `None` values in group config column (VkoHov, Hamik25)
- Fix rendering issue on `Select` form search suggestions list (arsengit)
- Fix PL.AimLogger save_dir AttributeError (GeeeekExplorer)
- Remove `__example_type__` substring from param name (VkoHov)

## 3.6.0 Feb 22 2022

### Enhancements:

- Sort params columns in alphabetical order (arsengit)
- Add illustrations for indicating explorer search states (arsengit)
- Ability to export chart as image (KaroMourad)
- Ability to group by metric.context (VkoHov)
- Tune manage columns items highlighting styles (VkoHov)
- Set active style on table actions popover buttons with applied changes (arsengit)
- Unification of Run Custom Object APIs (alberttorosyan, VkoHov)
- Aim repo runs data automatic indexing (alberttorosyan)
- Pytorch Lightning adapter refactoring (mihran113)
- Add Pytorch Ignite integration (mihran113)
- Add wildcard support for `aim runs` subcommands (mihran113)
- Add MLflow logs conversion command (devfox-se)
- Add CustomObject implementation for `hub.dataset` (alberttorosyan)

### Fixes:

- Fix live updated data loss after triggering endless scroll (VkoHov)
- Fix system metric columns pinning functionality and grouping column order (arsengit)
- Fix system metrics search in manage columns popover (VkoHov)
- Fix queries on remote repos (mihran113)
- Fix incorrect boolean value formatting (VkoHov)

## 3.5.4 Feb 15 2022

- Fix batch archive functionality (VkoHov)
- Add repo lock/release feature (devfox-se)

## 3.5.3 Feb 11 2022

- Fix rendering issue in runs explorer page (arsengit)

## 3.5.2 Feb 10 2022

- Fix issue with displaying current day activity cell on week's first day (rubenaprikyan)
- Fix issue with filtering options while typing in input of autocomplete in Tooltip and Grouping popovers (rubenaprikyan)

## 3.5.1 Feb 4 2022

- Fix folder creation when tracking with remote tracker (aramaim)

## 3.5.0 Feb 3 2022

### Enhancements:

- Ability to hide system metrics from table (arsengit)
- Add input validations to range selectors (Hamik25)
- Improve media panel rendering performance on hovering over images (KaroMourad)
- Add ability to parse and import TensorFlow events into aim (devfox-se)
- Add system parameter logging: CLI, Env, Executable, Git, Installed packages (devfox-se)
- Convert nested non-native objects (e.g. OmegaConf config instance) upon storing (devfox-se)
- Add cli subcommands cp and mv for aim runs command (mihran113)
- Add handler for matplotlib figures in Image and Figure custom objects (devfox-se)
- Improve highlighting of table focused/hovered/selected row (VkoHov)

### Fixes:

- Fix stalled runs deletion (mihran113)
- Fix background transparency in colab when using dark mode of system (rubenaprikyan)
- Fix Grouping and Tooltip popovers states' resetting issue when live-update is on (rubenaprikyan)
- Fix table column's sort functionality issue in Params and Scatters Explorers (rubenaprikyan)

## 3.4.1 Jan 23 2022

- Fix issue with displaying experiment name in Images Explorer table (VkoHov)

## 3.4.0 Jan 22 2022

- Add ability to apply group stacking on media elements list (KaroMourad)
- Add ability to apply sorting by run creation_time on table rows (roubkar)
- Add ability to filter texts table with keyword matching (roubkar, rubenaprikyan)
- Add ability to delete run from settings tab (Hamik25)
- Enhance controls states of explorer pages (arsengit)
- Add --repo, --host arguments support for notebook extension (VkoHov, rubenaprikyan)
- Add trendline options to ScatterPlot (roubkar)
- Add ability to display images in original size and align by width (arsengit)
- Add version, docs and slack links to sidebar (arsengit)
- Enhance AudioPlayer component (arsengit)
- Recover active tab in run details page after reload (roubkar)
- Add ability to archive or delete runs with batches (VkoHov)
- Remote tracking server [experimental] (alberttorosyan, mihran113, aramaim)
- Add ability to change media elements order (VkoHov)
- Add ability to hard delete runs (alberttorosyan)
- Lossy format support for aim.Image (devfox-se)
- Timezone issues fix for creation and end times (mihran113)

## 3.3.5 Jan 14 2022

- Add non-strict write mode to replace not-yet-supported types with their
  string representations. (mahnerak)
- Log pytorch_lightning hyperparameters in non-strict mode. (mahnerak)

## 3.3.4 Jan 10 2022

- Fix issue with WAL files flushing (alberttorosyan)
- Support for omegaconf configs in pytorch_lightning adapter (devfox-se)

## 3.3.3 Dec 24 2021

- Fix issue with showing range panel in Images Explorer (roubkar)

## 3.3.2 Dec 20 2021

- Fix issue with not providing point density value to live-update query (rubenaprikyan)

## 3.3.1 Dec 18 2021

- Fix getValue function to show correct chart title data (KaroMourad)

## 3.3.0 Dec 17 2021

- Add ability to track and explore audios in run detail page (arsengit, VkoHov, devfox-se)
- Add ability to track and visualize texts (mihran113, roubkar)
- Fix boolean values encoding (mahnerak)
- Add Scatter Explorer to visualize correlations between metric last value and hyperparameter (KaroMourad)
- Add ability to track and visualize plotly objects (devfox-se, Hamik25, rubenaprikyan)
- Add ability to query distributions by step range and density (VkoHov, rubenaprikyan)
- Add colab notebook support (mihran113, rubenaprikyan)
- Implement images visualization tab in run detail page (VkoHov, KaroMourad)
- Add custom URL prefix support (mihran113, Hamik25, roubkar)
- Enhance metric selection dropdowns to see lists in alphabetical order (rubenaprikyan)

## 3.2.2 Dec 10 2021

- Fix Run finalization index timeout issue (alberttorosyan)

## 3.2.1 Dec 8 2021

- Add ability to provide custom base path for API (mihran113, roubkar)
- Fix table groups column default order (arsengit)
- Fix table panel height issue in runs explorer page (arsengit)

## 3.2.0 Dec 3 2021

- Add ability to cancel pending request (roubkar, arsengit)
- Add support for secure protocol for API calls (mihran113, roubkar)
- Implement image full size view (VkoHov)
- Add ability to manipulate with image size and rendering type (arsengit)
- Enhance Table column for selected grouping config options (arsengit)
- Implement suggestions list for AimQL search (arsengit, rubenaprikyan)
- Add ability to track and visualize distributions (mihran113, rubenaprikyan)
- Add notebook extension, magic functions (rubenaprikyan)

## 3.1.1 Nov 25 2021

- Apply default ordering on images set (VkoHov)
- Ability to show image data in a tooltip on hover (KaroMourad)
- Support of Image input additional data sources (alberttorosyan)
- Ability to export run props as pandas dataframe (gorarakelyan)
- Slice image sequence by index for the given steps range (alberttorosyan)
- Improve Images Explorer rendering performance through better images list virtualization (roubkar)

## 3.1.0 Nov 20 2021

- Add ability to explore tracked images (VkoHov)
- Improve rendering performance by virtualizing table columns (roubkar)
- Add ability to apply grouping by higher level param key (roubkar)
- Add ability to specify repository path during `aim init` via `--repo` argument (rubenaprikyan)

## 3.0.7 Nov 17 2021

- Fix for missing metrics when numpy.float64 values tracked (alberttorosyan)

## 3.0.6 Nov 9 2021

- Fix for blocking container optimization for in progress runs (alberttorosyan)

## 3.0.5 Nov 9 2021

- Add tqdm package in setup.py required section (mihran113)

## 3.0.4 Nov 8 2021

- Switch to aimrocks 0.0.10 - exposes data flushing interface (mihran113)
- Optimize stored data when runs finalized (mihran113)
- Update `aim reindex` command to run storage optimizations (alberttorosyan)
- Storage partial optimizations on metric/run queries (alberttorosyan)

## 3.0.3 Nov 4 2021

- Bump sqlalchemy version to 1.4.1 (alberttorosyan)

## 3.0.2 Oct 27 2021

- Switch to aimrocks 0.0.9 - built on rocksdb 6.25.3 (alberttorosyan)
- Remove grouping select options from Params app config (VkoHov)
- Sort metrics data in ascending order for X-axis (KaroMourad)

## 3.0.1 Oct 22 2021

- Check telemetry_enabled option on segment initialization (VkoHov)
- Draw LineChart Y-axis (horizontal) tick lines on zooming (KaroMourad)
- Sort select options/params based on input value (roubkar)
- Fix query construction issue for multiple context items (roubkar)
- Fix issue with making API call from Web Worker (VkoHov)

## 3.0.0 Oct 21 2021

- Completely revamped UI:

  - Runs, metrics and params explorers
  - Bookmarks, Tags, Homepage
  - New UI works smooth with ~500 metrics displayed at the same time with full Aim table interactions

- Completely revamped storage:
  - 10x faster embedded storage based on Rocksdb
  - Average run query execution time on ~2000 runs: 0.784s
  - Average metrics query execution time on ~2000 runs with 6000 metrics: 1.552s

## 2.7.1 Jun 30 2021

- Fix bookmark navigation issue (roubkar)
- Empty metric select on X-axis alignment property change (roubkar)

## 2.7.0 Jun 23 2021

- Add ability to export table data as CSV (KaroMourad)
- Add ability to bookmark explore screen state (roubkar)
- Add dashboards and apps API (mihran113)

## 2.6.0 Jun 12 2021

- Resolve namedtuple python 3.5 incompatibility (gorarakelyan)
- Add ability to align X-axis by a metric (mihran113, roubkar)
- Add tooltip popover for the chart hover state (roubkar)

## 2.5.0 May 27 2021

- Set gunicorn timeouts (mihran113)
- Remove redundant deserialize method (gorarakelyan)
- Move the Flask server to main repo to support 'docker'less UI (mihran113)

## 2.4.0 May 13 2021

- Bump up Aim UI to v1.6.0 (gorarakelyan)
- Add xgboost integration (khazhak)
- Update keras adapter interface (khazhak)
- Convert tensors to python numbers (gorarakelyan)

## 2.3.0 Apr 10 2021

- Bump up Aim UI to v1.5.0 (gorarakelyan)
- Set default interval of sys tracking to 10 seconds (gorarakelyan)
- Add ability to track system metrics (gorarakelyan)

## 2.2.1 Mar 31 2021

- Bump up Aim UI to v1.4.1 (gorarakelyan)

## 2.2.0 Mar 24 2021

- Bump up Aim UI to v1.4.0 (gorarakelyan)
- Add Hugging Face integration (Khazhak)
- Reorganize documentation (Tatevv)

## 2.1.6 Feb 26 2021

- Add ability to opt out telemetry (gorarakelyan)
- Remove experiment name from config file when calling repo.remove_branch method (gorarakelyan)

## 2.1.5 Jan 7 2021

- Handle NaN or infinite floats passed to artifacts (gorarakelyan)

## 2.1.4 Dec 2 2020

- Add ability to specify session run hash (gorarakelyan)
- Initialize repo if it was empty when opening session (gorarakelyan)
- Add validation of map artifact parameters (gorarakelyan)

## 2.1.3 Nov 24 2020

- Support comparison of list type contexts (gorarakelyan)

## 2.1.2 Nov 24 2020

- Fix empty contexts comparison issue (gorarakelyan)

## 2.1.1 Nov 22 2020

- Return only selected params in SelectResult (gorarakelyan)

## 2.1.0 Nov 19 2020

- Add AimRepo select method (gorarakelyan)
- Implement SelectResult class (gorarakelyan)

## 2.0.27 Nov 13 2020

- Fix issue with artifact step initializer (gorarakelyan)

## 2.0.26 Nov 10 2020

- Add `block_termination` argument to aim.Session (gorarakelyan)
- Convert infinity parameter to string in artifacts (gorarakelyan)

## 2.0.25 Nov 9 2020

- Reconstruct run metadata file when running close command (gorarakelyan)

## 2.0.24 Nov 8 2020

- Add SIGTERM signal handler (gorarakelyan)
- Run `track` function in a parallel thread (gorarakelyan)
- Add SDK session flush method (gorarakelyan)
- Flush aggregated metrics at a given frequency (gorarakelyan)
- Update run metadata file only on artifacts update (gorarakelyan)

## 2.0.23 Nov 5 2020

- Make experiment name argument required in SDK close command (gorarakelyan)

## 2.0.22 Nov 5 2020

- Add SDK `close` method to close dangling experiments (gorarakelyan)

## 2.0.21 Nov 1 2020

- Resolve compatibility issues with python 3.5.0 (gorarakelyan)

## 2.0.20 Oct 26 2020

- Enable pypi aim package name (gorarakelyan)

## 2.0.19 Oct 25 2020

- Add PyTorch Lightning logger (gorarakelyan)
- Add TensorFlow v1 and v2 keras callbacks support (gorarakelyan)

## 2.0.18 Oct 7 2020

- Add ability to run Aim UI in detached mode (gorarakelyan)
- Add ability to specify repo path when running Aim UI (gorarakelyan)

## 2.0.17 Oct 5 2020

- Rename `AimDE` to `Aim UI` (gorarakelyan)

## 2.0.16 Oct 2 2020

- Add ability to specify host when running AimDE (gorarakelyan)
- Disable `AimContainerCommandManager` (gorarakelyan)
- Remove `aimde` command entry point (gorarakelyan)
- Remove `de` prefix from development environment management commands (gorarakelyan)

## 2.0.15 Sep 21 2020

- Set Map artifact default namespace (gorarakelyan)

## 2.0.14 Sep 21 2020

- Set Metric hashable context to None if no kwarg is passed (gorarakelyan)

## 2.0.13 Sep 21 2020

- Add ability to query runs by metric value (gorarakelyan)
- Add ability to query runs via SDK (gorarakelyan)

## 2.0.12 Sep 12 2020

- Update Session to handle exceptions gracefully (gorarakelyan)

## 2.0.11 Sep 11 2020

- Add alias to keras adapter (gorarakelyan)

## 2.0.10 Sep 10 2020

- Show progress bar when pulling AimDE image (gorarakelyan)

## 2.0.9 Sep 10 2020

- Add ability to start multiple sessions (gorarakelyan)
- Add Aim adapter for keras (gorarakelyan)

## 2.0.8 Aug 26 2020

- Set SDK to select only unarchived runs by default (gorarakelyan)
- Add ability to archive/unarchive runs (gorarakelyan)
- Enable search by run attributes (gorarakelyan)
- Add `is not` keyword to AimQL (gorarakelyan)

## 2.0.7 Aug 21 2020

- Validate Artifact values before storing (gorarakelyan)
- Add sessions to SDK (gorarakelyan)

## 2.0.6 Aug 13 2020

- Add ability to retrieve metrics and traces from repo (gorarakelyan)
- Add SDK `select` method to select runs and artifacts (gorarakelyan)
- Implement search query language (gorarakelyan)

## 2.0.5 Jul 18 2020

- Fix issue with PyPI reStructuredText format compatibility (gorarakelyan)

## 2.0.4 Jul 18 2020

- Add ability to attach tf.summary logs to AimDE (gorarakelyan)

## 2.0.3 Jul 8 2020

- Pass project path to development environment container (gorarakelyan)

## 2.0.2 Jul 7 2020

- Make `epoch` argument optional for `Metric` artifact (gorarakelyan)
- Add ability to automatically commit runs after exit (gorarakelyan)
- Add `aim up` shortcut for running development environment (gorarakelyan)
- Remove first required argument(artifact name) from sdk track function (gorarakelyan)
- Add general dictionary artifact for tracking `key: value` parameters (gorarakelyan)

## 2.0.1 Jun 24 2020

- Fix inconsistent DE naming (gorarakelyan)

## 2.0.0 Jun 18 2020

- Tidy up aim and remove some artifacts (gorarakelyan)
- Update AimContainerCMD to open connection on custom port (gorarakelyan)
- Save passed process uuid to commit configs (gorarakelyan)
- Ability to query processes (gorarakelyan)
- Execute process and store logs into a commit of specific experiment (gorarakelyan)
- Kill running process and its children recursively (gorarakelyan)
- Keep executed processes for monitoring and management (gorarakelyan)
- Add container command handler to exec commands on the host (gorarakelyan)
- Refactor Text artifact to store sentences using protobuf and aimrecords (jamesj-jiao)
- Add ability to pass aim board port as an argument (gorarakelyan)

## 1.2.17 May 8 2020

- Add config command (gorarakelyan)
- Tune artifacts: images, metric_groups, params (gorarakelyan)

## 1.2.16 Apr 29 2020

- Add ability to pass numpy array as a segmentation mask (gorarakelyan)

## 1.2.15 Apr 29 2020

- Add basic image list tracking (gorarakelyan)

## 1.2.14 Apr 27 2020

- Optimize segmentation tracking insight to load faster (gorarakelyan)

## 1.2.13 Apr 25 2020

- Remove GitHub security alert (gorarakelyan)
- Add image semantic segmentation tracking (gorarakelyan)

## 1.2.12 Apr 20 2020

- Add missing init file for aim.artifacts.proto (@mike1808)

## 1.2.11 Apr 16 2020

- Make epoch property optional for Metric (gorarakelyan)

## 1.2.10 Apr 16 2020

- Serialize and store `Metric` records using protobuf and aimrecords (gorarakelyan)
- Create RecordWriter factory which handles artifact records saving (gorarakelyan)
- Extract artifact serialization to ArtifactWriter (mike1808)

## 1.2.9 Mar 16 2020

- Alert prerequisites installation message for running board (gorarakelyan)

## 1.2.8 Mar 15 2020

- Update profiler interface for keras (gorarakelyan)

## 1.2.7 Mar 14 2020

- Add board pull command (gorarakelyan)
- Change board ports to 43800,1,2 (gorarakelyan)
- Add ability to profile graph output nodes (gorarakelyan)
- Remove issue with autograd inside while loop (gorarakelyan)
- Add aim board development mode (gorarakelyan)
- Update board name hash algorithm to md5 (gorarakelyan)
- Add board CLI commands: up, down and upgrade (gorarakelyan)
- Add ability to tag version as a release candidate (gorarakelyan)

## 1.2.6 Feb 28 2020

- Add learning rate update tracking (gorarakelyan)

## 1.2.5 Feb 25 2020

- Add autocommit feature to push command: `aim push -c [-m <msg>]` (gorarakelyan)
- Add cli status command to list branch uncommitted artifacts (gorarakelyan)
- Add an ability to aggregate duplicated nodes within a loop (gorarakelyan)
- Remove gradient break issue when profiling output nodes (gorarakelyan)

## 1.2.4 Feb 20 2020

- Enable profiler to track nodes inside loops (gorarakelyan)
- Ability to disable profiler for evaluation or inference (gorarakelyan)

## 1.2.3 Feb 13 2020

- Set minimum required python version to 3.5.2 (gorarakelyan)

## 1.2.2 Feb 13 2020

- Downgrade required python version (gorarakelyan)

## 1.2.1 Feb 13 2020

- Edit README.md to pass reStructuredText validation on pypi (gorarakelyan)

## 1.2.0 Feb 13 2020

- Make aim CLI directly accessible from main.py (gorarakelyan)
- Add disk space usage tracking (gorarakelyan)
- Add profiler support for Keras (gorarakelyan)
- Add TensorFlow graph nodes profiler (gorarakelyan)
- Add command to run aim live container mounted on aim repo (gorarakelyan)
- Update profiler to track GPU usage (gorarakelyan)
- Add machine resource usage profiler (gorarakelyan)

## 1.1.1 Jan 14 2020

- Remove aim dependencies such as keras, pytorch and etc (gorarakelyan)

## 1.1.0 Jan 12 2020

- Update code diff tracking to be optional (gorarakelyan)
- Add default False value to aim init function (gorarakelyan)
- Update aim repo to correctly identify cwd (gorarakelyan)
- Update push command to commit if msg argument is specified (gorarakelyan)
- Add ability to initialize repo from within the sdk (gorarakelyan)

## 1.0.2 Jan 7 2020

- Remove objects dir from empty .aim branch index (gorarakelyan)

## 1.0.1 Dec 26 2019

- Add cil command to print aim current version (gorarakelyan)

## 1.0.0 Dec 25 2019

- Add aim version number in commit config file (gorarakelyan)
- Update push command to send username and check storage availability (gorarakelyan)
- Add hyper parameters tracking (gorarakelyan)
- Update push command to print shorter file names when pushing to remote (gorarakelyan)
- Update tracking artifacts to be saved in log format (gorarakelyan)
- Add pytorch cuda support to existing sdk artefacts (gorarakelyan)
- Add cli reset command (gorarakelyan)
- Add nested module tracking support to aim sdk (gorarakelyan)
- Add code difference tracking to aim sdk (gorarakelyan)
- Update aim push command to send commits (gorarakelyan)
- Add commit structure implementation (gorarakelyan)
- Add aim commit command synchronized with git commits (gorarakelyan)
- Add version control system factory (gorarakelyan)
- Update all insights example (gorarakelyan)
- Add model gradients tracking (gorarakelyan)
- Add model weights distribution tracking (gorarakelyan)
- Add aim correlation tracking (gorarakelyan)

## 0.2.9 Nov 30 2019

- Update push tolerance when remote origin is invalid (gorarakelyan)

## 0.2.8 Nov 30 2019

- Update aim auth public key search algorithm (gorarakelyan)

## 0.2.7 Nov 14 2019

- Update dependencies torch and torchvision versions (sgevorg)

## 0.2.6 Nov 5 2019

- Update aim track logger (gorarakelyan)

## 0.2.5 Nov 4 2019

- Add branch name validation (gorarakelyan)
- Add single branch push to aim push command (gorarakelyan)

## 0.2.4 Nov 3 2019

- Update aim auth print format (gorarakelyan)
- Update setup.py requirements (gorarakelyan)

## 0.2.3 Nov 3 2019

- Update package requirements (gorarakelyan)

## 0.2.2 Nov 1 2019

- Update package requirements (sgevorg)

## 0.2.1 Nov 1 2019

- Add paramiko to required in setup.py (sgevorg)

## 0.2.0 Nov 1 2019

- Update the repo to prep for open source pypi push (sgevorg)
- Add error and activity logging (sgevorg)
- Add push command robustness (gorarakelyan)
- Add cli auth command (gorarakelyan)
- Add public key authentication (gorarakelyan)
- Update push to send only branches (gorarakelyan)
- Add branching command line interface (gorarakelyan)
- Update skd interface (gorarakelyan)
- Add pytorch examples inside examples directory (gorarakelyan)
- Add model load sdk method (gorarakelyan)
- Add model checkpoint save tests (gorarakelyan)
- Update file sending protocol (gorarakelyan)
- Add model tracking (gorarakelyan)

## 0.1.0 - Sep 23 2019

- Update setup py to build cython extensions (gorarakelyan)
- Update tcp client to send multiple files through one connection (gorarakelyan)
- Update tcp client to send images (gorarakelyan)
- Update sdk track functionality to support multiple metrics (gorarakelyan)
- Update push command for sending repo to a given remote (gorarakelyan)
- Add cli remote commands (gorarakelyan)
- Update cli architecture from single group of commands to multiple groups (gorarakelyan)
- Add testing env first skeleton and versions (sgevorg)
- Add dummy exporting files from .aim-test (sgevorg)
- Add description for Testing Environment (sgevorg)
- Update metadata structure and handling (sgevorg)
- Add support for seq2seq models (sgevorg)
- Update the output of doker image build to be more informative and intuitive (sgevorg)
- Update README.MD with changed Aim messaging (sgevorg)
- Remove setup.cfg file (maybe temporarily) (sgevorg)
- Update the location for docker build template files, move to data/ (sgevorg)
- Update the `docs/cli.md` for aim-deploy docs (sgevorg)
- Add docker deploy `.aim/deploy_temp/<model>` cleanup at the end of the build (sgevorg)
- Add Docker Deploy via `aim-deploy` command (sgevorg)
- Add Docker image generate skeleton (sgevorg)
- Add AimModel.load_mode static function to parse `.aim` files (sgevorg)
- Update exporter to decouple from specifics of exporting and framework (sgevorg)
- Add model export with `.aim` extension (sgevorg)
- Remove pack/unpack of the metadata (sgevorg)
- Add pack/unpack to add metadata to model for engine processing (sgevorg)
- Add aim-deploy command configuration in cli (sgevorg)
- Add basic cli (sgevorg)
- Update setup.py for cli first version (sgevorg)
- Add initial cli specs (sgevorg)
- Add directories: the initial skeleton of the repo (sgevorg)
- Add gitignore, license file and other basics for repo (sgevorg)<|MERGE_RESOLUTION|>--- conflicted
+++ resolved
@@ -1,6 +1,5 @@
 # Changelog
 
-<<<<<<< HEAD
 ## Unreleased
 
 ### Enhancements:
@@ -18,12 +17,11 @@
 - Preserve the search input value of the grouping dropdown (VkoHov)
 - Fix params duplication in dropdowns (VkoHov)
 - Resolve typing latency issue in the query search input (arsengit)
-=======
+
 ## 3.10.3 May 31, 2022
 
 - Adjust the content overflowing of the Delete and the Archive modals (VkoHov)
 - Resolve issue with redirect in run page (arsengit)
->>>>>>> c9b2526f
 
 ## 3.10.2 May 26, 2022
 
