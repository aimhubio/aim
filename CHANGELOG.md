# Changelog

<<<<<<< HEAD
## 3.9.3

- Fix HF callback before training access (mihran113) 
=======
## 3.9.4

- Fix run remote tracking queue cleanup (mihran113)

## 3.9.3 May 10, 2022

- Fix affecting stroke types after changing color persistence (KaroMourad)
>>>>>>> 6d952dd1

## 3.9.2 Apr 29, 2022

### Enhancements:

- Add `Notes Tab` to single run page (arsengit)
- Add the run name to the batch delete and the batch archive modals (VkoHov)
- Increase the scalability of rendering lines in charts (KaroMourad)
- Increase live update requests delay to prevent performance issues (rubenaprikyan)
- Change font-family to monospace in the Table component (arsengit)
- Add info massage for single value sliders (VkoHov)
- Add `--log-level` argument for aim up/server commands (mihran113)
- Add notes backend api interface (devfox-se)

### Fixes:

- Fix LineChart y-dimension margin calculation (KaroMourad)
- Fix HighPlot lines partially rendering issue (KaroMourad)
- Fix HighPlot axis ticks overlapping issue (KaroMourad)
- Fix sorting Params/Scatters explorer axis ticks (KaroMourad)
- Fix compatibility with pytorch-lightning v1.6.0 (mihran113)
- Fix the image's original size cropping (VkoHov)
- Fix `PATH` related issues for `alembic` and `uvicorn` (mihran113)
- Fix queries for custom object APIs (mihran113)
- Fix chart height updating when resize mode changed (VkoHov)
- Fix HuggingFace callback context capturing (mihran113)
- Fix Params/Scatters explorers' row hiding functionality (VkoHov)
- Fix Profiler logs are saved outside repo directory (devfox-se) 

## 3.8.1 Apr 6, 2022

- Encode run hash before including in CSS selectors (Hamik25)
- Fix displaying incorrect metric values for large range scale in LineChart (KaroMourad)
- Fix issue with rendering lines for large range scale in LineChart (KaroMourad)
- Fix issue with URL state sync for bookmarks (roubkar)
- Fix issue with displaying negative param values on Aim UI (roubkar)
- Fix row hiding functionality (roubkar)
- Tune RunOverviewTab container styles (arsengit)
- Update documentations links on UI (rubenaprikyan)
- Fix `RepoIndexManager` run's reference cleanup (mihran113)
- Fix remote run finalization (mihran113)
- Fix issue with fetch on load more (infinite scroll) functionality in Runs Explorer (rubenaprikyan)

## 3.8.0 Mar 26, 2022

### Enhancements:

- Hugging Face adapter refactoring (mihran113)
- Add run description columns to all run specific tables (VkoHov, mihran113)
- Change images rendering optimization default value to smoother (VkoHov)
- Set default steps ordering to desc in single run tabs (VkoHov, devfox-se)
- Add run name to grouping, ordering and run navigation popovers (VkoHov)
- Add ability to apply color scale on columns with numeric values (VkoHov)
- Refactored XGBoost AimCallback (devfox-se)
- Reopenable callbacks for integrations (mihran113)
- Add DVC integration (devfox-se)
- Add API profiler and unified API error response (devfox-se)
- Add API to retrieve N'th step of sequence (devfox-se)

### Fixes:

- Fix issue with calculation of active point on mouse hover in the LineChart (KaroMourad)
- Fix issue with wrong URL caching for Explorer pages (roubkar)
- Fix issue with focusing on the chart active point while moving the cursor (KaroMourad)
- Fix the image full view toggle icon visibility if the image has a white background (VkoHov)
- Fix scroll to the end of the audio tab (VkoHov)
- Add scrollbar to image full view mode content (VkoHov)
- Fix issues with run name/description not being set (mihran113)
- Fix issue with run single page tabs result caching (mihran113)
- Fix git system param tracking (devfox-se)
- Fix runs manual closing (mihran113)
- Fix Docker image creation step in packaging workflow (alberttorosyan)
- Fix Jinja2 template rendering with starlette==0.14.2 (alberttorosyan)

## 3.7.5 Mar 18, 2022

- Add request aborting functionality in single run page tabs (arsengit)
- Render plotly figures properly in single run page (arsengit)

## 3.7.4 Mar 15, 2022

- Fix density min and max validation calculation (VkoHov)

## 3.7.3 Mar 14, 2022

- Add missing names for dynamically imported files in single run page (arsengit)

## 3.7.2 Mar 10, 2022

- Fix issue with rendering UI re keeping long URL (KaroMourad)
- Split code in the single run page to optimize chunk size (arsengit)

## 3.7.1 Mar 10, 2022

- Fix metric queries with epoch=None (alberttorosyan)

## 3.7.0 Mar 9, 2022

### Enhancements:

- Add Run overview tab in run single page (arsengit, VkoHov, KaroMourad, rubenaprikyan)
- Custom max message size for Aim Remote tracking (alberttorosyan)
- Docker images for aim up/server (alberttorosyan)
- TF/Keras adapters refactoring (mihran113)
- Remote tracking client-side retry logic (aramaim)
- Add record_density to initial get-batch request for figures (VkoHov)

### Fixes:

- Fix rendering new lines in texts visualizer (arsengit)

## 3.6.3 Mar 4, 2022

- Fix UI rendering issue on colab (rubenaprikyan)

## 3.6.2 Mar 2, 2022

- Fix chart interactions issue in the Single Run Page Metrics tab (roubkar)
- Fix `resolve_objects` in remote tracking client subtree (alberttorosyan)
- Reject `0` as step/record count (alberttorosyan, VkoHov)
- Fix error on mlflow conversion by experiment id (devfox-se)

## 3.6.1 Feb 25, 2022

- Fix issue with aligning x-axis by custom metric (KaroMourad)
- Add `__AIM_PROXY_URL__` env variable to see full proxy url when running `aim up` command(rubenaprikyan)
- Add `--proxy-url` argument to notebook extension's `%aim up` to render UI correctly if there is a proxy server (rubenaprikyan)
- Add SageMaker integration, `jupyter-server-proxy` s bug-fix script (rubenaprikyan, mahnerak)
- Fix animation support in Plotly visualization and figure loading performance (Hamik25, mihran113)
- Display `None` values in group config column (VkoHov, Hamik25)
- Fix rendering issue on `Select` form search suggestions list (arsengit)
- Fix PL.AimLogger save_dir AttributeError (GeeeekExplorer)
- Remove `__example_type__` substring from param name (VkoHov)

## 3.6.0 Feb 22 2022

### Enhancements:

- Sort params columns in alphabetical order (arsengit)
- Add illustrations for indicating explorer search states (arsengit)
- Ability to export chart as image (KaroMourad)
- Ability to group by metric.context (VkoHov)
- Tune manage columns items highlighting styles (VkoHov)
- Set active style on table actions popover buttons with applied changes (arsengit)
- Unification of Run Custom Object APIs (alberttorosyan, VkoHov)
- Aim repo runs data automatic indexing (alberttorosyan)
- Pytorch Lightning adapter refactoring (mihran113)
- Add Pytorch Ignite integration (mihran113)
- Add wildcard support for `aim runs` subcommands (mihran113)
- Add MLflow logs conversion command (devfox-se)
- Add CustomObject implementation for `hub.dataset` (alberttorosyan)

### Fixes:

- Fix live updated data loss after triggering endless scroll (VkoHov)
- Fix system metric columns pinning functionality and grouping column order (arsengit)
- Fix system metrics search in manage columns popover (VkoHov)
- Fix queries on remote repos (mihran113)
- Fix incorrect boolean value formatting (VkoHov)

## 3.5.4 Feb 15 2022

- Fix batch archive functionality (VkoHov)
- Add repo lock/release feature (devfox-se)

## 3.5.3 Feb 11 2022

- Fix rendering issue in runs explorer page (arsengit)

## 3.5.2 Feb 10 2022

- Fix issue with displaying current day activity cell on week's first day (rubenaprikyan)
- Fix issue with filtering options while typing in input of autocomplete in Tooltip and Grouping popovers (rubenaprikyan)

## 3.5.1 Feb 4 2022

- Fix folder creation when tracking with remote tracker (aramaim)

## 3.5.0 Feb 3 2022

### Enhancements:

- Ability to hide system metrics from table (arsengit)
- Add input validations to range selectors (Hamik25)
- Improve media panel rendering performance on hovering over images (KaroMourad)
- Add ability to parse and import TensorFlow events into aim (devfox-se)
- Add system parameter logging: CLI, Env, Executable, Git, Installed packages (devfox-se)
- Convert nested non-native objects (e.g. OmegaConf config instance) upon storing (devfox-se)
- Add cli subcommands cp and mv for aim runs command (mihran113)
- Add handler for matplotlib figures in Image and Figure custom objects (devfox-se)
- Improve highlighting of table focused/hovered/selected row (VkoHov)

### Fixes:

- Fix stalled runs deletion (mihran113)
- Fix background transparency in colab when using dark mode of system (rubenaprikyan)
- Fix Grouping and Tooltip popovers states' resetting issue when live-update is on (rubenaprikyan)
- Fix table column's sort functionality issue in Params and Scatters Explorers (rubenaprikyan)

## 3.4.1 Jan 23 2022

- Fix issue with displaying experiment name in Images Explorer table (VkoHov)

## 3.4.0 Jan 22 2022

- Add ability to apply group stacking on media elements list (KaroMourad)
- Add ability to apply sorting by run creation_time on table rows (roubkar)
- Add ability to filter texts table with keyword matching (roubkar, rubenaprikyan)
- Add ability to delete run from settings tab (Hamik25)
- Enhance controls states of explorer pages (arsengit)
- Add --repo, --host arguments support for notebook extension (VkoHov, rubenaprikyan)
- Add trendline options to ScatterPlot (roubkar)
- Add ability to display images in original size and align by width (arsengit)
- Add version, docs and slack links to sidebar (arsengit)
- Enhance AudioPlayer component (arsengit)
- Recover active tab in run details page after reload (roubkar)
- Add ability to archive or delete runs with batches (VkoHov)
- Remote tracking server [experimental] (alberttorosyan, mihran113, aramaim)
- Add ability to change media elements order (VkoHov)
- Add ability to hard delete runs (alberttorosyan)
- Lossy format support for aim.Image (devfox-se)
- Timezone issues fix for creation and end times (mihran113)

## 3.3.5 Jan 14 2022

- Add non-strict write mode to replace not-yet-supported types with their
  string representations. (mahnerak)
- Log pytorch_lightning hyperparameters in non-strict mode. (mahnerak)

## 3.3.4 Jan 10 2022

- Fix issue with WAL files flushing (alberttorosyan)
- Support for omegaconf configs in pytorch_lightning adapter (devfox-se)

## 3.3.3 Dec 24 2021

- Fix issue with showing range panel in Images Explorer (roubkar)

## 3.3.2 Dec 20 2021

- Fix issue with not providing point density value to live-update query (rubenaprikyan)

## 3.3.1 Dec 18 2021

- Fix getValue function to show correct chart title data (KaroMourad)

## 3.3.0 Dec 17 2021

- Add ability to track and explore audios in run detail page (arsengit, VkoHov, devfox-se)
- Add ability to track and visualize texts (mihran113, roubkar)
- Fix boolean values encoding (mahnerak)
- Add Scatter Explorer to visualize correlations between metric last value and hyperparameter (KaroMourad)
- Add ability to track and visualize plotly objects (devfox-se, Hamik25, rubenaprikyan)
- Add ability to query distributions by step range and density (VkoHov, rubenaprikyan)
- Add colab notebook support (mihran113, rubenaprikyan)
- Implement images visualization tab in run detail page (VkoHov, KaroMourad)
- Add custom URL prefix support (mihran113, Hamik25, roubkar)
- Enhance metric selection dropdowns to see lists in alphabetical order (rubenaprikyan)

## 3.2.2 Dec 10 2021

- Fix Run finalization index timeout issue (alberttorosyan)

## 3.2.1 Dec 8 2021

- Add ability to provide custom base path for API (mihran113, roubkar)
- Fix table groups column default order (arsengit)
- Fix table panel height issue in runs explorer page (arsengit)

## 3.2.0 Dec 3 2021

- Add ability to cancel pending request (roubkar, arsengit)
- Add support for secure protocol for API calls (mihran113, roubkar)
- Implement image full size view (VkoHov)
- Add ability to manipulate with image size and rendering type (arsengit)
- Enhance Table column for selected grouping config options (arsengit)
- Implement suggestions list for AimQL search (arsengit, rubenaprikyan)
- Add ability to track and visualize distributions (mihran113, rubenaprikyan)
- Add notebook extension, magic functions (rubenaprikyan)

## 3.1.1 Nov 25 2021

- Apply default ordering on images set (VkoHov)
- Ability to show image data in a tooltip on hover (KaroMourad)
- Support of Image input additional data sources (alberttorosyan)
- Ability to export run props as pandas dataframe (gorarakelyan)
- Slice image sequence by index for the given steps range (alberttorosyan)
- Improve Images Explorer rendering performance through better images list virtualization (roubkar)

## 3.1.0 Nov 20 2021

- Add ability to explore tracked images (VkoHov)
- Improve rendering performance by virtualizing table columns (roubkar)
- Add ability to apply grouping by higher level param key (roubkar)
- Add ability to specify repository path during `aim init` via `--repo` argument (rubenaprikyan)

## 3.0.7 Nov 17 2021

- Fix for missing metrics when numpy.float64 values tracked (alberttorosyan)

## 3.0.6 Nov 9 2021

- Fix for blocking container optimization for in progress runs (alberttorosyan)

## 3.0.5 Nov 9 2021

- Add tqdm package in setup.py required section (mihran113)

## 3.0.4 Nov 8 2021

- Switch to aimrocks 0.0.10 - exposes data flushing interface (mihran113)
- Optimize stored data when runs finalized (mihran113)
- Update `aim reindex` command to run storage optimizations (alberttorosyan)
- Storage partial optimizations on metric/run queries (alberttorosyan)

## 3.0.3 Nov 4 2021

- Bump sqlalchemy version to 1.4.1 (alberttorosyan)

## 3.0.2 Oct 27 2021

- Switch to aimrocks 0.0.9 - built on rocksdb 6.25.3 (alberttorosyan)
- Remove grouping select options from Params app config (VkoHov)
- Sort metrics data in ascending order for X-axis (KaroMourad)

## 3.0.1 Oct 22 2021

- Check telemetry_enabled option on segment initialization (VkoHov)
- Draw LineChart Y-axis (horizontal) tick lines on zooming (KaroMourad)
- Sort select options/params based on input value (roubkar)
- Fix query construction issue for multiple context items (roubkar)
- Fix issue with making API call from Web Worker (VkoHov)

## 3.0.0 Oct 21 2021

- Completely revamped UI:

  - Runs, metrics and params explorers
  - Bookmarks, Tags, Homepage
  - New UI works smooth with ~500 metrics displayed at the same time with full Aim table interactions

- Completely revamped storage:
  - 10x faster embedded storage based on Rocksdb
  - Average run query execution time on ~2000 runs: 0.784s
  - Average metrics query execution time on ~2000 runs with 6000 metrics: 1.552s

## 2.7.1 Jun 30 2021

- Fix bookmark navigation issue (roubkar)
- Empty metric select on X-axis alignment property change (roubkar)

## 2.7.0 Jun 23 2021

- Add ability to export table data as CSV (KaroMourad)
- Add ability to bookmark explore screen state (roubkar)
- Add dashboards and apps API (mihran113)

## 2.6.0 Jun 12 2021

- Resolve namedtuple python 3.5 incompatibility (gorarakelyan)
- Add ability to align X-axis by a metric (mihran113, roubkar)
- Add tooltip popover for the chart hover state (roubkar)

## 2.5.0 May 27 2021

- Set gunicorn timeouts (mihran113)
- Remove redundant deserialize method (gorarakelyan)
- Move the Flask server to main repo to support 'docker'less UI (mihran113)

## 2.4.0 May 13 2021

- Bump up Aim UI to v1.6.0 (gorarakelyan)
- Add xgboost integration (khazhak)
- Update keras adapter interface (khazhak)
- Convert tensors to python numbers (gorarakelyan)

## 2.3.0 Apr 10 2021

- Bump up Aim UI to v1.5.0 (gorarakelyan)
- Set default interval of sys tracking to 10 seconds (gorarakelyan)
- Add ability to track system metrics (gorarakelyan)

## 2.2.1 Mar 31 2021

- Bump up Aim UI to v1.4.1 (gorarakelyan)

## 2.2.0 Mar 24 2021

- Bump up Aim UI to v1.4.0 (gorarakelyan)
- Add Hugging Face integration (Khazhak)
- Reorganize documentation (Tatevv)

## 2.1.6 Feb 26 2021

- Add ability to opt out telemetry (gorarakelyan)
- Remove experiment name from config file when calling repo.remove_branch method (gorarakelyan)

## 2.1.5 Jan 7 2021

- Handle NaN or infinite floats passed to artifacts (gorarakelyan)

## 2.1.4 Dec 2 2020

- Add ability to specify session run hash (gorarakelyan)
- Initialize repo if it was empty when opening session (gorarakelyan)
- Add validation of map artifact parameters (gorarakelyan)

## 2.1.3 Nov 24 2020

- Support comparison of list type contexts (gorarakelyan)

## 2.1.2 Nov 24 2020

- Fix empty contexts comparison issue (gorarakelyan)

## 2.1.1 Nov 22 2020

- Return only selected params in SelectResult (gorarakelyan)

## 2.1.0 Nov 19 2020

- Add AimRepo select method (gorarakelyan)
- Implement SelectResult class (gorarakelyan)

## 2.0.27 Nov 13 2020

- Fix issue with artifact step initializer (gorarakelyan)

## 2.0.26 Nov 10 2020

- Add `block_termination` argument to aim.Session (gorarakelyan)
- Convert infinity parameter to string in artifacts (gorarakelyan)

## 2.0.25 Nov 9 2020

- Reconstruct run metadata file when running close command (gorarakelyan)

## 2.0.24 Nov 8 2020

- Add SIGTERM signal handler (gorarakelyan)
- Run `track` function in a parallel thread (gorarakelyan)
- Add SDK session flush method (gorarakelyan)
- Flush aggregated metrics at a given frequency (gorarakelyan)
- Update run metadata file only on artifacts update (gorarakelyan)

## 2.0.23 Nov 5 2020

- Make experiment name argument required in SDK close command (gorarakelyan)

## 2.0.22 Nov 5 2020

- Add SDK `close` method to close dangling experiments (gorarakelyan)

## 2.0.21 Nov 1 2020

- Resolve compatibility issues with python 3.5.0 (gorarakelyan)

## 2.0.20 Oct 26 2020

- Enable pypi aim package name (gorarakelyan)

## 2.0.19 Oct 25 2020

- Add PyTorch Lightning logger (gorarakelyan)
- Add TensorFlow v1 and v2 keras callbacks support (gorarakelyan)

## 2.0.18 Oct 7 2020

- Add ability to run Aim UI in detached mode (gorarakelyan)
- Add ability to specify repo path when running Aim UI (gorarakelyan)

## 2.0.17 Oct 5 2020

- Rename `AimDE` to `Aim UI` (gorarakelyan)

## 2.0.16 Oct 2 2020

- Add ability to specify host when running AimDE (gorarakelyan)
- Disable `AimContainerCommandManager` (gorarakelyan)
- Remove `aimde` command entry point (gorarakelyan)
- Remove `de` prefix from development environment management commands (gorarakelyan)

## 2.0.15 Sep 21 2020

- Set Map artifact default namespace (gorarakelyan)

## 2.0.14 Sep 21 2020

- Set Metric hashable context to None if no kwarg is passed (gorarakelyan)

## 2.0.13 Sep 21 2020

- Add ability to query runs by metric value (gorarakelyan)
- Add ability to query runs via SDK (gorarakelyan)

## 2.0.12 Sep 12 2020

- Update Session to handle exceptions gracefully (gorarakelyan)

## 2.0.11 Sep 11 2020

- Add alias to keras adapter (gorarakelyan)

## 2.0.10 Sep 10 2020

- Show progress bar when pulling AimDE image (gorarakelyan)

## 2.0.9 Sep 10 2020

- Add ability to start multiple sessions (gorarakelyan)
- Add Aim adapter for keras (gorarakelyan)

## 2.0.8 Aug 26 2020

- Set SDK to select only unarchived runs by default (gorarakelyan)
- Add ability to archive/unarchive runs (gorarakelyan)
- Enable search by run attributes (gorarakelyan)
- Add `is not` keyword to AimQL (gorarakelyan)

## 2.0.7 Aug 21 2020

- Validate Artifact values before storing (gorarakelyan)
- Add sessions to SDK (gorarakelyan)

## 2.0.6 Aug 13 2020

- Add ability to retrieve metrics and traces from repo (gorarakelyan)
- Add SDK `select` method to select runs and artifacts (gorarakelyan)
- Implement search query language (gorarakelyan)

## 2.0.5 Jul 18 2020

- Fix issue with PyPI reStructuredText format compatibility (gorarakelyan)

## 2.0.4 Jul 18 2020

- Add ability to attach tf.summary logs to AimDE (gorarakelyan)

## 2.0.3 Jul 8 2020

- Pass project path to development environment container (gorarakelyan)

## 2.0.2 Jul 7 2020

- Make `epoch` argument optional for `Metric` artifact (gorarakelyan)
- Add ability to automatically commit runs after exit (gorarakelyan)
- Add `aim up` shortcut for running development environment (gorarakelyan)
- Remove first required argument(artifact name) from sdk track function (gorarakelyan)
- Add general dictionary artifact for tracking `key: value` parameters (gorarakelyan)

## 2.0.1 Jun 24 2020

- Fix inconsistent DE naming (gorarakelyan)

## 2.0.0 Jun 18 2020

- Tidy up aim and remove some artifacts (gorarakelyan)
- Update AimContainerCMD to open connection on custom port (gorarakelyan)
- Save passed process uuid to commit configs (gorarakelyan)
- Ability to query processes (gorarakelyan)
- Execute process and store logs into a commit of specific experiment (gorarakelyan)
- Kill running process and its children recursively (gorarakelyan)
- Keep executed processes for monitoring and management (gorarakelyan)
- Add container command handler to exec commands on the host (gorarakelyan)
- Refactor Text artifact to store sentences using protobuf and aimrecords (jamesj-jiao)
- Add ability to pass aim board port as an argument (gorarakelyan)

## 1.2.17 May 8 2020

- Add config command (gorarakelyan)
- Tune artifacts: images, metric_groups, params (gorarakelyan)

## 1.2.16 Apr 29 2020

- Add ability to pass numpy array as a segmentation mask (gorarakelyan)

## 1.2.15 Apr 29 2020

- Add basic image list tracking (gorarakelyan)

## 1.2.14 Apr 27 2020

- Optimize segmentation tracking insight to load faster (gorarakelyan)

## 1.2.13 Apr 25 2020

- Remove GitHub security alert (gorarakelyan)
- Add image semantic segmentation tracking (gorarakelyan)

## 1.2.12 Apr 20 2020

- Add missing init file for aim.artifacts.proto (@mike1808)

## 1.2.11 Apr 16 2020

- Make epoch property optional for Metric (gorarakelyan)

## 1.2.10 Apr 16 2020

- Serialize and store `Metric` records using protobuf and aimrecords (gorarakelyan)
- Create RecordWriter factory which handles artifact records saving (gorarakelyan)
- Extract artifact serialization to ArtifactWriter (mike1808)

## 1.2.9 Mar 16 2020

- Alert prerequisites installation message for running board (gorarakelyan)

## 1.2.8 Mar 15 2020

- Update profiler interface for keras (gorarakelyan)

## 1.2.7 Mar 14 2020

- Add board pull command (gorarakelyan)
- Change board ports to 43800,1,2 (gorarakelyan)
- Add ability to profile graph output nodes (gorarakelyan)
- Remove issue with autograd inside while loop (gorarakelyan)
- Add aim board development mode (gorarakelyan)
- Update board name hash algorithm to md5 (gorarakelyan)
- Add board CLI commands: up, down and upgrade (gorarakelyan)
- Add ability to tag version as a release candidate (gorarakelyan)

## 1.2.6 Feb 28 2020

- Add learning rate update tracking (gorarakelyan)

## 1.2.5 Feb 25 2020

- Add autocommit feature to push command: `aim push -c [-m <msg>]` (gorarakelyan)
- Add cli status command to list branch uncommitted artifacts (gorarakelyan)
- Add an ability to aggregate duplicated nodes within a loop (gorarakelyan)
- Remove gradient break issue when profiling output nodes (gorarakelyan)

## 1.2.4 Feb 20 2020

- Enable profiler to track nodes inside loops (gorarakelyan)
- Ability to disable profiler for evaluation or inference (gorarakelyan)

## 1.2.3 Feb 13 2020

- Set minimum required python version to 3.5.2 (gorarakelyan)

## 1.2.2 Feb 13 2020

- Downgrade required python version (gorarakelyan)

## 1.2.1 Feb 13 2020

- Edit README.md to pass reStructuredText validation on pypi (gorarakelyan)

## 1.2.0 Feb 13 2020

- Make aim CLI directly accessible from main.py (gorarakelyan)
- Add disk space usage tracking (gorarakelyan)
- Add profiler support for Keras (gorarakelyan)
- Add TensorFlow graph nodes profiler (gorarakelyan)
- Add command to run aim live container mounted on aim repo (gorarakelyan)
- Update profiler to track GPU usage (gorarakelyan)
- Add machine resource usage profiler (gorarakelyan)

## 1.1.1 Jan 14 2020

- Remove aim dependencies such as keras, pytorch and etc (gorarakelyan)

## 1.1.0 Jan 12 2020

- Update code diff tracking to be optional (gorarakelyan)
- Add default False value to aim init function (gorarakelyan)
- Update aim repo to correctly identify cwd (gorarakelyan)
- Update push command to commit if msg argument is specified (gorarakelyan)
- Add ability to initialize repo from within the sdk (gorarakelyan)

## 1.0.2 Jan 7 2020

- Remove objects dir from empty .aim branch index (gorarakelyan)

## 1.0.1 Dec 26 2019

- Add cil command to print aim current version (gorarakelyan)

## 1.0.0 Dec 25 2019

- Add aim version number in commit config file (gorarakelyan)
- Update push command to send username and check storage availability (gorarakelyan)
- Add hyper parameters tracking (gorarakelyan)
- Update push command to print shorter file names when pushing to remote (gorarakelyan)
- Update tracking artifacts to be saved in log format (gorarakelyan)
- Add pytorch cuda support to existing sdk artefacts (gorarakelyan)
- Add cli reset command (gorarakelyan)
- Add nested module tracking support to aim sdk (gorarakelyan)
- Add code difference tracking to aim sdk (gorarakelyan)
- Update aim push command to send commits (gorarakelyan)
- Add commit structure implementation (gorarakelyan)
- Add aim commit command synchronized with git commits (gorarakelyan)
- Add version control system factory (gorarakelyan)
- Update all insights example (gorarakelyan)
- Add model gradients tracking (gorarakelyan)
- Add model weights distribution tracking (gorarakelyan)
- Add aim correlation tracking (gorarakelyan)

## 0.2.9 Nov 30 2019

- Update push tolerance when remote origin is invalid (gorarakelyan)

## 0.2.8 Nov 30 2019

- Update aim auth public key search algorithm (gorarakelyan)

## 0.2.7 Nov 14 2019

- Update dependencies torch and torchvision versions (sgevorg)

## 0.2.6 Nov 5 2019

- Update aim track logger (gorarakelyan)

## 0.2.5 Nov 4 2019

- Add branch name validation (gorarakelyan)
- Add single branch push to aim push command (gorarakelyan)

## 0.2.4 Nov 3 2019

- Update aim auth print format (gorarakelyan)
- Update setup.py requirements (gorarakelyan)

## 0.2.3 Nov 3 2019

- Update package requirements (gorarakelyan)

## 0.2.2 Nov 1 2019

- Update package requirements (sgevorg)

## 0.2.1 Nov 1 2019

- Add paramiko to required in setup.py (sgevorg)

## 0.2.0 Nov 1 2019

- Update the repo to prep for open source pypi push (sgevorg)
- Add error and activity logging (sgevorg)
- Add push command robustness (gorarakelyan)
- Add cli auth command (gorarakelyan)
- Add public key authentication (gorarakelyan)
- Update push to send only branches (gorarakelyan)
- Add branching command line interface (gorarakelyan)
- Update skd interface (gorarakelyan)
- Add pytorch examples inside examples directory (gorarakelyan)
- Add model load sdk method (gorarakelyan)
- Add model checkpoint save tests (gorarakelyan)
- Update file sending protocol (gorarakelyan)
- Add model tracking (gorarakelyan)

## 0.1.0 - Sep 23 2019

- Update setup py to build cython extensions (gorarakelyan)
- Update tcp client to send multiple files through one connection (gorarakelyan)
- Update tcp client to send images (gorarakelyan)
- Update sdk track functionality to support multiple metrics (gorarakelyan)
- Update push command for sending repo to a given remote (gorarakelyan)
- Add cli remote commands (gorarakelyan)
- Update cli architecture from single group of commands to multiple groups (gorarakelyan)
- Add testing env first skeleton and versions (sgevorg)
- Add dummy exporting files from .aim-test (sgevorg)
- Add description for Testing Environment (sgevorg)
- Update metadata structure and handling (sgevorg)
- Add support for seq2seq models (sgevorg)
- Update the output of doker image build to be more informative and intuitive (sgevorg)
- Update README.MD with changed Aim messaging (sgevorg)
- Remove setup.cfg file (maybe temporarily) (sgevorg)
- Update the location for docker build template files, move to data/ (sgevorg)
- Update the `docs/cli.md` for aim-deploy docs (sgevorg)
- Add docker deploy `.aim/deploy_temp/<model>` cleanup at the end of the build (sgevorg)
- Add Docker Deploy via `aim-deploy` command (sgevorg)
- Add Docker image generate skeleton (sgevorg)
- Add AimModel.load_mode static function to parse `.aim` files (sgevorg)
- Update exporter to decouple from specifics of exporting and framework (sgevorg)
- Add model export with `.aim` extension (sgevorg)
- Remove pack/unpack of the metadata (sgevorg)
- Add pack/unpack to add metadata to model for engine processing (sgevorg)
- Add aim-deploy command configuration in cli (sgevorg)
- Add basic cli (sgevorg)
- Update setup.py for cli first version (sgevorg)
- Add initial cli specs (sgevorg)
- Add directories: the initial skeleton of the repo (sgevorg)
- Add gitignore, license file and other basics for repo (sgevorg)<|MERGE_RESOLUTION|>--- conflicted
+++ resolved
@@ -1,18 +1,14 @@
 # Changelog
 
-<<<<<<< HEAD
-## 3.9.3
-
+
+## 3.9.4
+
+- Fix run remote tracking queue cleanup (mihran113)
 - Fix HF callback before training access (mihran113) 
-=======
-## 3.9.4
-
-- Fix run remote tracking queue cleanup (mihran113)
 
 ## 3.9.3 May 10, 2022
 
 - Fix affecting stroke types after changing color persistence (KaroMourad)
->>>>>>> 6d952dd1
 
 ## 3.9.2 Apr 29, 2022
 
