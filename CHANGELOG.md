# Changelog

## Unreleased

### Enhancements

- Add other x-axis alignment and system logs tracking to cli convert wandb (hjoonjang)
- Add support for pre-binned distribution/histogram (YodaEmbedding)
- Fix plotly and matplotlib compatibility (tmynn)
- Add Stable-Baselines3 integration (tmynn)
- Add Acme integration (tmynn)
- Add huggingface/datasets integration (tmynn)
- Enable support for protobuf v4 (mihran113)

### Fixes

- Fix gpu stats logging when some stats are unavailable (timokau)
<<<<<<< HEAD
- Fix experiment name update issues (mihran113)
=======
- Sub-path support for RTS addresses (mihran113)
>>>>>>> 59bc78ff

## 3.15.2 Dec 23, 2022

- Change logging level for reporter debug messages (alberttorosyan)
- Fix styling issues on the experiment page (KaroMourad)
- Fix client side worker port calculation for RTS (mihran113)
- Add discord community link in the sidebar (arsengit)
- Display experiments descriptions in the explorers tables (arsengit)

## 3.15.1 Dec 1, 2022

- Fix issue with index container lock for older repos (mihran113)
- Fix issue with rendering incorrect empty-illustration content in Audios explorer (KaroMourad)

## 3.15.0 Nov 26, 2022

### Enhancements:

- Implement Aim callbacks system and extended notifications (alberttorosyan)
- Add chart legends to the Metrics Explorer (KaroMourad)
- Implement vertically scalable version of Remote Tracking (mihran113, alberttorosyan)
- Add the ability to search, filter, and compare audio through Audios Explorer (VkoHov)
- Add epoch tracking for PyTorch Lightning (tmynn)
- Add PaddlePaddle integration (tmynn)
- Add Optuna integration (tmynn)
- Use `packaging` to parse version strings (jangop)
- Implement the experiment page for the overall experiment info view (VkoHov)
- Implement dynamic flushing mechanism for `CheckIn`s based on the flag (mahnerak)
- Implement robust locking and indexing mechanism for Aim Runs (alberttorosyan)

### Fixes:

- Fix multiple progress bars handling for terminal logs capturing (mihran113)
- Handle resources when multiple `Ctrl-C`s are pressed (alberttorosyan)
- Remove non unicode symbols from `aim up` command logs (mihran113)
- Fix "Show Table Diff" for list type elements in runs, params and scatters explorers (kumarshreshtha)
- Support non-Latin chars for encoding in Aim UI (roubkar)
- Make new `CheckIn`s always override the expiry date, consistent to what is documented (mahnerak)

## 3.14.4 Nov 11, 2022

- Fix dropdowns' selected options losses in time of searching other options in Figures Explorer (rubenaprikyan)
- Fix the group property name visibility in the images and audio tabs (VkoHov)
- Change the color contrast of the icons in the manage columns popover (VkoHov)
- Add notifier config files to aim package (alberttorosyan)
- Fix audios to numpy conversion (mihran113)

## 3.14.3 Oct 29, 2022

- Fix search for empty queries in explorers (KaroMourad)

## 3.14.2 Oct 28, 2022

- Add support to sync explorer state through url on Base and Figures Explorers (rubenaprikyan)
- Add support to highlight syntax error in Figures Explorer (KaroMourad)
- Fix issue with applying solid stroke styles on stroke badge in table (KaroMourad)
- Fix active runs indicators overlapping issue in LineChart (KaroMourad)
- Add support for text style formatting in the logs tab (VkoHov)
- Fix "`TypeError: check()` keywords must be strings" for `Run.metrics()` method (alberttorosyan)
- Fix run info API call error when tag color/description is None (alberttorosyan)
- Fix remote heartbeat resource cleanup (mihran113)

## 3.14.1 Oct 7, 2022

- Fix the current release duplication highlighting issue on the Dashboard page (arsengit)

## 3.14.0 Oct 6, 2022

### Enhancements:

- Move `aim reindex` command under `aim storage` group (mihran113)
- Add the ability to attach/remove tags on the Run Page (roubkar)
- Support dictionary as an argument of `Run.track` (alberttorosyan)
- Display the tags of the run in the tables of the explorers (VkoHov)
- Revamp Figures explorer controls and grouping sections for better onboarding and usability (VkoHov, KaroMourad)
- Replace the spinner loader with a lighter one (VkoHov)
- Add fast.ai integration (tmynn)
- Add command for dangling params cleanup (mihran113)
- Add top and bottom appearance modes to the chart popover (VkoHov)
- Deprecate Python 3.6 (alberttorosyan)
- Add MXNet integration (tmynn)
- Create a Dashboard page to provide a better onboarding experience (arsengit, roubkar, KaroMourad, mihran113)
- Add support for tracking jax device arrays (mihran113)

### Fixes:

- Fix chart hovering issue occurring when "nan" values are tracked (KaroMourad)
- Use empty dict as default when getting Run params (alberttorosyan)
- Change unit-tests data isolation mechanism (alberttorosyan)
- Adjust the visibility of the run color in tables (VkoHov)
- Fix response headers for remote tracking server (mihran113)
- Fix `TypeError`s in single run page (mihran113)

## 3.13.4 Sep 25, 2022

- Add the ability to disable smoothing explicitly (KaroMourad)
- Virtualize the run params list in the Run page (roubkar)

## 3.13.3 Sep 16, 2022

- Fix request cancellation on `Logs` tab (mihran113)
- Fix the data live update handling in the Logs tab (VkoHov)

## 3.13.2 Sep 10, 2022

- Fix content overlapping issue of x-axis alignment dropdown (KaroMourad)
- Fix the regression line rendering issue on Scatter plot exported image (KaroMourad)

## 3.13.1 Sep 1, 2022

- Add support for querying metrics by last value (mihran113)
- Fix aim reindex command failure (alberttorosyan)
- Fix issue with remote runs re-open (mihran113)
- Deprecate custom set Run.hash values (alberttorosyan)
- Tune mlflow converter run properties (tmynn)
- Fix `AimLogger` deprecation issues related to release of PyTorch Lightning v1.7 (djwessel)

## 3.13.0 Aug 21, 2022

### Enhancements:

- Add Figures Explorer to visualize and compare plotly figures (rubenaprikyan, KaroMourad, arsengit, VkoHov, roubkar)
- Add Base Explorer as core of all explorers (rubenaprikyan, KaroMourad, arsengit, VkoHov, roubkar)
- Add logging for remote resource cleanup and network stability (mihran113)
- Restrict Run.hash to auto-generated values only (alberttorosyan)
- Add ability to compare selected runs from the table (arsengit)
- Notify users about failed/stalled runs (mahnerak, alberttorosyan)
- Add ability to pin metrics in Run Page (mihran113, roubkar)
- Add step for unit tests for nightly releases workflow (mihran113)
- Add Keras-Tuner integration (tmynn)
- Add Weights & Biases to Aim log converter (tmynn)

### Fixes:

- Fix chart exporting issue (KaroMourad)
- Fix aim ui rendering issue on notebooks (rubenaprikyan)
- Fix live update retry to show live data after solving connection problems with the server (rubenaprikyan)
- Fix tensorboard convert while converting tensor (sharathmk99)
- Fix incorrect column keys of metrics in the table grid of the runs dashboard (VkoHov)
- Fix git info collection (mihran113)
- Fix code block content and query copying functionality (arsengit)
- Provide compatibility between plotly and matplotlib (tmynn)
- Warn to use aim.Image if aim.Figure fails (tmynn)

## 3.12.2 Aug 5, 2022

- Fix formatting of empty metric contexts (VkoHov)
- Apply lazy loading on metrics in Run Page (roubkar)

## 3.12.1 Aug 2, 2022

- Loosen version requirements for grpcio (alberttorosyan)
- Fix remote heartbeat-watcher resource cleanup (mihran113)
- Break long metric names into multiple lines in Run Page (roubkar)
- Enable run filtering by metric values (mihran113)
- Fix Cython version to eliminate build errors (mihran113)

## 3.12.0 Jul 22, 2022

### Enhancements:

- Add ability to set axes range manually for line charts on UI (KaroMourad)
- Add more user-friendly querying for dates (mihran113, arsengit)
- Filter redundant tooltip data from URL config state (KaroMourad)
- Improve rendering performance by enhancing table columns virtualization mechanism (roubkar)
- Increase visibility and usability of the Show table diff button (arsengit)
- Add support for tensorboard audios conversion (mihran113)
- Format params keys/paths properly (VkoHov)
- Mention explicitly run params everywhere params is mentioned (VkoHov)
- Add ability to hide a batch of items in explorers (VkoHov)
- Add ability to sort by the last value of the metric in table (VkoHov)
- Preserve active line even if it is dropped out of the filtered area (VkoHov)
- Add run duration property for SDK and queries (mihran113)
- Add client vs server version check for remote tracking server (mihran113)
- Add Remote tracking client heartbeat (mihran113)

### Fixes:

- Tune table sorting icon box overlapping with column box in compact mode (KaroMourad)
- Fix tensorboard log conversion for images (mihran113)
- Check if gradient is None when tracking gradient distributions (kage08)
- Fix displaying non-syntax errors across Aim UI (arsengit)
- Fix queries on remote repos (mihran113)
- Fix interval progress reports for query apis (mihran113)
- Fix query request cancellation errors (mihran113)
- Auto-detect and address inconsistencies in meta and series trees (mahnerak)

## 3.11.2 Jul 8, 2022

### Enhancements:

- Display the error position when getting syntax errors after searching (arsengit)

### Fixes:

- Avoid saving crashed or terminated search requests as the last state on explorers (arsengit)
- Remove the progress bar blinking when searching runs in Runs Explorer (KaroMourad)
- Fix the "matched runs" sentence color style in progress bars (KaroMourad)
- Fix `SyntaxError` handling for python3.10+ (mihran113)
- Fix generic Exceptions handling and adjust HTTPException handling (alberttorosyan)

## 3.11.1 Jun 27, 2022

- Replace base58 encoder with base64 (KaroMourad, VkoHov)
- Fix Notes tab loading issue (arsengit)
- Fix the loading logic of the `monaco editor` across the Aim Ui (arsengit)
- Fix `Table` export functionality in Params and Scatters explorers (arsengit)
- Allow mixing numeric types on a single Sequence (alberttorosyan)

## 3.11.0 Jun 21, 2022

### Enhancements:

- Add `--uds` option for `aim up` command (mihran113)
- Add progress reporting for search APIs and tqdm progress for SDK queries (mihran113)
- Add all the attributes of runs in the grouping popovers (KaroMourad)
- Display progress bar on Explorer pages when searching metadata (KaroMourad)
- Improve the processing speed for tb to aim converter (osoblanco)
- Adjust charts hover attributes position calculation and styles (KaroMourad)
- Improve formatting of numbers by setting maximum precision (KaroMourad)
- Add cloud storage backups to AWS S3 for aim repo runs (karan2801)
- Add LightGBM integration example (gorarakelyan)
- Add descriptive document titles for pages (KaroMourad)
- Implement unit-tests for aim SDK utils (yeghiakoronian)
- Display std.dev/err aggregated values in the table (VkoHov)
- Add `active` state indicator property for `aim.Run` (mihran113)
- Add `active` state indicators on the chart (VkoHov)
- Add ability to edit run name and description of run (VkoHov)
- Show the description in the sidebar of the run overview tab (VkoHov)
- Add all the attributes of run in the tooltip (VkoHov)
- Optimize the initial render time of Aim UI by using more lightweight font-family (arsengit)
- Use monaco editor as the syntax highlighter across the Aim UI (arsengit)
- Add loader to the top of the logs box in the run page (VkoHov)
- Add the date and the duration of run in the header of the single run page (VkoHov)
- Add the name, status and duration of run in the runs table of the tags page (VkoHov)
- Fit long name values in manage columns popover (arsengit)
- Add caching mechanism for sequence queries to optimize query performance (mihran113)
- Use step random hash as a key for metric sequences (alberttorosyan)

### Fixes:

- Fix issue with tensorboard to aim conversion (osoblanco)
- Fix reset zoom history on alignment type change (KaroMourad)
- Fix issue with rendering incorrect data when x-axis aligned by `relative time/epoch` (KaroMourad)
- Fix LineCart axis ticks overlapping issue on log scale (KaroMourad)
- Change zooming default option to multiple (VkoHov)
- Change grouped rows' min and max values names to `Group Min` and `Group Max` (VkoHov)
- Preserve the search input value of the grouping dropdown (VkoHov)
- Change the titles and placeholders in popovers (VkoHov)
- Resolve typing latency issue in the query search input (arsengit)
- Reorder and add non-hideable table columns (arsengit)
- Change the font of the runs navigation popover (VkoHov)
- Keep color persistence state after page reload (VkoHov)
- Resolve content blinking issue after search in the run page (arsengit)
- Fix scroll to bottom on live-update in logs tab (VkoHov)
- Fix timezone issues for activity map (mihran113)
- Fix `aim up` command output when `--port 0` is passed (mihran113)

## 3.10.3 May 31, 2022

- Adjust the content overflowing of the Delete and the Archive modals (VkoHov)
- Resolve issue with redirect in run page (arsengit)

## 3.10.2 May 26, 2022

- Adjust SRP Logs row height calculation (VkoHov)
- Fix issue with live update requests scheduler (rubenaprikyan)
- Fix log capturing crash during run garbage collection (mihran113)
- Fix Pytorch Lightning adapter `finalize` method (mihran113)
- Fix params duplication in dropdowns (VkoHov)
- Skip system params in Explorer pages (alberttorosyan)

## 3.10.1 May 18, 2022

- Resolve issue with rendering run params in the overview tab of SRP (arsengit)
- Fix issue with search query state update (arsengit)

## 3.10.0 May 17, 2022

### Enhancements:

- Add ability to adjust the density of the visible content in tables (roubkar)
- Set `metric.name` as default option for grouping (roubkar)
- Show user-selected params before group config in chart popover (roubkar)
- Optimize stream decoding performance on UI (mahnerak)
- Add support for animated image formats to Aim Image object (devfox-se)
- Add `AimLogger` for Catboost (devfox-se)
- Add `AimCallback` for LightGBM (devfox-se)
- Keep the extents of `HighPlot` axes brush in the state and the URL (VkoHov)
- Integrate `aim` with `cimport`-able `aimrocks` (mahnerak)
- Add `__slots__` to some classes to improve performance (mahnerak)
- Define base abstractions for `Iterator` and `DB` by borrowing from `aimrocks` (mahnerak)
- Use `KeysIterator` and `ValuesIterator` wrappers instead of reimplementing (mahnerak)
- Rename `PrefixView.container` to `PrefixView.parent` (mahnerak)
- Reimplement `absolute_path` (mahnerak)
- Cython bindings for `PrefixView`, `TreeView`, `Container`, `ArrayView` (mahnerak)
- Add ability to track and visualize stdout/stderr (mihran113, VkoHov)
- Fix `AimLogger` deprecation issues related to release of PyTorch Lightning v1.5 (arnauddhaene)
- Enable better autocomplete experience with monaco editor (arsengit)
- Pre-loading and caching necessary resources, add pre-loader animation to Aim UI (arsengit)

### Fixes:

- Remove hard-coded installation of pre-requirements (mahnerak)
- Remove duplicate code from `TreeView` and `Container` methods (mahnerak)
- Fix issue with filtering metrics values in single run page (KaroMourad)

## 3.9.4 May 12, 2022

- Fix run remote tracking queue cleanup (mihran113)
- Fix HF callback before training access (mihran113)
- Fix compatibility with Jinja 3.1 (devfox-se)

## 3.9.3 May 10, 2022

- Fix affecting stroke types after changing color persistence (KaroMourad)

## 3.9.2 Apr 29, 2022

- Move aim_ui package data to separate directory (devfox-se)

## 3.9.1 Apr 29, 2022

- Move aim_ui package data to separate directory (devfox-se)

## 3.9.0 Apr 29, 2022

### Enhancements:

- Add `Notes Tab` to single run page (arsengit)
- Add the run name to the batch delete and the batch archive modals (VkoHov)
- Increase the scalability of rendering lines in charts (KaroMourad)
- Increase live update requests delay to prevent performance issues (rubenaprikyan)
- Change font-family to monospace in the Table component (arsengit)
- Add info massage for single value sliders (VkoHov)
- Add `--log-level` argument for aim up/server commands (mihran113)
- Add notes backend api interface (devfox-se)
- Fix type hints in `Repo` class (uduse)

### Fixes:

- Fix LineChart y-dimension margin calculation (KaroMourad)
- Fix HighPlot lines partially rendering issue (KaroMourad)
- Fix HighPlot axis ticks overlapping issue (KaroMourad)
- Fix sorting Params/Scatters explorer axis ticks (KaroMourad)
- Fix compatibility with pytorch-lightning v1.6.0 (mihran113)
- Fix the image's original size cropping (VkoHov)
- Fix `PATH` related issues for `alembic` and `uvicorn` (mihran113)
- Fix queries for custom object APIs (mihran113)
- Fix chart height updating when resize mode changed (VkoHov)
- Fix HuggingFace callback context capturing (mihran113)
- Fix Params/Scatters explorers' row hiding functionality (VkoHov)
- Fix Profiler logs are saved outside repo directory (devfox-se)

## 3.8.1 Apr 6, 2022

- Encode run hash before including in CSS selectors (Hamik25)
- Fix displaying incorrect metric values for large range scale in LineChart (KaroMourad)
- Fix issue with rendering lines for large range scale in LineChart (KaroMourad)
- Fix issue with URL state sync for bookmarks (roubkar)
- Fix issue with displaying negative param values on Aim UI (roubkar)
- Fix row hiding functionality (roubkar)
- Tune RunOverviewTab container styles (arsengit)
- Update documentations links on UI (rubenaprikyan)
- Fix `RepoIndexManager` run's reference cleanup (mihran113)
- Fix remote run finalization (mihran113)
- Fix issue with fetch on load more (infinite scroll) functionality in Runs Explorer (rubenaprikyan)

## 3.8.0 Mar 26, 2022

### Enhancements:

- Hugging Face adapter refactoring (mihran113)
- Add run description columns to all run specific tables (VkoHov, mihran113)
- Change images rendering optimization default value to smoother (VkoHov)
- Set default steps ordering to desc in single run tabs (VkoHov, devfox-se)
- Add run name to grouping, ordering and run navigation popovers (VkoHov)
- Add ability to apply color scale on columns with numeric values (VkoHov)
- Refactored XGBoost AimCallback (devfox-se)
- Reopenable callbacks for integrations (mihran113)
- Add DVC integration (devfox-se)
- Add API profiler and unified API error response (devfox-se)
- Add API to retrieve N'th step of sequence (devfox-se)

### Fixes:

- Fix issue with calculation of active point on mouse hover in the LineChart (KaroMourad)
- Fix issue with wrong URL caching for Explorer pages (roubkar)
- Fix issue with focusing on the chart active point while moving the cursor (KaroMourad)
- Fix the image full view toggle icon visibility if the image has a white background (VkoHov)
- Fix scroll to the end of the audio tab (VkoHov)
- Add scrollbar to image full view mode content (VkoHov)
- Fix issues with run name/description not being set (mihran113)
- Fix issue with run single page tabs result caching (mihran113)
- Fix git system param tracking (devfox-se)
- Fix runs manual closing (mihran113)
- Fix Docker image creation step in packaging workflow (alberttorosyan)
- Fix Jinja2 template rendering with starlette==0.14.2 (alberttorosyan)

## 3.7.5 Mar 18, 2022

- Add request aborting functionality in single run page tabs (arsengit)
- Render plotly figures properly in single run page (arsengit)

## 3.7.4 Mar 15, 2022

- Fix density min and max validation calculation (VkoHov)

## 3.7.3 Mar 14, 2022

- Add missing names for dynamically imported files in single run page (arsengit)

## 3.7.2 Mar 10, 2022

- Fix issue with rendering UI re keeping long URL (KaroMourad)
- Split code in the single run page to optimize chunk size (arsengit)

## 3.7.1 Mar 10, 2022

- Fix metric queries with epoch=None (alberttorosyan)

## 3.7.0 Mar 9, 2022

### Enhancements:

- Add Run overview tab in run single page (arsengit, VkoHov, KaroMourad, rubenaprikyan)
- Custom max message size for Aim Remote tracking (alberttorosyan)
- Docker images for aim up/server (alberttorosyan)
- TF/Keras adapters refactoring (mihran113)
- Remote tracking client-side retry logic (aramaim)
- Add record_density to initial get-batch request for figures (VkoHov)

### Fixes:

- Fix rendering new lines in texts visualizer (arsengit)

## 3.6.3 Mar 4, 2022

- Fix UI rendering issue on colab (rubenaprikyan)

## 3.6.2 Mar 2, 2022

- Fix chart interactions issue in the Single Run Page Metrics tab (roubkar)
- Fix `resolve_objects` in remote tracking client subtree (alberttorosyan)
- Reject `0` as step/record count (alberttorosyan, VkoHov)
- Fix error on mlflow conversion by experiment id (devfox-se)

## 3.6.1 Feb 25, 2022

- Fix issue with aligning x-axis by custom metric (KaroMourad)
- Add `__AIM_PROXY_URL__` env variable to see full proxy url when running `aim up` command(rubenaprikyan)
- Add `--proxy-url` argument to notebook extension's `%aim up` to render UI correctly if there is a proxy server (rubenaprikyan)
- Add SageMaker integration, `jupyter-server-proxy` s bug-fix script (rubenaprikyan, mahnerak)
- Fix animation support in Plotly visualization and figure loading performance (Hamik25, mihran113)
- Display `None` values in group config column (VkoHov, Hamik25)
- Fix rendering issue on `Select` form search suggestions list (arsengit)
- Fix PL.AimLogger save_dir AttributeError (GeeeekExplorer)
- Remove `__example_type__` substring from param name (VkoHov)

## 3.6.0 Feb 22 2022

### Enhancements:

- Sort params columns in alphabetical order (arsengit)
- Add illustrations for indicating explorer search states (arsengit)
- Ability to export chart as image (KaroMourad)
- Ability to group by metric.context (VkoHov)
- Tune manage columns items highlighting styles (VkoHov)
- Set active style on table actions popover buttons with applied changes (arsengit)
- Unification of Run Custom Object APIs (alberttorosyan, VkoHov)
- Aim repo runs data automatic indexing (alberttorosyan)
- Pytorch Lightning adapter refactoring (mihran113)
- Add Pytorch Ignite integration (mihran113)
- Add wildcard support for `aim runs` subcommands (mihran113)
- Add MLflow logs conversion command (devfox-se)
- Add CustomObject implementation for `hub.dataset` (alberttorosyan)

### Fixes:

- Fix live updated data loss after triggering endless scroll (VkoHov)
- Fix system metric columns pinning functionality and grouping column order (arsengit)
- Fix system metrics search in manage columns popover (VkoHov)
- Fix queries on remote repos (mihran113)
- Fix incorrect boolean value formatting (VkoHov)

## 3.5.4 Feb 15 2022

- Fix batch archive functionality (VkoHov)
- Add repo lock/release feature (devfox-se)

## 3.5.3 Feb 11 2022

- Fix rendering issue in runs explorer page (arsengit)

## 3.5.2 Feb 10 2022

- Fix issue with displaying current day activity cell on week's first day (rubenaprikyan)
- Fix issue with filtering options while typing in input of autocomplete in Tooltip and Grouping popovers (rubenaprikyan)

## 3.5.1 Feb 4 2022

- Fix folder creation when tracking with remote tracker (aramaim)

## 3.5.0 Feb 3 2022

### Enhancements:

- Ability to hide system metrics from table (arsengit)
- Add input validations to range selectors (Hamik25)
- Improve media panel rendering performance on hovering over images (KaroMourad)
- Add ability to parse and import TensorFlow events into aim (devfox-se)
- Add system parameter logging: CLI, Env, Executable, Git, Installed packages (devfox-se)
- Convert nested non-native objects (e.g. OmegaConf config instance) upon storing (devfox-se)
- Add cli subcommands cp and mv for aim runs command (mihran113)
- Add handler for matplotlib figures in Image and Figure custom objects (devfox-se)
- Improve highlighting of table focused/hovered/selected row (VkoHov)

### Fixes:

- Fix stalled runs deletion (mihran113)
- Fix background transparency in colab when using dark mode of system (rubenaprikyan)
- Fix Grouping and Tooltip popovers states' resetting issue when live-update is on (rubenaprikyan)
- Fix table column's sort functionality issue in Params and Scatters Explorers (rubenaprikyan)

## 3.4.1 Jan 23 2022

- Fix issue with displaying experiment name in Images Explorer table (VkoHov)

## 3.4.0 Jan 22 2022

- Add ability to apply group stacking on media elements list (KaroMourad)
- Add ability to apply sorting by run creation_time on table rows (roubkar)
- Add ability to filter texts table with keyword matching (roubkar, rubenaprikyan)
- Add ability to delete run from settings tab (Hamik25)
- Enhance controls states of explorer pages (arsengit)
- Add --repo, --host arguments support for notebook extension (VkoHov, rubenaprikyan)
- Add trendline options to ScatterPlot (roubkar)
- Add ability to display images in original size and align by width (arsengit)
- Add version, docs and slack links to sidebar (arsengit)
- Enhance AudioPlayer component (arsengit)
- Recover active tab in run details page after reload (roubkar)
- Add ability to archive or delete runs with batches (VkoHov)
- Remote tracking server [experimental] (alberttorosyan, mihran113, aramaim)
- Add ability to change media elements order (VkoHov)
- Add ability to hard delete runs (alberttorosyan)
- Lossy format support for aim.Image (devfox-se)
- Timezone issues fix for creation and end times (mihran113)

## 3.3.5 Jan 14 2022

- Add non-strict write mode to replace not-yet-supported types with their
  string representations. (mahnerak)
- Log pytorch_lightning hyperparameters in non-strict mode. (mahnerak)

## 3.3.4 Jan 10 2022

- Fix issue with WAL files flushing (alberttorosyan)
- Support for omegaconf configs in pytorch_lightning adapter (devfox-se)

## 3.3.3 Dec 24 2021

- Fix issue with showing range panel in Images Explorer (roubkar)

## 3.3.2 Dec 20 2021

- Fix issue with not providing point density value to live-update query (rubenaprikyan)

## 3.3.1 Dec 18 2021

- Fix getValue function to show correct chart title data (KaroMourad)

## 3.3.0 Dec 17 2021

- Add ability to track and explore audios in run detail page (arsengit, VkoHov, devfox-se)
- Add ability to track and visualize texts (mihran113, roubkar)
- Fix boolean values encoding (mahnerak)
- Add Scatter Explorer to visualize correlations between metric last value and hyperparameter (KaroMourad)
- Add ability to track and visualize plotly objects (devfox-se, Hamik25, rubenaprikyan)
- Add ability to query distributions by step range and density (VkoHov, rubenaprikyan)
- Add colab notebook support (mihran113, rubenaprikyan)
- Implement images visualization tab in run detail page (VkoHov, KaroMourad)
- Add custom URL prefix support (mihran113, Hamik25, roubkar)
- Enhance metric selection dropdowns to see lists in alphabetical order (rubenaprikyan)

## 3.2.2 Dec 10 2021

- Fix Run finalization index timeout issue (alberttorosyan)

## 3.2.1 Dec 8 2021

- Add ability to provide custom base path for API (mihran113, roubkar)
- Fix table groups column default order (arsengit)
- Fix table panel height issue in runs explorer page (arsengit)

## 3.2.0 Dec 3 2021

- Add ability to cancel pending request (roubkar, arsengit)
- Add support for secure protocol for API calls (mihran113, roubkar)
- Implement image full size view (VkoHov)
- Add ability to manipulate with image size and rendering type (arsengit)
- Enhance Table column for selected grouping config options (arsengit)
- Implement suggestions list for AimQL search (arsengit, rubenaprikyan)
- Add ability to track and visualize distributions (mihran113, rubenaprikyan)
- Add notebook extension, magic functions (rubenaprikyan)

## 3.1.1 Nov 25 2021

- Apply default ordering on images set (VkoHov)
- Ability to show image data in a tooltip on hover (KaroMourad)
- Support of Image input additional data sources (alberttorosyan)
- Ability to export run props as pandas dataframe (gorarakelyan)
- Slice image sequence by index for the given steps range (alberttorosyan)
- Improve Images Explorer rendering performance through better images list virtualization (roubkar)

## 3.1.0 Nov 20 2021

- Add ability to explore tracked images (VkoHov)
- Improve rendering performance by virtualizing table columns (roubkar)
- Add ability to apply grouping by higher level param key (roubkar)
- Add ability to specify repository path during `aim init` via `--repo` argument (rubenaprikyan)

## 3.0.7 Nov 17 2021

- Fix for missing metrics when numpy.float64 values tracked (alberttorosyan)

## 3.0.6 Nov 9 2021

- Fix for blocking container optimization for in progress runs (alberttorosyan)

## 3.0.5 Nov 9 2021

- Add tqdm package in setup.py required section (mihran113)

## 3.0.4 Nov 8 2021

- Switch to aimrocks 0.0.10 - exposes data flushing interface (mihran113)
- Optimize stored data when runs finalized (mihran113)
- Update `aim reindex` command to run storage optimizations (alberttorosyan)
- Storage partial optimizations on metric/run queries (alberttorosyan)

## 3.0.3 Nov 4 2021

- Bump sqlalchemy version to 1.4.1 (alberttorosyan)

## 3.0.2 Oct 27 2021

- Switch to aimrocks 0.0.9 - built on rocksdb 6.25.3 (alberttorosyan)
- Remove grouping select options from Params app config (VkoHov)
- Sort metrics data in ascending order for X-axis (KaroMourad)

## 3.0.1 Oct 22 2021

- Check telemetry_enabled option on segment initialization (VkoHov)
- Draw LineChart Y-axis (horizontal) tick lines on zooming (KaroMourad)
- Sort select options/params based on input value (roubkar)
- Fix query construction issue for multiple context items (roubkar)
- Fix issue with making API call from Web Worker (VkoHov)

## 3.0.0 Oct 21 2021

- Completely revamped UI:

  - Runs, metrics and params explorers
  - Bookmarks, Tags, Homepage
  - New UI works smooth with ~500 metrics displayed at the same time with full Aim table interactions

- Completely revamped storage:
  - 10x faster embedded storage based on Rocksdb
  - Average run query execution time on ~2000 runs: 0.784s
  - Average metrics query execution time on ~2000 runs with 6000 metrics: 1.552s

## 2.7.1 Jun 30 2021

- Fix bookmark navigation issue (roubkar)
- Empty metric select on X-axis alignment property change (roubkar)

## 2.7.0 Jun 23 2021

- Add ability to export table data as CSV (KaroMourad)
- Add ability to bookmark explore screen state (roubkar)
- Add dashboards and apps API (mihran113)

## 2.6.0 Jun 12 2021

- Resolve namedtuple python 3.5 incompatibility (gorarakelyan)
- Add ability to align X-axis by a metric (mihran113, roubkar)
- Add tooltip popover for the chart hover state (roubkar)

## 2.5.0 May 27 2021

- Set gunicorn timeouts (mihran113)
- Remove redundant deserialize method (gorarakelyan)
- Move the Flask server to main repo to support 'docker'less UI (mihran113)

## 2.4.0 May 13 2021

- Bump up Aim UI to v1.6.0 (gorarakelyan)
- Add xgboost integration (khazhak)
- Update keras adapter interface (khazhak)
- Convert tensors to python numbers (gorarakelyan)

## 2.3.0 Apr 10 2021

- Bump up Aim UI to v1.5.0 (gorarakelyan)
- Set default interval of sys tracking to 10 seconds (gorarakelyan)
- Add ability to track system metrics (gorarakelyan)

## 2.2.1 Mar 31 2021

- Bump up Aim UI to v1.4.1 (gorarakelyan)

## 2.2.0 Mar 24 2021

- Bump up Aim UI to v1.4.0 (gorarakelyan)
- Add Hugging Face integration (Khazhak)
- Reorganize documentation (Tatevv)

## 2.1.6 Feb 26 2021

- Add ability to opt out telemetry (gorarakelyan)
- Remove experiment name from config file when calling repo.remove_branch method (gorarakelyan)

## 2.1.5 Jan 7 2021

- Handle NaN or infinite floats passed to artifacts (gorarakelyan)

## 2.1.4 Dec 2 2020

- Add ability to specify session run hash (gorarakelyan)
- Initialize repo if it was empty when opening session (gorarakelyan)
- Add validation of map artifact parameters (gorarakelyan)

## 2.1.3 Nov 24 2020

- Support comparison of list type contexts (gorarakelyan)

## 2.1.2 Nov 24 2020

- Fix empty contexts comparison issue (gorarakelyan)

## 2.1.1 Nov 22 2020

- Return only selected params in SelectResult (gorarakelyan)

## 2.1.0 Nov 19 2020

- Add AimRepo select method (gorarakelyan)
- Implement SelectResult class (gorarakelyan)

## 2.0.27 Nov 13 2020

- Fix issue with artifact step initializer (gorarakelyan)

## 2.0.26 Nov 10 2020

- Add `block_termination` argument to aim.Session (gorarakelyan)
- Convert infinity parameter to string in artifacts (gorarakelyan)

## 2.0.25 Nov 9 2020

- Reconstruct run metadata file when running close command (gorarakelyan)

## 2.0.24 Nov 8 2020

- Add SIGTERM signal handler (gorarakelyan)
- Run `track` function in a parallel thread (gorarakelyan)
- Add SDK session flush method (gorarakelyan)
- Flush aggregated metrics at a given frequency (gorarakelyan)
- Update run metadata file only on artifacts update (gorarakelyan)

## 2.0.23 Nov 5 2020

- Make experiment name argument required in SDK close command (gorarakelyan)

## 2.0.22 Nov 5 2020

- Add SDK `close` method to close dangling experiments (gorarakelyan)

## 2.0.21 Nov 1 2020

- Resolve compatibility issues with python 3.5.0 (gorarakelyan)

## 2.0.20 Oct 26 2020

- Enable pypi aim package name (gorarakelyan)

## 2.0.19 Oct 25 2020

- Add PyTorch Lightning logger (gorarakelyan)
- Add TensorFlow v1 and v2 keras callbacks support (gorarakelyan)

## 2.0.18 Oct 7 2020

- Add ability to run Aim UI in detached mode (gorarakelyan)
- Add ability to specify repo path when running Aim UI (gorarakelyan)

## 2.0.17 Oct 5 2020

- Rename `AimDE` to `Aim UI` (gorarakelyan)

## 2.0.16 Oct 2 2020

- Add ability to specify host when running AimDE (gorarakelyan)
- Disable `AimContainerCommandManager` (gorarakelyan)
- Remove `aimde` command entry point (gorarakelyan)
- Remove `de` prefix from development environment management commands (gorarakelyan)

## 2.0.15 Sep 21 2020

- Set Map artifact default namespace (gorarakelyan)

## 2.0.14 Sep 21 2020

- Set Metric hashable context to None if no kwarg is passed (gorarakelyan)

## 2.0.13 Sep 21 2020

- Add ability to query runs by metric value (gorarakelyan)
- Add ability to query runs via SDK (gorarakelyan)

## 2.0.12 Sep 12 2020

- Update Session to handle exceptions gracefully (gorarakelyan)

## 2.0.11 Sep 11 2020

- Add alias to keras adapter (gorarakelyan)

## 2.0.10 Sep 10 2020

- Show progress bar when pulling AimDE image (gorarakelyan)

## 2.0.9 Sep 10 2020

- Add ability to start multiple sessions (gorarakelyan)
- Add Aim adapter for keras (gorarakelyan)

## 2.0.8 Aug 26 2020

- Set SDK to select only unarchived runs by default (gorarakelyan)
- Add ability to archive/unarchive runs (gorarakelyan)
- Enable search by run attributes (gorarakelyan)
- Add `is not` keyword to AimQL (gorarakelyan)

## 2.0.7 Aug 21 2020

- Validate Artifact values before storing (gorarakelyan)
- Add sessions to SDK (gorarakelyan)

## 2.0.6 Aug 13 2020

- Add ability to retrieve metrics and traces from repo (gorarakelyan)
- Add SDK `select` method to select runs and artifacts (gorarakelyan)
- Implement search query language (gorarakelyan)

## 2.0.5 Jul 18 2020

- Fix issue with PyPI reStructuredText format compatibility (gorarakelyan)

## 2.0.4 Jul 18 2020

- Add ability to attach tf.summary logs to AimDE (gorarakelyan)

## 2.0.3 Jul 8 2020

- Pass project path to development environment container (gorarakelyan)

## 2.0.2 Jul 7 2020

- Make `epoch` argument optional for `Metric` artifact (gorarakelyan)
- Add ability to automatically commit runs after exit (gorarakelyan)
- Add `aim up` shortcut for running development environment (gorarakelyan)
- Remove first required argument(artifact name) from sdk track function (gorarakelyan)
- Add general dictionary artifact for tracking `key: value` parameters (gorarakelyan)

## 2.0.1 Jun 24 2020

- Fix inconsistent DE naming (gorarakelyan)

## 2.0.0 Jun 18 2020

- Tidy up aim and remove some artifacts (gorarakelyan)
- Update AimContainerCMD to open connection on custom port (gorarakelyan)
- Save passed process uuid to commit configs (gorarakelyan)
- Ability to query processes (gorarakelyan)
- Execute process and store logs into a commit of specific experiment (gorarakelyan)
- Kill running process and its children recursively (gorarakelyan)
- Keep executed processes for monitoring and management (gorarakelyan)
- Add container command handler to exec commands on the host (gorarakelyan)
- Refactor Text artifact to store sentences using protobuf and aimrecords (jamesj-jiao)
- Add ability to pass aim board port as an argument (gorarakelyan)

## 1.2.17 May 8 2020

- Add config command (gorarakelyan)
- Tune artifacts: images, metric_groups, params (gorarakelyan)

## 1.2.16 Apr 29 2020

- Add ability to pass numpy array as a segmentation mask (gorarakelyan)

## 1.2.15 Apr 29 2020

- Add basic image list tracking (gorarakelyan)

## 1.2.14 Apr 27 2020

- Optimize segmentation tracking insight to load faster (gorarakelyan)

## 1.2.13 Apr 25 2020

- Remove GitHub security alert (gorarakelyan)
- Add image semantic segmentation tracking (gorarakelyan)

## 1.2.12 Apr 20 2020

- Add missing init file for aim.artifacts.proto (@mike1808)

## 1.2.11 Apr 16 2020

- Make epoch property optional for Metric (gorarakelyan)

## 1.2.10 Apr 16 2020

- Serialize and store `Metric` records using protobuf and aimrecords (gorarakelyan)
- Create RecordWriter factory which handles artifact records saving (gorarakelyan)
- Extract artifact serialization to ArtifactWriter (mike1808)

## 1.2.9 Mar 16 2020

- Alert prerequisites installation message for running board (gorarakelyan)

## 1.2.8 Mar 15 2020

- Update profiler interface for keras (gorarakelyan)

## 1.2.7 Mar 14 2020

- Add board pull command (gorarakelyan)
- Change board ports to 43800,1,2 (gorarakelyan)
- Add ability to profile graph output nodes (gorarakelyan)
- Remove issue with autograd inside while loop (gorarakelyan)
- Add aim board development mode (gorarakelyan)
- Update board name hash algorithm to md5 (gorarakelyan)
- Add board CLI commands: up, down and upgrade (gorarakelyan)
- Add ability to tag version as a release candidate (gorarakelyan)

## 1.2.6 Feb 28 2020

- Add learning rate update tracking (gorarakelyan)

## 1.2.5 Feb 25 2020

- Add autocommit feature to push command: `aim push -c [-m <msg>]` (gorarakelyan)
- Add cli status command to list branch uncommitted artifacts (gorarakelyan)
- Add an ability to aggregate duplicated nodes within a loop (gorarakelyan)
- Remove gradient break issue when profiling output nodes (gorarakelyan)

## 1.2.4 Feb 20 2020

- Enable profiler to track nodes inside loops (gorarakelyan)
- Ability to disable profiler for evaluation or inference (gorarakelyan)

## 1.2.3 Feb 13 2020

- Set minimum required python version to 3.5.2 (gorarakelyan)

## 1.2.2 Feb 13 2020

- Downgrade required python version (gorarakelyan)

## 1.2.1 Feb 13 2020

- Edit README.md to pass reStructuredText validation on pypi (gorarakelyan)

## 1.2.0 Feb 13 2020

- Make aim CLI directly accessible from main.py (gorarakelyan)
- Add disk space usage tracking (gorarakelyan)
- Add profiler support for Keras (gorarakelyan)
- Add TensorFlow graph nodes profiler (gorarakelyan)
- Add command to run aim live container mounted on aim repo (gorarakelyan)
- Update profiler to track GPU usage (gorarakelyan)
- Add machine resource usage profiler (gorarakelyan)

## 1.1.1 Jan 14 2020

- Remove aim dependencies such as keras, pytorch and etc (gorarakelyan)

## 1.1.0 Jan 12 2020

- Update code diff tracking to be optional (gorarakelyan)
- Add default False value to aim init function (gorarakelyan)
- Update aim repo to correctly identify cwd (gorarakelyan)
- Update push command to commit if msg argument is specified (gorarakelyan)
- Add ability to initialize repo from within the sdk (gorarakelyan)

## 1.0.2 Jan 7 2020

- Remove objects dir from empty .aim branch index (gorarakelyan)

## 1.0.1 Dec 26 2019

- Add cil command to print aim current version (gorarakelyan)

## 1.0.0 Dec 25 2019

- Add aim version number in commit config file (gorarakelyan)
- Update push command to send username and check storage availability (gorarakelyan)
- Add hyper parameters tracking (gorarakelyan)
- Update push command to print shorter file names when pushing to remote (gorarakelyan)
- Update tracking artifacts to be saved in log format (gorarakelyan)
- Add pytorch cuda support to existing sdk artefacts (gorarakelyan)
- Add cli reset command (gorarakelyan)
- Add nested module tracking support to aim sdk (gorarakelyan)
- Add code difference tracking to aim sdk (gorarakelyan)
- Update aim push command to send commits (gorarakelyan)
- Add commit structure implementation (gorarakelyan)
- Add aim commit command synchronized with git commits (gorarakelyan)
- Add version control system factory (gorarakelyan)
- Update all insights example (gorarakelyan)
- Add model gradients tracking (gorarakelyan)
- Add model weights distribution tracking (gorarakelyan)
- Add aim correlation tracking (gorarakelyan)

## 0.2.9 Nov 30 2019

- Update push tolerance when remote origin is invalid (gorarakelyan)

## 0.2.8 Nov 30 2019

- Update aim auth public key search algorithm (gorarakelyan)

## 0.2.7 Nov 14 2019

- Update dependencies torch and torchvision versions (sgevorg)

## 0.2.6 Nov 5 2019

- Update aim track logger (gorarakelyan)

## 0.2.5 Nov 4 2019

- Add branch name validation (gorarakelyan)
- Add single branch push to aim push command (gorarakelyan)

## 0.2.4 Nov 3 2019

- Update aim auth print format (gorarakelyan)
- Update setup.py requirements (gorarakelyan)

## 0.2.3 Nov 3 2019

- Update package requirements (gorarakelyan)

## 0.2.2 Nov 1 2019

- Update package requirements (sgevorg)

## 0.2.1 Nov 1 2019

- Add paramiko to required in setup.py (sgevorg)

## 0.2.0 Nov 1 2019

- Update the repo to prep for open source pypi push (sgevorg)
- Add error and activity logging (sgevorg)
- Add push command robustness (gorarakelyan)
- Add cli auth command (gorarakelyan)
- Add public key authentication (gorarakelyan)
- Update push to send only branches (gorarakelyan)
- Add branching command line interface (gorarakelyan)
- Update skd interface (gorarakelyan)
- Add pytorch examples inside examples directory (gorarakelyan)
- Add model load sdk method (gorarakelyan)
- Add model checkpoint save tests (gorarakelyan)
- Update file sending protocol (gorarakelyan)
- Add model tracking (gorarakelyan)

## 0.1.0 - Sep 23 2019

- Update setup py to build cython extensions (gorarakelyan)
- Update tcp client to send multiple files through one connection (gorarakelyan)
- Update tcp client to send images (gorarakelyan)
- Update sdk track functionality to support multiple metrics (gorarakelyan)
- Update push command for sending repo to a given remote (gorarakelyan)
- Add cli remote commands (gorarakelyan)
- Update cli architecture from single group of commands to multiple groups (gorarakelyan)
- Add testing env first skeleton and versions (sgevorg)
- Add dummy exporting files from .aim-test (sgevorg)
- Add description for Testing Environment (sgevorg)
- Update metadata structure and handling (sgevorg)
- Add support for seq2seq models (sgevorg)
- Update the output of doker image build to be more informative and intuitive (sgevorg)
- Update README.MD with changed Aim messaging (sgevorg)
- Remove setup.cfg file (maybe temporarily) (sgevorg)
- Update the location for docker build template files, move to data/ (sgevorg)
- Update the `docs/cli.md` for aim-deploy docs (sgevorg)
- Add docker deploy `.aim/deploy_temp/<model>` cleanup at the end of the build (sgevorg)
- Add Docker Deploy via `aim-deploy` command (sgevorg)
- Add Docker image generate skeleton (sgevorg)
- Add AimModel.load_mode static function to parse `.aim` files (sgevorg)
- Update exporter to decouple from specifics of exporting and framework (sgevorg)
- Add model export with `.aim` extension (sgevorg)
- Remove pack/unpack of the metadata (sgevorg)
- Add pack/unpack to add metadata to model for engine processing (sgevorg)
- Add aim-deploy command configuration in cli (sgevorg)
- Add basic cli (sgevorg)
- Update setup.py for cli first version (sgevorg)
- Add initial cli specs (sgevorg)
- Add directories: the initial skeleton of the repo (sgevorg)
- Add gitignore, license file and other basics for repo (sgevorg)<|MERGE_RESOLUTION|>--- conflicted
+++ resolved
@@ -15,11 +15,8 @@
 ### Fixes
 
 - Fix gpu stats logging when some stats are unavailable (timokau)
-<<<<<<< HEAD
+- Sub-path support for RTS addresses (mihran113)
 - Fix experiment name update issues (mihran113)
-=======
-- Sub-path support for RTS addresses (mihran113)
->>>>>>> 59bc78ff
 
 ## 3.15.2 Dec 23, 2022
 
