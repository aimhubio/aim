--- conflicted
+++ resolved
@@ -22,11 +22,8 @@
 - Add the date and the duration of run in the header of the single run page (VkoHov)
 - Add the name, status and duration of run in the runs table of the tags page (VkoHov)
 - Fit long name values in manage columns popover (arsengit)
-<<<<<<< HEAD
+- Add caching mechanism for sequence queries to optimize query performance (mihran113)
 - Use step random hash as a key for metric sequences (alberttorosyan)
-=======
-- Add caching mechanism for sequence queries to optimize query performance (mihran113)
->>>>>>> 86b94f4b
 
 ### Fixes:
 
