# Changelog

<<<<<<< HEAD
## 3.19.3 
- Resolve issue with new runs after tracking queue shutdown (mihran113)
=======
## 3.19.3
- Reset base path when opening new tabs (mihran113)
>>>>>>> b172492a

## 3.19.2  Mar 22, 2024
- Resolve live update failing issue (mihran113)
- Resolve issue with remote tracking protocol probe fail (mihran113)

## 3.19.1 Mar 14, 2024
- Accept calls on tracking server without trailing slashes (mihran113)

## 3.19.0 Mar 13, 2024

### Enhancements:
- Replace grpc with http/ws as transport for aim tracking server (mihran113)
- Remove `aim storage upgrade 2to3` command (mihran113)
- Allow HF callback to initialize run at on_init_end for tracking custom metrics with callback (dushyantbehl)
- Support artifacts logging and storage in AWS S3 (alberttorosyan)
- Always set run name when initializing Run in lightning callback (martenlienen) 

### Fixes
- Allow the web UI to serve assets symlinked into the static files directory (martenlienen)

## 3.18.1 Feb 7, 2024

### Enhancements:

- Add support for `sqlalchemy 2.0` (mihran113)
- Add `min/max/first` values tracking and visualization for metrics (mihran113, KaroMourad)

### Fixes
- Fix pytorch_lightning aliases issue (popfido)
- Fix typos in stat.py to collect gpu memory and power correctly (ChanderG)
- Fix bug in pytorch lightning raising lock timeout (inc0)
- Fix compatibility with `sqlalchemy < 2.0` versions (mihran113)
- Switch to patched version of official `pynvml` (mihran113)
- Remove telemetry tracking (mihran113)

## 3.17.5 Jun 2, 2023

- Fix gpu stat collection when driver is not loaded (mihran113)
- Fix issue with overflowing box content in full-view mode in Base Explorers (KaroMourad)
- Resolve tags list visibility issue in tags page (arsengit)
- Fix issue on git stat collection (mihran113)
- Import `Image` and `Audio` for `TensorboardFolderTracker` (alansaul)
- Extend `aim.ext.tensorboard_tracker.run.Run` to allow stdout logging and system stats and parameter logging (alansaul)
- Add the ability for `TensorboardFolderTracker` to track `Histogram`'s as Aim `Distribution`'s (alansaul)
- Convert NaNs and Infs in responses to strings (n-gao)
- Add activeloop deeplake plugin (drahnreb)

## 3.17.4  May 4, 2023

- Resolve run messages duplication issue for in progress runs (roubkar)
- Fix metric values inconsistency with steps (mihran113)
- Enable CLI for remote repos (mihran113)
- Safe force-acquire index lock using meta-locks (alberttorosyan, mihran113)
- Fix the issue with containers left open (mihran113)
- Fix issue with notebook extension start-up (mihran113)
- Disable SDK events tracking with Segment API (alberttorosyan)

## 3.17.3 Apr 6, 2023

- Fix the community popup overflowing issue (KaroMourad)
- Optimize images blobs URI loading performance (asynclee)

## 3.17.2 Mar 28, 2023

- Fix explorer crashing issue caused by adding a `displayName` property in Grouping component (KaroMourad)

## 3.17.1 Mar 24, 2023

- Avoid explorer crashing when accessing empty chart values (KaroMourad)

## 3.17.0 Mar 24, 2023

### Enhancements
- Expose `run_name` and `run_hash` parameters to the `aim.sdk.adapters.pytorch_lightning.AimLogger` adapter (constd)
- Add navigation link to Experiment page from the Run page (roubkar)
- Add navigation to explorers from the Run page (roubkar)
- Implement Metrics Explorer v2 via Base Explorer (KaroMourad)
- Add Text Explorer to filter and compare text (roubkar)
- Add groundwork for the UI kit v2 for improved usability (arsengit)

### Fixes

- Add support for Path type to the repo attribute of the Run class (emekaokoli19)
- Add support for jax>0.4.0 (n-gao)
- Add -y option to Aim CLI commands (emekaokoli19)
- Fix issue with toggling lines visibility during live update (roubkar)
- Fix the issue when HF model doesn't have `num_labels` attribute (mihran113)
- Fix table cell scrolling issue in the Texts tab of the Run page (roubkar)

## 3.16.2 Mar 3, 2023

- Add exception-free mode to Aim (alberttorosyan)
- Expose `capture_terminal_logs` argument for `aim.sdk.adapters` classes (mihran113)
- Handle inconsistency between Sequence data and metadata (alberttorosyan)

## 3.16.1 Feb 27, 2023

- Pin package version `alembic>=1.5.0` (justinvyu)
- Fix segment `flush()` issue with no internet access (alberttorosyan)
- Fix the issue with an empty-illustrations styles on Base explorers (KaroMourad)
- Add 'join community' popup to the sidebar (KaroMourad)
- Use non-strict mode when logging HF model metadata (alberttorosyan)
- Add set() method implementation in ProxyTree/SubtreeView classes (alberttorosyan)

## 3.16.0 Feb 3, 2023

### Enhancements

- Drop support for python3.6 (mihran113)
- Add support for python3.11 (alberttorosyan)
- Add other x-axis alignment and system logs tracking to cli convert wandb (hjoonjang)
- Add support for pre-binned distribution/histogram (YodaEmbedding)
- Display logged run messages in Run page (VkoHov, alberttorosyan, roubkar)
- Use read-only mode when opening container for indexing (alberttorosyan)
- Add Stable-Baselines3 integration (tmynn)
- Add Acme integration (tmynn)
- Add huggingface/datasets integration (tmynn)
- Enable support for protobuf v4 (mihran113)
- Support events signaling for Remote Tracking server (alberttorosyan)
- Enhance DVC parameters tracking (tmynn)
- Add SDK events tracking (alberttorosyan)
- Add the ability to easily copy run hash with a single click (VkoHov)
- Add Prophet integration (grigoryan-davit)
- Add 'Dataset' type support for hf/datasets (tmynn)
- Add HuggingFace Transformers model info (tmynn)
- Add multidataset logging support for HuggingFace transformers (tmynn)

### Fixes

- Fix gpu stats logging when some stats are unavailable (timokau)
- Sub-path support for RTS addresses (mihran113)
- Fix experiment name update issues (mihran113)
- Fix run experiment setting race conditions (mihran113)
- Fix the issue with runs not appearing on UI (mihran113)

## 3.15.2 Dec 23, 2022

- Change logging level for reporter debug messages (alberttorosyan)
- Fix styling issues on the experiment page (KaroMourad)
- Fix client side worker port calculation for RTS (mihran113)
- Add discord community link in the sidebar (arsengit)
- Display experiments descriptions in the explorers tables (arsengit)

## 3.15.1 Dec 1, 2022

- Fix issue with index container lock for older repos (mihran113)
- Fix issue with rendering incorrect empty-illustration content in Audios explorer (KaroMourad)

## 3.15.0 Nov 26, 2022

### Enhancements:

- Implement Aim callbacks system and extended notifications (alberttorosyan)
- Add chart legends to the Metrics Explorer (KaroMourad)
- Implement vertically scalable version of Remote Tracking (mihran113, alberttorosyan)
- Add the ability to search, filter, and compare audio through Audios Explorer (VkoHov)
- Add epoch tracking for PyTorch Lightning (tmynn)
- Add PaddlePaddle integration (tmynn)
- Add Optuna integration (tmynn)
- Use `packaging` to parse version strings (jangop)
- Implement the experiment page for the overall experiment info view (VkoHov)
- Implement dynamic flushing mechanism for `CheckIn`s based on the flag (mahnerak)
- Implement robust locking and indexing mechanism for Aim Runs (alberttorosyan)

### Fixes:

- Fix multiple progress bars handling for terminal logs capturing (mihran113)
- Handle resources when multiple `Ctrl-C`s are pressed (alberttorosyan)
- Remove non unicode symbols from `aim up` command logs (mihran113)
- Fix "Show Table Diff" for list type elements in runs, params and scatters explorers (kumarshreshtha)
- Support non-Latin chars for encoding in Aim UI (roubkar)
- Make new `CheckIn`s always override the expiry date, consistent to what is documented (mahnerak)

## 3.14.4 Nov 11, 2022

- Fix dropdowns' selected options losses in time of searching other options in Figures Explorer (rubenaprikyan)
- Fix the group property name visibility in the images and audio tabs (VkoHov)
- Change the color contrast of the icons in the manage columns popover (VkoHov)
- Add notifier config files to aim package (alberttorosyan)
- Fix audios to numpy conversion (mihran113)

## 3.14.3 Oct 29, 2022

- Fix search for empty queries in explorers (KaroMourad)

## 3.14.2 Oct 28, 2022

- Add support to sync explorer state through url on Base and Figures Explorers (rubenaprikyan)
- Add support to highlight syntax error in Figures Explorer (KaroMourad)
- Fix issue with applying solid stroke styles on stroke badge in table (KaroMourad)
- Fix active runs indicators overlapping issue in LineChart (KaroMourad)
- Add support for text style formatting in the logs tab (VkoHov)
- Fix "`TypeError: check()` keywords must be strings" for `Run.metrics()` method (alberttorosyan)
- Fix run info API call error when tag color/description is None (alberttorosyan)
- Fix remote heartbeat resource cleanup (mihran113)

## 3.14.1 Oct 7, 2022

- Fix the current release duplication highlighting issue on the Dashboard page (arsengit)

## 3.14.0 Oct 6, 2022

### Enhancements:

- Move `aim reindex` command under `aim storage` group (mihran113)
- Add the ability to attach/remove tags on the Run Page (roubkar)
- Support dictionary as an argument of `Run.track` (alberttorosyan)
- Display the tags of the run in the tables of the explorers (VkoHov)
- Revamp Figures explorer controls and grouping sections for better onboarding and usability (VkoHov, KaroMourad)
- Replace the spinner loader with a lighter one (VkoHov)
- Add fast.ai integration (tmynn)
- Add command for dangling params cleanup (mihran113)
- Add top and bottom appearance modes to the chart popover (VkoHov)
- Deprecate Python 3.6 (alberttorosyan)
- Add MXNet integration (tmynn)
- Create a Dashboard page to provide a better onboarding experience (arsengit, roubkar, KaroMourad, mihran113)
- Add support for tracking jax device arrays (mihran113)

### Fixes:

- Fix chart hovering issue occurring when "nan" values are tracked (KaroMourad)
- Use empty dict as default when getting Run params (alberttorosyan)
- Change unit-tests data isolation mechanism (alberttorosyan)
- Adjust the visibility of the run color in tables (VkoHov)
- Fix response headers for remote tracking server (mihran113)
- Fix `TypeError`s in single run page (mihran113)

## 3.13.4 Sep 25, 2022

- Add the ability to disable smoothing explicitly (KaroMourad)
- Virtualize the run params list in the Run page (roubkar)

## 3.13.3 Sep 16, 2022

- Fix request cancellation on `Logs` tab (mihran113)
- Fix the data live update handling in the Logs tab (VkoHov)

## 3.13.2 Sep 10, 2022

- Fix content overlapping issue of x-axis alignment dropdown (KaroMourad)
- Fix the regression line rendering issue on Scatter plot exported image (KaroMourad)

## 3.13.1 Sep 1, 2022

- Add support for querying metrics by last value (mihran113)
- Fix aim reindex command failure (alberttorosyan)
- Fix issue with remote runs re-open (mihran113)
- Deprecate custom set Run.hash values (alberttorosyan)
- Tune mlflow converter run properties (tmynn)
- Fix `AimLogger` deprecation issues related to release of PyTorch Lightning v1.7 (djwessel)

## 3.13.0 Aug 21, 2022

### Enhancements:

- Add Figures Explorer to visualize and compare plotly figures (rubenaprikyan, KaroMourad, arsengit, VkoHov, roubkar)
- Add Base Explorer as core of all explorers (rubenaprikyan, KaroMourad, arsengit, VkoHov, roubkar)
- Add logging for remote resource cleanup and network stability (mihran113)
- Restrict Run.hash to auto-generated values only (alberttorosyan)
- Add ability to compare selected runs from the table (arsengit)
- Notify users about failed/stalled runs (mahnerak, alberttorosyan)
- Add ability to pin metrics in Run Page (mihran113, roubkar)
- Add step for unit tests for nightly releases workflow (mihran113)
- Add Keras-Tuner integration (tmynn)
- Add Weights & Biases to Aim log converter (tmynn)

### Fixes:

- Fix chart exporting issue (KaroMourad)
- Fix aim ui rendering issue on notebooks (rubenaprikyan)
- Fix live update retry to show live data after solving connection problems with the server (rubenaprikyan)
- Fix tensorboard convert while converting tensor (sharathmk99)
- Fix incorrect column keys of metrics in the table grid of the runs dashboard (VkoHov)
- Fix git info collection (mihran113)
- Fix code block content and query copying functionality (arsengit)
- Provide compatibility between plotly and matplotlib (tmynn)
- Warn to use aim.Image if aim.Figure fails (tmynn)

## 3.12.2 Aug 5, 2022

- Fix formatting of empty metric contexts (VkoHov)
- Apply lazy loading on metrics in Run Page (roubkar)

## 3.12.1 Aug 2, 2022

- Loosen version requirements for grpcio (alberttorosyan)
- Fix remote heartbeat-watcher resource cleanup (mihran113)
- Break long metric names into multiple lines in Run Page (roubkar)
- Enable run filtering by metric values (mihran113)
- Fix Cython version to eliminate build errors (mihran113)

## 3.12.0 Jul 22, 2022

### Enhancements:

- Add ability to set axes range manually for line charts on UI (KaroMourad)
- Add more user-friendly querying for dates (mihran113, arsengit)
- Filter redundant tooltip data from URL config state (KaroMourad)
- Improve rendering performance by enhancing table columns virtualization mechanism (roubkar)
- Increase visibility and usability of the Show table diff button (arsengit)
- Add support for tensorboard audios conversion (mihran113)
- Format params keys/paths properly (VkoHov)
- Mention explicitly run params everywhere params is mentioned (VkoHov)
- Add ability to hide a batch of items in explorers (VkoHov)
- Add ability to sort by the last value of the metric in table (VkoHov)
- Preserve active line even if it is dropped out of the filtered area (VkoHov)
- Add run duration property for SDK and queries (mihran113)
- Add client vs server version check for remote tracking server (mihran113)
- Add Remote tracking client heartbeat (mihran113)

### Fixes:

- Tune table sorting icon box overlapping with column box in compact mode (KaroMourad)
- Fix tensorboard log conversion for images (mihran113)
- Check if gradient is None when tracking gradient distributions (kage08)
- Fix displaying non-syntax errors across Aim UI (arsengit)
- Fix queries on remote repos (mihran113)
- Fix interval progress reports for query apis (mihran113)
- Fix query request cancellation errors (mihran113)
- Auto-detect and address inconsistencies in meta and series trees (mahnerak)

## 3.11.2 Jul 8, 2022

### Enhancements:

- Display the error position when getting syntax errors after searching (arsengit)

### Fixes:

- Avoid saving crashed or terminated search requests as the last state on explorers (arsengit)
- Remove the progress bar blinking when searching runs in Runs Explorer (KaroMourad)
- Fix the "matched runs" sentence color style in progress bars (KaroMourad)
- Fix `SyntaxError` handling for python3.10+ (mihran113)
- Fix generic Exceptions handling and adjust HTTPException handling (alberttorosyan)

## 3.11.1 Jun 27, 2022

- Replace base58 encoder with base64 (KaroMourad, VkoHov)
- Fix Notes tab loading issue (arsengit)
- Fix the loading logic of the `monaco editor` across the Aim Ui (arsengit)
- Fix `Table` export functionality in Params and Scatters explorers (arsengit)
- Allow mixing numeric types on a single Sequence (alberttorosyan)

## 3.11.0 Jun 21, 2022

### Enhancements:

- Add `--uds` option for `aim up` command (mihran113)
- Add progress reporting for search APIs and tqdm progress for SDK queries (mihran113)
- Add all the attributes of runs in the grouping popovers (KaroMourad)
- Display progress bar on Explorer pages when searching metadata (KaroMourad)
- Improve the processing speed for tb to aim converter (osoblanco)
- Adjust charts hover attributes position calculation and styles (KaroMourad)
- Improve formatting of numbers by setting maximum precision (KaroMourad)
- Add cloud storage backups to AWS S3 for aim repo runs (karan2801)
- Add LightGBM integration example (gorarakelyan)
- Add descriptive document titles for pages (KaroMourad)
- Implement unit-tests for aim SDK utils (yeghiakoronian)
- Display std.dev/err aggregated values in the table (VkoHov)
- Add `active` state indicator property for `aim.Run` (mihran113)
- Add `active` state indicators on the chart (VkoHov)
- Add ability to edit run name and description of run (VkoHov)
- Show the description in the sidebar of the run overview tab (VkoHov)
- Add all the attributes of run in the tooltip (VkoHov)
- Optimize the initial render time of Aim UI by using more lightweight font-family (arsengit)
- Use monaco editor as the syntax highlighter across the Aim UI (arsengit)
- Add loader to the top of the logs box in the run page (VkoHov)
- Add the date and the duration of run in the header of the single run page (VkoHov)
- Add the name, status and duration of run in the runs table of the tags page (VkoHov)
- Fit long name values in manage columns popover (arsengit)
- Add caching mechanism for sequence queries to optimize query performance (mihran113)
- Use step random hash as a key for metric sequences (alberttorosyan)

### Fixes:

- Fix issue with tensorboard to aim conversion (osoblanco)
- Fix reset zoom history on alignment type change (KaroMourad)
- Fix issue with rendering incorrect data when x-axis aligned by `relative time/epoch` (KaroMourad)
- Fix LineCart axis ticks overlapping issue on log scale (KaroMourad)
- Change zooming default option to multiple (VkoHov)
- Change grouped rows' min and max values names to `Group Min` and `Group Max` (VkoHov)
- Preserve the search input value of the grouping dropdown (VkoHov)
- Change the titles and placeholders in popovers (VkoHov)
- Resolve typing latency issue in the query search input (arsengit)
- Reorder and add non-hideable table columns (arsengit)
- Change the font of the runs navigation popover (VkoHov)
- Keep color persistence state after page reload (VkoHov)
- Resolve content blinking issue after search in the run page (arsengit)
- Fix scroll to bottom on live-update in logs tab (VkoHov)
- Fix timezone issues for activity map (mihran113)
- Fix `aim up` command output when `--port 0` is passed (mihran113)

## 3.10.3 May 31, 2022

- Adjust the content overflowing of the Delete and the Archive modals (VkoHov)
- Resolve issue with redirect in run page (arsengit)

## 3.10.2 May 26, 2022

- Adjust SRP Logs row height calculation (VkoHov)
- Fix issue with live update requests scheduler (rubenaprikyan)
- Fix log capturing crash during run garbage collection (mihran113)
- Fix Pytorch Lightning adapter `finalize` method (mihran113)
- Fix params duplication in dropdowns (VkoHov)
- Skip system params in Explorer pages (alberttorosyan)

## 3.10.1 May 18, 2022

- Resolve issue with rendering run params in the overview tab of SRP (arsengit)
- Fix issue with search query state update (arsengit)

## 3.10.0 May 17, 2022

### Enhancements:

- Add ability to adjust the density of the visible content in tables (roubkar)
- Set `metric.name` as default option for grouping (roubkar)
- Show user-selected params before group config in chart popover (roubkar)
- Optimize stream decoding performance on UI (mahnerak)
- Add support for animated image formats to Aim Image object (devfox-se)
- Add `AimLogger` for Catboost (devfox-se)
- Add `AimCallback` for LightGBM (devfox-se)
- Keep the extents of `HighPlot` axes brush in the state and the URL (VkoHov)
- Integrate `aim` with `cimport`-able `aimrocks` (mahnerak)
- Add `__slots__` to some classes to improve performance (mahnerak)
- Define base abstractions for `Iterator` and `DB` by borrowing from `aimrocks` (mahnerak)
- Use `KeysIterator` and `ValuesIterator` wrappers instead of reimplementing (mahnerak)
- Rename `PrefixView.container` to `PrefixView.parent` (mahnerak)
- Reimplement `absolute_path` (mahnerak)
- Cython bindings for `PrefixView`, `TreeView`, `Container`, `ArrayView` (mahnerak)
- Add ability to track and visualize stdout/stderr (mihran113, VkoHov)
- Fix `AimLogger` deprecation issues related to release of PyTorch Lightning v1.5 (arnauddhaene)
- Enable better autocomplete experience with monaco editor (arsengit)
- Pre-loading and caching necessary resources, add pre-loader animation to Aim UI (arsengit)

### Fixes:

- Remove hard-coded installation of pre-requirements (mahnerak)
- Remove duplicate code from `TreeView` and `Container` methods (mahnerak)
- Fix issue with filtering metrics values in single run page (KaroMourad)

## 3.9.4 May 12, 2022

- Fix run remote tracking queue cleanup (mihran113)
- Fix HF callback before training access (mihran113)
- Fix compatibility with Jinja 3.1 (devfox-se)

## 3.9.3 May 10, 2022

- Fix affecting stroke types after changing color persistence (KaroMourad)

## 3.9.2 Apr 29, 2022

- Move aim_ui package data to separate directory (devfox-se)

## 3.9.1 Apr 29, 2022

- Move aim_ui package data to separate directory (devfox-se)

## 3.9.0 Apr 29, 2022

### Enhancements:

- Add `Notes Tab` to single run page (arsengit)
- Add the run name to the batch delete and the batch archive modals (VkoHov)
- Increase the scalability of rendering lines in charts (KaroMourad)
- Increase live update requests delay to prevent performance issues (rubenaprikyan)
- Change font-family to monospace in the Table component (arsengit)
- Add info massage for single value sliders (VkoHov)
- Add `--log-level` argument for aim up/server commands (mihran113)
- Add notes backend api interface (devfox-se)
- Fix type hints in `Repo` class (uduse)

### Fixes:

- Fix LineChart y-dimension margin calculation (KaroMourad)
- Fix HighPlot lines partially rendering issue (KaroMourad)
- Fix HighPlot axis ticks overlapping issue (KaroMourad)
- Fix sorting Params/Scatters explorer axis ticks (KaroMourad)
- Fix compatibility with pytorch-lightning v1.6.0 (mihran113)
- Fix the image's original size cropping (VkoHov)
- Fix `PATH` related issues for `alembic` and `uvicorn` (mihran113)
- Fix queries for custom object APIs (mihran113)
- Fix chart height updating when resize mode changed (VkoHov)
- Fix HuggingFace callback context capturing (mihran113)
- Fix Params/Scatters explorers' row hiding functionality (VkoHov)
- Fix Profiler logs are saved outside repo directory (devfox-se)

## 3.8.1 Apr 6, 2022

- Encode run hash before including in CSS selectors (Hamik25)
- Fix displaying incorrect metric values for large range scale in LineChart (KaroMourad)
- Fix issue with rendering lines for large range scale in LineChart (KaroMourad)
- Fix issue with URL state sync for bookmarks (roubkar)
- Fix issue with displaying negative param values on Aim UI (roubkar)
- Fix row hiding functionality (roubkar)
- Tune RunOverviewTab container styles (arsengit)
- Update documentations links on UI (rubenaprikyan)
- Fix `RepoIndexManager` run's reference cleanup (mihran113)
- Fix remote run finalization (mihran113)
- Fix issue with fetch on load more (infinite scroll) functionality in Runs Explorer (rubenaprikyan)

## 3.8.0 Mar 26, 2022

### Enhancements:

- Hugging Face adapter refactoring (mihran113)
- Add run description columns to all run specific tables (VkoHov, mihran113)
- Change images rendering optimization default value to smoother (VkoHov)
- Set default steps ordering to desc in single run tabs (VkoHov, devfox-se)
- Add run name to grouping, ordering and run navigation popovers (VkoHov)
- Add ability to apply color scale on columns with numeric values (VkoHov)
- Refactored XGBoost AimCallback (devfox-se)
- Reopenable callbacks for integrations (mihran113)
- Add DVC integration (devfox-se)
- Add API profiler and unified API error response (devfox-se)
- Add API to retrieve N'th step of sequence (devfox-se)

### Fixes:

- Fix issue with calculation of active point on mouse hover in the LineChart (KaroMourad)
- Fix issue with wrong URL caching for Explorer pages (roubkar)
- Fix issue with focusing on the chart active point while moving the cursor (KaroMourad)
- Fix the image full view toggle icon visibility if the image has a white background (VkoHov)
- Fix scroll to the end of the audio tab (VkoHov)
- Add scrollbar to image full view mode content (VkoHov)
- Fix issues with run name/description not being set (mihran113)
- Fix issue with run single page tabs result caching (mihran113)
- Fix git system param tracking (devfox-se)
- Fix runs manual closing (mihran113)
- Fix Docker image creation step in packaging workflow (alberttorosyan)
- Fix Jinja2 template rendering with starlette==0.14.2 (alberttorosyan)

## 3.7.5 Mar 18, 2022

- Add request aborting functionality in single run page tabs (arsengit)
- Render plotly figures properly in single run page (arsengit)

## 3.7.4 Mar 15, 2022

- Fix density min and max validation calculation (VkoHov)

## 3.7.3 Mar 14, 2022

- Add missing names for dynamically imported files in single run page (arsengit)

## 3.7.2 Mar 10, 2022

- Fix issue with rendering UI re keeping long URL (KaroMourad)
- Split code in the single run page to optimize chunk size (arsengit)

## 3.7.1 Mar 10, 2022

- Fix metric queries with epoch=None (alberttorosyan)

## 3.7.0 Mar 9, 2022

### Enhancements:

- Add Run overview tab in run single page (arsengit, VkoHov, KaroMourad, rubenaprikyan)
- Custom max message size for Aim Remote tracking (alberttorosyan)
- Docker images for aim up/server (alberttorosyan)
- TF/Keras adapters refactoring (mihran113)
- Remote tracking client-side retry logic (aramaim)
- Add record_density to initial get-batch request for figures (VkoHov)

### Fixes:

- Fix rendering new lines in texts visualizer (arsengit)

## 3.6.3 Mar 4, 2022

- Fix UI rendering issue on colab (rubenaprikyan)

## 3.6.2 Mar 2, 2022

- Fix chart interactions issue in the Single Run Page Metrics tab (roubkar)
- Fix `resolve_objects` in remote tracking client subtree (alberttorosyan)
- Reject `0` as step/record count (alberttorosyan, VkoHov)
- Fix error on mlflow conversion by experiment id (devfox-se)

## 3.6.1 Feb 25, 2022

- Fix issue with aligning x-axis by custom metric (KaroMourad)
- Add `__AIM_PROXY_URL__` env variable to see full proxy url when running `aim up` command(rubenaprikyan)
- Add `--proxy-url` argument to notebook extension's `%aim up` to render UI correctly if there is a proxy server (rubenaprikyan)
- Add SageMaker integration, `jupyter-server-proxy` s bug-fix script (rubenaprikyan, mahnerak)
- Fix animation support in Plotly visualization and figure loading performance (Hamik25, mihran113)
- Display `None` values in group config column (VkoHov, Hamik25)
- Fix rendering issue on `Select` form search suggestions list (arsengit)
- Fix PL.AimLogger save_dir AttributeError (GeeeekExplorer)
- Remove `__example_type__` substring from param name (VkoHov)

## 3.6.0 Feb 22 2022

### Enhancements:

- Sort params columns in alphabetical order (arsengit)
- Add illustrations for indicating explorer search states (arsengit)
- Ability to export chart as image (KaroMourad)
- Ability to group by metric.context (VkoHov)
- Tune manage columns items highlighting styles (VkoHov)
- Set active style on table actions popover buttons with applied changes (arsengit)
- Unification of Run Custom Object APIs (alberttorosyan, VkoHov)
- Aim repo runs data automatic indexing (alberttorosyan)
- Pytorch Lightning adapter refactoring (mihran113)
- Add Pytorch Ignite integration (mihran113)
- Add wildcard support for `aim runs` subcommands (mihran113)
- Add MLflow logs conversion command (devfox-se)
- Add CustomObject implementation for `hub.dataset` (alberttorosyan)

### Fixes:

- Fix live updated data loss after triggering endless scroll (VkoHov)
- Fix system metric columns pinning functionality and grouping column order (arsengit)
- Fix system metrics search in manage columns popover (VkoHov)
- Fix queries on remote repos (mihran113)
- Fix incorrect boolean value formatting (VkoHov)

## 3.5.4 Feb 15 2022

- Fix batch archive functionality (VkoHov)
- Add repo lock/release feature (devfox-se)

## 3.5.3 Feb 11 2022

- Fix rendering issue in runs explorer page (arsengit)

## 3.5.2 Feb 10 2022

- Fix issue with displaying current day activity cell on week's first day (rubenaprikyan)
- Fix issue with filtering options while typing in input of autocomplete in Tooltip and Grouping popovers (rubenaprikyan)

## 3.5.1 Feb 4 2022

- Fix folder creation when tracking with remote tracker (aramaim)

## 3.5.0 Feb 3 2022

### Enhancements:

- Ability to hide system metrics from table (arsengit)
- Add input validations to range selectors (Hamik25)
- Improve media panel rendering performance on hovering over images (KaroMourad)
- Add ability to parse and import TensorFlow events into aim (devfox-se)
- Add system parameter logging: CLI, Env, Executable, Git, Installed packages (devfox-se)
- Convert nested non-native objects (e.g. OmegaConf config instance) upon storing (devfox-se)
- Add cli subcommands cp and mv for aim runs command (mihran113)
- Add handler for matplotlib figures in Image and Figure custom objects (devfox-se)
- Improve highlighting of table focused/hovered/selected row (VkoHov)

### Fixes:

- Fix stalled runs deletion (mihran113)
- Fix background transparency in colab when using dark mode of system (rubenaprikyan)
- Fix Grouping and Tooltip popovers states' resetting issue when live-update is on (rubenaprikyan)
- Fix table column's sort functionality issue in Params and Scatters Explorers (rubenaprikyan)

## 3.4.1 Jan 23 2022

- Fix issue with displaying experiment name in Images Explorer table (VkoHov)

## 3.4.0 Jan 22 2022

- Add ability to apply group stacking on media elements list (KaroMourad)
- Add ability to apply sorting by run creation_time on table rows (roubkar)
- Add ability to filter texts table with keyword matching (roubkar, rubenaprikyan)
- Add ability to delete run from settings tab (Hamik25)
- Enhance controls states of explorer pages (arsengit)
- Add --repo, --host arguments support for notebook extension (VkoHov, rubenaprikyan)
- Add trendline options to ScatterPlot (roubkar)
- Add ability to display images in original size and align by width (arsengit)
- Add version, docs and slack links to sidebar (arsengit)
- Enhance AudioPlayer component (arsengit)
- Recover active tab in run details page after reload (roubkar)
- Add ability to archive or delete runs with batches (VkoHov)
- Remote tracking server [experimental] (alberttorosyan, mihran113, aramaim)
- Add ability to change media elements order (VkoHov)
- Add ability to hard delete runs (alberttorosyan)
- Lossy format support for aim.Image (devfox-se)
- Timezone issues fix for creation and end times (mihran113)

## 3.3.5 Jan 14 2022

- Add non-strict write mode to replace not-yet-supported types with their
  string representations. (mahnerak)
- Log pytorch_lightning hyperparameters in non-strict mode. (mahnerak)

## 3.3.4 Jan 10 2022

- Fix issue with WAL files flushing (alberttorosyan)
- Support for omegaconf configs in pytorch_lightning adapter (devfox-se)

## 3.3.3 Dec 24 2021

- Fix issue with showing range panel in Images Explorer (roubkar)

## 3.3.2 Dec 20 2021

- Fix issue with not providing point density value to live-update query (rubenaprikyan)

## 3.3.1 Dec 18 2021

- Fix getValue function to show correct chart title data (KaroMourad)

## 3.3.0 Dec 17 2021

- Add ability to track and explore audios in run detail page (arsengit, VkoHov, devfox-se)
- Add ability to track and visualize texts (mihran113, roubkar)
- Fix boolean values encoding (mahnerak)
- Add Scatter Explorer to visualize correlations between metric last value and hyperparameter (KaroMourad)
- Add ability to track and visualize plotly objects (devfox-se, Hamik25, rubenaprikyan)
- Add ability to query distributions by step range and density (VkoHov, rubenaprikyan)
- Add colab notebook support (mihran113, rubenaprikyan)
- Implement images visualization tab in run detail page (VkoHov, KaroMourad)
- Add custom URL prefix support (mihran113, Hamik25, roubkar)
- Enhance metric selection dropdowns to see lists in alphabetical order (rubenaprikyan)

## 3.2.2 Dec 10 2021

- Fix Run finalization index timeout issue (alberttorosyan)

## 3.2.1 Dec 8 2021

- Add ability to provide custom base path for API (mihran113, roubkar)
- Fix table groups column default order (arsengit)
- Fix table panel height issue in runs explorer page (arsengit)

## 3.2.0 Dec 3 2021

- Add ability to cancel pending request (roubkar, arsengit)
- Add support for secure protocol for API calls (mihran113, roubkar)
- Implement image full size view (VkoHov)
- Add ability to manipulate with image size and rendering type (arsengit)
- Enhance Table column for selected grouping config options (arsengit)
- Implement suggestions list for AimQL search (arsengit, rubenaprikyan)
- Add ability to track and visualize distributions (mihran113, rubenaprikyan)
- Add notebook extension, magic functions (rubenaprikyan)

## 3.1.1 Nov 25 2021

- Apply default ordering on images set (VkoHov)
- Ability to show image data in a tooltip on hover (KaroMourad)
- Support of Image input additional data sources (alberttorosyan)
- Ability to export run props as pandas dataframe (gorarakelyan)
- Slice image sequence by index for the given steps range (alberttorosyan)
- Improve Images Explorer rendering performance through better images list virtualization (roubkar)

## 3.1.0 Nov 20 2021

- Add ability to explore tracked images (VkoHov)
- Improve rendering performance by virtualizing table columns (roubkar)
- Add ability to apply grouping by higher level param key (roubkar)
- Add ability to specify repository path during `aim init` via `--repo` argument (rubenaprikyan)

## 3.0.7 Nov 17 2021

- Fix for missing metrics when numpy.float64 values tracked (alberttorosyan)

## 3.0.6 Nov 9 2021

- Fix for blocking container optimization for in progress runs (alberttorosyan)

## 3.0.5 Nov 9 2021

- Add tqdm package in setup.py required section (mihran113)

## 3.0.4 Nov 8 2021

- Switch to aimrocks 0.0.10 - exposes data flushing interface (mihran113)
- Optimize stored data when runs finalized (mihran113)
- Update `aim reindex` command to run storage optimizations (alberttorosyan)
- Storage partial optimizations on metric/run queries (alberttorosyan)

## 3.0.3 Nov 4 2021

- Bump sqlalchemy version to 1.4.1 (alberttorosyan)

## 3.0.2 Oct 27 2021

- Switch to aimrocks 0.0.9 - built on rocksdb 6.25.3 (alberttorosyan)
- Remove grouping select options from Params app config (VkoHov)
- Sort metrics data in ascending order for X-axis (KaroMourad)

## 3.0.1 Oct 22 2021

- Check telemetry_enabled option on segment initialization (VkoHov)
- Draw LineChart Y-axis (horizontal) tick lines on zooming (KaroMourad)
- Sort select options/params based on input value (roubkar)
- Fix query construction issue for multiple context items (roubkar)
- Fix issue with making API call from Web Worker (VkoHov)

## 3.0.0 Oct 21 2021

- Completely revamped UI:

  - Runs, metrics and params explorers
  - Bookmarks, Tags, Homepage
  - New UI works smooth with ~500 metrics displayed at the same time with full Aim table interactions

- Completely revamped storage:
  - 10x faster embedded storage based on Rocksdb
  - Average run query execution time on ~2000 runs: 0.784s
  - Average metrics query execution time on ~2000 runs with 6000 metrics: 1.552s

## 2.7.1 Jun 30 2021

- Fix bookmark navigation issue (roubkar)
- Empty metric select on X-axis alignment property change (roubkar)

## 2.7.0 Jun 23 2021

- Add ability to export table data as CSV (KaroMourad)
- Add ability to bookmark explore screen state (roubkar)
- Add dashboards and apps API (mihran113)

## 2.6.0 Jun 12 2021

- Resolve namedtuple python 3.5 incompatibility (gorarakelyan)
- Add ability to align X-axis by a metric (mihran113, roubkar)
- Add tooltip popover for the chart hover state (roubkar)

## 2.5.0 May 27 2021

- Set gunicorn timeouts (mihran113)
- Remove redundant deserialize method (gorarakelyan)
- Move the Flask server to main repo to support 'docker'less UI (mihran113)

## 2.4.0 May 13 2021

- Bump up Aim UI to v1.6.0 (gorarakelyan)
- Add xgboost integration (khazhak)
- Update keras adapter interface (khazhak)
- Convert tensors to python numbers (gorarakelyan)

## 2.3.0 Apr 10 2021

- Bump up Aim UI to v1.5.0 (gorarakelyan)
- Set default interval of sys tracking to 10 seconds (gorarakelyan)
- Add ability to track system metrics (gorarakelyan)

## 2.2.1 Mar 31 2021

- Bump up Aim UI to v1.4.1 (gorarakelyan)

## 2.2.0 Mar 24 2021

- Bump up Aim UI to v1.4.0 (gorarakelyan)
- Add Hugging Face integration (Khazhak)
- Reorganize documentation (Tatevv)

## 2.1.6 Feb 26 2021

- Add ability to opt out telemetry (gorarakelyan)
- Remove experiment name from config file when calling repo.remove_branch method (gorarakelyan)

## 2.1.5 Jan 7 2021

- Handle NaN or infinite floats passed to artifacts (gorarakelyan)

## 2.1.4 Dec 2 2020

- Add ability to specify session run hash (gorarakelyan)
- Initialize repo if it was empty when opening session (gorarakelyan)
- Add validation of map artifact parameters (gorarakelyan)

## 2.1.3 Nov 24 2020

- Support comparison of list type contexts (gorarakelyan)

## 2.1.2 Nov 24 2020

- Fix empty contexts comparison issue (gorarakelyan)

## 2.1.1 Nov 22 2020

- Return only selected params in SelectResult (gorarakelyan)

## 2.1.0 Nov 19 2020

- Add AimRepo select method (gorarakelyan)
- Implement SelectResult class (gorarakelyan)

## 2.0.27 Nov 13 2020

- Fix issue with artifact step initializer (gorarakelyan)

## 2.0.26 Nov 10 2020

- Add `block_termination` argument to aim.Session (gorarakelyan)
- Convert infinity parameter to string in artifacts (gorarakelyan)

## 2.0.25 Nov 9 2020

- Reconstruct run metadata file when running close command (gorarakelyan)

## 2.0.24 Nov 8 2020

- Add SIGTERM signal handler (gorarakelyan)
- Run `track` function in a parallel thread (gorarakelyan)
- Add SDK session flush method (gorarakelyan)
- Flush aggregated metrics at a given frequency (gorarakelyan)
- Update run metadata file only on artifacts update (gorarakelyan)

## 2.0.23 Nov 5 2020

- Make experiment name argument required in SDK close command (gorarakelyan)

## 2.0.22 Nov 5 2020

- Add SDK `close` method to close dangling experiments (gorarakelyan)

## 2.0.21 Nov 1 2020

- Resolve compatibility issues with python 3.5.0 (gorarakelyan)

## 2.0.20 Oct 26 2020

- Enable pypi aim package name (gorarakelyan)

## 2.0.19 Oct 25 2020

- Add PyTorch Lightning logger (gorarakelyan)
- Add TensorFlow v1 and v2 keras callbacks support (gorarakelyan)

## 2.0.18 Oct 7 2020

- Add ability to run Aim UI in detached mode (gorarakelyan)
- Add ability to specify repo path when running Aim UI (gorarakelyan)

## 2.0.17 Oct 5 2020

- Rename `AimDE` to `Aim UI` (gorarakelyan)

## 2.0.16 Oct 2 2020

- Add ability to specify host when running AimDE (gorarakelyan)
- Disable `AimContainerCommandManager` (gorarakelyan)
- Remove `aimde` command entry point (gorarakelyan)
- Remove `de` prefix from development environment management commands (gorarakelyan)

## 2.0.15 Sep 21 2020

- Set Map artifact default namespace (gorarakelyan)

## 2.0.14 Sep 21 2020

- Set Metric hashable context to None if no kwarg is passed (gorarakelyan)

## 2.0.13 Sep 21 2020

- Add ability to query runs by metric value (gorarakelyan)
- Add ability to query runs via SDK (gorarakelyan)

## 2.0.12 Sep 12 2020

- Update Session to handle exceptions gracefully (gorarakelyan)

## 2.0.11 Sep 11 2020

- Add alias to keras adapter (gorarakelyan)

## 2.0.10 Sep 10 2020

- Show progress bar when pulling AimDE image (gorarakelyan)

## 2.0.9 Sep 10 2020

- Add ability to start multiple sessions (gorarakelyan)
- Add Aim adapter for keras (gorarakelyan)

## 2.0.8 Aug 26 2020

- Set SDK to select only unarchived runs by default (gorarakelyan)
- Add ability to archive/unarchive runs (gorarakelyan)
- Enable search by run attributes (gorarakelyan)
- Add `is not` keyword to AimQL (gorarakelyan)

## 2.0.7 Aug 21 2020

- Validate Artifact values before storing (gorarakelyan)
- Add sessions to SDK (gorarakelyan)

## 2.0.6 Aug 13 2020

- Add ability to retrieve metrics and traces from repo (gorarakelyan)
- Add SDK `select` method to select runs and artifacts (gorarakelyan)
- Implement search query language (gorarakelyan)

## 2.0.5 Jul 18 2020

- Fix issue with PyPI reStructuredText format compatibility (gorarakelyan)

## 2.0.4 Jul 18 2020

- Add ability to attach tf.summary logs to AimDE (gorarakelyan)

## 2.0.3 Jul 8 2020

- Pass project path to development environment container (gorarakelyan)

## 2.0.2 Jul 7 2020

- Make `epoch` argument optional for `Metric` artifact (gorarakelyan)
- Add ability to automatically commit runs after exit (gorarakelyan)
- Add `aim up` shortcut for running development environment (gorarakelyan)
- Remove first required argument(artifact name) from sdk track function (gorarakelyan)
- Add general dictionary artifact for tracking `key: value` parameters (gorarakelyan)

## 2.0.1 Jun 24 2020

- Fix inconsistent DE naming (gorarakelyan)

## 2.0.0 Jun 18 2020

- Tidy up aim and remove some artifacts (gorarakelyan)
- Update AimContainerCMD to open connection on custom port (gorarakelyan)
- Save passed process uuid to commit configs (gorarakelyan)
- Ability to query processes (gorarakelyan)
- Execute process and store logs into a commit of specific experiment (gorarakelyan)
- Kill running process and its children recursively (gorarakelyan)
- Keep executed processes for monitoring and management (gorarakelyan)
- Add container command handler to exec commands on the host (gorarakelyan)
- Refactor Text artifact to store sentences using protobuf and aimrecords (jamesj-jiao)
- Add ability to pass aim board port as an argument (gorarakelyan)

## 1.2.17 May 8 2020

- Add config command (gorarakelyan)
- Tune artifacts: images, metric_groups, params (gorarakelyan)

## 1.2.16 Apr 29 2020

- Add ability to pass numpy array as a segmentation mask (gorarakelyan)

## 1.2.15 Apr 29 2020

- Add basic image list tracking (gorarakelyan)

## 1.2.14 Apr 27 2020

- Optimize segmentation tracking insight to load faster (gorarakelyan)

## 1.2.13 Apr 25 2020

- Remove GitHub security alert (gorarakelyan)
- Add image semantic segmentation tracking (gorarakelyan)

## 1.2.12 Apr 20 2020

- Add missing init file for aim.artifacts.proto (@mike1808)

## 1.2.11 Apr 16 2020

- Make epoch property optional for Metric (gorarakelyan)

## 1.2.10 Apr 16 2020

- Serialize and store `Metric` records using protobuf and aimrecords (gorarakelyan)
- Create RecordWriter factory which handles artifact records saving (gorarakelyan)
- Extract artifact serialization to ArtifactWriter (mike1808)

## 1.2.9 Mar 16 2020

- Alert prerequisites installation message for running board (gorarakelyan)

## 1.2.8 Mar 15 2020

- Update profiler interface for keras (gorarakelyan)

## 1.2.7 Mar 14 2020

- Add board pull command (gorarakelyan)
- Change board ports to 43800,1,2 (gorarakelyan)
- Add ability to profile graph output nodes (gorarakelyan)
- Remove issue with autograd inside while loop (gorarakelyan)
- Add aim board development mode (gorarakelyan)
- Update board name hash algorithm to md5 (gorarakelyan)
- Add board CLI commands: up, down and upgrade (gorarakelyan)
- Add ability to tag version as a release candidate (gorarakelyan)

## 1.2.6 Feb 28 2020

- Add learning rate update tracking (gorarakelyan)

## 1.2.5 Feb 25 2020

- Add autocommit feature to push command: `aim push -c [-m <msg>]` (gorarakelyan)
- Add cli status command to list branch uncommitted artifacts (gorarakelyan)
- Add an ability to aggregate duplicated nodes within a loop (gorarakelyan)
- Remove gradient break issue when profiling output nodes (gorarakelyan)

## 1.2.4 Feb 20 2020

- Enable profiler to track nodes inside loops (gorarakelyan)
- Ability to disable profiler for evaluation or inference (gorarakelyan)

## 1.2.3 Feb 13 2020

- Set minimum required python version to 3.5.2 (gorarakelyan)

## 1.2.2 Feb 13 2020

- Downgrade required python version (gorarakelyan)

## 1.2.1 Feb 13 2020

- Edit README.md to pass reStructuredText validation on pypi (gorarakelyan)

## 1.2.0 Feb 13 2020

- Make aim CLI directly accessible from main.py (gorarakelyan)
- Add disk space usage tracking (gorarakelyan)
- Add profiler support for Keras (gorarakelyan)
- Add TensorFlow graph nodes profiler (gorarakelyan)
- Add command to run aim live container mounted on aim repo (gorarakelyan)
- Update profiler to track GPU usage (gorarakelyan)
- Add machine resource usage profiler (gorarakelyan)

## 1.1.1 Jan 14 2020

- Remove aim dependencies such as keras, pytorch and etc (gorarakelyan)

## 1.1.0 Jan 12 2020

- Update code diff tracking to be optional (gorarakelyan)
- Add default False value to aim init function (gorarakelyan)
- Update aim repo to correctly identify cwd (gorarakelyan)
- Update push command to commit if msg argument is specified (gorarakelyan)
- Add ability to initialize repo from within the sdk (gorarakelyan)

## 1.0.2 Jan 7 2020

- Remove objects dir from empty .aim branch index (gorarakelyan)

## 1.0.1 Dec 26 2019

- Add cil command to print aim current version (gorarakelyan)

## 1.0.0 Dec 25 2019

- Add aim version number in commit config file (gorarakelyan)
- Update push command to send username and check storage availability (gorarakelyan)
- Add hyper parameters tracking (gorarakelyan)
- Update push command to print shorter file names when pushing to remote (gorarakelyan)
- Update tracking artifacts to be saved in log format (gorarakelyan)
- Add pytorch cuda support to existing sdk artefacts (gorarakelyan)
- Add cli reset command (gorarakelyan)
- Add nested module tracking support to aim sdk (gorarakelyan)
- Add code difference tracking to aim sdk (gorarakelyan)
- Update aim push command to send commits (gorarakelyan)
- Add commit structure implementation (gorarakelyan)
- Add aim commit command synchronized with git commits (gorarakelyan)
- Add version control system factory (gorarakelyan)
- Update all insights example (gorarakelyan)
- Add model gradients tracking (gorarakelyan)
- Add model weights distribution tracking (gorarakelyan)
- Add aim correlation tracking (gorarakelyan)

## 0.2.9 Nov 30 2019

- Update push tolerance when remote origin is invalid (gorarakelyan)

## 0.2.8 Nov 30 2019

- Update aim auth public key search algorithm (gorarakelyan)

## 0.2.7 Nov 14 2019

- Update dependencies torch and torchvision versions (sgevorg)

## 0.2.6 Nov 5 2019

- Update aim track logger (gorarakelyan)

## 0.2.5 Nov 4 2019

- Add branch name validation (gorarakelyan)
- Add single branch push to aim push command (gorarakelyan)

## 0.2.4 Nov 3 2019

- Update aim auth print format (gorarakelyan)
- Update setup.py requirements (gorarakelyan)

## 0.2.3 Nov 3 2019

- Update package requirements (gorarakelyan)

## 0.2.2 Nov 1 2019

- Update package requirements (sgevorg)

## 0.2.1 Nov 1 2019

- Add paramiko to required in setup.py (sgevorg)

## 0.2.0 Nov 1 2019

- Update the repo to prep for open source pypi push (sgevorg)
- Add error and activity logging (sgevorg)
- Add push command robustness (gorarakelyan)
- Add cli auth command (gorarakelyan)
- Add public key authentication (gorarakelyan)
- Update push to send only branches (gorarakelyan)
- Add branching command line interface (gorarakelyan)
- Update skd interface (gorarakelyan)
- Add pytorch examples inside examples directory (gorarakelyan)
- Add model load sdk method (gorarakelyan)
- Add model checkpoint save tests (gorarakelyan)
- Update file sending protocol (gorarakelyan)
- Add model tracking (gorarakelyan)

## 0.1.0 - Sep 23 2019

- Update setup py to build cython extensions (gorarakelyan)
- Update tcp client to send multiple files through one connection (gorarakelyan)
- Update tcp client to send images (gorarakelyan)
- Update sdk track functionality to support multiple metrics (gorarakelyan)
- Update push command for sending repo to a given remote (gorarakelyan)
- Add cli remote commands (gorarakelyan)
- Update cli architecture from single group of commands to multiple groups (gorarakelyan)
- Add testing env first skeleton and versions (sgevorg)
- Add dummy exporting files from .aim-test (sgevorg)
- Add description for Testing Environment (sgevorg)
- Update metadata structure and handling (sgevorg)
- Add support for seq2seq models (sgevorg)
- Update the output of doker image build to be more informative and intuitive (sgevorg)
- Update README.MD with changed Aim messaging (sgevorg)
- Remove setup.cfg file (maybe temporarily) (sgevorg)
- Update the location for docker build template files, move to data/ (sgevorg)
- Update the `docs/cli.md` for aim-deploy docs (sgevorg)
- Add docker deploy `.aim/deploy_temp/<model>` cleanup at the end of the build (sgevorg)
- Add Docker Deploy via `aim-deploy` command (sgevorg)
- Add Docker image generate skeleton (sgevorg)
- Add AimModel.load_mode static function to parse `.aim` files (sgevorg)
- Update exporter to decouple from specifics of exporting and framework (sgevorg)
- Add model export with `.aim` extension (sgevorg)
- Remove pack/unpack of the metadata (sgevorg)
- Add pack/unpack to add metadata to model for engine processing (sgevorg)
- Add aim-deploy command configuration in cli (sgevorg)
- Add basic cli (sgevorg)
- Update setup.py for cli first version (sgevorg)
- Add initial cli specs (sgevorg)
- Add directories: the initial skeleton of the repo (sgevorg)
- Add gitignore, license file and other basics for repo (sgevorg)<|MERGE_RESOLUTION|>--- conflicted
+++ resolved
@@ -1,12 +1,8 @@
 # Changelog
 
-<<<<<<< HEAD
 ## 3.19.3 
 - Resolve issue with new runs after tracking queue shutdown (mihran113)
-=======
-## 3.19.3
 - Reset base path when opening new tabs (mihran113)
->>>>>>> b172492a
 
 ## 3.19.2  Mar 22, 2024
 - Resolve live update failing issue (mihran113)
