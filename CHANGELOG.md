# Changelog

<<<<<<< HEAD
## Unreleased

### Enhancements
- Expose `run_name` and `run_hash` parameters to the `aim.sdk.adapters.pytorch_lightning.AimLogger` adapter (constd)
- Implement Metrics explorer v2 via Base explorer (KaroMourad)

### Fixes

- Add support for Path type to the repo attribute of the Run class(emekaokoli19)
- Add support for jax>0.4.0 (n-gao)
- Add -y option to Aim CLI commands(emekaokoli19)
=======
## 3.16.3

- Fix issue with toggling lines visibility during live update (roubkar)
- Add navigation link to Experiment page from the Run page (roubkar)
- Add navigation to explorers from the Run page (roubkar)
- Fix the issue when HF model doesn't have `num_labels` attribute (mihran113)
>>>>>>> 1998037d

## 3.16.2 Mar 3, 2023

- Add exception-free mode to Aim (alberttorosyan)
- Expose `capture_terminal_logs` argument for `aim.sdk.adapters` classes (mihran113)
- Handle inconsistency between Sequence data and metadata (alberttorosyan)

## 3.16.1 Feb 27, 2023

- Pin package version `alembic>=1.5.0` (justinvyu)
- Fix segment `flush()` issue with no internet access (alberttorosyan)
- Fix the issue with an empty-illustrations styles on Base explorers (KaroMourad)
- Add 'join community' popup to the sidebar (KaroMourad)
- Use non-strict mode when logging HF model metadata (alberttorosyan)
- Add set() method implementation in ProxyTree/SubtreeView classes (alberttorosyan)

## 3.16.0 Feb 3, 2023

### Enhancements

- Drop support for python3.6 (mihran113)
- Add support for python3.11 (alberttorosyan)
- Add other x-axis alignment and system logs tracking to cli convert wandb (hjoonjang)
- Add support for pre-binned distribution/histogram (YodaEmbedding)
- Display logged run messages in Run page (VkoHov, alberttorosyan, roubkar)
- Use read-only mode when opening container for indexing (alberttorosyan)
- Add Stable-Baselines3 integration (tmynn)
- Add Acme integration (tmynn)
- Add huggingface/datasets integration (tmynn)
- Enable support for protobuf v4 (mihran113)
- Support events signaling for Remote Tracking server (alberttorosyan)
- Enhance DVC parameters tracking (tmynn)
- Add SDK events tracking (alberttorosyan)
- Add the ability to easily copy run hash with a single click (VkoHov)
- Add Prophet integration (grigoryan-davit)
- Add 'Dataset' type support for hf/datasets (tmynn)
- Add HuggingFace Transformers model info (tmynn)
- Add multidataset logging support for HuggingFace transformers (tmynn)

### Fixes

- Fix gpu stats logging when some stats are unavailable (timokau)
- Sub-path support for RTS addresses (mihran113)
- Fix experiment name update issues (mihran113)
- Fix run experiment setting race conditions (mihran113)
- Fix the issue with runs not appearing on UI (mihran113)

## 3.15.2 Dec 23, 2022

- Change logging level for reporter debug messages (alberttorosyan)
- Fix styling issues on the experiment page (KaroMourad)
- Fix client side worker port calculation for RTS (mihran113)
- Add discord community link in the sidebar (arsengit)
- Display experiments descriptions in the explorers tables (arsengit)

## 3.15.1 Dec 1, 2022

- Fix issue with index container lock for older repos (mihran113)
- Fix issue with rendering incorrect empty-illustration content in Audios explorer (KaroMourad)

## 3.15.0 Nov 26, 2022

### Enhancements:

- Implement Aim callbacks system and extended notifications (alberttorosyan)
- Add chart legends to the Metrics Explorer (KaroMourad)
- Implement vertically scalable version of Remote Tracking (mihran113, alberttorosyan)
- Add the ability to search, filter, and compare audio through Audios Explorer (VkoHov)
- Add epoch tracking for PyTorch Lightning (tmynn)
- Add PaddlePaddle integration (tmynn)
- Add Optuna integration (tmynn)
- Use `packaging` to parse version strings (jangop)
- Implement the experiment page for the overall experiment info view (VkoHov)
- Implement dynamic flushing mechanism for `CheckIn`s based on the flag (mahnerak)
- Implement robust locking and indexing mechanism for Aim Runs (alberttorosyan)

### Fixes:

- Fix multiple progress bars handling for terminal logs capturing (mihran113)
- Handle resources when multiple `Ctrl-C`s are pressed (alberttorosyan)
- Remove non unicode symbols from `aim up` command logs (mihran113)
- Fix "Show Table Diff" for list type elements in runs, params and scatters explorers (kumarshreshtha)
- Support non-Latin chars for encoding in Aim UI (roubkar)
- Make new `CheckIn`s always override the expiry date, consistent to what is documented (mahnerak)

## 3.14.4 Nov 11, 2022

- Fix dropdowns' selected options losses in time of searching other options in Figures Explorer (rubenaprikyan)
- Fix the group property name visibility in the images and audio tabs (VkoHov)
- Change the color contrast of the icons in the manage columns popover (VkoHov)
- Add notifier config files to aim package (alberttorosyan)
- Fix audios to numpy conversion (mihran113)

## 3.14.3 Oct 29, 2022

- Fix search for empty queries in explorers (KaroMourad)

## 3.14.2 Oct 28, 2022

- Add support to sync explorer state through url on Base and Figures Explorers (rubenaprikyan)
- Add support to highlight syntax error in Figures Explorer (KaroMourad)
- Fix issue with applying solid stroke styles on stroke badge in table (KaroMourad)
- Fix active runs indicators overlapping issue in LineChart (KaroMourad)
- Add support for text style formatting in the logs tab (VkoHov)
- Fix "`TypeError: check()` keywords must be strings" for `Run.metrics()` method (alberttorosyan)
- Fix run info API call error when tag color/description is None (alberttorosyan)
- Fix remote heartbeat resource cleanup (mihran113)

## 3.14.1 Oct 7, 2022

- Fix the current release duplication highlighting issue on the Dashboard page (arsengit)

## 3.14.0 Oct 6, 2022

### Enhancements:

- Move `aim reindex` command under `aim storage` group (mihran113)
- Add the ability to attach/remove tags on the Run Page (roubkar)
- Support dictionary as an argument of `Run.track` (alberttorosyan)
- Display the tags of the run in the tables of the explorers (VkoHov)
- Revamp Figures explorer controls and grouping sections for better onboarding and usability (VkoHov, KaroMourad)
- Replace the spinner loader with a lighter one (VkoHov)
- Add fast.ai integration (tmynn)
- Add command for dangling params cleanup (mihran113)
- Add top and bottom appearance modes to the chart popover (VkoHov)
- Deprecate Python 3.6 (alberttorosyan)
- Add MXNet integration (tmynn)
- Create a Dashboard page to provide a better onboarding experience (arsengit, roubkar, KaroMourad, mihran113)
- Add support for tracking jax device arrays (mihran113)

### Fixes:

- Fix chart hovering issue occurring when "nan" values are tracked (KaroMourad)
- Use empty dict as default when getting Run params (alberttorosyan)
- Change unit-tests data isolation mechanism (alberttorosyan)
- Adjust the visibility of the run color in tables (VkoHov)
- Fix response headers for remote tracking server (mihran113)
- Fix `TypeError`s in single run page (mihran113)

## 3.13.4 Sep 25, 2022

- Add the ability to disable smoothing explicitly (KaroMourad)
- Virtualize the run params list in the Run page (roubkar)

## 3.13.3 Sep 16, 2022

- Fix request cancellation on `Logs` tab (mihran113)
- Fix the data live update handling in the Logs tab (VkoHov)

## 3.13.2 Sep 10, 2022

- Fix content overlapping issue of x-axis alignment dropdown (KaroMourad)
- Fix the regression line rendering issue on Scatter plot exported image (KaroMourad)

## 3.13.1 Sep 1, 2022

- Add support for querying metrics by last value (mihran113)
- Fix aim reindex command failure (alberttorosyan)
- Fix issue with remote runs re-open (mihran113)
- Deprecate custom set Run.hash values (alberttorosyan)
- Tune mlflow converter run properties (tmynn)
- Fix `AimLogger` deprecation issues related to release of PyTorch Lightning v1.7 (djwessel)

## 3.13.0 Aug 21, 2022

### Enhancements:

- Add Figures Explorer to visualize and compare plotly figures (rubenaprikyan, KaroMourad, arsengit, VkoHov, roubkar)
- Add Base Explorer as core of all explorers (rubenaprikyan, KaroMourad, arsengit, VkoHov, roubkar)
- Add logging for remote resource cleanup and network stability (mihran113)
- Restrict Run.hash to auto-generated values only (alberttorosyan)
- Add ability to compare selected runs from the table (arsengit)
- Notify users about failed/stalled runs (mahnerak, alberttorosyan)
- Add ability to pin metrics in Run Page (mihran113, roubkar)
- Add step for unit tests for nightly releases workflow (mihran113)
- Add Keras-Tuner integration (tmynn)
- Add Weights & Biases to Aim log converter (tmynn)

### Fixes:

- Fix chart exporting issue (KaroMourad)
- Fix aim ui rendering issue on notebooks (rubenaprikyan)
- Fix live update retry to show live data after solving connection problems with the server (rubenaprikyan)
- Fix tensorboard convert while converting tensor (sharathmk99)
- Fix incorrect column keys of metrics in the table grid of the runs dashboard (VkoHov)
- Fix git info collection (mihran113)
- Fix code block content and query copying functionality (arsengit)
- Provide compatibility between plotly and matplotlib (tmynn)
- Warn to use aim.Image if aim.Figure fails (tmynn)

## 3.12.2 Aug 5, 2022

- Fix formatting of empty metric contexts (VkoHov)
- Apply lazy loading on metrics in Run Page (roubkar)

## 3.12.1 Aug 2, 2022

- Loosen version requirements for grpcio (alberttorosyan)
- Fix remote heartbeat-watcher resource cleanup (mihran113)
- Break long metric names into multiple lines in Run Page (roubkar)
- Enable run filtering by metric values (mihran113)
- Fix Cython version to eliminate build errors (mihran113)

## 3.12.0 Jul 22, 2022

### Enhancements:

- Add ability to set axes range manually for line charts on UI (KaroMourad)
- Add more user-friendly querying for dates (mihran113, arsengit)
- Filter redundant tooltip data from URL config state (KaroMourad)
- Improve rendering performance by enhancing table columns virtualization mechanism (roubkar)
- Increase visibility and usability of the Show table diff button (arsengit)
- Add support for tensorboard audios conversion (mihran113)
- Format params keys/paths properly (VkoHov)
- Mention explicitly run params everywhere params is mentioned (VkoHov)
- Add ability to hide a batch of items in explorers (VkoHov)
- Add ability to sort by the last value of the metric in table (VkoHov)
- Preserve active line even if it is dropped out of the filtered area (VkoHov)
- Add run duration property for SDK and queries (mihran113)
- Add client vs server version check for remote tracking server (mihran113)
- Add Remote tracking client heartbeat (mihran113)

### Fixes:

- Tune table sorting icon box overlapping with column box in compact mode (KaroMourad)
- Fix tensorboard log conversion for images (mihran113)
- Check if gradient is None when tracking gradient distributions (kage08)
- Fix displaying non-syntax errors across Aim UI (arsengit)
- Fix queries on remote repos (mihran113)
- Fix interval progress reports for query apis (mihran113)
- Fix query request cancellation errors (mihran113)
- Auto-detect and address inconsistencies in meta and series trees (mahnerak)

## 3.11.2 Jul 8, 2022

### Enhancements:

- Display the error position when getting syntax errors after searching (arsengit)

### Fixes:

- Avoid saving crashed or terminated search requests as the last state on explorers (arsengit)
- Remove the progress bar blinking when searching runs in Runs Explorer (KaroMourad)
- Fix the "matched runs" sentence color style in progress bars (KaroMourad)
- Fix `SyntaxError` handling for python3.10+ (mihran113)
- Fix generic Exceptions handling and adjust HTTPException handling (alberttorosyan)

## 3.11.1 Jun 27, 2022

- Replace base58 encoder with base64 (KaroMourad, VkoHov)
- Fix Notes tab loading issue (arsengit)
- Fix the loading logic of the `monaco editor` across the Aim Ui (arsengit)
- Fix `Table` export functionality in Params and Scatters explorers (arsengit)
- Allow mixing numeric types on a single Sequence (alberttorosyan)

## 3.11.0 Jun 21, 2022

### Enhancements:

- Add `--uds` option for `aim up` command (mihran113)
- Add progress reporting for search APIs and tqdm progress for SDK queries (mihran113)
- Add all the attributes of runs in the grouping popovers (KaroMourad)
- Display progress bar on Explorer pages when searching metadata (KaroMourad)
- Improve the processing speed for tb to aim converter (osoblanco)
- Adjust charts hover attributes position calculation and styles (KaroMourad)
- Improve formatting of numbers by setting maximum precision (KaroMourad)
- Add cloud storage backups to AWS S3 for aim repo runs (karan2801)
- Add LightGBM integration example (gorarakelyan)
- Add descriptive document titles for pages (KaroMourad)
- Implement unit-tests for aim SDK utils (yeghiakoronian)
- Display std.dev/err aggregated values in the table (VkoHov)
- Add `active` state indicator property for `aim.Run` (mihran113)
- Add `active` state indicators on the chart (VkoHov)
- Add ability to edit run name and description of run (VkoHov)
- Show the description in the sidebar of the run overview tab (VkoHov)
- Add all the attributes of run in the tooltip (VkoHov)
- Optimize the initial render time of Aim UI by using more lightweight font-family (arsengit)
- Use monaco editor as the syntax highlighter across the Aim UI (arsengit)
- Add loader to the top of the logs box in the run page (VkoHov)
- Add the date and the duration of run in the header of the single run page (VkoHov)
- Add the name, status and duration of run in the runs table of the tags page (VkoHov)
- Fit long name values in manage columns popover (arsengit)
- Add caching mechanism for sequence queries to optimize query performance (mihran113)
- Use step random hash as a key for metric sequences (alberttorosyan)

### Fixes:

- Fix issue with tensorboard to aim conversion (osoblanco)
- Fix reset zoom history on alignment type change (KaroMourad)
- Fix issue with rendering incorrect data when x-axis aligned by `relative time/epoch` (KaroMourad)
- Fix LineCart axis ticks overlapping issue on log scale (KaroMourad)
- Change zooming default option to multiple (VkoHov)
- Change grouped rows' min and max values names to `Group Min` and `Group Max` (VkoHov)
- Preserve the search input value of the grouping dropdown (VkoHov)
- Change the titles and placeholders in popovers (VkoHov)
- Resolve typing latency issue in the query search input (arsengit)
- Reorder and add non-hideable table columns (arsengit)
- Change the font of the runs navigation popover (VkoHov)
- Keep color persistence state after page reload (VkoHov)
- Resolve content blinking issue after search in the run page (arsengit)
- Fix scroll to bottom on live-update in logs tab (VkoHov)
- Fix timezone issues for activity map (mihran113)
- Fix `aim up` command output when `--port 0` is passed (mihran113)

## 3.10.3 May 31, 2022

- Adjust the content overflowing of the Delete and the Archive modals (VkoHov)
- Resolve issue with redirect in run page (arsengit)

## 3.10.2 May 26, 2022

- Adjust SRP Logs row height calculation (VkoHov)
- Fix issue with live update requests scheduler (rubenaprikyan)
- Fix log capturing crash during run garbage collection (mihran113)
- Fix Pytorch Lightning adapter `finalize` method (mihran113)
- Fix params duplication in dropdowns (VkoHov)
- Skip system params in Explorer pages (alberttorosyan)

## 3.10.1 May 18, 2022

- Resolve issue with rendering run params in the overview tab of SRP (arsengit)
- Fix issue with search query state update (arsengit)

## 3.10.0 May 17, 2022

### Enhancements:

- Add ability to adjust the density of the visible content in tables (roubkar)
- Set `metric.name` as default option for grouping (roubkar)
- Show user-selected params before group config in chart popover (roubkar)
- Optimize stream decoding performance on UI (mahnerak)
- Add support for animated image formats to Aim Image object (devfox-se)
- Add `AimLogger` for Catboost (devfox-se)
- Add `AimCallback` for LightGBM (devfox-se)
- Keep the extents of `HighPlot` axes brush in the state and the URL (VkoHov)
- Integrate `aim` with `cimport`-able `aimrocks` (mahnerak)
- Add `__slots__` to some classes to improve performance (mahnerak)
- Define base abstractions for `Iterator` and `DB` by borrowing from `aimrocks` (mahnerak)
- Use `KeysIterator` and `ValuesIterator` wrappers instead of reimplementing (mahnerak)
- Rename `PrefixView.container` to `PrefixView.parent` (mahnerak)
- Reimplement `absolute_path` (mahnerak)
- Cython bindings for `PrefixView`, `TreeView`, `Container`, `ArrayView` (mahnerak)
- Add ability to track and visualize stdout/stderr (mihran113, VkoHov)
- Fix `AimLogger` deprecation issues related to release of PyTorch Lightning v1.5 (arnauddhaene)
- Enable better autocomplete experience with monaco editor (arsengit)
- Pre-loading and caching necessary resources, add pre-loader animation to Aim UI (arsengit)

### Fixes:

- Remove hard-coded installation of pre-requirements (mahnerak)
- Remove duplicate code from `TreeView` and `Container` methods (mahnerak)
- Fix issue with filtering metrics values in single run page (KaroMourad)

## 3.9.4 May 12, 2022

- Fix run remote tracking queue cleanup (mihran113)
- Fix HF callback before training access (mihran113)
- Fix compatibility with Jinja 3.1 (devfox-se)

## 3.9.3 May 10, 2022

- Fix affecting stroke types after changing color persistence (KaroMourad)

## 3.9.2 Apr 29, 2022

- Move aim_ui package data to separate directory (devfox-se)

## 3.9.1 Apr 29, 2022

- Move aim_ui package data to separate directory (devfox-se)

## 3.9.0 Apr 29, 2022

### Enhancements:

- Add `Notes Tab` to single run page (arsengit)
- Add the run name to the batch delete and the batch archive modals (VkoHov)
- Increase the scalability of rendering lines in charts (KaroMourad)
- Increase live update requests delay to prevent performance issues (rubenaprikyan)
- Change font-family to monospace in the Table component (arsengit)
- Add info massage for single value sliders (VkoHov)
- Add `--log-level` argument for aim up/server commands (mihran113)
- Add notes backend api interface (devfox-se)
- Fix type hints in `Repo` class (uduse)

### Fixes:

- Fix LineChart y-dimension margin calculation (KaroMourad)
- Fix HighPlot lines partially rendering issue (KaroMourad)
- Fix HighPlot axis ticks overlapping issue (KaroMourad)
- Fix sorting Params/Scatters explorer axis ticks (KaroMourad)
- Fix compatibility with pytorch-lightning v1.6.0 (mihran113)
- Fix the image's original size cropping (VkoHov)
- Fix `PATH` related issues for `alembic` and `uvicorn` (mihran113)
- Fix queries for custom object APIs (mihran113)
- Fix chart height updating when resize mode changed (VkoHov)
- Fix HuggingFace callback context capturing (mihran113)
- Fix Params/Scatters explorers' row hiding functionality (VkoHov)
- Fix Profiler logs are saved outside repo directory (devfox-se)

## 3.8.1 Apr 6, 2022

- Encode run hash before including in CSS selectors (Hamik25)
- Fix displaying incorrect metric values for large range scale in LineChart (KaroMourad)
- Fix issue with rendering lines for large range scale in LineChart (KaroMourad)
- Fix issue with URL state sync for bookmarks (roubkar)
- Fix issue with displaying negative param values on Aim UI (roubkar)
- Fix row hiding functionality (roubkar)
- Tune RunOverviewTab container styles (arsengit)
- Update documentations links on UI (rubenaprikyan)
- Fix `RepoIndexManager` run's reference cleanup (mihran113)
- Fix remote run finalization (mihran113)
- Fix issue with fetch on load more (infinite scroll) functionality in Runs Explorer (rubenaprikyan)

## 3.8.0 Mar 26, 2022

### Enhancements:

- Hugging Face adapter refactoring (mihran113)
- Add run description columns to all run specific tables (VkoHov, mihran113)
- Change images rendering optimization default value to smoother (VkoHov)
- Set default steps ordering to desc in single run tabs (VkoHov, devfox-se)
- Add run name to grouping, ordering and run navigation popovers (VkoHov)
- Add ability to apply color scale on columns with numeric values (VkoHov)
- Refactored XGBoost AimCallback (devfox-se)
- Reopenable callbacks for integrations (mihran113)
- Add DVC integration (devfox-se)
- Add API profiler and unified API error response (devfox-se)
- Add API to retrieve N'th step of sequence (devfox-se)

### Fixes:

- Fix issue with calculation of active point on mouse hover in the LineChart (KaroMourad)
- Fix issue with wrong URL caching for Explorer pages (roubkar)
- Fix issue with focusing on the chart active point while moving the cursor (KaroMourad)
- Fix the image full view toggle icon visibility if the image has a white background (VkoHov)
- Fix scroll to the end of the audio tab (VkoHov)
- Add scrollbar to image full view mode content (VkoHov)
- Fix issues with run name/description not being set (mihran113)
- Fix issue with run single page tabs result caching (mihran113)
- Fix git system param tracking (devfox-se)
- Fix runs manual closing (mihran113)
- Fix Docker image creation step in packaging workflow (alberttorosyan)
- Fix Jinja2 template rendering with starlette==0.14.2 (alberttorosyan)

## 3.7.5 Mar 18, 2022

- Add request aborting functionality in single run page tabs (arsengit)
- Render plotly figures properly in single run page (arsengit)

## 3.7.4 Mar 15, 2022

- Fix density min and max validation calculation (VkoHov)

## 3.7.3 Mar 14, 2022

- Add missing names for dynamically imported files in single run page (arsengit)

## 3.7.2 Mar 10, 2022

- Fix issue with rendering UI re keeping long URL (KaroMourad)
- Split code in the single run page to optimize chunk size (arsengit)

## 3.7.1 Mar 10, 2022

- Fix metric queries with epoch=None (alberttorosyan)

## 3.7.0 Mar 9, 2022

### Enhancements:

- Add Run overview tab in run single page (arsengit, VkoHov, KaroMourad, rubenaprikyan)
- Custom max message size for Aim Remote tracking (alberttorosyan)
- Docker images for aim up/server (alberttorosyan)
- TF/Keras adapters refactoring (mihran113)
- Remote tracking client-side retry logic (aramaim)
- Add record_density to initial get-batch request for figures (VkoHov)

### Fixes:

- Fix rendering new lines in texts visualizer (arsengit)

## 3.6.3 Mar 4, 2022

- Fix UI rendering issue on colab (rubenaprikyan)

## 3.6.2 Mar 2, 2022

- Fix chart interactions issue in the Single Run Page Metrics tab (roubkar)
- Fix `resolve_objects` in remote tracking client subtree (alberttorosyan)
- Reject `0` as step/record count (alberttorosyan, VkoHov)
- Fix error on mlflow conversion by experiment id (devfox-se)

## 3.6.1 Feb 25, 2022

- Fix issue with aligning x-axis by custom metric (KaroMourad)
- Add `__AIM_PROXY_URL__` env variable to see full proxy url when running `aim up` command(rubenaprikyan)
- Add `--proxy-url` argument to notebook extension's `%aim up` to render UI correctly if there is a proxy server (rubenaprikyan)
- Add SageMaker integration, `jupyter-server-proxy` s bug-fix script (rubenaprikyan, mahnerak)
- Fix animation support in Plotly visualization and figure loading performance (Hamik25, mihran113)
- Display `None` values in group config column (VkoHov, Hamik25)
- Fix rendering issue on `Select` form search suggestions list (arsengit)
- Fix PL.AimLogger save_dir AttributeError (GeeeekExplorer)
- Remove `__example_type__` substring from param name (VkoHov)

## 3.6.0 Feb 22 2022

### Enhancements:

- Sort params columns in alphabetical order (arsengit)
- Add illustrations for indicating explorer search states (arsengit)
- Ability to export chart as image (KaroMourad)
- Ability to group by metric.context (VkoHov)
- Tune manage columns items highlighting styles (VkoHov)
- Set active style on table actions popover buttons with applied changes (arsengit)
- Unification of Run Custom Object APIs (alberttorosyan, VkoHov)
- Aim repo runs data automatic indexing (alberttorosyan)
- Pytorch Lightning adapter refactoring (mihran113)
- Add Pytorch Ignite integration (mihran113)
- Add wildcard support for `aim runs` subcommands (mihran113)
- Add MLflow logs conversion command (devfox-se)
- Add CustomObject implementation for `hub.dataset` (alberttorosyan)

### Fixes:

- Fix live updated data loss after triggering endless scroll (VkoHov)
- Fix system metric columns pinning functionality and grouping column order (arsengit)
- Fix system metrics search in manage columns popover (VkoHov)
- Fix queries on remote repos (mihran113)
- Fix incorrect boolean value formatting (VkoHov)

## 3.5.4 Feb 15 2022

- Fix batch archive functionality (VkoHov)
- Add repo lock/release feature (devfox-se)

## 3.5.3 Feb 11 2022

- Fix rendering issue in runs explorer page (arsengit)

## 3.5.2 Feb 10 2022

- Fix issue with displaying current day activity cell on week's first day (rubenaprikyan)
- Fix issue with filtering options while typing in input of autocomplete in Tooltip and Grouping popovers (rubenaprikyan)

## 3.5.1 Feb 4 2022

- Fix folder creation when tracking with remote tracker (aramaim)

## 3.5.0 Feb 3 2022

### Enhancements:

- Ability to hide system metrics from table (arsengit)
- Add input validations to range selectors (Hamik25)
- Improve media panel rendering performance on hovering over images (KaroMourad)
- Add ability to parse and import TensorFlow events into aim (devfox-se)
- Add system parameter logging: CLI, Env, Executable, Git, Installed packages (devfox-se)
- Convert nested non-native objects (e.g. OmegaConf config instance) upon storing (devfox-se)
- Add cli subcommands cp and mv for aim runs command (mihran113)
- Add handler for matplotlib figures in Image and Figure custom objects (devfox-se)
- Improve highlighting of table focused/hovered/selected row (VkoHov)

### Fixes:

- Fix stalled runs deletion (mihran113)
- Fix background transparency in colab when using dark mode of system (rubenaprikyan)
- Fix Grouping and Tooltip popovers states' resetting issue when live-update is on (rubenaprikyan)
- Fix table column's sort functionality issue in Params and Scatters Explorers (rubenaprikyan)

## 3.4.1 Jan 23 2022

- Fix issue with displaying experiment name in Images Explorer table (VkoHov)

## 3.4.0 Jan 22 2022

- Add ability to apply group stacking on media elements list (KaroMourad)
- Add ability to apply sorting by run creation_time on table rows (roubkar)
- Add ability to filter texts table with keyword matching (roubkar, rubenaprikyan)
- Add ability to delete run from settings tab (Hamik25)
- Enhance controls states of explorer pages (arsengit)
- Add --repo, --host arguments support for notebook extension (VkoHov, rubenaprikyan)
- Add trendline options to ScatterPlot (roubkar)
- Add ability to display images in original size and align by width (arsengit)
- Add version, docs and slack links to sidebar (arsengit)
- Enhance AudioPlayer component (arsengit)
- Recover active tab in run details page after reload (roubkar)
- Add ability to archive or delete runs with batches (VkoHov)
- Remote tracking server [experimental] (alberttorosyan, mihran113, aramaim)
- Add ability to change media elements order (VkoHov)
- Add ability to hard delete runs (alberttorosyan)
- Lossy format support for aim.Image (devfox-se)
- Timezone issues fix for creation and end times (mihran113)

## 3.3.5 Jan 14 2022

- Add non-strict write mode to replace not-yet-supported types with their
  string representations. (mahnerak)
- Log pytorch_lightning hyperparameters in non-strict mode. (mahnerak)

## 3.3.4 Jan 10 2022

- Fix issue with WAL files flushing (alberttorosyan)
- Support for omegaconf configs in pytorch_lightning adapter (devfox-se)

## 3.3.3 Dec 24 2021

- Fix issue with showing range panel in Images Explorer (roubkar)

## 3.3.2 Dec 20 2021

- Fix issue with not providing point density value to live-update query (rubenaprikyan)

## 3.3.1 Dec 18 2021

- Fix getValue function to show correct chart title data (KaroMourad)

## 3.3.0 Dec 17 2021

- Add ability to track and explore audios in run detail page (arsengit, VkoHov, devfox-se)
- Add ability to track and visualize texts (mihran113, roubkar)
- Fix boolean values encoding (mahnerak)
- Add Scatter Explorer to visualize correlations between metric last value and hyperparameter (KaroMourad)
- Add ability to track and visualize plotly objects (devfox-se, Hamik25, rubenaprikyan)
- Add ability to query distributions by step range and density (VkoHov, rubenaprikyan)
- Add colab notebook support (mihran113, rubenaprikyan)
- Implement images visualization tab in run detail page (VkoHov, KaroMourad)
- Add custom URL prefix support (mihran113, Hamik25, roubkar)
- Enhance metric selection dropdowns to see lists in alphabetical order (rubenaprikyan)

## 3.2.2 Dec 10 2021

- Fix Run finalization index timeout issue (alberttorosyan)

## 3.2.1 Dec 8 2021

- Add ability to provide custom base path for API (mihran113, roubkar)
- Fix table groups column default order (arsengit)
- Fix table panel height issue in runs explorer page (arsengit)

## 3.2.0 Dec 3 2021

- Add ability to cancel pending request (roubkar, arsengit)
- Add support for secure protocol for API calls (mihran113, roubkar)
- Implement image full size view (VkoHov)
- Add ability to manipulate with image size and rendering type (arsengit)
- Enhance Table column for selected grouping config options (arsengit)
- Implement suggestions list for AimQL search (arsengit, rubenaprikyan)
- Add ability to track and visualize distributions (mihran113, rubenaprikyan)
- Add notebook extension, magic functions (rubenaprikyan)

## 3.1.1 Nov 25 2021

- Apply default ordering on images set (VkoHov)
- Ability to show image data in a tooltip on hover (KaroMourad)
- Support of Image input additional data sources (alberttorosyan)
- Ability to export run props as pandas dataframe (gorarakelyan)
- Slice image sequence by index for the given steps range (alberttorosyan)
- Improve Images Explorer rendering performance through better images list virtualization (roubkar)

## 3.1.0 Nov 20 2021

- Add ability to explore tracked images (VkoHov)
- Improve rendering performance by virtualizing table columns (roubkar)
- Add ability to apply grouping by higher level param key (roubkar)
- Add ability to specify repository path during `aim init` via `--repo` argument (rubenaprikyan)

## 3.0.7 Nov 17 2021

- Fix for missing metrics when numpy.float64 values tracked (alberttorosyan)

## 3.0.6 Nov 9 2021

- Fix for blocking container optimization for in progress runs (alberttorosyan)

## 3.0.5 Nov 9 2021

- Add tqdm package in setup.py required section (mihran113)

## 3.0.4 Nov 8 2021

- Switch to aimrocks 0.0.10 - exposes data flushing interface (mihran113)
- Optimize stored data when runs finalized (mihran113)
- Update `aim reindex` command to run storage optimizations (alberttorosyan)
- Storage partial optimizations on metric/run queries (alberttorosyan)

## 3.0.3 Nov 4 2021

- Bump sqlalchemy version to 1.4.1 (alberttorosyan)

## 3.0.2 Oct 27 2021

- Switch to aimrocks 0.0.9 - built on rocksdb 6.25.3 (alberttorosyan)
- Remove grouping select options from Params app config (VkoHov)
- Sort metrics data in ascending order for X-axis (KaroMourad)

## 3.0.1 Oct 22 2021

- Check telemetry_enabled option on segment initialization (VkoHov)
- Draw LineChart Y-axis (horizontal) tick lines on zooming (KaroMourad)
- Sort select options/params based on input value (roubkar)
- Fix query construction issue for multiple context items (roubkar)
- Fix issue with making API call from Web Worker (VkoHov)

## 3.0.0 Oct 21 2021

- Completely revamped UI:

  - Runs, metrics and params explorers
  - Bookmarks, Tags, Homepage
  - New UI works smooth with ~500 metrics displayed at the same time with full Aim table interactions

- Completely revamped storage:
  - 10x faster embedded storage based on Rocksdb
  - Average run query execution time on ~2000 runs: 0.784s
  - Average metrics query execution time on ~2000 runs with 6000 metrics: 1.552s

## 2.7.1 Jun 30 2021

- Fix bookmark navigation issue (roubkar)
- Empty metric select on X-axis alignment property change (roubkar)

## 2.7.0 Jun 23 2021

- Add ability to export table data as CSV (KaroMourad)
- Add ability to bookmark explore screen state (roubkar)
- Add dashboards and apps API (mihran113)

## 2.6.0 Jun 12 2021

- Resolve namedtuple python 3.5 incompatibility (gorarakelyan)
- Add ability to align X-axis by a metric (mihran113, roubkar)
- Add tooltip popover for the chart hover state (roubkar)

## 2.5.0 May 27 2021

- Set gunicorn timeouts (mihran113)
- Remove redundant deserialize method (gorarakelyan)
- Move the Flask server to main repo to support 'docker'less UI (mihran113)

## 2.4.0 May 13 2021

- Bump up Aim UI to v1.6.0 (gorarakelyan)
- Add xgboost integration (khazhak)
- Update keras adapter interface (khazhak)
- Convert tensors to python numbers (gorarakelyan)

## 2.3.0 Apr 10 2021

- Bump up Aim UI to v1.5.0 (gorarakelyan)
- Set default interval of sys tracking to 10 seconds (gorarakelyan)
- Add ability to track system metrics (gorarakelyan)

## 2.2.1 Mar 31 2021

- Bump up Aim UI to v1.4.1 (gorarakelyan)

## 2.2.0 Mar 24 2021

- Bump up Aim UI to v1.4.0 (gorarakelyan)
- Add Hugging Face integration (Khazhak)
- Reorganize documentation (Tatevv)

## 2.1.6 Feb 26 2021

- Add ability to opt out telemetry (gorarakelyan)
- Remove experiment name from config file when calling repo.remove_branch method (gorarakelyan)

## 2.1.5 Jan 7 2021

- Handle NaN or infinite floats passed to artifacts (gorarakelyan)

## 2.1.4 Dec 2 2020

- Add ability to specify session run hash (gorarakelyan)
- Initialize repo if it was empty when opening session (gorarakelyan)
- Add validation of map artifact parameters (gorarakelyan)

## 2.1.3 Nov 24 2020

- Support comparison of list type contexts (gorarakelyan)

## 2.1.2 Nov 24 2020

- Fix empty contexts comparison issue (gorarakelyan)

## 2.1.1 Nov 22 2020

- Return only selected params in SelectResult (gorarakelyan)

## 2.1.0 Nov 19 2020

- Add AimRepo select method (gorarakelyan)
- Implement SelectResult class (gorarakelyan)

## 2.0.27 Nov 13 2020

- Fix issue with artifact step initializer (gorarakelyan)

## 2.0.26 Nov 10 2020

- Add `block_termination` argument to aim.Session (gorarakelyan)
- Convert infinity parameter to string in artifacts (gorarakelyan)

## 2.0.25 Nov 9 2020

- Reconstruct run metadata file when running close command (gorarakelyan)

## 2.0.24 Nov 8 2020

- Add SIGTERM signal handler (gorarakelyan)
- Run `track` function in a parallel thread (gorarakelyan)
- Add SDK session flush method (gorarakelyan)
- Flush aggregated metrics at a given frequency (gorarakelyan)
- Update run metadata file only on artifacts update (gorarakelyan)

## 2.0.23 Nov 5 2020

- Make experiment name argument required in SDK close command (gorarakelyan)

## 2.0.22 Nov 5 2020

- Add SDK `close` method to close dangling experiments (gorarakelyan)

## 2.0.21 Nov 1 2020

- Resolve compatibility issues with python 3.5.0 (gorarakelyan)

## 2.0.20 Oct 26 2020

- Enable pypi aim package name (gorarakelyan)

## 2.0.19 Oct 25 2020

- Add PyTorch Lightning logger (gorarakelyan)
- Add TensorFlow v1 and v2 keras callbacks support (gorarakelyan)

## 2.0.18 Oct 7 2020

- Add ability to run Aim UI in detached mode (gorarakelyan)
- Add ability to specify repo path when running Aim UI (gorarakelyan)

## 2.0.17 Oct 5 2020

- Rename `AimDE` to `Aim UI` (gorarakelyan)

## 2.0.16 Oct 2 2020

- Add ability to specify host when running AimDE (gorarakelyan)
- Disable `AimContainerCommandManager` (gorarakelyan)
- Remove `aimde` command entry point (gorarakelyan)
- Remove `de` prefix from development environment management commands (gorarakelyan)

## 2.0.15 Sep 21 2020

- Set Map artifact default namespace (gorarakelyan)

## 2.0.14 Sep 21 2020

- Set Metric hashable context to None if no kwarg is passed (gorarakelyan)

## 2.0.13 Sep 21 2020

- Add ability to query runs by metric value (gorarakelyan)
- Add ability to query runs via SDK (gorarakelyan)

## 2.0.12 Sep 12 2020

- Update Session to handle exceptions gracefully (gorarakelyan)

## 2.0.11 Sep 11 2020

- Add alias to keras adapter (gorarakelyan)

## 2.0.10 Sep 10 2020

- Show progress bar when pulling AimDE image (gorarakelyan)

## 2.0.9 Sep 10 2020

- Add ability to start multiple sessions (gorarakelyan)
- Add Aim adapter for keras (gorarakelyan)

## 2.0.8 Aug 26 2020

- Set SDK to select only unarchived runs by default (gorarakelyan)
- Add ability to archive/unarchive runs (gorarakelyan)
- Enable search by run attributes (gorarakelyan)
- Add `is not` keyword to AimQL (gorarakelyan)

## 2.0.7 Aug 21 2020

- Validate Artifact values before storing (gorarakelyan)
- Add sessions to SDK (gorarakelyan)

## 2.0.6 Aug 13 2020

- Add ability to retrieve metrics and traces from repo (gorarakelyan)
- Add SDK `select` method to select runs and artifacts (gorarakelyan)
- Implement search query language (gorarakelyan)

## 2.0.5 Jul 18 2020

- Fix issue with PyPI reStructuredText format compatibility (gorarakelyan)

## 2.0.4 Jul 18 2020

- Add ability to attach tf.summary logs to AimDE (gorarakelyan)

## 2.0.3 Jul 8 2020

- Pass project path to development environment container (gorarakelyan)

## 2.0.2 Jul 7 2020

- Make `epoch` argument optional for `Metric` artifact (gorarakelyan)
- Add ability to automatically commit runs after exit (gorarakelyan)
- Add `aim up` shortcut for running development environment (gorarakelyan)
- Remove first required argument(artifact name) from sdk track function (gorarakelyan)
- Add general dictionary artifact for tracking `key: value` parameters (gorarakelyan)

## 2.0.1 Jun 24 2020

- Fix inconsistent DE naming (gorarakelyan)

## 2.0.0 Jun 18 2020

- Tidy up aim and remove some artifacts (gorarakelyan)
- Update AimContainerCMD to open connection on custom port (gorarakelyan)
- Save passed process uuid to commit configs (gorarakelyan)
- Ability to query processes (gorarakelyan)
- Execute process and store logs into a commit of specific experiment (gorarakelyan)
- Kill running process and its children recursively (gorarakelyan)
- Keep executed processes for monitoring and management (gorarakelyan)
- Add container command handler to exec commands on the host (gorarakelyan)
- Refactor Text artifact to store sentences using protobuf and aimrecords (jamesj-jiao)
- Add ability to pass aim board port as an argument (gorarakelyan)

## 1.2.17 May 8 2020

- Add config command (gorarakelyan)
- Tune artifacts: images, metric_groups, params (gorarakelyan)

## 1.2.16 Apr 29 2020

- Add ability to pass numpy array as a segmentation mask (gorarakelyan)

## 1.2.15 Apr 29 2020

- Add basic image list tracking (gorarakelyan)

## 1.2.14 Apr 27 2020

- Optimize segmentation tracking insight to load faster (gorarakelyan)

## 1.2.13 Apr 25 2020

- Remove GitHub security alert (gorarakelyan)
- Add image semantic segmentation tracking (gorarakelyan)

## 1.2.12 Apr 20 2020

- Add missing init file for aim.artifacts.proto (@mike1808)

## 1.2.11 Apr 16 2020

- Make epoch property optional for Metric (gorarakelyan)

## 1.2.10 Apr 16 2020

- Serialize and store `Metric` records using protobuf and aimrecords (gorarakelyan)
- Create RecordWriter factory which handles artifact records saving (gorarakelyan)
- Extract artifact serialization to ArtifactWriter (mike1808)

## 1.2.9 Mar 16 2020

- Alert prerequisites installation message for running board (gorarakelyan)

## 1.2.8 Mar 15 2020

- Update profiler interface for keras (gorarakelyan)

## 1.2.7 Mar 14 2020

- Add board pull command (gorarakelyan)
- Change board ports to 43800,1,2 (gorarakelyan)
- Add ability to profile graph output nodes (gorarakelyan)
- Remove issue with autograd inside while loop (gorarakelyan)
- Add aim board development mode (gorarakelyan)
- Update board name hash algorithm to md5 (gorarakelyan)
- Add board CLI commands: up, down and upgrade (gorarakelyan)
- Add ability to tag version as a release candidate (gorarakelyan)

## 1.2.6 Feb 28 2020

- Add learning rate update tracking (gorarakelyan)

## 1.2.5 Feb 25 2020

- Add autocommit feature to push command: `aim push -c [-m <msg>]` (gorarakelyan)
- Add cli status command to list branch uncommitted artifacts (gorarakelyan)
- Add an ability to aggregate duplicated nodes within a loop (gorarakelyan)
- Remove gradient break issue when profiling output nodes (gorarakelyan)

## 1.2.4 Feb 20 2020

- Enable profiler to track nodes inside loops (gorarakelyan)
- Ability to disable profiler for evaluation or inference (gorarakelyan)

## 1.2.3 Feb 13 2020

- Set minimum required python version to 3.5.2 (gorarakelyan)

## 1.2.2 Feb 13 2020

- Downgrade required python version (gorarakelyan)

## 1.2.1 Feb 13 2020

- Edit README.md to pass reStructuredText validation on pypi (gorarakelyan)

## 1.2.0 Feb 13 2020

- Make aim CLI directly accessible from main.py (gorarakelyan)
- Add disk space usage tracking (gorarakelyan)
- Add profiler support for Keras (gorarakelyan)
- Add TensorFlow graph nodes profiler (gorarakelyan)
- Add command to run aim live container mounted on aim repo (gorarakelyan)
- Update profiler to track GPU usage (gorarakelyan)
- Add machine resource usage profiler (gorarakelyan)

## 1.1.1 Jan 14 2020

- Remove aim dependencies such as keras, pytorch and etc (gorarakelyan)

## 1.1.0 Jan 12 2020

- Update code diff tracking to be optional (gorarakelyan)
- Add default False value to aim init function (gorarakelyan)
- Update aim repo to correctly identify cwd (gorarakelyan)
- Update push command to commit if msg argument is specified (gorarakelyan)
- Add ability to initialize repo from within the sdk (gorarakelyan)

## 1.0.2 Jan 7 2020

- Remove objects dir from empty .aim branch index (gorarakelyan)

## 1.0.1 Dec 26 2019

- Add cil command to print aim current version (gorarakelyan)

## 1.0.0 Dec 25 2019

- Add aim version number in commit config file (gorarakelyan)
- Update push command to send username and check storage availability (gorarakelyan)
- Add hyper parameters tracking (gorarakelyan)
- Update push command to print shorter file names when pushing to remote (gorarakelyan)
- Update tracking artifacts to be saved in log format (gorarakelyan)
- Add pytorch cuda support to existing sdk artefacts (gorarakelyan)
- Add cli reset command (gorarakelyan)
- Add nested module tracking support to aim sdk (gorarakelyan)
- Add code difference tracking to aim sdk (gorarakelyan)
- Update aim push command to send commits (gorarakelyan)
- Add commit structure implementation (gorarakelyan)
- Add aim commit command synchronized with git commits (gorarakelyan)
- Add version control system factory (gorarakelyan)
- Update all insights example (gorarakelyan)
- Add model gradients tracking (gorarakelyan)
- Add model weights distribution tracking (gorarakelyan)
- Add aim correlation tracking (gorarakelyan)

## 0.2.9 Nov 30 2019

- Update push tolerance when remote origin is invalid (gorarakelyan)

## 0.2.8 Nov 30 2019

- Update aim auth public key search algorithm (gorarakelyan)

## 0.2.7 Nov 14 2019

- Update dependencies torch and torchvision versions (sgevorg)

## 0.2.6 Nov 5 2019

- Update aim track logger (gorarakelyan)

## 0.2.5 Nov 4 2019

- Add branch name validation (gorarakelyan)
- Add single branch push to aim push command (gorarakelyan)

## 0.2.4 Nov 3 2019

- Update aim auth print format (gorarakelyan)
- Update setup.py requirements (gorarakelyan)

## 0.2.3 Nov 3 2019

- Update package requirements (gorarakelyan)

## 0.2.2 Nov 1 2019

- Update package requirements (sgevorg)

## 0.2.1 Nov 1 2019

- Add paramiko to required in setup.py (sgevorg)

## 0.2.0 Nov 1 2019

- Update the repo to prep for open source pypi push (sgevorg)
- Add error and activity logging (sgevorg)
- Add push command robustness (gorarakelyan)
- Add cli auth command (gorarakelyan)
- Add public key authentication (gorarakelyan)
- Update push to send only branches (gorarakelyan)
- Add branching command line interface (gorarakelyan)
- Update skd interface (gorarakelyan)
- Add pytorch examples inside examples directory (gorarakelyan)
- Add model load sdk method (gorarakelyan)
- Add model checkpoint save tests (gorarakelyan)
- Update file sending protocol (gorarakelyan)
- Add model tracking (gorarakelyan)

## 0.1.0 - Sep 23 2019

- Update setup py to build cython extensions (gorarakelyan)
- Update tcp client to send multiple files through one connection (gorarakelyan)
- Update tcp client to send images (gorarakelyan)
- Update sdk track functionality to support multiple metrics (gorarakelyan)
- Update push command for sending repo to a given remote (gorarakelyan)
- Add cli remote commands (gorarakelyan)
- Update cli architecture from single group of commands to multiple groups (gorarakelyan)
- Add testing env first skeleton and versions (sgevorg)
- Add dummy exporting files from .aim-test (sgevorg)
- Add description for Testing Environment (sgevorg)
- Update metadata structure and handling (sgevorg)
- Add support for seq2seq models (sgevorg)
- Update the output of doker image build to be more informative and intuitive (sgevorg)
- Update README.MD with changed Aim messaging (sgevorg)
- Remove setup.cfg file (maybe temporarily) (sgevorg)
- Update the location for docker build template files, move to data/ (sgevorg)
- Update the `docs/cli.md` for aim-deploy docs (sgevorg)
- Add docker deploy `.aim/deploy_temp/<model>` cleanup at the end of the build (sgevorg)
- Add Docker Deploy via `aim-deploy` command (sgevorg)
- Add Docker image generate skeleton (sgevorg)
- Add AimModel.load_mode static function to parse `.aim` files (sgevorg)
- Update exporter to decouple from specifics of exporting and framework (sgevorg)
- Add model export with `.aim` extension (sgevorg)
- Remove pack/unpack of the metadata (sgevorg)
- Add pack/unpack to add metadata to model for engine processing (sgevorg)
- Add aim-deploy command configuration in cli (sgevorg)
- Add basic cli (sgevorg)
- Update setup.py for cli first version (sgevorg)
- Add initial cli specs (sgevorg)
- Add directories: the initial skeleton of the repo (sgevorg)
- Add gitignore, license file and other basics for repo (sgevorg)<|MERGE_RESOLUTION|>--- conflicted
+++ resolved
@@ -1,25 +1,20 @@
 # Changelog
 
-<<<<<<< HEAD
 ## Unreleased
 
 ### Enhancements
 - Expose `run_name` and `run_hash` parameters to the `aim.sdk.adapters.pytorch_lightning.AimLogger` adapter (constd)
 - Implement Metrics explorer v2 via Base explorer (KaroMourad)
+- Add navigation link to Experiment page from the Run page (roubkar)
+- Add navigation to explorers from the Run page (roubkar)
 
 ### Fixes
 
 - Add support for Path type to the repo attribute of the Run class(emekaokoli19)
 - Add support for jax>0.4.0 (n-gao)
 - Add -y option to Aim CLI commands(emekaokoli19)
-=======
-## 3.16.3
-
 - Fix issue with toggling lines visibility during live update (roubkar)
-- Add navigation link to Experiment page from the Run page (roubkar)
-- Add navigation to explorers from the Run page (roubkar)
 - Fix the issue when HF model doesn't have `num_labels` attribute (mihran113)
->>>>>>> 1998037d
 
 ## 3.16.2 Mar 3, 2023
 
