# Changelog

## Unreleased

### Enhancements:

- Add descriptive document titles for pages (KaroMourad)
- Implement unit-tests for aim SDK utils (yeghiakoronian)
- Add `active` state indicator property for `aim.Run` (mihran113)

### Fixes:

- Change zooming default option to multiple (VkoHov)
- Changed grouped rows' min and max values names to `Group Min` and `Group Max` (VkoHov)
<<<<<<< HEAD
- Preserve the search input value of the grouping dropdown (VkoHov)
=======
- Fix params duplication in dropdowns (VkoHov)
>>>>>>> 9e09678d

## 3.10.1 May 18, 2022

- Resolve issue with rendering run params in the overview tab of SRP (arsengit)
- Fix issue with search query state update (arsengit)

## 3.10.0 May 17, 2022

### Enhancements:

- Add ability to adjust the density of the visible content in tables (roubkar)
- Set `metric.name` as default option for grouping (roubkar)
- Show user-selected params before group config in chart popover (roubkar) 
- Optimize stream decoding performance on UI (mahnerak)
- Add support for animated image formats to Aim Image object (devfox-se)
- Add `AimLogger` for Catboost (devfox-se)
- Add `AimCallback` for LightGBM (devfox-se)
- Keep the extents of `HighPlot` axes brush in the state and the URL (VkoHov)
- Integrate `aim` with `cimport`-able `aimrocks` (mahnerak)
- Add `__slots__` to some classes to improve performance (mahnerak)
- Define base abstractions for `Iterator` and `DB` by borrowing from `aimrocks` (mahnerak)
- Use `KeysIterator` and `ValuesIterator` wrappers instead of reimplementing (mahnerak)
- Rename `PrefixView.container` to `PrefixView.parent` (mahnerak)
- Reimplement `absolute_path` (mahnerak)
- Cython bindings for `PrefixView`, `TreeView`, `Container`, `ArrayView` (mahnerak)
- Add ability to track and visualize stdout/stderr (mihran113, VkoHov)
- Fix `AimLogger` deprecation issues related to release of PyTorch Lightning v1.5 (arnauddhaene)
- Enable better autocomplete experience with monaco editor (arsengit)
- Pre-loading and caching necessary resources, add pre-loader animation to Aim UI (arsengit) 

### Fixes:

- Remove hard-coded installation of pre-requirements (mahnerak)
- Remove duplicate code from `TreeView` and `Container` methods (mahnerak)
- Fix issue with filtering metrics values in single run page (KaroMourad)

## 3.9.4 May 12, 2022

- Fix run remote tracking queue cleanup (mihran113)
- Fix HF callback before training access (mihran113)
- Fix compatibility with Jinja 3.1 (devfox-se)

## 3.9.3 May 10, 2022

- Fix affecting stroke types after changing color persistence (KaroMourad)

## 3.9.2 Apr 29, 2022

- Move aim_ui package data to separate directory (devfox-se)

## 3.9.1 Apr 29, 2022

- Move aim_ui package data to separate directory (devfox-se)

## 3.9.0 Apr 29, 2022

### Enhancements:

- Add `Notes Tab` to single run page (arsengit)
- Add the run name to the batch delete and the batch archive modals (VkoHov)
- Increase the scalability of rendering lines in charts (KaroMourad)
- Increase live update requests delay to prevent performance issues (rubenaprikyan)
- Change font-family to monospace in the Table component (arsengit)
- Add info massage for single value sliders (VkoHov)
- Add `--log-level` argument for aim up/server commands (mihran113)
- Add notes backend api interface (devfox-se)
- Fix type hints in `Repo` class (uduse)

### Fixes:

- Fix LineChart y-dimension margin calculation (KaroMourad)
- Fix HighPlot lines partially rendering issue (KaroMourad)
- Fix HighPlot axis ticks overlapping issue (KaroMourad)
- Fix sorting Params/Scatters explorer axis ticks (KaroMourad)
- Fix compatibility with pytorch-lightning v1.6.0 (mihran113)
- Fix the image's original size cropping (VkoHov)
- Fix `PATH` related issues for `alembic` and `uvicorn` (mihran113)
- Fix queries for custom object APIs (mihran113)
- Fix chart height updating when resize mode changed (VkoHov)
- Fix HuggingFace callback context capturing (mihran113)
- Fix Params/Scatters explorers' row hiding functionality (VkoHov)
- Fix Profiler logs are saved outside repo directory (devfox-se)

## 3.8.1 Apr 6, 2022

- Encode run hash before including in CSS selectors (Hamik25)
- Fix displaying incorrect metric values for large range scale in LineChart (KaroMourad)
- Fix issue with rendering lines for large range scale in LineChart (KaroMourad)
- Fix issue with URL state sync for bookmarks (roubkar)
- Fix issue with displaying negative param values on Aim UI (roubkar)
- Fix row hiding functionality (roubkar)
- Tune RunOverviewTab container styles (arsengit)
- Update documentations links on UI (rubenaprikyan)
- Fix `RepoIndexManager` run's reference cleanup (mihran113)
- Fix remote run finalization (mihran113)
- Fix issue with fetch on load more (infinite scroll) functionality in Runs Explorer (rubenaprikyan)

## 3.8.0 Mar 26, 2022

### Enhancements:

- Hugging Face adapter refactoring (mihran113)
- Add run description columns to all run specific tables (VkoHov, mihran113)
- Change images rendering optimization default value to smoother (VkoHov)
- Set default steps ordering to desc in single run tabs (VkoHov, devfox-se)
- Add run name to grouping, ordering and run navigation popovers (VkoHov)
- Add ability to apply color scale on columns with numeric values (VkoHov)
- Refactored XGBoost AimCallback (devfox-se)
- Reopenable callbacks for integrations (mihran113)
- Add DVC integration (devfox-se)
- Add API profiler and unified API error response (devfox-se)
- Add API to retrieve N'th step of sequence (devfox-se)

### Fixes:

- Fix issue with calculation of active point on mouse hover in the LineChart (KaroMourad)
- Fix issue with wrong URL caching for Explorer pages (roubkar)
- Fix issue with focusing on the chart active point while moving the cursor (KaroMourad)
- Fix the image full view toggle icon visibility if the image has a white background (VkoHov)
- Fix scroll to the end of the audio tab (VkoHov)
- Add scrollbar to image full view mode content (VkoHov)
- Fix issues with run name/description not being set (mihran113)
- Fix issue with run single page tabs result caching (mihran113)
- Fix git system param tracking (devfox-se)
- Fix runs manual closing (mihran113)
- Fix Docker image creation step in packaging workflow (alberttorosyan)
- Fix Jinja2 template rendering with starlette==0.14.2 (alberttorosyan)

## 3.7.5 Mar 18, 2022

- Add request aborting functionality in single run page tabs (arsengit)
- Render plotly figures properly in single run page (arsengit)

## 3.7.4 Mar 15, 2022

- Fix density min and max validation calculation (VkoHov)

## 3.7.3 Mar 14, 2022

- Add missing names for dynamically imported files in single run page (arsengit)

## 3.7.2 Mar 10, 2022

- Fix issue with rendering UI re keeping long URL (KaroMourad)
- Split code in the single run page to optimize chunk size (arsengit)

## 3.7.1 Mar 10, 2022

- Fix metric queries with epoch=None (alberttorosyan)

## 3.7.0 Mar 9, 2022

### Enhancements:

- Add Run overview tab in run single page (arsengit, VkoHov, KaroMourad, rubenaprikyan)
- Custom max message size for Aim Remote tracking (alberttorosyan)
- Docker images for aim up/server (alberttorosyan)
- TF/Keras adapters refactoring (mihran113)
- Remote tracking client-side retry logic (aramaim)
- Add record_density to initial get-batch request for figures (VkoHov)

### Fixes:

- Fix rendering new lines in texts visualizer (arsengit)

## 3.6.3 Mar 4, 2022

- Fix UI rendering issue on colab (rubenaprikyan)

## 3.6.2 Mar 2, 2022

- Fix chart interactions issue in the Single Run Page Metrics tab (roubkar)
- Fix `resolve_objects` in remote tracking client subtree (alberttorosyan)
- Reject `0` as step/record count (alberttorosyan, VkoHov)
- Fix error on mlflow conversion by experiment id (devfox-se)

## 3.6.1 Feb 25, 2022

- Fix issue with aligning x-axis by custom metric (KaroMourad)
- Add `__AIM_PROXY_URL__` env variable to see full proxy url when running `aim up` command(rubenaprikyan)
- Add `--proxy-url` argument to notebook extension's `%aim up` to render UI correctly if there is a proxy server (rubenaprikyan)
- Add SageMaker integration, `jupyter-server-proxy` s bug-fix script (rubenaprikyan, mahnerak)
- Fix animation support in Plotly visualization and figure loading performance (Hamik25, mihran113)
- Display `None` values in group config column (VkoHov, Hamik25)
- Fix rendering issue on `Select` form search suggestions list (arsengit)
- Fix PL.AimLogger save_dir AttributeError (GeeeekExplorer)
- Remove `__example_type__` substring from param name (VkoHov)

## 3.6.0 Feb 22 2022

### Enhancements:

- Sort params columns in alphabetical order (arsengit)
- Add illustrations for indicating explorer search states (arsengit)
- Ability to export chart as image (KaroMourad)
- Ability to group by metric.context (VkoHov)
- Tune manage columns items highlighting styles (VkoHov)
- Set active style on table actions popover buttons with applied changes (arsengit)
- Unification of Run Custom Object APIs (alberttorosyan, VkoHov)
- Aim repo runs data automatic indexing (alberttorosyan)
- Pytorch Lightning adapter refactoring (mihran113)
- Add Pytorch Ignite integration (mihran113)
- Add wildcard support for `aim runs` subcommands (mihran113)
- Add MLflow logs conversion command (devfox-se)
- Add CustomObject implementation for `hub.dataset` (alberttorosyan)

### Fixes:

- Fix live updated data loss after triggering endless scroll (VkoHov)
- Fix system metric columns pinning functionality and grouping column order (arsengit)
- Fix system metrics search in manage columns popover (VkoHov)
- Fix queries on remote repos (mihran113)
- Fix incorrect boolean value formatting (VkoHov)

## 3.5.4 Feb 15 2022

- Fix batch archive functionality (VkoHov)
- Add repo lock/release feature (devfox-se)

## 3.5.3 Feb 11 2022

- Fix rendering issue in runs explorer page (arsengit)

## 3.5.2 Feb 10 2022

- Fix issue with displaying current day activity cell on week's first day (rubenaprikyan)
- Fix issue with filtering options while typing in input of autocomplete in Tooltip and Grouping popovers (rubenaprikyan)

## 3.5.1 Feb 4 2022

- Fix folder creation when tracking with remote tracker (aramaim)

## 3.5.0 Feb 3 2022

### Enhancements:

- Ability to hide system metrics from table (arsengit)
- Add input validations to range selectors (Hamik25)
- Improve media panel rendering performance on hovering over images (KaroMourad)
- Add ability to parse and import TensorFlow events into aim (devfox-se)
- Add system parameter logging: CLI, Env, Executable, Git, Installed packages (devfox-se)
- Convert nested non-native objects (e.g. OmegaConf config instance) upon storing (devfox-se)
- Add cli subcommands cp and mv for aim runs command (mihran113)
- Add handler for matplotlib figures in Image and Figure custom objects (devfox-se)
- Improve highlighting of table focused/hovered/selected row (VkoHov)

### Fixes:

- Fix stalled runs deletion (mihran113)
- Fix background transparency in colab when using dark mode of system (rubenaprikyan)
- Fix Grouping and Tooltip popovers states' resetting issue when live-update is on (rubenaprikyan)
- Fix table column's sort functionality issue in Params and Scatters Explorers (rubenaprikyan)

## 3.4.1 Jan 23 2022

- Fix issue with displaying experiment name in Images Explorer table (VkoHov)

## 3.4.0 Jan 22 2022

- Add ability to apply group stacking on media elements list (KaroMourad)
- Add ability to apply sorting by run creation_time on table rows (roubkar)
- Add ability to filter texts table with keyword matching (roubkar, rubenaprikyan)
- Add ability to delete run from settings tab (Hamik25)
- Enhance controls states of explorer pages (arsengit)
- Add --repo, --host arguments support for notebook extension (VkoHov, rubenaprikyan)
- Add trendline options to ScatterPlot (roubkar)
- Add ability to display images in original size and align by width (arsengit)
- Add version, docs and slack links to sidebar (arsengit)
- Enhance AudioPlayer component (arsengit)
- Recover active tab in run details page after reload (roubkar)
- Add ability to archive or delete runs with batches (VkoHov)
- Remote tracking server [experimental] (alberttorosyan, mihran113, aramaim)
- Add ability to change media elements order (VkoHov)
- Add ability to hard delete runs (alberttorosyan)
- Lossy format support for aim.Image (devfox-se)
- Timezone issues fix for creation and end times (mihran113)

## 3.3.5 Jan 14 2022

- Add non-strict write mode to replace not-yet-supported types with their
  string representations. (mahnerak)
- Log pytorch_lightning hyperparameters in non-strict mode. (mahnerak)

## 3.3.4 Jan 10 2022

- Fix issue with WAL files flushing (alberttorosyan)
- Support for omegaconf configs in pytorch_lightning adapter (devfox-se)

## 3.3.3 Dec 24 2021

- Fix issue with showing range panel in Images Explorer (roubkar)

## 3.3.2 Dec 20 2021

- Fix issue with not providing point density value to live-update query (rubenaprikyan)

## 3.3.1 Dec 18 2021

- Fix getValue function to show correct chart title data (KaroMourad)

## 3.3.0 Dec 17 2021

- Add ability to track and explore audios in run detail page (arsengit, VkoHov, devfox-se)
- Add ability to track and visualize texts (mihran113, roubkar)
- Fix boolean values encoding (mahnerak)
- Add Scatter Explorer to visualize correlations between metric last value and hyperparameter (KaroMourad)
- Add ability to track and visualize plotly objects (devfox-se, Hamik25, rubenaprikyan)
- Add ability to query distributions by step range and density (VkoHov, rubenaprikyan)
- Add colab notebook support (mihran113, rubenaprikyan)
- Implement images visualization tab in run detail page (VkoHov, KaroMourad)
- Add custom URL prefix support (mihran113, Hamik25, roubkar)
- Enhance metric selection dropdowns to see lists in alphabetical order (rubenaprikyan)

## 3.2.2 Dec 10 2021

- Fix Run finalization index timeout issue (alberttorosyan)

## 3.2.1 Dec 8 2021

- Add ability to provide custom base path for API (mihran113, roubkar)
- Fix table groups column default order (arsengit)
- Fix table panel height issue in runs explorer page (arsengit)

## 3.2.0 Dec 3 2021

- Add ability to cancel pending request (roubkar, arsengit)
- Add support for secure protocol for API calls (mihran113, roubkar)
- Implement image full size view (VkoHov)
- Add ability to manipulate with image size and rendering type (arsengit)
- Enhance Table column for selected grouping config options (arsengit)
- Implement suggestions list for AimQL search (arsengit, rubenaprikyan)
- Add ability to track and visualize distributions (mihran113, rubenaprikyan)
- Add notebook extension, magic functions (rubenaprikyan)

## 3.1.1 Nov 25 2021

- Apply default ordering on images set (VkoHov)
- Ability to show image data in a tooltip on hover (KaroMourad)
- Support of Image input additional data sources (alberttorosyan)
- Ability to export run props as pandas dataframe (gorarakelyan)
- Slice image sequence by index for the given steps range (alberttorosyan)
- Improve Images Explorer rendering performance through better images list virtualization (roubkar)

## 3.1.0 Nov 20 2021

- Add ability to explore tracked images (VkoHov)
- Improve rendering performance by virtualizing table columns (roubkar)
- Add ability to apply grouping by higher level param key (roubkar)
- Add ability to specify repository path during `aim init` via `--repo` argument (rubenaprikyan)

## 3.0.7 Nov 17 2021

- Fix for missing metrics when numpy.float64 values tracked (alberttorosyan)

## 3.0.6 Nov 9 2021

- Fix for blocking container optimization for in progress runs (alberttorosyan)

## 3.0.5 Nov 9 2021

- Add tqdm package in setup.py required section (mihran113)

## 3.0.4 Nov 8 2021

- Switch to aimrocks 0.0.10 - exposes data flushing interface (mihran113)
- Optimize stored data when runs finalized (mihran113)
- Update `aim reindex` command to run storage optimizations (alberttorosyan)
- Storage partial optimizations on metric/run queries (alberttorosyan)

## 3.0.3 Nov 4 2021

- Bump sqlalchemy version to 1.4.1 (alberttorosyan)

## 3.0.2 Oct 27 2021

- Switch to aimrocks 0.0.9 - built on rocksdb 6.25.3 (alberttorosyan)
- Remove grouping select options from Params app config (VkoHov)
- Sort metrics data in ascending order for X-axis (KaroMourad)

## 3.0.1 Oct 22 2021

- Check telemetry_enabled option on segment initialization (VkoHov)
- Draw LineChart Y-axis (horizontal) tick lines on zooming (KaroMourad)
- Sort select options/params based on input value (roubkar)
- Fix query construction issue for multiple context items (roubkar)
- Fix issue with making API call from Web Worker (VkoHov)

## 3.0.0 Oct 21 2021

- Completely revamped UI:

  - Runs, metrics and params explorers
  - Bookmarks, Tags, Homepage
  - New UI works smooth with ~500 metrics displayed at the same time with full Aim table interactions

- Completely revamped storage:
  - 10x faster embedded storage based on Rocksdb
  - Average run query execution time on ~2000 runs: 0.784s
  - Average metrics query execution time on ~2000 runs with 6000 metrics: 1.552s

## 2.7.1 Jun 30 2021

- Fix bookmark navigation issue (roubkar)
- Empty metric select on X-axis alignment property change (roubkar)

## 2.7.0 Jun 23 2021

- Add ability to export table data as CSV (KaroMourad)
- Add ability to bookmark explore screen state (roubkar)
- Add dashboards and apps API (mihran113)

## 2.6.0 Jun 12 2021

- Resolve namedtuple python 3.5 incompatibility (gorarakelyan)
- Add ability to align X-axis by a metric (mihran113, roubkar)
- Add tooltip popover for the chart hover state (roubkar)

## 2.5.0 May 27 2021

- Set gunicorn timeouts (mihran113)
- Remove redundant deserialize method (gorarakelyan)
- Move the Flask server to main repo to support 'docker'less UI (mihran113)

## 2.4.0 May 13 2021

- Bump up Aim UI to v1.6.0 (gorarakelyan)
- Add xgboost integration (khazhak)
- Update keras adapter interface (khazhak)
- Convert tensors to python numbers (gorarakelyan)

## 2.3.0 Apr 10 2021

- Bump up Aim UI to v1.5.0 (gorarakelyan)
- Set default interval of sys tracking to 10 seconds (gorarakelyan)
- Add ability to track system metrics (gorarakelyan)

## 2.2.1 Mar 31 2021

- Bump up Aim UI to v1.4.1 (gorarakelyan)

## 2.2.0 Mar 24 2021

- Bump up Aim UI to v1.4.0 (gorarakelyan)
- Add Hugging Face integration (Khazhak)
- Reorganize documentation (Tatevv)

## 2.1.6 Feb 26 2021

- Add ability to opt out telemetry (gorarakelyan)
- Remove experiment name from config file when calling repo.remove_branch method (gorarakelyan)

## 2.1.5 Jan 7 2021

- Handle NaN or infinite floats passed to artifacts (gorarakelyan)

## 2.1.4 Dec 2 2020

- Add ability to specify session run hash (gorarakelyan)
- Initialize repo if it was empty when opening session (gorarakelyan)
- Add validation of map artifact parameters (gorarakelyan)

## 2.1.3 Nov 24 2020

- Support comparison of list type contexts (gorarakelyan)

## 2.1.2 Nov 24 2020

- Fix empty contexts comparison issue (gorarakelyan)

## 2.1.1 Nov 22 2020

- Return only selected params in SelectResult (gorarakelyan)

## 2.1.0 Nov 19 2020

- Add AimRepo select method (gorarakelyan)
- Implement SelectResult class (gorarakelyan)

## 2.0.27 Nov 13 2020

- Fix issue with artifact step initializer (gorarakelyan)

## 2.0.26 Nov 10 2020

- Add `block_termination` argument to aim.Session (gorarakelyan)
- Convert infinity parameter to string in artifacts (gorarakelyan)

## 2.0.25 Nov 9 2020

- Reconstruct run metadata file when running close command (gorarakelyan)

## 2.0.24 Nov 8 2020

- Add SIGTERM signal handler (gorarakelyan)
- Run `track` function in a parallel thread (gorarakelyan)
- Add SDK session flush method (gorarakelyan)
- Flush aggregated metrics at a given frequency (gorarakelyan)
- Update run metadata file only on artifacts update (gorarakelyan)

## 2.0.23 Nov 5 2020

- Make experiment name argument required in SDK close command (gorarakelyan)

## 2.0.22 Nov 5 2020

- Add SDK `close` method to close dangling experiments (gorarakelyan)

## 2.0.21 Nov 1 2020

- Resolve compatibility issues with python 3.5.0 (gorarakelyan)

## 2.0.20 Oct 26 2020

- Enable pypi aim package name (gorarakelyan)

## 2.0.19 Oct 25 2020

- Add PyTorch Lightning logger (gorarakelyan)
- Add TensorFlow v1 and v2 keras callbacks support (gorarakelyan)

## 2.0.18 Oct 7 2020

- Add ability to run Aim UI in detached mode (gorarakelyan)
- Add ability to specify repo path when running Aim UI (gorarakelyan)

## 2.0.17 Oct 5 2020

- Rename `AimDE` to `Aim UI` (gorarakelyan)

## 2.0.16 Oct 2 2020

- Add ability to specify host when running AimDE (gorarakelyan)
- Disable `AimContainerCommandManager` (gorarakelyan)
- Remove `aimde` command entry point (gorarakelyan)
- Remove `de` prefix from development environment management commands (gorarakelyan)

## 2.0.15 Sep 21 2020

- Set Map artifact default namespace (gorarakelyan)

## 2.0.14 Sep 21 2020

- Set Metric hashable context to None if no kwarg is passed (gorarakelyan)

## 2.0.13 Sep 21 2020

- Add ability to query runs by metric value (gorarakelyan)
- Add ability to query runs via SDK (gorarakelyan)

## 2.0.12 Sep 12 2020

- Update Session to handle exceptions gracefully (gorarakelyan)

## 2.0.11 Sep 11 2020

- Add alias to keras adapter (gorarakelyan)

## 2.0.10 Sep 10 2020

- Show progress bar when pulling AimDE image (gorarakelyan)

## 2.0.9 Sep 10 2020

- Add ability to start multiple sessions (gorarakelyan)
- Add Aim adapter for keras (gorarakelyan)

## 2.0.8 Aug 26 2020

- Set SDK to select only unarchived runs by default (gorarakelyan)
- Add ability to archive/unarchive runs (gorarakelyan)
- Enable search by run attributes (gorarakelyan)
- Add `is not` keyword to AimQL (gorarakelyan)

## 2.0.7 Aug 21 2020

- Validate Artifact values before storing (gorarakelyan)
- Add sessions to SDK (gorarakelyan)

## 2.0.6 Aug 13 2020

- Add ability to retrieve metrics and traces from repo (gorarakelyan)
- Add SDK `select` method to select runs and artifacts (gorarakelyan)
- Implement search query language (gorarakelyan)

## 2.0.5 Jul 18 2020

- Fix issue with PyPI reStructuredText format compatibility (gorarakelyan)

## 2.0.4 Jul 18 2020

- Add ability to attach tf.summary logs to AimDE (gorarakelyan)

## 2.0.3 Jul 8 2020

- Pass project path to development environment container (gorarakelyan)

## 2.0.2 Jul 7 2020

- Make `epoch` argument optional for `Metric` artifact (gorarakelyan)
- Add ability to automatically commit runs after exit (gorarakelyan)
- Add `aim up` shortcut for running development environment (gorarakelyan)
- Remove first required argument(artifact name) from sdk track function (gorarakelyan)
- Add general dictionary artifact for tracking `key: value` parameters (gorarakelyan)

## 2.0.1 Jun 24 2020

- Fix inconsistent DE naming (gorarakelyan)

## 2.0.0 Jun 18 2020

- Tidy up aim and remove some artifacts (gorarakelyan)
- Update AimContainerCMD to open connection on custom port (gorarakelyan)
- Save passed process uuid to commit configs (gorarakelyan)
- Ability to query processes (gorarakelyan)
- Execute process and store logs into a commit of specific experiment (gorarakelyan)
- Kill running process and its children recursively (gorarakelyan)
- Keep executed processes for monitoring and management (gorarakelyan)
- Add container command handler to exec commands on the host (gorarakelyan)
- Refactor Text artifact to store sentences using protobuf and aimrecords (jamesj-jiao)
- Add ability to pass aim board port as an argument (gorarakelyan)

## 1.2.17 May 8 2020

- Add config command (gorarakelyan)
- Tune artifacts: images, metric_groups, params (gorarakelyan)

## 1.2.16 Apr 29 2020

- Add ability to pass numpy array as a segmentation mask (gorarakelyan)

## 1.2.15 Apr 29 2020

- Add basic image list tracking (gorarakelyan)

## 1.2.14 Apr 27 2020

- Optimize segmentation tracking insight to load faster (gorarakelyan)

## 1.2.13 Apr 25 2020

- Remove GitHub security alert (gorarakelyan)
- Add image semantic segmentation tracking (gorarakelyan)

## 1.2.12 Apr 20 2020

- Add missing init file for aim.artifacts.proto (@mike1808)

## 1.2.11 Apr 16 2020

- Make epoch property optional for Metric (gorarakelyan)

## 1.2.10 Apr 16 2020

- Serialize and store `Metric` records using protobuf and aimrecords (gorarakelyan)
- Create RecordWriter factory which handles artifact records saving (gorarakelyan)
- Extract artifact serialization to ArtifactWriter (mike1808)

## 1.2.9 Mar 16 2020

- Alert prerequisites installation message for running board (gorarakelyan)

## 1.2.8 Mar 15 2020

- Update profiler interface for keras (gorarakelyan)

## 1.2.7 Mar 14 2020

- Add board pull command (gorarakelyan)
- Change board ports to 43800,1,2 (gorarakelyan)
- Add ability to profile graph output nodes (gorarakelyan)
- Remove issue with autograd inside while loop (gorarakelyan)
- Add aim board development mode (gorarakelyan)
- Update board name hash algorithm to md5 (gorarakelyan)
- Add board CLI commands: up, down and upgrade (gorarakelyan)
- Add ability to tag version as a release candidate (gorarakelyan)

## 1.2.6 Feb 28 2020

- Add learning rate update tracking (gorarakelyan)

## 1.2.5 Feb 25 2020

- Add autocommit feature to push command: `aim push -c [-m <msg>]` (gorarakelyan)
- Add cli status command to list branch uncommitted artifacts (gorarakelyan)
- Add an ability to aggregate duplicated nodes within a loop (gorarakelyan)
- Remove gradient break issue when profiling output nodes (gorarakelyan)

## 1.2.4 Feb 20 2020

- Enable profiler to track nodes inside loops (gorarakelyan)
- Ability to disable profiler for evaluation or inference (gorarakelyan)

## 1.2.3 Feb 13 2020

- Set minimum required python version to 3.5.2 (gorarakelyan)

## 1.2.2 Feb 13 2020

- Downgrade required python version (gorarakelyan)

## 1.2.1 Feb 13 2020

- Edit README.md to pass reStructuredText validation on pypi (gorarakelyan)

## 1.2.0 Feb 13 2020

- Make aim CLI directly accessible from main.py (gorarakelyan)
- Add disk space usage tracking (gorarakelyan)
- Add profiler support for Keras (gorarakelyan)
- Add TensorFlow graph nodes profiler (gorarakelyan)
- Add command to run aim live container mounted on aim repo (gorarakelyan)
- Update profiler to track GPU usage (gorarakelyan)
- Add machine resource usage profiler (gorarakelyan)

## 1.1.1 Jan 14 2020

- Remove aim dependencies such as keras, pytorch and etc (gorarakelyan)

## 1.1.0 Jan 12 2020

- Update code diff tracking to be optional (gorarakelyan)
- Add default False value to aim init function (gorarakelyan)
- Update aim repo to correctly identify cwd (gorarakelyan)
- Update push command to commit if msg argument is specified (gorarakelyan)
- Add ability to initialize repo from within the sdk (gorarakelyan)

## 1.0.2 Jan 7 2020

- Remove objects dir from empty .aim branch index (gorarakelyan)

## 1.0.1 Dec 26 2019

- Add cil command to print aim current version (gorarakelyan)

## 1.0.0 Dec 25 2019

- Add aim version number in commit config file (gorarakelyan)
- Update push command to send username and check storage availability (gorarakelyan)
- Add hyper parameters tracking (gorarakelyan)
- Update push command to print shorter file names when pushing to remote (gorarakelyan)
- Update tracking artifacts to be saved in log format (gorarakelyan)
- Add pytorch cuda support to existing sdk artefacts (gorarakelyan)
- Add cli reset command (gorarakelyan)
- Add nested module tracking support to aim sdk (gorarakelyan)
- Add code difference tracking to aim sdk (gorarakelyan)
- Update aim push command to send commits (gorarakelyan)
- Add commit structure implementation (gorarakelyan)
- Add aim commit command synchronized with git commits (gorarakelyan)
- Add version control system factory (gorarakelyan)
- Update all insights example (gorarakelyan)
- Add model gradients tracking (gorarakelyan)
- Add model weights distribution tracking (gorarakelyan)
- Add aim correlation tracking (gorarakelyan)

## 0.2.9 Nov 30 2019

- Update push tolerance when remote origin is invalid (gorarakelyan)

## 0.2.8 Nov 30 2019

- Update aim auth public key search algorithm (gorarakelyan)

## 0.2.7 Nov 14 2019

- Update dependencies torch and torchvision versions (sgevorg)

## 0.2.6 Nov 5 2019

- Update aim track logger (gorarakelyan)

## 0.2.5 Nov 4 2019

- Add branch name validation (gorarakelyan)
- Add single branch push to aim push command (gorarakelyan)

## 0.2.4 Nov 3 2019

- Update aim auth print format (gorarakelyan)
- Update setup.py requirements (gorarakelyan)

## 0.2.3 Nov 3 2019

- Update package requirements (gorarakelyan)

## 0.2.2 Nov 1 2019

- Update package requirements (sgevorg)

## 0.2.1 Nov 1 2019

- Add paramiko to required in setup.py (sgevorg)

## 0.2.0 Nov 1 2019

- Update the repo to prep for open source pypi push (sgevorg)
- Add error and activity logging (sgevorg)
- Add push command robustness (gorarakelyan)
- Add cli auth command (gorarakelyan)
- Add public key authentication (gorarakelyan)
- Update push to send only branches (gorarakelyan)
- Add branching command line interface (gorarakelyan)
- Update skd interface (gorarakelyan)
- Add pytorch examples inside examples directory (gorarakelyan)
- Add model load sdk method (gorarakelyan)
- Add model checkpoint save tests (gorarakelyan)
- Update file sending protocol (gorarakelyan)
- Add model tracking (gorarakelyan)

## 0.1.0 - Sep 23 2019

- Update setup py to build cython extensions (gorarakelyan)
- Update tcp client to send multiple files through one connection (gorarakelyan)
- Update tcp client to send images (gorarakelyan)
- Update sdk track functionality to support multiple metrics (gorarakelyan)
- Update push command for sending repo to a given remote (gorarakelyan)
- Add cli remote commands (gorarakelyan)
- Update cli architecture from single group of commands to multiple groups (gorarakelyan)
- Add testing env first skeleton and versions (sgevorg)
- Add dummy exporting files from .aim-test (sgevorg)
- Add description for Testing Environment (sgevorg)
- Update metadata structure and handling (sgevorg)
- Add support for seq2seq models (sgevorg)
- Update the output of doker image build to be more informative and intuitive (sgevorg)
- Update README.MD with changed Aim messaging (sgevorg)
- Remove setup.cfg file (maybe temporarily) (sgevorg)
- Update the location for docker build template files, move to data/ (sgevorg)
- Update the `docs/cli.md` for aim-deploy docs (sgevorg)
- Add docker deploy `.aim/deploy_temp/<model>` cleanup at the end of the build (sgevorg)
- Add Docker Deploy via `aim-deploy` command (sgevorg)
- Add Docker image generate skeleton (sgevorg)
- Add AimModel.load_mode static function to parse `.aim` files (sgevorg)
- Update exporter to decouple from specifics of exporting and framework (sgevorg)
- Add model export with `.aim` extension (sgevorg)
- Remove pack/unpack of the metadata (sgevorg)
- Add pack/unpack to add metadata to model for engine processing (sgevorg)
- Add aim-deploy command configuration in cli (sgevorg)
- Add basic cli (sgevorg)
- Update setup.py for cli first version (sgevorg)
- Add initial cli specs (sgevorg)
- Add directories: the initial skeleton of the repo (sgevorg)
- Add gitignore, license file and other basics for repo (sgevorg)<|MERGE_RESOLUTION|>--- conflicted
+++ resolved
@@ -12,11 +12,8 @@
 
 - Change zooming default option to multiple (VkoHov)
 - Changed grouped rows' min and max values names to `Group Min` and `Group Max` (VkoHov)
-<<<<<<< HEAD
 - Preserve the search input value of the grouping dropdown (VkoHov)
-=======
 - Fix params duplication in dropdowns (VkoHov)
->>>>>>> 9e09678d
 
 ## 3.10.1 May 18, 2022
 
