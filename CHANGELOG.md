# Changelog

<<<<<<< HEAD
## Unreleased

### Enhancements

### Fixes

- Pin package version `alembic>=1.5.0` (justinvyu)
=======
## 3.16.1

- Pin package version `alembic>=1.5.0` (justinvyu)
- Fix segment `flush()` issue with no internet access (alberttorosyan)
- Fix the issue with an empty-illustrations styles on Base explorers (KaroMourad)
- Add 'join community' popup to the sidebar (KaroMourad)
- Use non-strict mode when logging HF model metadata (alberttorosyan)
- Add set() method implementation in ProxyTree/SubtreeView classes (alberttorosyan)
>>>>>>> a67837dd

## 3.16.0 Feb 3, 2023

### Enhancements

- Drop support for python3.6 (mihran113)
- Add support for python3.11 (alberttorosyan)
- Add other x-axis alignment and system logs tracking to cli convert wandb (hjoonjang)
- Add support for pre-binned distribution/histogram (YodaEmbedding)
- Display logged run messages in Run page (VkoHov, alberttorosyan, roubkar)
- Use read-only mode when opening container for indexing (alberttorosyan)
- Add Stable-Baselines3 integration (tmynn)
- Add Acme integration (tmynn)
- Add huggingface/datasets integration (tmynn)
- Enable support for protobuf v4 (mihran113)
- Support events signaling for Remote Tracking server (alberttorosyan)
- Enhance DVC parameters tracking (tmynn)
- Add SDK events tracking (alberttorosyan)
- Add the ability to easily copy run hash with a single click (VkoHov)
- Add Prophet integration (grigoryan-davit)
- Add 'Dataset' type support for hf/datasets (tmynn)
- Add HuggingFace Transformers model info (tmynn)
- Add multidataset logging support for HuggingFace transformers (tmynn)

### Fixes

- Fix gpu stats logging when some stats are unavailable (timokau)
- Sub-path support for RTS addresses (mihran113)
- Fix experiment name update issues (mihran113)
- Fix run experiment setting race conditions (mihran113)
- Fix the issue with runs not appearing on UI (mihran113)

## 3.15.2 Dec 23, 2022

- Change logging level for reporter debug messages (alberttorosyan)
- Fix styling issues on the experiment page (KaroMourad)
- Fix client side worker port calculation for RTS (mihran113)
- Add discord community link in the sidebar (arsengit)
- Display experiments descriptions in the explorers tables (arsengit)

## 3.15.1 Dec 1, 2022

- Fix issue with index container lock for older repos (mihran113)
- Fix issue with rendering incorrect empty-illustration content in Audios explorer (KaroMourad)

## 3.15.0 Nov 26, 2022

### Enhancements:

- Implement Aim callbacks system and extended notifications (alberttorosyan)
- Add chart legends to the Metrics Explorer (KaroMourad)
- Implement vertically scalable version of Remote Tracking (mihran113, alberttorosyan)
- Add the ability to search, filter, and compare audio through Audios Explorer (VkoHov)
- Add epoch tracking for PyTorch Lightning (tmynn)
- Add PaddlePaddle integration (tmynn)
- Add Optuna integration (tmynn)
- Use `packaging` to parse version strings (jangop)
- Implement the experiment page for the overall experiment info view (VkoHov)
- Implement dynamic flushing mechanism for `CheckIn`s based on the flag (mahnerak)
- Implement robust locking and indexing mechanism for Aim Runs (alberttorosyan)

### Fixes:

- Fix multiple progress bars handling for terminal logs capturing (mihran113)
- Handle resources when multiple `Ctrl-C`s are pressed (alberttorosyan)
- Remove non unicode symbols from `aim up` command logs (mihran113)
- Fix "Show Table Diff" for list type elements in runs, params and scatters explorers (kumarshreshtha)
- Support non-Latin chars for encoding in Aim UI (roubkar)
- Make new `CheckIn`s always override the expiry date, consistent to what is documented (mahnerak)

## 3.14.4 Nov 11, 2022

- Fix dropdowns' selected options losses in time of searching other options in Figures Explorer (rubenaprikyan)
- Fix the group property name visibility in the images and audio tabs (VkoHov)
- Change the color contrast of the icons in the manage columns popover (VkoHov)
- Add notifier config files to aim package (alberttorosyan)
- Fix audios to numpy conversion (mihran113)

## 3.14.3 Oct 29, 2022

- Fix search for empty queries in explorers (KaroMourad)

## 3.14.2 Oct 28, 2022

- Add support to sync explorer state through url on Base and Figures Explorers (rubenaprikyan)
- Add support to highlight syntax error in Figures Explorer (KaroMourad)
- Fix issue with applying solid stroke styles on stroke badge in table (KaroMourad)
- Fix active runs indicators overlapping issue in LineChart (KaroMourad)
- Add support for text style formatting in the logs tab (VkoHov)
- Fix "`TypeError: check()` keywords must be strings" for `Run.metrics()` method (alberttorosyan)
- Fix run info API call error when tag color/description is None (alberttorosyan)
- Fix remote heartbeat resource cleanup (mihran113)

## 3.14.1 Oct 7, 2022

- Fix the current release duplication highlighting issue on the Dashboard page (arsengit)

## 3.14.0 Oct 6, 2022

### Enhancements:

- Move `aim reindex` command under `aim storage` group (mihran113)
- Add the ability to attach/remove tags on the Run Page (roubkar)
- Support dictionary as an argument of `Run.track` (alberttorosyan)
- Display the tags of the run in the tables of the explorers (VkoHov)
- Revamp Figures explorer controls and grouping sections for better onboarding and usability (VkoHov, KaroMourad)
- Replace the spinner loader with a lighter one (VkoHov)
- Add fast.ai integration (tmynn)
- Add command for dangling params cleanup (mihran113)
- Add top and bottom appearance modes to the chart popover (VkoHov)
- Deprecate Python 3.6 (alberttorosyan)
- Add MXNet integration (tmynn)
- Create a Dashboard page to provide a better onboarding experience (arsengit, roubkar, KaroMourad, mihran113)
- Add support for tracking jax device arrays (mihran113)

### Fixes:

- Fix chart hovering issue occurring when "nan" values are tracked (KaroMourad)
- Use empty dict as default when getting Run params (alberttorosyan)
- Change unit-tests data isolation mechanism (alberttorosyan)
- Adjust the visibility of the run color in tables (VkoHov)
- Fix response headers for remote tracking server (mihran113)
- Fix `TypeError`s in single run page (mihran113)

## 3.13.4 Sep 25, 2022

- Add the ability to disable smoothing explicitly (KaroMourad)
- Virtualize the run params list in the Run page (roubkar)

## 3.13.3 Sep 16, 2022

- Fix request cancellation on `Logs` tab (mihran113)
- Fix the data live update handling in the Logs tab (VkoHov)

## 3.13.2 Sep 10, 2022

- Fix content overlapping issue of x-axis alignment dropdown (KaroMourad)
- Fix the regression line rendering issue on Scatter plot exported image (KaroMourad)

## 3.13.1 Sep 1, 2022

- Add support for querying metrics by last value (mihran113)
- Fix aim reindex command failure (alberttorosyan)
- Fix issue with remote runs re-open (mihran113)
- Deprecate custom set Run.hash values (alberttorosyan)
- Tune mlflow converter run properties (tmynn)
- Fix `AimLogger` deprecation issues related to release of PyTorch Lightning v1.7 (djwessel)

## 3.13.0 Aug 21, 2022

### Enhancements:

- Add Figures Explorer to visualize and compare plotly figures (rubenaprikyan, KaroMourad, arsengit, VkoHov, roubkar)
- Add Base Explorer as core of all explorers (rubenaprikyan, KaroMourad, arsengit, VkoHov, roubkar)
- Add logging for remote resource cleanup and network stability (mihran113)
- Restrict Run.hash to auto-generated values only (alberttorosyan)
- Add ability to compare selected runs from the table (arsengit)
- Notify users about failed/stalled runs (mahnerak, alberttorosyan)
- Add ability to pin metrics in Run Page (mihran113, roubkar)
- Add step for unit tests for nightly releases workflow (mihran113)
- Add Keras-Tuner integration (tmynn)
- Add Weights & Biases to Aim log converter (tmynn)

### Fixes:

- Fix chart exporting issue (KaroMourad)
- Fix aim ui rendering issue on notebooks (rubenaprikyan)
- Fix live update retry to show live data after solving connection problems with the server (rubenaprikyan)
- Fix tensorboard convert while converting tensor (sharathmk99)
- Fix incorrect column keys of metrics in the table grid of the runs dashboard (VkoHov)
- Fix git info collection (mihran113)
- Fix code block content and query copying functionality (arsengit)
- Provide compatibility between plotly and matplotlib (tmynn)
- Warn to use aim.Image if aim.Figure fails (tmynn)

## 3.12.2 Aug 5, 2022

- Fix formatting of empty metric contexts (VkoHov)
- Apply lazy loading on metrics in Run Page (roubkar)

## 3.12.1 Aug 2, 2022

- Loosen version requirements for grpcio (alberttorosyan)
- Fix remote heartbeat-watcher resource cleanup (mihran113)
- Break long metric names into multiple lines in Run Page (roubkar)
- Enable run filtering by metric values (mihran113)
- Fix Cython version to eliminate build errors (mihran113)

## 3.12.0 Jul 22, 2022

### Enhancements:

- Add ability to set axes range manually for line charts on UI (KaroMourad)
- Add more user-friendly querying for dates (mihran113, arsengit)
- Filter redundant tooltip data from URL config state (KaroMourad)
- Improve rendering performance by enhancing table columns virtualization mechanism (roubkar)
- Increase visibility and usability of the Show table diff button (arsengit)
- Add support for tensorboard audios conversion (mihran113)
- Format params keys/paths properly (VkoHov)
- Mention explicitly run params everywhere params is mentioned (VkoHov)
- Add ability to hide a batch of items in explorers (VkoHov)
- Add ability to sort by the last value of the metric in table (VkoHov)
- Preserve active line even if it is dropped out of the filtered area (VkoHov)
- Add run duration property for SDK and queries (mihran113)
- Add client vs server version check for remote tracking server (mihran113)
- Add Remote tracking client heartbeat (mihran113)

### Fixes:

- Tune table sorting icon box overlapping with column box in compact mode (KaroMourad)
- Fix tensorboard log conversion for images (mihran113)
- Check if gradient is None when tracking gradient distributions (kage08)
- Fix displaying non-syntax errors across Aim UI (arsengit)
- Fix queries on remote repos (mihran113)
- Fix interval progress reports for query apis (mihran113)
- Fix query request cancellation errors (mihran113)
- Auto-detect and address inconsistencies in meta and series trees (mahnerak)

## 3.11.2 Jul 8, 2022

### Enhancements:

- Display the error position when getting syntax errors after searching (arsengit)

### Fixes:

- Avoid saving crashed or terminated search requests as the last state on explorers (arsengit)
- Remove the progress bar blinking when searching runs in Runs Explorer (KaroMourad)
- Fix the "matched runs" sentence color style in progress bars (KaroMourad)
- Fix `SyntaxError` handling for python3.10+ (mihran113)
- Fix generic Exceptions handling and adjust HTTPException handling (alberttorosyan)

## 3.11.1 Jun 27, 2022

- Replace base58 encoder with base64 (KaroMourad, VkoHov)
- Fix Notes tab loading issue (arsengit)
- Fix the loading logic of the `monaco editor` across the Aim Ui (arsengit)
- Fix `Table` export functionality in Params and Scatters explorers (arsengit)
- Allow mixing numeric types on a single Sequence (alberttorosyan)

## 3.11.0 Jun 21, 2022

### Enhancements:

- Add `--uds` option for `aim up` command (mihran113)
- Add progress reporting for search APIs and tqdm progress for SDK queries (mihran113)
- Add all the attributes of runs in the grouping popovers (KaroMourad)
- Display progress bar on Explorer pages when searching metadata (KaroMourad)
- Improve the processing speed for tb to aim converter (osoblanco)
- Adjust charts hover attributes position calculation and styles (KaroMourad)
- Improve formatting of numbers by setting maximum precision (KaroMourad)
- Add cloud storage backups to AWS S3 for aim repo runs (karan2801)
- Add LightGBM integration example (gorarakelyan)
- Add descriptive document titles for pages (KaroMourad)
- Implement unit-tests for aim SDK utils (yeghiakoronian)
- Display std.dev/err aggregated values in the table (VkoHov)
- Add `active` state indicator property for `aim.Run` (mihran113)
- Add `active` state indicators on the chart (VkoHov)
- Add ability to edit run name and description of run (VkoHov)
- Show the description in the sidebar of the run overview tab (VkoHov)
- Add all the attributes of run in the tooltip (VkoHov)
- Optimize the initial render time of Aim UI by using more lightweight font-family (arsengit)
- Use monaco editor as the syntax highlighter across the Aim UI (arsengit)
- Add loader to the top of the logs box in the run page (VkoHov)
- Add the date and the duration of run in the header of the single run page (VkoHov)
- Add the name, status and duration of run in the runs table of the tags page (VkoHov)
- Fit long name values in manage columns popover (arsengit)
- Add caching mechanism for sequence queries to optimize query performance (mihran113)
- Use step random hash as a key for metric sequences (alberttorosyan)

### Fixes:

- Fix issue with tensorboard to aim conversion (osoblanco)
- Fix reset zoom history on alignment type change (KaroMourad)
- Fix issue with rendering incorrect data when x-axis aligned by `relative time/epoch` (KaroMourad)
- Fix LineCart axis ticks overlapping issue on log scale (KaroMourad)
- Change zooming default option to multiple (VkoHov)
- Change grouped rows' min and max values names to `Group Min` and `Group Max` (VkoHov)
- Preserve the search input value of the grouping dropdown (VkoHov)
- Change the titles and placeholders in popovers (VkoHov)
- Resolve typing latency issue in the query search input (arsengit)
- Reorder and add non-hideable table columns (arsengit)
- Change the font of the runs navigation popover (VkoHov)
- Keep color persistence state after page reload (VkoHov)
- Resolve content blinking issue after search in the run page (arsengit)
- Fix scroll to bottom on live-update in logs tab (VkoHov)
- Fix timezone issues for activity map (mihran113)
- Fix `aim up` command output when `--port 0` is passed (mihran113)

## 3.10.3 May 31, 2022

- Adjust the content overflowing of the Delete and the Archive modals (VkoHov)
- Resolve issue with redirect in run page (arsengit)

## 3.10.2 May 26, 2022

- Adjust SRP Logs row height calculation (VkoHov)
- Fix issue with live update requests scheduler (rubenaprikyan)
- Fix log capturing crash during run garbage collection (mihran113)
- Fix Pytorch Lightning adapter `finalize` method (mihran113)
- Fix params duplication in dropdowns (VkoHov)
- Skip system params in Explorer pages (alberttorosyan)

## 3.10.1 May 18, 2022

- Resolve issue with rendering run params in the overview tab of SRP (arsengit)
- Fix issue with search query state update (arsengit)

## 3.10.0 May 17, 2022

### Enhancements:

- Add ability to adjust the density of the visible content in tables (roubkar)
- Set `metric.name` as default option for grouping (roubkar)
- Show user-selected params before group config in chart popover (roubkar)
- Optimize stream decoding performance on UI (mahnerak)
- Add support for animated image formats to Aim Image object (devfox-se)
- Add `AimLogger` for Catboost (devfox-se)
- Add `AimCallback` for LightGBM (devfox-se)
- Keep the extents of `HighPlot` axes brush in the state and the URL (VkoHov)
- Integrate `aim` with `cimport`-able `aimrocks` (mahnerak)
- Add `__slots__` to some classes to improve performance (mahnerak)
- Define base abstractions for `Iterator` and `DB` by borrowing from `aimrocks` (mahnerak)
- Use `KeysIterator` and `ValuesIterator` wrappers instead of reimplementing (mahnerak)
- Rename `PrefixView.container` to `PrefixView.parent` (mahnerak)
- Reimplement `absolute_path` (mahnerak)
- Cython bindings for `PrefixView`, `TreeView`, `Container`, `ArrayView` (mahnerak)
- Add ability to track and visualize stdout/stderr (mihran113, VkoHov)
- Fix `AimLogger` deprecation issues related to release of PyTorch Lightning v1.5 (arnauddhaene)
- Enable better autocomplete experience with monaco editor (arsengit)
- Pre-loading and caching necessary resources, add pre-loader animation to Aim UI (arsengit)

### Fixes:

- Remove hard-coded installation of pre-requirements (mahnerak)
- Remove duplicate code from `TreeView` and `Container` methods (mahnerak)
- Fix issue with filtering metrics values in single run page (KaroMourad)

## 3.9.4 May 12, 2022

- Fix run remote tracking queue cleanup (mihran113)
- Fix HF callback before training access (mihran113)
- Fix compatibility with Jinja 3.1 (devfox-se)

## 3.9.3 May 10, 2022

- Fix affecting stroke types after changing color persistence (KaroMourad)

## 3.9.2 Apr 29, 2022

- Move aim_ui package data to separate directory (devfox-se)

## 3.9.1 Apr 29, 2022

- Move aim_ui package data to separate directory (devfox-se)

## 3.9.0 Apr 29, 2022

### Enhancements:

- Add `Notes Tab` to single run page (arsengit)
- Add the run name to the batch delete and the batch archive modals (VkoHov)
- Increase the scalability of rendering lines in charts (KaroMourad)
- Increase live update requests delay to prevent performance issues (rubenaprikyan)
- Change font-family to monospace in the Table component (arsengit)
- Add info massage for single value sliders (VkoHov)
- Add `--log-level` argument for aim up/server commands (mihran113)
- Add notes backend api interface (devfox-se)
- Fix type hints in `Repo` class (uduse)

### Fixes:

- Fix LineChart y-dimension margin calculation (KaroMourad)
- Fix HighPlot lines partially rendering issue (KaroMourad)
- Fix HighPlot axis ticks overlapping issue (KaroMourad)
- Fix sorting Params/Scatters explorer axis ticks (KaroMourad)
- Fix compatibility with pytorch-lightning v1.6.0 (mihran113)
- Fix the image's original size cropping (VkoHov)
- Fix `PATH` related issues for `alembic` and `uvicorn` (mihran113)
- Fix queries for custom object APIs (mihran113)
- Fix chart height updating when resize mode changed (VkoHov)
- Fix HuggingFace callback context capturing (mihran113)
- Fix Params/Scatters explorers' row hiding functionality (VkoHov)
- Fix Profiler logs are saved outside repo directory (devfox-se)

## 3.8.1 Apr 6, 2022

- Encode run hash before including in CSS selectors (Hamik25)
- Fix displaying incorrect metric values for large range scale in LineChart (KaroMourad)
- Fix issue with rendering lines for large range scale in LineChart (KaroMourad)
- Fix issue with URL state sync for bookmarks (roubkar)
- Fix issue with displaying negative param values on Aim UI (roubkar)
- Fix row hiding functionality (roubkar)
- Tune RunOverviewTab container styles (arsengit)
- Update documentations links on UI (rubenaprikyan)
- Fix `RepoIndexManager` run's reference cleanup (mihran113)
- Fix remote run finalization (mihran113)
- Fix issue with fetch on load more (infinite scroll) functionality in Runs Explorer (rubenaprikyan)

## 3.8.0 Mar 26, 2022

### Enhancements:

- Hugging Face adapter refactoring (mihran113)
- Add run description columns to all run specific tables (VkoHov, mihran113)
- Change images rendering optimization default value to smoother (VkoHov)
- Set default steps ordering to desc in single run tabs (VkoHov, devfox-se)
- Add run name to grouping, ordering and run navigation popovers (VkoHov)
- Add ability to apply color scale on columns with numeric values (VkoHov)
- Refactored XGBoost AimCallback (devfox-se)
- Reopenable callbacks for integrations (mihran113)
- Add DVC integration (devfox-se)
- Add API profiler and unified API error response (devfox-se)
- Add API to retrieve N'th step of sequence (devfox-se)

### Fixes:

- Fix issue with calculation of active point on mouse hover in the LineChart (KaroMourad)
- Fix issue with wrong URL caching for Explorer pages (roubkar)
- Fix issue with focusing on the chart active point while moving the cursor (KaroMourad)
- Fix the image full view toggle icon visibility if the image has a white background (VkoHov)
- Fix scroll to the end of the audio tab (VkoHov)
- Add scrollbar to image full view mode content (VkoHov)
- Fix issues with run name/description not being set (mihran113)
- Fix issue with run single page tabs result caching (mihran113)
- Fix git system param tracking (devfox-se)
- Fix runs manual closing (mihran113)
- Fix Docker image creation step in packaging workflow (alberttorosyan)
- Fix Jinja2 template rendering with starlette==0.14.2 (alberttorosyan)

## 3.7.5 Mar 18, 2022

- Add request aborting functionality in single run page tabs (arsengit)
- Render plotly figures properly in single run page (arsengit)

## 3.7.4 Mar 15, 2022

- Fix density min and max validation calculation (VkoHov)

## 3.7.3 Mar 14, 2022

- Add missing names for dynamically imported files in single run page (arsengit)

## 3.7.2 Mar 10, 2022

- Fix issue with rendering UI re keeping long URL (KaroMourad)
- Split code in the single run page to optimize chunk size (arsengit)

## 3.7.1 Mar 10, 2022

- Fix metric queries with epoch=None (alberttorosyan)

## 3.7.0 Mar 9, 2022

### Enhancements:

- Add Run overview tab in run single page (arsengit, VkoHov, KaroMourad, rubenaprikyan)
- Custom max message size for Aim Remote tracking (alberttorosyan)
- Docker images for aim up/server (alberttorosyan)
- TF/Keras adapters refactoring (mihran113)
- Remote tracking client-side retry logic (aramaim)
- Add record_density to initial get-batch request for figures (VkoHov)

### Fixes:

- Fix rendering new lines in texts visualizer (arsengit)

## 3.6.3 Mar 4, 2022

- Fix UI rendering issue on colab (rubenaprikyan)

## 3.6.2 Mar 2, 2022

- Fix chart interactions issue in the Single Run Page Metrics tab (roubkar)
- Fix `resolve_objects` in remote tracking client subtree (alberttorosyan)
- Reject `0` as step/record count (alberttorosyan, VkoHov)
- Fix error on mlflow conversion by experiment id (devfox-se)

## 3.6.1 Feb 25, 2022

- Fix issue with aligning x-axis by custom metric (KaroMourad)
- Add `__AIM_PROXY_URL__` env variable to see full proxy url when running `aim up` command(rubenaprikyan)
- Add `--proxy-url` argument to notebook extension's `%aim up` to render UI correctly if there is a proxy server (rubenaprikyan)
- Add SageMaker integration, `jupyter-server-proxy` s bug-fix script (rubenaprikyan, mahnerak)
- Fix animation support in Plotly visualization and figure loading performance (Hamik25, mihran113)
- Display `None` values in group config column (VkoHov, Hamik25)
- Fix rendering issue on `Select` form search suggestions list (arsengit)
- Fix PL.AimLogger save_dir AttributeError (GeeeekExplorer)
- Remove `__example_type__` substring from param name (VkoHov)

## 3.6.0 Feb 22 2022

### Enhancements:

- Sort params columns in alphabetical order (arsengit)
- Add illustrations for indicating explorer search states (arsengit)
- Ability to export chart as image (KaroMourad)
- Ability to group by metric.context (VkoHov)
- Tune manage columns items highlighting styles (VkoHov)
- Set active style on table actions popover buttons with applied changes (arsengit)
- Unification of Run Custom Object APIs (alberttorosyan, VkoHov)
- Aim repo runs data automatic indexing (alberttorosyan)
- Pytorch Lightning adapter refactoring (mihran113)
- Add Pytorch Ignite integration (mihran113)
- Add wildcard support for `aim runs` subcommands (mihran113)
- Add MLflow logs conversion command (devfox-se)
- Add CustomObject implementation for `hub.dataset` (alberttorosyan)

### Fixes:

- Fix live updated data loss after triggering endless scroll (VkoHov)
- Fix system metric columns pinning functionality and grouping column order (arsengit)
- Fix system metrics search in manage columns popover (VkoHov)
- Fix queries on remote repos (mihran113)
- Fix incorrect boolean value formatting (VkoHov)

## 3.5.4 Feb 15 2022

- Fix batch archive functionality (VkoHov)
- Add repo lock/release feature (devfox-se)

## 3.5.3 Feb 11 2022

- Fix rendering issue in runs explorer page (arsengit)

## 3.5.2 Feb 10 2022

- Fix issue with displaying current day activity cell on week's first day (rubenaprikyan)
- Fix issue with filtering options while typing in input of autocomplete in Tooltip and Grouping popovers (rubenaprikyan)

## 3.5.1 Feb 4 2022

- Fix folder creation when tracking with remote tracker (aramaim)

## 3.5.0 Feb 3 2022

### Enhancements:

- Ability to hide system metrics from table (arsengit)
- Add input validations to range selectors (Hamik25)
- Improve media panel rendering performance on hovering over images (KaroMourad)
- Add ability to parse and import TensorFlow events into aim (devfox-se)
- Add system parameter logging: CLI, Env, Executable, Git, Installed packages (devfox-se)
- Convert nested non-native objects (e.g. OmegaConf config instance) upon storing (devfox-se)
- Add cli subcommands cp and mv for aim runs command (mihran113)
- Add handler for matplotlib figures in Image and Figure custom objects (devfox-se)
- Improve highlighting of table focused/hovered/selected row (VkoHov)

### Fixes:

- Fix stalled runs deletion (mihran113)
- Fix background transparency in colab when using dark mode of system (rubenaprikyan)
- Fix Grouping and Tooltip popovers states' resetting issue when live-update is on (rubenaprikyan)
- Fix table column's sort functionality issue in Params and Scatters Explorers (rubenaprikyan)

## 3.4.1 Jan 23 2022

- Fix issue with displaying experiment name in Images Explorer table (VkoHov)

## 3.4.0 Jan 22 2022

- Add ability to apply group stacking on media elements list (KaroMourad)
- Add ability to apply sorting by run creation_time on table rows (roubkar)
- Add ability to filter texts table with keyword matching (roubkar, rubenaprikyan)
- Add ability to delete run from settings tab (Hamik25)
- Enhance controls states of explorer pages (arsengit)
- Add --repo, --host arguments support for notebook extension (VkoHov, rubenaprikyan)
- Add trendline options to ScatterPlot (roubkar)
- Add ability to display images in original size and align by width (arsengit)
- Add version, docs and slack links to sidebar (arsengit)
- Enhance AudioPlayer component (arsengit)
- Recover active tab in run details page after reload (roubkar)
- Add ability to archive or delete runs with batches (VkoHov)
- Remote tracking server [experimental] (alberttorosyan, mihran113, aramaim)
- Add ability to change media elements order (VkoHov)
- Add ability to hard delete runs (alberttorosyan)
- Lossy format support for aim.Image (devfox-se)
- Timezone issues fix for creation and end times (mihran113)

## 3.3.5 Jan 14 2022

- Add non-strict write mode to replace not-yet-supported types with their
  string representations. (mahnerak)
- Log pytorch_lightning hyperparameters in non-strict mode. (mahnerak)

## 3.3.4 Jan 10 2022

- Fix issue with WAL files flushing (alberttorosyan)
- Support for omegaconf configs in pytorch_lightning adapter (devfox-se)

## 3.3.3 Dec 24 2021

- Fix issue with showing range panel in Images Explorer (roubkar)

## 3.3.2 Dec 20 2021

- Fix issue with not providing point density value to live-update query (rubenaprikyan)

## 3.3.1 Dec 18 2021

- Fix getValue function to show correct chart title data (KaroMourad)

## 3.3.0 Dec 17 2021

- Add ability to track and explore audios in run detail page (arsengit, VkoHov, devfox-se)
- Add ability to track and visualize texts (mihran113, roubkar)
- Fix boolean values encoding (mahnerak)
- Add Scatter Explorer to visualize correlations between metric last value and hyperparameter (KaroMourad)
- Add ability to track and visualize plotly objects (devfox-se, Hamik25, rubenaprikyan)
- Add ability to query distributions by step range and density (VkoHov, rubenaprikyan)
- Add colab notebook support (mihran113, rubenaprikyan)
- Implement images visualization tab in run detail page (VkoHov, KaroMourad)
- Add custom URL prefix support (mihran113, Hamik25, roubkar)
- Enhance metric selection dropdowns to see lists in alphabetical order (rubenaprikyan)

## 3.2.2 Dec 10 2021

- Fix Run finalization index timeout issue (alberttorosyan)

## 3.2.1 Dec 8 2021

- Add ability to provide custom base path for API (mihran113, roubkar)
- Fix table groups column default order (arsengit)
- Fix table panel height issue in runs explorer page (arsengit)

## 3.2.0 Dec 3 2021

- Add ability to cancel pending request (roubkar, arsengit)
- Add support for secure protocol for API calls (mihran113, roubkar)
- Implement image full size view (VkoHov)
- Add ability to manipulate with image size and rendering type (arsengit)
- Enhance Table column for selected grouping config options (arsengit)
- Implement suggestions list for AimQL search (arsengit, rubenaprikyan)
- Add ability to track and visualize distributions (mihran113, rubenaprikyan)
- Add notebook extension, magic functions (rubenaprikyan)

## 3.1.1 Nov 25 2021

- Apply default ordering on images set (VkoHov)
- Ability to show image data in a tooltip on hover (KaroMourad)
- Support of Image input additional data sources (alberttorosyan)
- Ability to export run props as pandas dataframe (gorarakelyan)
- Slice image sequence by index for the given steps range (alberttorosyan)
- Improve Images Explorer rendering performance through better images list virtualization (roubkar)

## 3.1.0 Nov 20 2021

- Add ability to explore tracked images (VkoHov)
- Improve rendering performance by virtualizing table columns (roubkar)
- Add ability to apply grouping by higher level param key (roubkar)
- Add ability to specify repository path during `aim init` via `--repo` argument (rubenaprikyan)

## 3.0.7 Nov 17 2021

- Fix for missing metrics when numpy.float64 values tracked (alberttorosyan)

## 3.0.6 Nov 9 2021

- Fix for blocking container optimization for in progress runs (alberttorosyan)

## 3.0.5 Nov 9 2021

- Add tqdm package in setup.py required section (mihran113)

## 3.0.4 Nov 8 2021

- Switch to aimrocks 0.0.10 - exposes data flushing interface (mihran113)
- Optimize stored data when runs finalized (mihran113)
- Update `aim reindex` command to run storage optimizations (alberttorosyan)
- Storage partial optimizations on metric/run queries (alberttorosyan)

## 3.0.3 Nov 4 2021

- Bump sqlalchemy version to 1.4.1 (alberttorosyan)

## 3.0.2 Oct 27 2021

- Switch to aimrocks 0.0.9 - built on rocksdb 6.25.3 (alberttorosyan)
- Remove grouping select options from Params app config (VkoHov)
- Sort metrics data in ascending order for X-axis (KaroMourad)

## 3.0.1 Oct 22 2021

- Check telemetry_enabled option on segment initialization (VkoHov)
- Draw LineChart Y-axis (horizontal) tick lines on zooming (KaroMourad)
- Sort select options/params based on input value (roubkar)
- Fix query construction issue for multiple context items (roubkar)
- Fix issue with making API call from Web Worker (VkoHov)

## 3.0.0 Oct 21 2021

- Completely revamped UI:

  - Runs, metrics and params explorers
  - Bookmarks, Tags, Homepage
  - New UI works smooth with ~500 metrics displayed at the same time with full Aim table interactions

- Completely revamped storage:
  - 10x faster embedded storage based on Rocksdb
  - Average run query execution time on ~2000 runs: 0.784s
  - Average metrics query execution time on ~2000 runs with 6000 metrics: 1.552s

## 2.7.1 Jun 30 2021

- Fix bookmark navigation issue (roubkar)
- Empty metric select on X-axis alignment property change (roubkar)

## 2.7.0 Jun 23 2021

- Add ability to export table data as CSV (KaroMourad)
- Add ability to bookmark explore screen state (roubkar)
- Add dashboards and apps API (mihran113)

## 2.6.0 Jun 12 2021

- Resolve namedtuple python 3.5 incompatibility (gorarakelyan)
- Add ability to align X-axis by a metric (mihran113, roubkar)
- Add tooltip popover for the chart hover state (roubkar)

## 2.5.0 May 27 2021

- Set gunicorn timeouts (mihran113)
- Remove redundant deserialize method (gorarakelyan)
- Move the Flask server to main repo to support 'docker'less UI (mihran113)

## 2.4.0 May 13 2021

- Bump up Aim UI to v1.6.0 (gorarakelyan)
- Add xgboost integration (khazhak)
- Update keras adapter interface (khazhak)
- Convert tensors to python numbers (gorarakelyan)

## 2.3.0 Apr 10 2021

- Bump up Aim UI to v1.5.0 (gorarakelyan)
- Set default interval of sys tracking to 10 seconds (gorarakelyan)
- Add ability to track system metrics (gorarakelyan)

## 2.2.1 Mar 31 2021

- Bump up Aim UI to v1.4.1 (gorarakelyan)

## 2.2.0 Mar 24 2021

- Bump up Aim UI to v1.4.0 (gorarakelyan)
- Add Hugging Face integration (Khazhak)
- Reorganize documentation (Tatevv)

## 2.1.6 Feb 26 2021

- Add ability to opt out telemetry (gorarakelyan)
- Remove experiment name from config file when calling repo.remove_branch method (gorarakelyan)

## 2.1.5 Jan 7 2021

- Handle NaN or infinite floats passed to artifacts (gorarakelyan)

## 2.1.4 Dec 2 2020

- Add ability to specify session run hash (gorarakelyan)
- Initialize repo if it was empty when opening session (gorarakelyan)
- Add validation of map artifact parameters (gorarakelyan)

## 2.1.3 Nov 24 2020

- Support comparison of list type contexts (gorarakelyan)

## 2.1.2 Nov 24 2020

- Fix empty contexts comparison issue (gorarakelyan)

## 2.1.1 Nov 22 2020

- Return only selected params in SelectResult (gorarakelyan)

## 2.1.0 Nov 19 2020

- Add AimRepo select method (gorarakelyan)
- Implement SelectResult class (gorarakelyan)

## 2.0.27 Nov 13 2020

- Fix issue with artifact step initializer (gorarakelyan)

## 2.0.26 Nov 10 2020

- Add `block_termination` argument to aim.Session (gorarakelyan)
- Convert infinity parameter to string in artifacts (gorarakelyan)

## 2.0.25 Nov 9 2020

- Reconstruct run metadata file when running close command (gorarakelyan)

## 2.0.24 Nov 8 2020

- Add SIGTERM signal handler (gorarakelyan)
- Run `track` function in a parallel thread (gorarakelyan)
- Add SDK session flush method (gorarakelyan)
- Flush aggregated metrics at a given frequency (gorarakelyan)
- Update run metadata file only on artifacts update (gorarakelyan)

## 2.0.23 Nov 5 2020

- Make experiment name argument required in SDK close command (gorarakelyan)

## 2.0.22 Nov 5 2020

- Add SDK `close` method to close dangling experiments (gorarakelyan)

## 2.0.21 Nov 1 2020

- Resolve compatibility issues with python 3.5.0 (gorarakelyan)

## 2.0.20 Oct 26 2020

- Enable pypi aim package name (gorarakelyan)

## 2.0.19 Oct 25 2020

- Add PyTorch Lightning logger (gorarakelyan)
- Add TensorFlow v1 and v2 keras callbacks support (gorarakelyan)

## 2.0.18 Oct 7 2020

- Add ability to run Aim UI in detached mode (gorarakelyan)
- Add ability to specify repo path when running Aim UI (gorarakelyan)

## 2.0.17 Oct 5 2020

- Rename `AimDE` to `Aim UI` (gorarakelyan)

## 2.0.16 Oct 2 2020

- Add ability to specify host when running AimDE (gorarakelyan)
- Disable `AimContainerCommandManager` (gorarakelyan)
- Remove `aimde` command entry point (gorarakelyan)
- Remove `de` prefix from development environment management commands (gorarakelyan)

## 2.0.15 Sep 21 2020

- Set Map artifact default namespace (gorarakelyan)

## 2.0.14 Sep 21 2020

- Set Metric hashable context to None if no kwarg is passed (gorarakelyan)

## 2.0.13 Sep 21 2020

- Add ability to query runs by metric value (gorarakelyan)
- Add ability to query runs via SDK (gorarakelyan)

## 2.0.12 Sep 12 2020

- Update Session to handle exceptions gracefully (gorarakelyan)

## 2.0.11 Sep 11 2020

- Add alias to keras adapter (gorarakelyan)

## 2.0.10 Sep 10 2020

- Show progress bar when pulling AimDE image (gorarakelyan)

## 2.0.9 Sep 10 2020

- Add ability to start multiple sessions (gorarakelyan)
- Add Aim adapter for keras (gorarakelyan)

## 2.0.8 Aug 26 2020

- Set SDK to select only unarchived runs by default (gorarakelyan)
- Add ability to archive/unarchive runs (gorarakelyan)
- Enable search by run attributes (gorarakelyan)
- Add `is not` keyword to AimQL (gorarakelyan)

## 2.0.7 Aug 21 2020

- Validate Artifact values before storing (gorarakelyan)
- Add sessions to SDK (gorarakelyan)

## 2.0.6 Aug 13 2020

- Add ability to retrieve metrics and traces from repo (gorarakelyan)
- Add SDK `select` method to select runs and artifacts (gorarakelyan)
- Implement search query language (gorarakelyan)

## 2.0.5 Jul 18 2020

- Fix issue with PyPI reStructuredText format compatibility (gorarakelyan)

## 2.0.4 Jul 18 2020

- Add ability to attach tf.summary logs to AimDE (gorarakelyan)

## 2.0.3 Jul 8 2020

- Pass project path to development environment container (gorarakelyan)

## 2.0.2 Jul 7 2020

- Make `epoch` argument optional for `Metric` artifact (gorarakelyan)
- Add ability to automatically commit runs after exit (gorarakelyan)
- Add `aim up` shortcut for running development environment (gorarakelyan)
- Remove first required argument(artifact name) from sdk track function (gorarakelyan)
- Add general dictionary artifact for tracking `key: value` parameters (gorarakelyan)

## 2.0.1 Jun 24 2020

- Fix inconsistent DE naming (gorarakelyan)

## 2.0.0 Jun 18 2020

- Tidy up aim and remove some artifacts (gorarakelyan)
- Update AimContainerCMD to open connection on custom port (gorarakelyan)
- Save passed process uuid to commit configs (gorarakelyan)
- Ability to query processes (gorarakelyan)
- Execute process and store logs into a commit of specific experiment (gorarakelyan)
- Kill running process and its children recursively (gorarakelyan)
- Keep executed processes for monitoring and management (gorarakelyan)
- Add container command handler to exec commands on the host (gorarakelyan)
- Refactor Text artifact to store sentences using protobuf and aimrecords (jamesj-jiao)
- Add ability to pass aim board port as an argument (gorarakelyan)

## 1.2.17 May 8 2020

- Add config command (gorarakelyan)
- Tune artifacts: images, metric_groups, params (gorarakelyan)

## 1.2.16 Apr 29 2020

- Add ability to pass numpy array as a segmentation mask (gorarakelyan)

## 1.2.15 Apr 29 2020

- Add basic image list tracking (gorarakelyan)

## 1.2.14 Apr 27 2020

- Optimize segmentation tracking insight to load faster (gorarakelyan)

## 1.2.13 Apr 25 2020

- Remove GitHub security alert (gorarakelyan)
- Add image semantic segmentation tracking (gorarakelyan)

## 1.2.12 Apr 20 2020

- Add missing init file for aim.artifacts.proto (@mike1808)

## 1.2.11 Apr 16 2020

- Make epoch property optional for Metric (gorarakelyan)

## 1.2.10 Apr 16 2020

- Serialize and store `Metric` records using protobuf and aimrecords (gorarakelyan)
- Create RecordWriter factory which handles artifact records saving (gorarakelyan)
- Extract artifact serialization to ArtifactWriter (mike1808)

## 1.2.9 Mar 16 2020

- Alert prerequisites installation message for running board (gorarakelyan)

## 1.2.8 Mar 15 2020

- Update profiler interface for keras (gorarakelyan)

## 1.2.7 Mar 14 2020

- Add board pull command (gorarakelyan)
- Change board ports to 43800,1,2 (gorarakelyan)
- Add ability to profile graph output nodes (gorarakelyan)
- Remove issue with autograd inside while loop (gorarakelyan)
- Add aim board development mode (gorarakelyan)
- Update board name hash algorithm to md5 (gorarakelyan)
- Add board CLI commands: up, down and upgrade (gorarakelyan)
- Add ability to tag version as a release candidate (gorarakelyan)

## 1.2.6 Feb 28 2020

- Add learning rate update tracking (gorarakelyan)

## 1.2.5 Feb 25 2020

- Add autocommit feature to push command: `aim push -c [-m <msg>]` (gorarakelyan)
- Add cli status command to list branch uncommitted artifacts (gorarakelyan)
- Add an ability to aggregate duplicated nodes within a loop (gorarakelyan)
- Remove gradient break issue when profiling output nodes (gorarakelyan)

## 1.2.4 Feb 20 2020

- Enable profiler to track nodes inside loops (gorarakelyan)
- Ability to disable profiler for evaluation or inference (gorarakelyan)

## 1.2.3 Feb 13 2020

- Set minimum required python version to 3.5.2 (gorarakelyan)

## 1.2.2 Feb 13 2020

- Downgrade required python version (gorarakelyan)

## 1.2.1 Feb 13 2020

- Edit README.md to pass reStructuredText validation on pypi (gorarakelyan)

## 1.2.0 Feb 13 2020

- Make aim CLI directly accessible from main.py (gorarakelyan)
- Add disk space usage tracking (gorarakelyan)
- Add profiler support for Keras (gorarakelyan)
- Add TensorFlow graph nodes profiler (gorarakelyan)
- Add command to run aim live container mounted on aim repo (gorarakelyan)
- Update profiler to track GPU usage (gorarakelyan)
- Add machine resource usage profiler (gorarakelyan)

## 1.1.1 Jan 14 2020

- Remove aim dependencies such as keras, pytorch and etc (gorarakelyan)

## 1.1.0 Jan 12 2020

- Update code diff tracking to be optional (gorarakelyan)
- Add default False value to aim init function (gorarakelyan)
- Update aim repo to correctly identify cwd (gorarakelyan)
- Update push command to commit if msg argument is specified (gorarakelyan)
- Add ability to initialize repo from within the sdk (gorarakelyan)

## 1.0.2 Jan 7 2020

- Remove objects dir from empty .aim branch index (gorarakelyan)

## 1.0.1 Dec 26 2019

- Add cil command to print aim current version (gorarakelyan)

## 1.0.0 Dec 25 2019

- Add aim version number in commit config file (gorarakelyan)
- Update push command to send username and check storage availability (gorarakelyan)
- Add hyper parameters tracking (gorarakelyan)
- Update push command to print shorter file names when pushing to remote (gorarakelyan)
- Update tracking artifacts to be saved in log format (gorarakelyan)
- Add pytorch cuda support to existing sdk artefacts (gorarakelyan)
- Add cli reset command (gorarakelyan)
- Add nested module tracking support to aim sdk (gorarakelyan)
- Add code difference tracking to aim sdk (gorarakelyan)
- Update aim push command to send commits (gorarakelyan)
- Add commit structure implementation (gorarakelyan)
- Add aim commit command synchronized with git commits (gorarakelyan)
- Add version control system factory (gorarakelyan)
- Update all insights example (gorarakelyan)
- Add model gradients tracking (gorarakelyan)
- Add model weights distribution tracking (gorarakelyan)
- Add aim correlation tracking (gorarakelyan)

## 0.2.9 Nov 30 2019

- Update push tolerance when remote origin is invalid (gorarakelyan)

## 0.2.8 Nov 30 2019

- Update aim auth public key search algorithm (gorarakelyan)

## 0.2.7 Nov 14 2019

- Update dependencies torch and torchvision versions (sgevorg)

## 0.2.6 Nov 5 2019

- Update aim track logger (gorarakelyan)

## 0.2.5 Nov 4 2019

- Add branch name validation (gorarakelyan)
- Add single branch push to aim push command (gorarakelyan)

## 0.2.4 Nov 3 2019

- Update aim auth print format (gorarakelyan)
- Update setup.py requirements (gorarakelyan)

## 0.2.3 Nov 3 2019

- Update package requirements (gorarakelyan)

## 0.2.2 Nov 1 2019

- Update package requirements (sgevorg)

## 0.2.1 Nov 1 2019

- Add paramiko to required in setup.py (sgevorg)

## 0.2.0 Nov 1 2019

- Update the repo to prep for open source pypi push (sgevorg)
- Add error and activity logging (sgevorg)
- Add push command robustness (gorarakelyan)
- Add cli auth command (gorarakelyan)
- Add public key authentication (gorarakelyan)
- Update push to send only branches (gorarakelyan)
- Add branching command line interface (gorarakelyan)
- Update skd interface (gorarakelyan)
- Add pytorch examples inside examples directory (gorarakelyan)
- Add model load sdk method (gorarakelyan)
- Add model checkpoint save tests (gorarakelyan)
- Update file sending protocol (gorarakelyan)
- Add model tracking (gorarakelyan)

## 0.1.0 - Sep 23 2019

- Update setup py to build cython extensions (gorarakelyan)
- Update tcp client to send multiple files through one connection (gorarakelyan)
- Update tcp client to send images (gorarakelyan)
- Update sdk track functionality to support multiple metrics (gorarakelyan)
- Update push command for sending repo to a given remote (gorarakelyan)
- Add cli remote commands (gorarakelyan)
- Update cli architecture from single group of commands to multiple groups (gorarakelyan)
- Add testing env first skeleton and versions (sgevorg)
- Add dummy exporting files from .aim-test (sgevorg)
- Add description for Testing Environment (sgevorg)
- Update metadata structure and handling (sgevorg)
- Add support for seq2seq models (sgevorg)
- Update the output of doker image build to be more informative and intuitive (sgevorg)
- Update README.MD with changed Aim messaging (sgevorg)
- Remove setup.cfg file (maybe temporarily) (sgevorg)
- Update the location for docker build template files, move to data/ (sgevorg)
- Update the `docs/cli.md` for aim-deploy docs (sgevorg)
- Add docker deploy `.aim/deploy_temp/<model>` cleanup at the end of the build (sgevorg)
- Add Docker Deploy via `aim-deploy` command (sgevorg)
- Add Docker image generate skeleton (sgevorg)
- Add AimModel.load_mode static function to parse `.aim` files (sgevorg)
- Update exporter to decouple from specifics of exporting and framework (sgevorg)
- Add model export with `.aim` extension (sgevorg)
- Remove pack/unpack of the metadata (sgevorg)
- Add pack/unpack to add metadata to model for engine processing (sgevorg)
- Add aim-deploy command configuration in cli (sgevorg)
- Add basic cli (sgevorg)
- Update setup.py for cli first version (sgevorg)
- Add initial cli specs (sgevorg)
- Add directories: the initial skeleton of the repo (sgevorg)
- Add gitignore, license file and other basics for repo (sgevorg)<|MERGE_RESOLUTION|>--- conflicted
+++ resolved
@@ -1,15 +1,13 @@
 # Changelog
 
-<<<<<<< HEAD
 ## Unreleased
 
 ### Enhancements
 
 ### Fixes
 
-- Pin package version `alembic>=1.5.0` (justinvyu)
-=======
-## 3.16.1
+
+## 3.16.1 Feb 27, 2023
 
 - Pin package version `alembic>=1.5.0` (justinvyu)
 - Fix segment `flush()` issue with no internet access (alberttorosyan)
@@ -17,7 +15,6 @@
 - Add 'join community' popup to the sidebar (KaroMourad)
 - Use non-strict mode when logging HF model metadata (alberttorosyan)
 - Add set() method implementation in ProxyTree/SubtreeView classes (alberttorosyan)
->>>>>>> a67837dd
 
 ## 3.16.0 Feb 3, 2023
 
