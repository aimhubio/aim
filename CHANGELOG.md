--- conflicted
+++ resolved
@@ -5,11 +5,8 @@
 ### Enhancements:
 - Replace grpc with http/ws as transport for aim tracking server (mihran113)
 - Remove `aim storage upgrade 2to3` command (mihran113)
-<<<<<<< HEAD
 - Allow HF callback to initialize run at on_init_end for tracking custom metrics with callback (dushyantbehl)
-=======
 - Support artifacts logging and storage in AWS S3 (alberttorosyan)
->>>>>>> f83fe1b4
 
 ### Fixes
 - Allow the web UI to serve assets symlinked into the static files directory (martenlienen)
