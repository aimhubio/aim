# Changelog

## Unreleased

### Enhancements:

<<<<<<< HEAD
- Optimize stream decoding performance on UI (mahnerak)
=======
- Add `Notes Tab` to single run page (arsengit)
>>>>>>> 2471eed8
- Add the run name to the batch delete and the batch archive modals (VkoHov)
- Increase the scalability of rendering lines in charts (KaroMourad)
- Increase live update requests delay to prevent performance issues  (rubenaprikyan)
- Change font-family to monospace in the Table component (arsengit)
- Add info massage for single value sliders (VkoHov)
- Add `--log-level` argument for aim up/server commands (mihran113)
- Add notes backend api interface (devfox-se)

### Fixes:

- Fix compatibility with pytorch-lightning v1.6.0 (mihran113)
- Fix the image's original size cropping (VkoHov)
- Fix `PATH` related issues for `alembic` and `uvicorn` (mihran113)
- Fix queries for custom object APIs (mihran113) 

## 3.8.1 Apr 6, 2022

- Encode run hash before including in CSS selectors (Hamik25)
- Fix displaying incorrect metric values for large range scale in LineChart (KaroMourad)
- Fix issue with rendering lines for large range scale in LineChart (KaroMourad)
- Fix issue with URL state sync for bookmarks (roubkar)
- Fix issue with displaying negative param values on Aim UI (roubkar)
- Fix row hiding functionality (roubkar)
- Tune RunOverviewTab container styles (arsengit)
- Update documentations links on UI (rubenaprikyan)
- Fix `RepoIndexManager` run's reference cleanup (mihran113)
- Fix remote run finalization (mihran113)
- Fix issue with fetch on load more (infinite scroll) functionality in Runs Explorer (rubenaprikyan)

## 3.8.0 Mar 26, 2022

### Enhancements:

- Hugging Face adapter refactoring (mihran113)
- Add run description columns to all run specific tables (VkoHov, mihran113)
- Change images rendering optimization default value to smoother (VkoHov)
- Set default steps ordering to desc in single run tabs (VkoHov, devfox-se)
- Add run name to grouping, ordering and run navigation popovers (VkoHov)
- Add ability to apply color scale on columns with numeric values (VkoHov)
- Refactored XGBoost AimCallback (devfox-se)
- Reopenable callbacks for integrations (mihran113)
- Add DVC integration (devfox-se)
- Add API profiler and unified API error response (devfox-se)
- Add API to retrieve N'th step of sequence (devfox-se)

### Fixes:

- Fix issue with calculation of active point on mouse hover in the LineChart (KaroMourad)
- Fix issue with wrong URL caching for Explorer pages (roubkar)
- Fix issue with focusing on the chart active point while moving the cursor (KaroMourad)
- Fix the image full view toggle icon visibility if the image has a white background (VkoHov)
- Fix scroll to the end of the audio tab (VkoHov)
- Add scrollbar to image full view mode content (VkoHov)
- Fix issues with run name/description not being set (mihran113)
- Fix issue with run single page tabs result caching (mihran113)
- Fix git system param tracking (devfox-se)
- Fix runs manual closing (mihran113)
- Fix Docker image creation step in packaging workflow (alberttorosyan)
- Fix Jinja2 template rendering with starlette==0.14.2 (alberttorosyan)

## 3.7.5 Mar 18, 2022

- Add request aborting functionality in single run page tabs (arsengit)
- Render plotly figures properly in single run page (arsengit)

## 3.7.4 Mar 15, 2022

- Fix density min and max validation calculation (VkoHov)

## 3.7.3 Mar 14, 2022

- Add missing names for dynamically imported files in single run page (arsengit)

## 3.7.2 Mar 10, 2022

- Fix issue with rendering UI re keeping long URL (KaroMourad)
- Split code in the single run page to optimize chunk size (arsengit)

## 3.7.1 Mar 10, 2022

- Fix metric queries with epoch=None (alberttorosyan)

## 3.7.0 Mar 9, 2022

### Enhancements:

- Add Run overview tab in run single page (arsengit, VkoHov, KaroMourad, rubenaprikyan)
- Custom max message size for Aim Remote tracking (alberttorosyan)
- Docker images for aim up/server (alberttorosyan)
- TF/Keras adapters refactoring (mihran113)
- Remote tracking client-side retry logic (aramaim)
- Add record_density to initial get-batch request for figures (VkoHov)

### Fixes:

- Fix rendering new lines in texts visualizer (arsengit)

## 3.6.3 Mar 4, 2022

- Fix UI rendering issue on colab (rubenaprikyan)

## 3.6.2 Mar 2, 2022

- Fix chart interactions issue in the Single Run Page Metrics tab (roubkar)
- Fix `resolve_objects` in remote tracking client subtree (alberttorosyan)
- Reject `0` as step/record count (alberttorosyan, VkoHov)
- Fix error on mlflow conversion by experiment id (devfox-se)

## 3.6.1 Feb 25, 2022

- Fix issue with aligning x-axis by custom metric (KaroMourad)
- Add `__AIM_PROXY_URL__` env variable to see full proxy url when running `aim up` command(rubenaprikyan)
- Add `--proxy-url` argument to notebook extension's `%aim up` to render UI correctly if there is a proxy server (rubenaprikyan)
- Add SageMaker integration, `jupyter-server-proxy` s bug-fix script (rubenaprikyan, mahnerak)
- Fix animation support in Plotly visualization and figure loading performance (Hamik25, mihran113)
- Display `None` values in group config column (VkoHov, Hamik25)
- Fix rendering issue on `Select` form search suggestions list (arsengit)
- Fix PL.AimLogger save_dir AttributeError (GeeeekExplorer)
- Remove `__example_type__` substring from param name (VkoHov)

## 3.6.0 Feb 22 2022

### Enhancements:

- Sort params columns in alphabetical order (arsengit)
- Add illustrations for indicating explorer search states (arsengit)
- Ability to export chart as image (KaroMourad)
- Ability to group by metric.context (VkoHov)
- Tune manage columns items highlighting styles (VkoHov)
- Set active style on table actions popover buttons with applied changes (arsengit)
- Unification of Run Custom Object APIs (alberttorosyan, VkoHov)
- Aim repo runs data automatic indexing (alberttorosyan)
- Pytorch Lightning adapter refactoring (mihran113)
- Add Pytorch Ignite integration (mihran113)
- Add wildcard support for `aim runs` subcommands (mihran113)
- Add MLflow logs conversion command (devfox-se)
- Add CustomObject implementation for `hub.dataset` (alberttorosyan)

### Fixes:

- Fix live updated data loss after triggering endless scroll (VkoHov)
- Fix system metric columns pinning functionality and grouping column order (arsengit)
- Fix system metrics search in manage columns popover (VkoHov)
- Fix queries on remote repos (mihran113)
- Fix incorrect boolean value formatting (VkoHov)

## 3.5.4 Feb 15 2022

- Fix batch archive functionality (VkoHov)
- Add repo lock/release feature (devfox-se)

## 3.5.3 Feb 11 2022

- Fix rendering issue in runs explorer page (arsengit)

## 3.5.2 Feb 10 2022

- Fix issue with displaying current day activity cell on week's first day (rubenaprikyan)
- Fix issue with filtering options while typing in input of autocomplete in Tooltip and Grouping popovers (rubenaprikyan)

## 3.5.1 Feb 4 2022

- Fix folder creation when tracking with remote tracker (aramaim)

## 3.5.0 Feb 3 2022

### Enhancements:

- Ability to hide system metrics from table (arsengit)
- Add input validations to range selectors (Hamik25)
- Improve media panel rendering performance on hovering over images (KaroMourad)
- Add ability to parse and import TensorFlow events into aim (devfox-se)
- Add system parameter logging: CLI, Env, Executable, Git, Installed packages (devfox-se)
- Convert nested non-native objects (e.g. OmegaConf config instance) upon storing (devfox-se)
- Add cli subcommands cp and mv for aim runs command (mihran113)
- Add handler for matplotlib figures in Image and Figure custom objects (devfox-se)
- Improve highlighting of table focused/hovered/selected row (VkoHov)

### Fixes:

- Fix stalled runs deletion (mihran113)
- Fix background transparency in colab when using dark mode of system (rubenaprikyan)
- Fix Grouping and Tooltip popovers states' resetting issue when live-update is on (rubenaprikyan)
- Fix table column's sort functionality issue in Params and Scatters Explorers (rubenaprikyan)

## 3.4.1 Jan 23 2022

- Fix issue with displaying experiment name in Images Explorer table (VkoHov)

## 3.4.0 Jan 22 2022

- Add ability to apply group stacking on media elements list (KaroMourad)
- Add ability to apply sorting by run creation_time on table rows (roubkar)
- Add ability to filter texts table with keyword matching (roubkar, rubenaprikyan)
- Add ability to delete run from settings tab (Hamik25)
- Enhance controls states of explorer pages (arsengit)
- Add --repo, --host arguments support for notebook extension (VkoHov, rubenaprikyan)
- Add trendline options to ScatterPlot (roubkar)
- Add ability to display images in original size and align by width (arsengit)
- Add version, docs and slack links to sidebar (arsengit)
- Enhance AudioPlayer component (arsengit)
- Recover active tab in run details page after reload (roubkar)
- Add ability to archive or delete runs with batches (VkoHov)
- Remote tracking server [experimental] (alberttorosyan, mihran113, aramaim)
- Add ability to change media elements order (VkoHov)
- Add ability to hard delete runs (alberttorosyan)
- Lossy format support for aim.Image (devfox-se)
- Timezone issues fix for creation and end times (mihran113)

## 3.3.5 Jan 14 2022

- Add non-strict write mode to replace not-yet-supported types with their
  string representations. (mahnerak)
- Log pytorch_lightning hyperparameters in non-strict mode. (mahnerak)

## 3.3.4 Jan 10 2022

- Fix issue with WAL files flushing (alberttorosyan)
- Support for omegaconf configs in pytorch_lightning adapter (devfox-se)

## 3.3.3 Dec 24 2021

- Fix issue with showing range panel in Images Explorer (roubkar)

## 3.3.2 Dec 20 2021

- Fix issue with not providing point density value to live-update query (rubenaprikyan)

## 3.3.1 Dec 18 2021

- Fix getValue function to show correct chart title data (KaroMourad)

## 3.3.0 Dec 17 2021

- Add ability to track and explore audios in run detail page (arsengit, VkoHov, devfox-se)
- Add ability to track and visualize texts (mihran113, roubkar)
- Fix boolean values encoding (mahnerak)
- Add Scatter Explorer to visualize correlations between metric last value and hyperparameter (KaroMourad)
- Add ability to track and visualize plotly objects (devfox-se, Hamik25, rubenaprikyan)
- Add ability to query distributions by step range and density (VkoHov, rubenaprikyan)
- Add colab notebook support (mihran113, rubenaprikyan)
- Implement images visualization tab in run detail page (VkoHov, KaroMourad)
- Add custom URL prefix support (mihran113, Hamik25, roubkar)
- Enhance metric selection dropdowns to see lists in alphabetical order (rubenaprikyan)

## 3.2.2 Dec 10 2021

- Fix Run finalization index timeout issue (alberttorosyan)

## 3.2.1 Dec 8 2021

- Add ability to provide custom base path for API (mihran113, roubkar)
- Fix table groups column default order (arsengit)
- Fix table panel height issue in runs explorer page (arsengit)

## 3.2.0 Dec 3 2021

- Add ability to cancel pending request (roubkar, arsengit)
- Add support for secure protocol for API calls (mihran113, roubkar)
- Implement image full size view (VkoHov)
- Add ability to manipulate with image size and rendering type (arsengit)
- Enhance Table column for selected grouping config options (arsengit)
- Implement suggestions list for AimQL search (arsengit, rubenaprikyan)
- Add ability to track and visualize distributions (mihran113, rubenaprikyan)
- Add notebook extension, magic functions (rubenaprikyan)

## 3.1.1 Nov 25 2021

- Apply default ordering on images set (VkoHov)
- Ability to show image data in a tooltip on hover (KaroMourad)
- Support of Image input additional data sources (alberttorosyan)
- Ability to export run props as pandas dataframe (gorarakelyan)
- Slice image sequence by index for the given steps range (alberttorosyan)
- Improve Images Explorer rendering performance through better images list virtualization (roubkar)

## 3.1.0 Nov 20 2021

- Add ability to explore tracked images (VkoHov)
- Improve rendering performance by virtualizing table columns (roubkar)
- Add ability to apply grouping by higher level param key (roubkar)
- Add ability to specify repository path during `aim init` via `--repo` argument (rubenaprikyan)

## 3.0.7 Nov 17 2021

- Fix for missing metrics when numpy.float64 values tracked (alberttorosyan)

## 3.0.6 Nov 9 2021

- Fix for blocking container optimization for in progress runs (alberttorosyan)

## 3.0.5 Nov 9 2021

- Add tqdm package in setup.py required section (mihran113)

## 3.0.4 Nov 8 2021

- Switch to aimrocks 0.0.10 - exposes data flushing interface (mihran113)
- Optimize stored data when runs finalized (mihran113)
- Update `aim reindex` command to run storage optimizations (alberttorosyan)
- Storage partial optimizations on metric/run queries (alberttorosyan)

## 3.0.3 Nov 4 2021

- Bump sqlalchemy version to 1.4.1 (alberttorosyan)

## 3.0.2 Oct 27 2021

- Switch to aimrocks 0.0.9 - built on rocksdb 6.25.3 (alberttorosyan)
- Remove grouping select options from Params app config (VkoHov)
- Sort metrics data in ascending order for X-axis (KaroMourad)

## 3.0.1 Oct 22 2021

- Check telemetry_enabled option on segment initialization (VkoHov)
- Draw LineChart Y-axis (horizontal) tick lines on zooming (KaroMourad)
- Sort select options/params based on input value (roubkar)
- Fix query construction issue for multiple context items (roubkar)
- Fix issue with making API call from Web Worker (VkoHov)

## 3.0.0 Oct 21 2021

- Completely revamped UI:

  - Runs, metrics and params explorers
  - Bookmarks, Tags, Homepage
  - New UI works smooth with ~500 metrics displayed at the same time with full Aim table interactions

- Completely revamped storage:
  - 10x faster embedded storage based on Rocksdb
  - Average run query execution time on ~2000 runs: 0.784s
  - Average metrics query execution time on ~2000 runs with 6000 metrics: 1.552s

## 2.7.1 Jun 30 2021

- Fix bookmark navigation issue (roubkar)
- Empty metric select on X-axis alignment property change (roubkar)

## 2.7.0 Jun 23 2021

- Add ability to export table data as CSV (KaroMourad)
- Add ability to bookmark explore screen state (roubkar)
- Add dashboards and apps API (mihran113)

## 2.6.0 Jun 12 2021

- Resolve namedtuple python 3.5 incompatibility (gorarakelyan)
- Add ability to align X-axis by a metric (mihran113, roubkar)
- Add tooltip popover for the chart hover state (roubkar)

## 2.5.0 May 27 2021

- Set gunicorn timeouts (mihran113)
- Remove redundant deserialize method (gorarakelyan)
- Move the Flask server to main repo to support 'docker'less UI (mihran113)

## 2.4.0 May 13 2021

- Bump up Aim UI to v1.6.0 (gorarakelyan)
- Add xgboost integration (khazhak)
- Update keras adapter interface (khazhak)
- Convert tensors to python numbers (gorarakelyan)

## 2.3.0 Apr 10 2021

- Bump up Aim UI to v1.5.0 (gorarakelyan)
- Set default interval of sys tracking to 10 seconds (gorarakelyan)
- Add ability to track system metrics (gorarakelyan)

## 2.2.1 Mar 31 2021

- Bump up Aim UI to v1.4.1 (gorarakelyan)

## 2.2.0 Mar 24 2021

- Bump up Aim UI to v1.4.0 (gorarakelyan)
- Add Hugging Face integration (Khazhak)
- Reorganize documentation (Tatevv)

## 2.1.6 Feb 26 2021

- Add ability to opt out telemetry (gorarakelyan)
- Remove experiment name from config file when calling repo.remove_branch method (gorarakelyan)

## 2.1.5 Jan 7 2021

- Handle NaN or infinite floats passed to artifacts (gorarakelyan)

## 2.1.4 Dec 2 2020

- Add ability to specify session run hash (gorarakelyan)
- Initialize repo if it was empty when opening session (gorarakelyan)
- Add validation of map artifact parameters (gorarakelyan)

## 2.1.3 Nov 24 2020

- Support comparison of list type contexts (gorarakelyan)

## 2.1.2 Nov 24 2020

- Fix empty contexts comparison issue (gorarakelyan)

## 2.1.1 Nov 22 2020

- Return only selected params in SelectResult (gorarakelyan)

## 2.1.0 Nov 19 2020

- Add AimRepo select method (gorarakelyan)
- Implement SelectResult class (gorarakelyan)

## 2.0.27 Nov 13 2020

- Fix issue with artifact step initializer (gorarakelyan)

## 2.0.26 Nov 10 2020

- Add `block_termination` argument to aim.Session (gorarakelyan)
- Convert infinity parameter to string in artifacts (gorarakelyan)

## 2.0.25 Nov 9 2020

- Reconstruct run metadata file when running close command (gorarakelyan)

## 2.0.24 Nov 8 2020

- Add SIGTERM signal handler (gorarakelyan)
- Run `track` function in a parallel thread (gorarakelyan)
- Add SDK session flush method (gorarakelyan)
- Flush aggregated metrics at a given frequency (gorarakelyan)
- Update run metadata file only on artifacts update (gorarakelyan)

## 2.0.23 Nov 5 2020

- Make experiment name argument required in SDK close command (gorarakelyan)

## 2.0.22 Nov 5 2020

- Add SDK `close` method to close dangling experiments (gorarakelyan)

## 2.0.21 Nov 1 2020

- Resolve compatibility issues with python 3.5.0 (gorarakelyan)

## 2.0.20 Oct 26 2020

- Enable pypi aim package name (gorarakelyan)

## 2.0.19 Oct 25 2020

- Add PyTorch Lightning logger (gorarakelyan)
- Add TensorFlow v1 and v2 keras callbacks support (gorarakelyan)

## 2.0.18 Oct 7 2020

- Add ability to run Aim UI in detached mode (gorarakelyan)
- Add ability to specify repo path when running Aim UI (gorarakelyan)

## 2.0.17 Oct 5 2020

- Rename `AimDE` to `Aim UI` (gorarakelyan)

## 2.0.16 Oct 2 2020

- Add ability to specify host when running AimDE (gorarakelyan)
- Disable `AimContainerCommandManager` (gorarakelyan)
- Remove `aimde` command entry point (gorarakelyan)
- Remove `de` prefix from development environment management commands (gorarakelyan)

## 2.0.15 Sep 21 2020

- Set Map artifact default namespace (gorarakelyan)

## 2.0.14 Sep 21 2020

- Set Metric hashable context to None if no kwarg is passed (gorarakelyan)

## 2.0.13 Sep 21 2020

- Add ability to query runs by metric value (gorarakelyan)
- Add ability to query runs via SDK (gorarakelyan)

## 2.0.12 Sep 12 2020

- Update Session to handle exceptions gracefully (gorarakelyan)

## 2.0.11 Sep 11 2020

- Add alias to keras adapter (gorarakelyan)

## 2.0.10 Sep 10 2020

- Show progress bar when pulling AimDE image (gorarakelyan)

## 2.0.9 Sep 10 2020

- Add ability to start multiple sessions (gorarakelyan)
- Add Aim adapter for keras (gorarakelyan)

## 2.0.8 Aug 26 2020

- Set SDK to select only unarchived runs by default (gorarakelyan)
- Add ability to archive/unarchive runs (gorarakelyan)
- Enable search by run attributes (gorarakelyan)
- Add `is not` keyword to AimQL (gorarakelyan)

## 2.0.7 Aug 21 2020

- Validate Artifact values before storing (gorarakelyan)
- Add sessions to SDK (gorarakelyan)

## 2.0.6 Aug 13 2020

- Add ability to retrieve metrics and traces from repo (gorarakelyan)
- Add SDK `select` method to select runs and artifacts (gorarakelyan)
- Implement search query language (gorarakelyan)

## 2.0.5 Jul 18 2020

- Fix issue with PyPI reStructuredText format compatibility (gorarakelyan)

## 2.0.4 Jul 18 2020

- Add ability to attach tf.summary logs to AimDE (gorarakelyan)

## 2.0.3 Jul 8 2020

- Pass project path to development environment container (gorarakelyan)

## 2.0.2 Jul 7 2020

- Make `epoch` argument optional for `Metric` artifact (gorarakelyan)
- Add ability to automatically commit runs after exit (gorarakelyan)
- Add `aim up` shortcut for running development environment (gorarakelyan)
- Remove first required argument(artifact name) from sdk track function (gorarakelyan)
- Add general dictionary artifact for tracking `key: value` parameters (gorarakelyan)

## 2.0.1 Jun 24 2020

- Fix inconsistent DE naming (gorarakelyan)

## 2.0.0 Jun 18 2020

- Tidy up aim and remove some artifacts (gorarakelyan)
- Update AimContainerCMD to open connection on custom port (gorarakelyan)
- Save passed process uuid to commit configs (gorarakelyan)
- Ability to query processes (gorarakelyan)
- Execute process and store logs into a commit of specific experiment (gorarakelyan)
- Kill running process and its children recursively (gorarakelyan)
- Keep executed processes for monitoring and management (gorarakelyan)
- Add container command handler to exec commands on the host (gorarakelyan)
- Refactor Text artifact to store sentences using protobuf and aimrecords (jamesj-jiao)
- Add ability to pass aim board port as an argument (gorarakelyan)

## 1.2.17 May 8 2020

- Add config command (gorarakelyan)
- Tune artifacts: images, metric_groups, params (gorarakelyan)

## 1.2.16 Apr 29 2020

- Add ability to pass numpy array as a segmentation mask (gorarakelyan)

## 1.2.15 Apr 29 2020

- Add basic image list tracking (gorarakelyan)

## 1.2.14 Apr 27 2020

- Optimize segmentation tracking insight to load faster (gorarakelyan)

## 1.2.13 Apr 25 2020

- Remove GitHub security alert (gorarakelyan)
- Add image semantic segmentation tracking (gorarakelyan)

## 1.2.12 Apr 20 2020

- Add missing init file for aim.artifacts.proto (@mike1808)

## 1.2.11 Apr 16 2020

- Make epoch property optional for Metric (gorarakelyan)

## 1.2.10 Apr 16 2020

- Serialize and store `Metric` records using protobuf and aimrecords (gorarakelyan)
- Create RecordWriter factory which handles artifact records saving (gorarakelyan)
- Extract artifact serialization to ArtifactWriter (mike1808)

## 1.2.9 Mar 16 2020

- Alert prerequisites installation message for running board (gorarakelyan)

## 1.2.8 Mar 15 2020

- Update profiler interface for keras (gorarakelyan)

## 1.2.7 Mar 14 2020

- Add board pull command (gorarakelyan)
- Change board ports to 43800,1,2 (gorarakelyan)
- Add ability to profile graph output nodes (gorarakelyan)
- Remove issue with autograd inside while loop (gorarakelyan)
- Add aim board development mode (gorarakelyan)
- Update board name hash algorithm to md5 (gorarakelyan)
- Add board CLI commands: up, down and upgrade (gorarakelyan)
- Add ability to tag version as a release candidate (gorarakelyan)

## 1.2.6 Feb 28 2020

- Add learning rate update tracking (gorarakelyan)

## 1.2.5 Feb 25 2020

- Add autocommit feature to push command: `aim push -c [-m <msg>]` (gorarakelyan)
- Add cli status command to list branch uncommitted artifacts (gorarakelyan)
- Add an ability to aggregate duplicated nodes within a loop (gorarakelyan)
- Remove gradient break issue when profiling output nodes (gorarakelyan)

## 1.2.4 Feb 20 2020

- Enable profiler to track nodes inside loops (gorarakelyan)
- Ability to disable profiler for evaluation or inference (gorarakelyan)

## 1.2.3 Feb 13 2020

- Set minimum required python version to 3.5.2 (gorarakelyan)

## 1.2.2 Feb 13 2020

- Downgrade required python version (gorarakelyan)

## 1.2.1 Feb 13 2020

- Edit README.md to pass reStructuredText validation on pypi (gorarakelyan)

## 1.2.0 Feb 13 2020

- Make aim CLI directly accessible from main.py (gorarakelyan)
- Add disk space usage tracking (gorarakelyan)
- Add profiler support for Keras (gorarakelyan)
- Add TensorFlow graph nodes profiler (gorarakelyan)
- Add command to run aim live container mounted on aim repo (gorarakelyan)
- Update profiler to track GPU usage (gorarakelyan)
- Add machine resource usage profiler (gorarakelyan)

## 1.1.1 Jan 14 2020

- Remove aim dependencies such as keras, pytorch and etc (gorarakelyan)

## 1.1.0 Jan 12 2020

- Update code diff tracking to be optional (gorarakelyan)
- Add default False value to aim init function (gorarakelyan)
- Update aim repo to correctly identify cwd (gorarakelyan)
- Update push command to commit if msg argument is specified (gorarakelyan)
- Add ability to initialize repo from within the sdk (gorarakelyan)

## 1.0.2 Jan 7 2020

- Remove objects dir from empty .aim branch index (gorarakelyan)

## 1.0.1 Dec 26 2019

- Add cil command to print aim current version (gorarakelyan)

## 1.0.0 Dec 25 2019

- Add aim version number in commit config file (gorarakelyan)
- Update push command to send username and check storage availability (gorarakelyan)
- Add hyper parameters tracking (gorarakelyan)
- Update push command to print shorter file names when pushing to remote (gorarakelyan)
- Update tracking artifacts to be saved in log format (gorarakelyan)
- Add pytorch cuda support to existing sdk artefacts (gorarakelyan)
- Add cli reset command (gorarakelyan)
- Add nested module tracking support to aim sdk (gorarakelyan)
- Add code difference tracking to aim sdk (gorarakelyan)
- Update aim push command to send commits (gorarakelyan)
- Add commit structure implementation (gorarakelyan)
- Add aim commit command synchronized with git commits (gorarakelyan)
- Add version control system factory (gorarakelyan)
- Update all insights example (gorarakelyan)
- Add model gradients tracking (gorarakelyan)
- Add model weights distribution tracking (gorarakelyan)
- Add aim correlation tracking (gorarakelyan)

## 0.2.9 Nov 30 2019

- Update push tolerance when remote origin is invalid (gorarakelyan)

## 0.2.8 Nov 30 2019

- Update aim auth public key search algorithm (gorarakelyan)

## 0.2.7 Nov 14 2019

- Update dependencies torch and torchvision versions (sgevorg)

## 0.2.6 Nov 5 2019

- Update aim track logger (gorarakelyan)

## 0.2.5 Nov 4 2019

- Add branch name validation (gorarakelyan)
- Add single branch push to aim push command (gorarakelyan)

## 0.2.4 Nov 3 2019

- Update aim auth print format (gorarakelyan)
- Update setup.py requirements (gorarakelyan)

## 0.2.3 Nov 3 2019

- Update package requirements (gorarakelyan)

## 0.2.2 Nov 1 2019

- Update package requirements (sgevorg)

## 0.2.1 Nov 1 2019

- Add paramiko to required in setup.py (sgevorg)

## 0.2.0 Nov 1 2019

- Update the repo to prep for open source pypi push (sgevorg)
- Add error and activity logging (sgevorg)
- Add push command robustness (gorarakelyan)
- Add cli auth command (gorarakelyan)
- Add public key authentication (gorarakelyan)
- Update push to send only branches (gorarakelyan)
- Add branching command line interface (gorarakelyan)
- Update skd interface (gorarakelyan)
- Add pytorch examples inside examples directory (gorarakelyan)
- Add model load sdk method (gorarakelyan)
- Add model checkpoint save tests (gorarakelyan)
- Update file sending protocol (gorarakelyan)
- Add model tracking (gorarakelyan)

## 0.1.0 - Sep 23 2019

- Update setup py to build cython extensions (gorarakelyan)
- Update tcp client to send multiple files through one connection (gorarakelyan)
- Update tcp client to send images (gorarakelyan)
- Update sdk track functionality to support multiple metrics (gorarakelyan)
- Update push command for sending repo to a given remote (gorarakelyan)
- Add cli remote commands (gorarakelyan)
- Update cli architecture from single group of commands to multiple groups (gorarakelyan)
- Add testing env first skeleton and versions (sgevorg)
- Add dummy exporting files from .aim-test (sgevorg)
- Add description for Testing Environment (sgevorg)
- Update metadata structure and handling (sgevorg)
- Add support for seq2seq models (sgevorg)
- Update the output of doker image build to be more informative and intuitive (sgevorg)
- Update README.MD with changed Aim messaging (sgevorg)
- Remove setup.cfg file (maybe temporarily) (sgevorg)
- Update the location for docker build template files, move to data/ (sgevorg)
- Update the `docs/cli.md` for aim-deploy docs (sgevorg)
- Add docker deploy `.aim/deploy_temp/<model>` cleanup at the end of the build (sgevorg)
- Add Docker Deploy via `aim-deploy` command (sgevorg)
- Add Docker image generate skeleton (sgevorg)
- Add AimModel.load_mode static function to parse `.aim` files (sgevorg)
- Update exporter to decouple from specifics of exporting and framework (sgevorg)
- Add model export with `.aim` extension (sgevorg)
- Remove pack/unpack of the metadata (sgevorg)
- Add pack/unpack to add metadata to model for engine processing (sgevorg)
- Add aim-deploy command configuration in cli (sgevorg)
- Add basic cli (sgevorg)
- Update setup.py for cli first version (sgevorg)
- Add initial cli specs (sgevorg)
- Add directories: the initial skeleton of the repo (sgevorg)
- Add gitignore, license file and other basics for repo (sgevorg)<|MERGE_RESOLUTION|>--- conflicted
+++ resolved
@@ -4,11 +4,8 @@
 
 ### Enhancements:
 
-<<<<<<< HEAD
 - Optimize stream decoding performance on UI (mahnerak)
-=======
 - Add `Notes Tab` to single run page (arsengit)
->>>>>>> 2471eed8
 - Add the run name to the batch delete and the batch archive modals (VkoHov)
 - Increase the scalability of rendering lines in charts (KaroMourad)
 - Increase live update requests delay to prevent performance issues  (rubenaprikyan)
