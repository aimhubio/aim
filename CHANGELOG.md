--- conflicted
+++ resolved
@@ -2,18 +2,13 @@
 
 ## Unreleased
 
-<<<<<<< HEAD
-
-### Enhancements:
-
-- Implement vertically scalable version of Remote Tracking (mihran113, alberttorosyan)
-- Add PaddlePaddle integration (tmynn)
-=======
+
 ### Enhancements:
 
 - Implement vertically scalable version of Remote Tracking (mihran113, alberttorosyan)
 - Add epoch tracking for PyTorch Lightning (tmynn)
->>>>>>> 4f15db6b
+- Add PaddlePaddle integration (tmynn)
+
 
 ## 3.14.1 Oct 7, 2022
 
