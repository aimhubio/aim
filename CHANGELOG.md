--- conflicted
+++ resolved
@@ -4,11 +4,8 @@
 
 - Adjust SRP Logs row height calculation (VkoHov)
 - Fix issue with live update requests scheduler (rubenaprikyan)
-<<<<<<< HEAD
 - Fix log capturing crash during run garbage collection (mihran113)
-=======
 - Fix Pytorch Lightning adapter `finalize` method (mihran113)
->>>>>>> c9eb72f0
 
 ## 3.10.1 May 18, 2022
 
