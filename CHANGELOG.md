--- conflicted
+++ resolved
@@ -17,11 +17,8 @@
 - Rename `PrefixView.container` to `PrefixView.parent` (mahnerak)
 - Reimplement `absolute_path` (mahnerak)
 - Cython bindings for `PrefixView`, `TreeView`, `Container`, `ArrayView` (mahnerak)
-<<<<<<< HEAD
 - Add ability to track and visualize stdout/stderr (mihran113, VkoHov)
-=======
 - Fix `AimLogger` deprecation issues related to release of PyTorch Lightning v1.5 (arnauddhaene)
->>>>>>> 8b9c5d5d
 
 ### Fixes:
 
