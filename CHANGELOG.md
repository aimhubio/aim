# Changelog

## 3.15.2
<<<<<<< HEAD

- Fix styling issues on the experiment page (KaroMourad)
=======
- Change logging level for reporter debug messages (alberttorosyan)
>>>>>>> 5f0291c3

## 3.15.1 Dec 1, 2022

- Fix issue with index container lock for older repos (mihran113)
- Fix issue with rendering incorrect empty-illustration content in Audios explorer (KaroMourad)

## 3.15.0 Nov 26, 2022

### Enhancements:

- Implement Aim callbacks system and extended notifications (alberttorosyan)
- Add chart legends to the Metrics Explorer (KaroMourad)
- Implement vertically scalable version of Remote Tracking (mihran113, alberttorosyan)
- Add the ability to search, filter, and compare audio through Audios Explorer (VkoHov)
- Add epoch tracking for PyTorch Lightning (tmynn)
- Add PaddlePaddle integration (tmynn)
- Add Optuna integration (tmynn)
- Use `packaging` to parse version strings (jangop)
- Implement the experiment page for the overall experiment info view (VkoHov)
- Implement dynamic flushing mechanism for `CheckIn`s based on the flag (mahnerak)
- Implement robust locking and indexing mechanism for Aim Runs (alberttorosyan)

### Fixes:

- Fix multiple progress bars handling for terminal logs capturing (mihran113)
- Handle resources when multiple `Ctrl-C`s are pressed (alberttorosyan)
- Remove non unicode symbols from `aim up` command logs (mihran113)
- Fix "Show Table Diff" for list type elements in runs, params and scatters explorers (kumarshreshtha)
- Support non-Latin chars for encoding in Aim UI (roubkar)
- Make new `CheckIn`s always override the expiry date, consistent to what is documented (mahnerak)

## 3.14.4 Nov 11, 2022

- Fix dropdowns' selected options losses in time of searching other options in Figures Explorer (rubenaprikyan)
- Fix the group property name visibility in the images and audio tabs (VkoHov)
- Change the color contrast of the icons in the manage columns popover (VkoHov)
- Add notifier config files to aim package (alberttorosyan)
- Fix audios to numpy conversion (mihran113)

## 3.14.3 Oct 29, 2022

- Fix search for empty queries in explorers (KaroMourad)

## 3.14.2 Oct 28, 2022

- Add support to sync explorer state through url on Base and Figures Explorers (rubenaprikyan)
- Add support to highlight syntax error in Figures Explorer (KaroMourad)
- Fix issue with applying solid stroke styles on stroke badge in table (KaroMourad)
- Fix active runs indicators overlapping issue in LineChart (KaroMourad)
- Add support for text style formatting in the logs tab (VkoHov)
- Fix "`TypeError: check()` keywords must be strings" for `Run.metrics()` method (alberttorosyan)
- Fix run info API call error when tag color/description is None (alberttorosyan)
- Fix remote heartbeat resource cleanup (mihran113)

## 3.14.1 Oct 7, 2022

- Fix the current release duplication highlighting issue on the Dashboard page (arsengit)

## 3.14.0 Oct 6, 2022

### Enhancements:

- Move `aim reindex` command under `aim storage` group (mihran113)
- Add the ability to attach/remove tags on the Run Page (roubkar)
- Support dictionary as an argument of `Run.track` (alberttorosyan)
- Display the tags of the run in the tables of the explorers (VkoHov)
- Revamp Figures explorer controls and grouping sections for better onboarding and usability (VkoHov, KaroMourad)
- Replace the spinner loader with a lighter one (VkoHov)
- Add fast.ai integration (tmynn)
- Add command for dangling params cleanup (mihran113)
- Add top and bottom appearance modes to the chart popover (VkoHov)
- Deprecate Python 3.6 (alberttorosyan)
- Add MXNet integration (tmynn)
- Create a Dashboard page to provide a better onboarding experience (arsengit, roubkar, KaroMourad, mihran113)
- Add support for tracking jax device arrays (mihran113)

### Fixes:

- Fix chart hovering issue occurring when "nan" values are tracked (KaroMourad)
- Use empty dict as default when getting Run params (alberttorosyan)
- Change unit-tests data isolation mechanism (alberttorosyan)
- Adjust the visibility of the run color in tables (VkoHov)
- Fix response headers for remote tracking server (mihran113)
- Fix `TypeError`s in single run page (mihran113)

## 3.13.4 Sep 25, 2022

- Add the ability to disable smoothing explicitly (KaroMourad)
- Virtualize the run params list in the Run page (roubkar)

## 3.13.3 Sep 16, 2022

- Fix request cancellation on `Logs` tab (mihran113)
- Fix the data live update handling in the Logs tab (VkoHov)

## 3.13.2 Sep 10, 2022

- Fix content overlapping issue of x-axis alignment dropdown (KaroMourad)
- Fix the regression line rendering issue on Scatter plot exported image (KaroMourad)

## 3.13.1 Sep 1, 2022

- Add support for querying metrics by last value (mihran113)
- Fix aim reindex command failure (alberttorosyan)
- Fix issue with remote runs re-open (mihran113)
- Deprecate custom set Run.hash values (alberttorosyan)
- Tune mlflow converter run properties (tmynn)
- Fix `AimLogger` deprecation issues related to release of PyTorch Lightning v1.7 (djwessel)

## 3.13.0 Aug 21, 2022

### Enhancements:

- Add Figures Explorer to visualize and compare plotly figures (rubenaprikyan, KaroMourad, arsengit, VkoHov, roubkar)
- Add Base Explorer as core of all explorers (rubenaprikyan, KaroMourad, arsengit, VkoHov, roubkar)
- Add logging for remote resource cleanup and network stability (mihran113)
- Restrict Run.hash to auto-generated values only (alberttorosyan)
- Add ability to compare selected runs from the table (arsengit)
- Notify users about failed/stalled runs (mahnerak, alberttorosyan)
- Add ability to pin metrics in Run Page (mihran113, roubkar)
- Add step for unit tests for nightly releases workflow (mihran113)
- Add Keras-Tuner integration (tmynn)
- Add Weights & Biases to Aim log converter (tmynn)

### Fixes:

- Fix chart exporting issue (KaroMourad)
- Fix aim ui rendering issue on notebooks (rubenaprikyan)
- Fix live update retry to show live data after solving connection problems with the server (rubenaprikyan)
- Fix tensorboard convert while converting tensor (sharathmk99)
- Fix incorrect column keys of metrics in the table grid of the runs dashboard (VkoHov)
- Fix git info collection (mihran113)
- Fix code block content and query copying functionality (arsengit)
- Provide compatibility between plotly and matplotlib (tmynn)
- Warn to use aim.Image if aim.Figure fails (tmynn)

## 3.12.2 Aug 5, 2022

- Fix formatting of empty metric contexts (VkoHov)
- Apply lazy loading on metrics in Run Page (roubkar)

## 3.12.1 Aug 2, 2022

- Loosen version requirements for grpcio (alberttorosyan)
- Fix remote heartbeat-watcher resource cleanup (mihran113)
- Break long metric names into multiple lines in Run Page (roubkar)
- Enable run filtering by metric values (mihran113)
- Fix Cython version to eliminate build errors (mihran113)

## 3.12.0 Jul 22, 2022

### Enhancements:

- Add ability to set axes range manually for line charts on UI (KaroMourad)
- Add more user-friendly querying for dates (mihran113, arsengit)
- Filter redundant tooltip data from URL config state (KaroMourad)
- Improve rendering performance by enhancing table columns virtualization mechanism (roubkar)
- Increase visibility and usability of the Show table diff button (arsengit)
- Add support for tensorboard audios conversion (mihran113)
- Format params keys/paths properly (VkoHov)
- Mention explicitly run params everywhere params is mentioned (VkoHov)
- Add ability to hide a batch of items in explorers (VkoHov)
- Add ability to sort by the last value of the metric in table (VkoHov)
- Preserve active line even if it is dropped out of the filtered area (VkoHov)
- Add run duration property for SDK and queries (mihran113)
- Add client vs server version check for remote tracking server (mihran113)
- Add Remote tracking client heartbeat (mihran113)

### Fixes:

- Tune table sorting icon box overlapping with column box in compact mode (KaroMourad)
- Fix tensorboard log conversion for images (mihran113)
- Check if gradient is None when tracking gradient distributions (kage08)
- Fix displaying non-syntax errors across Aim UI (arsengit)
- Fix queries on remote repos (mihran113)
- Fix interval progress reports for query apis (mihran113)
- Fix query request cancellation errors (mihran113)
- Auto-detect and address inconsistencies in meta and series trees (mahnerak)

## 3.11.2 Jul 8, 2022

### Enhancements:

- Display the error position when getting syntax errors after searching (arsengit)

### Fixes:

- Avoid saving crashed or terminated search requests as the last state on explorers (arsengit)
- Remove the progress bar blinking when searching runs in Runs Explorer (KaroMourad)
- Fix the "matched runs" sentence color style in progress bars (KaroMourad)
- Fix `SyntaxError` handling for python3.10+ (mihran113)
- Fix generic Exceptions handling and adjust HTTPException handling (alberttorosyan)

## 3.11.1 Jun 27, 2022

- Replace base58 encoder with base64 (KaroMourad, VkoHov)
- Fix Notes tab loading issue (arsengit)
- Fix the loading logic of the `monaco editor` across the Aim Ui (arsengit)
- Fix `Table` export functionality in Params and Scatters explorers (arsengit)
- Allow mixing numeric types on a single Sequence (alberttorosyan)

## 3.11.0 Jun 21, 2022

### Enhancements:

- Add `--uds` option for `aim up` command (mihran113)
- Add progress reporting for search APIs and tqdm progress for SDK queries (mihran113)
- Add all the attributes of runs in the grouping popovers (KaroMourad)
- Display progress bar on Explorer pages when searching metadata (KaroMourad)
- Improve the processing speed for tb to aim converter (osoblanco)
- Adjust charts hover attributes position calculation and styles (KaroMourad)
- Improve formatting of numbers by setting maximum precision (KaroMourad)
- Add cloud storage backups to AWS S3 for aim repo runs (karan2801)
- Add LightGBM integration example (gorarakelyan)
- Add descriptive document titles for pages (KaroMourad)
- Implement unit-tests for aim SDK utils (yeghiakoronian)
- Display std.dev/err aggregated values in the table (VkoHov)
- Add `active` state indicator property for `aim.Run` (mihran113)
- Add `active` state indicators on the chart (VkoHov)
- Add ability to edit run name and description of run (VkoHov)
- Show the description in the sidebar of the run overview tab (VkoHov)
- Add all the attributes of run in the tooltip (VkoHov)
- Optimize the initial render time of Aim UI by using more lightweight font-family (arsengit)
- Use monaco editor as the syntax highlighter across the Aim UI (arsengit)
- Add loader to the top of the logs box in the run page (VkoHov)
- Add the date and the duration of run in the header of the single run page (VkoHov)
- Add the name, status and duration of run in the runs table of the tags page (VkoHov)
- Fit long name values in manage columns popover (arsengit)
- Add caching mechanism for sequence queries to optimize query performance (mihran113)
- Use step random hash as a key for metric sequences (alberttorosyan)

### Fixes:

- Fix issue with tensorboard to aim conversion (osoblanco)
- Fix reset zoom history on alignment type change (KaroMourad)
- Fix issue with rendering incorrect data when x-axis aligned by `relative time/epoch` (KaroMourad)
- Fix LineCart axis ticks overlapping issue on log scale (KaroMourad)
- Change zooming default option to multiple (VkoHov)
- Change grouped rows' min and max values names to `Group Min` and `Group Max` (VkoHov)
- Preserve the search input value of the grouping dropdown (VkoHov)
- Change the titles and placeholders in popovers (VkoHov)
- Resolve typing latency issue in the query search input (arsengit)
- Reorder and add non-hideable table columns (arsengit)
- Change the font of the runs navigation popover (VkoHov)
- Keep color persistence state after page reload (VkoHov)
- Resolve content blinking issue after search in the run page (arsengit)
- Fix scroll to bottom on live-update in logs tab (VkoHov)
- Fix timezone issues for activity map (mihran113)
- Fix `aim up` command output when `--port 0` is passed (mihran113)

## 3.10.3 May 31, 2022

- Adjust the content overflowing of the Delete and the Archive modals (VkoHov)
- Resolve issue with redirect in run page (arsengit)

## 3.10.2 May 26, 2022

- Adjust SRP Logs row height calculation (VkoHov)
- Fix issue with live update requests scheduler (rubenaprikyan)
- Fix log capturing crash during run garbage collection (mihran113)
- Fix Pytorch Lightning adapter `finalize` method (mihran113)
- Fix params duplication in dropdowns (VkoHov)
- Skip system params in Explorer pages (alberttorosyan)

## 3.10.1 May 18, 2022

- Resolve issue with rendering run params in the overview tab of SRP (arsengit)
- Fix issue with search query state update (arsengit)

## 3.10.0 May 17, 2022

### Enhancements:

- Add ability to adjust the density of the visible content in tables (roubkar)
- Set `metric.name` as default option for grouping (roubkar)
- Show user-selected params before group config in chart popover (roubkar)
- Optimize stream decoding performance on UI (mahnerak)
- Add support for animated image formats to Aim Image object (devfox-se)
- Add `AimLogger` for Catboost (devfox-se)
- Add `AimCallback` for LightGBM (devfox-se)
- Keep the extents of `HighPlot` axes brush in the state and the URL (VkoHov)
- Integrate `aim` with `cimport`-able `aimrocks` (mahnerak)
- Add `__slots__` to some classes to improve performance (mahnerak)
- Define base abstractions for `Iterator` and `DB` by borrowing from `aimrocks` (mahnerak)
- Use `KeysIterator` and `ValuesIterator` wrappers instead of reimplementing (mahnerak)
- Rename `PrefixView.container` to `PrefixView.parent` (mahnerak)
- Reimplement `absolute_path` (mahnerak)
- Cython bindings for `PrefixView`, `TreeView`, `Container`, `ArrayView` (mahnerak)
- Add ability to track and visualize stdout/stderr (mihran113, VkoHov)
- Fix `AimLogger` deprecation issues related to release of PyTorch Lightning v1.5 (arnauddhaene)
- Enable better autocomplete experience with monaco editor (arsengit)
- Pre-loading and caching necessary resources, add pre-loader animation to Aim UI (arsengit)

### Fixes:

- Remove hard-coded installation of pre-requirements (mahnerak)
- Remove duplicate code from `TreeView` and `Container` methods (mahnerak)
- Fix issue with filtering metrics values in single run page (KaroMourad)

## 3.9.4 May 12, 2022

- Fix run remote tracking queue cleanup (mihran113)
- Fix HF callback before training access (mihran113)
- Fix compatibility with Jinja 3.1 (devfox-se)

## 3.9.3 May 10, 2022

- Fix affecting stroke types after changing color persistence (KaroMourad)

## 3.9.2 Apr 29, 2022

- Move aim_ui package data to separate directory (devfox-se)

## 3.9.1 Apr 29, 2022

- Move aim_ui package data to separate directory (devfox-se)

## 3.9.0 Apr 29, 2022

### Enhancements:

- Add `Notes Tab` to single run page (arsengit)
- Add the run name to the batch delete and the batch archive modals (VkoHov)
- Increase the scalability of rendering lines in charts (KaroMourad)
- Increase live update requests delay to prevent performance issues (rubenaprikyan)
- Change font-family to monospace in the Table component (arsengit)
- Add info massage for single value sliders (VkoHov)
- Add `--log-level` argument for aim up/server commands (mihran113)
- Add notes backend api interface (devfox-se)
- Fix type hints in `Repo` class (uduse)

### Fixes:

- Fix LineChart y-dimension margin calculation (KaroMourad)
- Fix HighPlot lines partially rendering issue (KaroMourad)
- Fix HighPlot axis ticks overlapping issue (KaroMourad)
- Fix sorting Params/Scatters explorer axis ticks (KaroMourad)
- Fix compatibility with pytorch-lightning v1.6.0 (mihran113)
- Fix the image's original size cropping (VkoHov)
- Fix `PATH` related issues for `alembic` and `uvicorn` (mihran113)
- Fix queries for custom object APIs (mihran113)
- Fix chart height updating when resize mode changed (VkoHov)
- Fix HuggingFace callback context capturing (mihran113)
- Fix Params/Scatters explorers' row hiding functionality (VkoHov)
- Fix Profiler logs are saved outside repo directory (devfox-se)

## 3.8.1 Apr 6, 2022

- Encode run hash before including in CSS selectors (Hamik25)
- Fix displaying incorrect metric values for large range scale in LineChart (KaroMourad)
- Fix issue with rendering lines for large range scale in LineChart (KaroMourad)
- Fix issue with URL state sync for bookmarks (roubkar)
- Fix issue with displaying negative param values on Aim UI (roubkar)
- Fix row hiding functionality (roubkar)
- Tune RunOverviewTab container styles (arsengit)
- Update documentations links on UI (rubenaprikyan)
- Fix `RepoIndexManager` run's reference cleanup (mihran113)
- Fix remote run finalization (mihran113)
- Fix issue with fetch on load more (infinite scroll) functionality in Runs Explorer (rubenaprikyan)

## 3.8.0 Mar 26, 2022

### Enhancements:

- Hugging Face adapter refactoring (mihran113)
- Add run description columns to all run specific tables (VkoHov, mihran113)
- Change images rendering optimization default value to smoother (VkoHov)
- Set default steps ordering to desc in single run tabs (VkoHov, devfox-se)
- Add run name to grouping, ordering and run navigation popovers (VkoHov)
- Add ability to apply color scale on columns with numeric values (VkoHov)
- Refactored XGBoost AimCallback (devfox-se)
- Reopenable callbacks for integrations (mihran113)
- Add DVC integration (devfox-se)
- Add API profiler and unified API error response (devfox-se)
- Add API to retrieve N'th step of sequence (devfox-se)

### Fixes:

- Fix issue with calculation of active point on mouse hover in the LineChart (KaroMourad)
- Fix issue with wrong URL caching for Explorer pages (roubkar)
- Fix issue with focusing on the chart active point while moving the cursor (KaroMourad)
- Fix the image full view toggle icon visibility if the image has a white background (VkoHov)
- Fix scroll to the end of the audio tab (VkoHov)
- Add scrollbar to image full view mode content (VkoHov)
- Fix issues with run name/description not being set (mihran113)
- Fix issue with run single page tabs result caching (mihran113)
- Fix git system param tracking (devfox-se)
- Fix runs manual closing (mihran113)
- Fix Docker image creation step in packaging workflow (alberttorosyan)
- Fix Jinja2 template rendering with starlette==0.14.2 (alberttorosyan)

## 3.7.5 Mar 18, 2022

- Add request aborting functionality in single run page tabs (arsengit)
- Render plotly figures properly in single run page (arsengit)

## 3.7.4 Mar 15, 2022

- Fix density min and max validation calculation (VkoHov)

## 3.7.3 Mar 14, 2022

- Add missing names for dynamically imported files in single run page (arsengit)

## 3.7.2 Mar 10, 2022

- Fix issue with rendering UI re keeping long URL (KaroMourad)
- Split code in the single run page to optimize chunk size (arsengit)

## 3.7.1 Mar 10, 2022

- Fix metric queries with epoch=None (alberttorosyan)

## 3.7.0 Mar 9, 2022

### Enhancements:

- Add Run overview tab in run single page (arsengit, VkoHov, KaroMourad, rubenaprikyan)
- Custom max message size for Aim Remote tracking (alberttorosyan)
- Docker images for aim up/server (alberttorosyan)
- TF/Keras adapters refactoring (mihran113)
- Remote tracking client-side retry logic (aramaim)
- Add record_density to initial get-batch request for figures (VkoHov)

### Fixes:

- Fix rendering new lines in texts visualizer (arsengit)

## 3.6.3 Mar 4, 2022

- Fix UI rendering issue on colab (rubenaprikyan)

## 3.6.2 Mar 2, 2022

- Fix chart interactions issue in the Single Run Page Metrics tab (roubkar)
- Fix `resolve_objects` in remote tracking client subtree (alberttorosyan)
- Reject `0` as step/record count (alberttorosyan, VkoHov)
- Fix error on mlflow conversion by experiment id (devfox-se)

## 3.6.1 Feb 25, 2022

- Fix issue with aligning x-axis by custom metric (KaroMourad)
- Add `__AIM_PROXY_URL__` env variable to see full proxy url when running `aim up` command(rubenaprikyan)
- Add `--proxy-url` argument to notebook extension's `%aim up` to render UI correctly if there is a proxy server (rubenaprikyan)
- Add SageMaker integration, `jupyter-server-proxy` s bug-fix script (rubenaprikyan, mahnerak)
- Fix animation support in Plotly visualization and figure loading performance (Hamik25, mihran113)
- Display `None` values in group config column (VkoHov, Hamik25)
- Fix rendering issue on `Select` form search suggestions list (arsengit)
- Fix PL.AimLogger save_dir AttributeError (GeeeekExplorer)
- Remove `__example_type__` substring from param name (VkoHov)

## 3.6.0 Feb 22 2022

### Enhancements:

- Sort params columns in alphabetical order (arsengit)
- Add illustrations for indicating explorer search states (arsengit)
- Ability to export chart as image (KaroMourad)
- Ability to group by metric.context (VkoHov)
- Tune manage columns items highlighting styles (VkoHov)
- Set active style on table actions popover buttons with applied changes (arsengit)
- Unification of Run Custom Object APIs (alberttorosyan, VkoHov)
- Aim repo runs data automatic indexing (alberttorosyan)
- Pytorch Lightning adapter refactoring (mihran113)
- Add Pytorch Ignite integration (mihran113)
- Add wildcard support for `aim runs` subcommands (mihran113)
- Add MLflow logs conversion command (devfox-se)
- Add CustomObject implementation for `hub.dataset` (alberttorosyan)

### Fixes:

- Fix live updated data loss after triggering endless scroll (VkoHov)
- Fix system metric columns pinning functionality and grouping column order (arsengit)
- Fix system metrics search in manage columns popover (VkoHov)
- Fix queries on remote repos (mihran113)
- Fix incorrect boolean value formatting (VkoHov)

## 3.5.4 Feb 15 2022

- Fix batch archive functionality (VkoHov)
- Add repo lock/release feature (devfox-se)

## 3.5.3 Feb 11 2022

- Fix rendering issue in runs explorer page (arsengit)

## 3.5.2 Feb 10 2022

- Fix issue with displaying current day activity cell on week's first day (rubenaprikyan)
- Fix issue with filtering options while typing in input of autocomplete in Tooltip and Grouping popovers (rubenaprikyan)

## 3.5.1 Feb 4 2022

- Fix folder creation when tracking with remote tracker (aramaim)

## 3.5.0 Feb 3 2022

### Enhancements:

- Ability to hide system metrics from table (arsengit)
- Add input validations to range selectors (Hamik25)
- Improve media panel rendering performance on hovering over images (KaroMourad)
- Add ability to parse and import TensorFlow events into aim (devfox-se)
- Add system parameter logging: CLI, Env, Executable, Git, Installed packages (devfox-se)
- Convert nested non-native objects (e.g. OmegaConf config instance) upon storing (devfox-se)
- Add cli subcommands cp and mv for aim runs command (mihran113)
- Add handler for matplotlib figures in Image and Figure custom objects (devfox-se)
- Improve highlighting of table focused/hovered/selected row (VkoHov)

### Fixes:

- Fix stalled runs deletion (mihran113)
- Fix background transparency in colab when using dark mode of system (rubenaprikyan)
- Fix Grouping and Tooltip popovers states' resetting issue when live-update is on (rubenaprikyan)
- Fix table column's sort functionality issue in Params and Scatters Explorers (rubenaprikyan)

## 3.4.1 Jan 23 2022

- Fix issue with displaying experiment name in Images Explorer table (VkoHov)

## 3.4.0 Jan 22 2022

- Add ability to apply group stacking on media elements list (KaroMourad)
- Add ability to apply sorting by run creation_time on table rows (roubkar)
- Add ability to filter texts table with keyword matching (roubkar, rubenaprikyan)
- Add ability to delete run from settings tab (Hamik25)
- Enhance controls states of explorer pages (arsengit)
- Add --repo, --host arguments support for notebook extension (VkoHov, rubenaprikyan)
- Add trendline options to ScatterPlot (roubkar)
- Add ability to display images in original size and align by width (arsengit)
- Add version, docs and slack links to sidebar (arsengit)
- Enhance AudioPlayer component (arsengit)
- Recover active tab in run details page after reload (roubkar)
- Add ability to archive or delete runs with batches (VkoHov)
- Remote tracking server [experimental] (alberttorosyan, mihran113, aramaim)
- Add ability to change media elements order (VkoHov)
- Add ability to hard delete runs (alberttorosyan)
- Lossy format support for aim.Image (devfox-se)
- Timezone issues fix for creation and end times (mihran113)

## 3.3.5 Jan 14 2022

- Add non-strict write mode to replace not-yet-supported types with their
  string representations. (mahnerak)
- Log pytorch_lightning hyperparameters in non-strict mode. (mahnerak)

## 3.3.4 Jan 10 2022

- Fix issue with WAL files flushing (alberttorosyan)
- Support for omegaconf configs in pytorch_lightning adapter (devfox-se)

## 3.3.3 Dec 24 2021

- Fix issue with showing range panel in Images Explorer (roubkar)

## 3.3.2 Dec 20 2021

- Fix issue with not providing point density value to live-update query (rubenaprikyan)

## 3.3.1 Dec 18 2021

- Fix getValue function to show correct chart title data (KaroMourad)

## 3.3.0 Dec 17 2021

- Add ability to track and explore audios in run detail page (arsengit, VkoHov, devfox-se)
- Add ability to track and visualize texts (mihran113, roubkar)
- Fix boolean values encoding (mahnerak)
- Add Scatter Explorer to visualize correlations between metric last value and hyperparameter (KaroMourad)
- Add ability to track and visualize plotly objects (devfox-se, Hamik25, rubenaprikyan)
- Add ability to query distributions by step range and density (VkoHov, rubenaprikyan)
- Add colab notebook support (mihran113, rubenaprikyan)
- Implement images visualization tab in run detail page (VkoHov, KaroMourad)
- Add custom URL prefix support (mihran113, Hamik25, roubkar)
- Enhance metric selection dropdowns to see lists in alphabetical order (rubenaprikyan)

## 3.2.2 Dec 10 2021

- Fix Run finalization index timeout issue (alberttorosyan)

## 3.2.1 Dec 8 2021

- Add ability to provide custom base path for API (mihran113, roubkar)
- Fix table groups column default order (arsengit)
- Fix table panel height issue in runs explorer page (arsengit)

## 3.2.0 Dec 3 2021

- Add ability to cancel pending request (roubkar, arsengit)
- Add support for secure protocol for API calls (mihran113, roubkar)
- Implement image full size view (VkoHov)
- Add ability to manipulate with image size and rendering type (arsengit)
- Enhance Table column for selected grouping config options (arsengit)
- Implement suggestions list for AimQL search (arsengit, rubenaprikyan)
- Add ability to track and visualize distributions (mihran113, rubenaprikyan)
- Add notebook extension, magic functions (rubenaprikyan)

## 3.1.1 Nov 25 2021

- Apply default ordering on images set (VkoHov)
- Ability to show image data in a tooltip on hover (KaroMourad)
- Support of Image input additional data sources (alberttorosyan)
- Ability to export run props as pandas dataframe (gorarakelyan)
- Slice image sequence by index for the given steps range (alberttorosyan)
- Improve Images Explorer rendering performance through better images list virtualization (roubkar)

## 3.1.0 Nov 20 2021

- Add ability to explore tracked images (VkoHov)
- Improve rendering performance by virtualizing table columns (roubkar)
- Add ability to apply grouping by higher level param key (roubkar)
- Add ability to specify repository path during `aim init` via `--repo` argument (rubenaprikyan)

## 3.0.7 Nov 17 2021

- Fix for missing metrics when numpy.float64 values tracked (alberttorosyan)

## 3.0.6 Nov 9 2021

- Fix for blocking container optimization for in progress runs (alberttorosyan)

## 3.0.5 Nov 9 2021

- Add tqdm package in setup.py required section (mihran113)

## 3.0.4 Nov 8 2021

- Switch to aimrocks 0.0.10 - exposes data flushing interface (mihran113)
- Optimize stored data when runs finalized (mihran113)
- Update `aim reindex` command to run storage optimizations (alberttorosyan)
- Storage partial optimizations on metric/run queries (alberttorosyan)

## 3.0.3 Nov 4 2021

- Bump sqlalchemy version to 1.4.1 (alberttorosyan)

## 3.0.2 Oct 27 2021

- Switch to aimrocks 0.0.9 - built on rocksdb 6.25.3 (alberttorosyan)
- Remove grouping select options from Params app config (VkoHov)
- Sort metrics data in ascending order for X-axis (KaroMourad)

## 3.0.1 Oct 22 2021

- Check telemetry_enabled option on segment initialization (VkoHov)
- Draw LineChart Y-axis (horizontal) tick lines on zooming (KaroMourad)
- Sort select options/params based on input value (roubkar)
- Fix query construction issue for multiple context items (roubkar)
- Fix issue with making API call from Web Worker (VkoHov)

## 3.0.0 Oct 21 2021

- Completely revamped UI:

  - Runs, metrics and params explorers
  - Bookmarks, Tags, Homepage
  - New UI works smooth with ~500 metrics displayed at the same time with full Aim table interactions

- Completely revamped storage:
  - 10x faster embedded storage based on Rocksdb
  - Average run query execution time on ~2000 runs: 0.784s
  - Average metrics query execution time on ~2000 runs with 6000 metrics: 1.552s

## 2.7.1 Jun 30 2021

- Fix bookmark navigation issue (roubkar)
- Empty metric select on X-axis alignment property change (roubkar)

## 2.7.0 Jun 23 2021

- Add ability to export table data as CSV (KaroMourad)
- Add ability to bookmark explore screen state (roubkar)
- Add dashboards and apps API (mihran113)

## 2.6.0 Jun 12 2021

- Resolve namedtuple python 3.5 incompatibility (gorarakelyan)
- Add ability to align X-axis by a metric (mihran113, roubkar)
- Add tooltip popover for the chart hover state (roubkar)

## 2.5.0 May 27 2021

- Set gunicorn timeouts (mihran113)
- Remove redundant deserialize method (gorarakelyan)
- Move the Flask server to main repo to support 'docker'less UI (mihran113)

## 2.4.0 May 13 2021

- Bump up Aim UI to v1.6.0 (gorarakelyan)
- Add xgboost integration (khazhak)
- Update keras adapter interface (khazhak)
- Convert tensors to python numbers (gorarakelyan)

## 2.3.0 Apr 10 2021

- Bump up Aim UI to v1.5.0 (gorarakelyan)
- Set default interval of sys tracking to 10 seconds (gorarakelyan)
- Add ability to track system metrics (gorarakelyan)

## 2.2.1 Mar 31 2021

- Bump up Aim UI to v1.4.1 (gorarakelyan)

## 2.2.0 Mar 24 2021

- Bump up Aim UI to v1.4.0 (gorarakelyan)
- Add Hugging Face integration (Khazhak)
- Reorganize documentation (Tatevv)

## 2.1.6 Feb 26 2021

- Add ability to opt out telemetry (gorarakelyan)
- Remove experiment name from config file when calling repo.remove_branch method (gorarakelyan)

## 2.1.5 Jan 7 2021

- Handle NaN or infinite floats passed to artifacts (gorarakelyan)

## 2.1.4 Dec 2 2020

- Add ability to specify session run hash (gorarakelyan)
- Initialize repo if it was empty when opening session (gorarakelyan)
- Add validation of map artifact parameters (gorarakelyan)

## 2.1.3 Nov 24 2020

- Support comparison of list type contexts (gorarakelyan)

## 2.1.2 Nov 24 2020

- Fix empty contexts comparison issue (gorarakelyan)

## 2.1.1 Nov 22 2020

- Return only selected params in SelectResult (gorarakelyan)

## 2.1.0 Nov 19 2020

- Add AimRepo select method (gorarakelyan)
- Implement SelectResult class (gorarakelyan)

## 2.0.27 Nov 13 2020

- Fix issue with artifact step initializer (gorarakelyan)

## 2.0.26 Nov 10 2020

- Add `block_termination` argument to aim.Session (gorarakelyan)
- Convert infinity parameter to string in artifacts (gorarakelyan)

## 2.0.25 Nov 9 2020

- Reconstruct run metadata file when running close command (gorarakelyan)

## 2.0.24 Nov 8 2020

- Add SIGTERM signal handler (gorarakelyan)
- Run `track` function in a parallel thread (gorarakelyan)
- Add SDK session flush method (gorarakelyan)
- Flush aggregated metrics at a given frequency (gorarakelyan)
- Update run metadata file only on artifacts update (gorarakelyan)

## 2.0.23 Nov 5 2020

- Make experiment name argument required in SDK close command (gorarakelyan)

## 2.0.22 Nov 5 2020

- Add SDK `close` method to close dangling experiments (gorarakelyan)

## 2.0.21 Nov 1 2020

- Resolve compatibility issues with python 3.5.0 (gorarakelyan)

## 2.0.20 Oct 26 2020

- Enable pypi aim package name (gorarakelyan)

## 2.0.19 Oct 25 2020

- Add PyTorch Lightning logger (gorarakelyan)
- Add TensorFlow v1 and v2 keras callbacks support (gorarakelyan)

## 2.0.18 Oct 7 2020

- Add ability to run Aim UI in detached mode (gorarakelyan)
- Add ability to specify repo path when running Aim UI (gorarakelyan)

## 2.0.17 Oct 5 2020

- Rename `AimDE` to `Aim UI` (gorarakelyan)

## 2.0.16 Oct 2 2020

- Add ability to specify host when running AimDE (gorarakelyan)
- Disable `AimContainerCommandManager` (gorarakelyan)
- Remove `aimde` command entry point (gorarakelyan)
- Remove `de` prefix from development environment management commands (gorarakelyan)

## 2.0.15 Sep 21 2020

- Set Map artifact default namespace (gorarakelyan)

## 2.0.14 Sep 21 2020

- Set Metric hashable context to None if no kwarg is passed (gorarakelyan)

## 2.0.13 Sep 21 2020

- Add ability to query runs by metric value (gorarakelyan)
- Add ability to query runs via SDK (gorarakelyan)

## 2.0.12 Sep 12 2020

- Update Session to handle exceptions gracefully (gorarakelyan)

## 2.0.11 Sep 11 2020

- Add alias to keras adapter (gorarakelyan)

## 2.0.10 Sep 10 2020

- Show progress bar when pulling AimDE image (gorarakelyan)

## 2.0.9 Sep 10 2020

- Add ability to start multiple sessions (gorarakelyan)
- Add Aim adapter for keras (gorarakelyan)

## 2.0.8 Aug 26 2020

- Set SDK to select only unarchived runs by default (gorarakelyan)
- Add ability to archive/unarchive runs (gorarakelyan)
- Enable search by run attributes (gorarakelyan)
- Add `is not` keyword to AimQL (gorarakelyan)

## 2.0.7 Aug 21 2020

- Validate Artifact values before storing (gorarakelyan)
- Add sessions to SDK (gorarakelyan)

## 2.0.6 Aug 13 2020

- Add ability to retrieve metrics and traces from repo (gorarakelyan)
- Add SDK `select` method to select runs and artifacts (gorarakelyan)
- Implement search query language (gorarakelyan)

## 2.0.5 Jul 18 2020

- Fix issue with PyPI reStructuredText format compatibility (gorarakelyan)

## 2.0.4 Jul 18 2020

- Add ability to attach tf.summary logs to AimDE (gorarakelyan)

## 2.0.3 Jul 8 2020

- Pass project path to development environment container (gorarakelyan)

## 2.0.2 Jul 7 2020

- Make `epoch` argument optional for `Metric` artifact (gorarakelyan)
- Add ability to automatically commit runs after exit (gorarakelyan)
- Add `aim up` shortcut for running development environment (gorarakelyan)
- Remove first required argument(artifact name) from sdk track function (gorarakelyan)
- Add general dictionary artifact for tracking `key: value` parameters (gorarakelyan)

## 2.0.1 Jun 24 2020

- Fix inconsistent DE naming (gorarakelyan)

## 2.0.0 Jun 18 2020

- Tidy up aim and remove some artifacts (gorarakelyan)
- Update AimContainerCMD to open connection on custom port (gorarakelyan)
- Save passed process uuid to commit configs (gorarakelyan)
- Ability to query processes (gorarakelyan)
- Execute process and store logs into a commit of specific experiment (gorarakelyan)
- Kill running process and its children recursively (gorarakelyan)
- Keep executed processes for monitoring and management (gorarakelyan)
- Add container command handler to exec commands on the host (gorarakelyan)
- Refactor Text artifact to store sentences using protobuf and aimrecords (jamesj-jiao)
- Add ability to pass aim board port as an argument (gorarakelyan)

## 1.2.17 May 8 2020

- Add config command (gorarakelyan)
- Tune artifacts: images, metric_groups, params (gorarakelyan)

## 1.2.16 Apr 29 2020

- Add ability to pass numpy array as a segmentation mask (gorarakelyan)

## 1.2.15 Apr 29 2020

- Add basic image list tracking (gorarakelyan)

## 1.2.14 Apr 27 2020

- Optimize segmentation tracking insight to load faster (gorarakelyan)

## 1.2.13 Apr 25 2020

- Remove GitHub security alert (gorarakelyan)
- Add image semantic segmentation tracking (gorarakelyan)

## 1.2.12 Apr 20 2020

- Add missing init file for aim.artifacts.proto (@mike1808)

## 1.2.11 Apr 16 2020

- Make epoch property optional for Metric (gorarakelyan)

## 1.2.10 Apr 16 2020

- Serialize and store `Metric` records using protobuf and aimrecords (gorarakelyan)
- Create RecordWriter factory which handles artifact records saving (gorarakelyan)
- Extract artifact serialization to ArtifactWriter (mike1808)

## 1.2.9 Mar 16 2020

- Alert prerequisites installation message for running board (gorarakelyan)

## 1.2.8 Mar 15 2020

- Update profiler interface for keras (gorarakelyan)

## 1.2.7 Mar 14 2020

- Add board pull command (gorarakelyan)
- Change board ports to 43800,1,2 (gorarakelyan)
- Add ability to profile graph output nodes (gorarakelyan)
- Remove issue with autograd inside while loop (gorarakelyan)
- Add aim board development mode (gorarakelyan)
- Update board name hash algorithm to md5 (gorarakelyan)
- Add board CLI commands: up, down and upgrade (gorarakelyan)
- Add ability to tag version as a release candidate (gorarakelyan)

## 1.2.6 Feb 28 2020

- Add learning rate update tracking (gorarakelyan)

## 1.2.5 Feb 25 2020

- Add autocommit feature to push command: `aim push -c [-m <msg>]` (gorarakelyan)
- Add cli status command to list branch uncommitted artifacts (gorarakelyan)
- Add an ability to aggregate duplicated nodes within a loop (gorarakelyan)
- Remove gradient break issue when profiling output nodes (gorarakelyan)

## 1.2.4 Feb 20 2020

- Enable profiler to track nodes inside loops (gorarakelyan)
- Ability to disable profiler for evaluation or inference (gorarakelyan)

## 1.2.3 Feb 13 2020

- Set minimum required python version to 3.5.2 (gorarakelyan)

## 1.2.2 Feb 13 2020

- Downgrade required python version (gorarakelyan)

## 1.2.1 Feb 13 2020

- Edit README.md to pass reStructuredText validation on pypi (gorarakelyan)

## 1.2.0 Feb 13 2020

- Make aim CLI directly accessible from main.py (gorarakelyan)
- Add disk space usage tracking (gorarakelyan)
- Add profiler support for Keras (gorarakelyan)
- Add TensorFlow graph nodes profiler (gorarakelyan)
- Add command to run aim live container mounted on aim repo (gorarakelyan)
- Update profiler to track GPU usage (gorarakelyan)
- Add machine resource usage profiler (gorarakelyan)

## 1.1.1 Jan 14 2020

- Remove aim dependencies such as keras, pytorch and etc (gorarakelyan)

## 1.1.0 Jan 12 2020

- Update code diff tracking to be optional (gorarakelyan)
- Add default False value to aim init function (gorarakelyan)
- Update aim repo to correctly identify cwd (gorarakelyan)
- Update push command to commit if msg argument is specified (gorarakelyan)
- Add ability to initialize repo from within the sdk (gorarakelyan)

## 1.0.2 Jan 7 2020

- Remove objects dir from empty .aim branch index (gorarakelyan)

## 1.0.1 Dec 26 2019

- Add cil command to print aim current version (gorarakelyan)

## 1.0.0 Dec 25 2019

- Add aim version number in commit config file (gorarakelyan)
- Update push command to send username and check storage availability (gorarakelyan)
- Add hyper parameters tracking (gorarakelyan)
- Update push command to print shorter file names when pushing to remote (gorarakelyan)
- Update tracking artifacts to be saved in log format (gorarakelyan)
- Add pytorch cuda support to existing sdk artefacts (gorarakelyan)
- Add cli reset command (gorarakelyan)
- Add nested module tracking support to aim sdk (gorarakelyan)
- Add code difference tracking to aim sdk (gorarakelyan)
- Update aim push command to send commits (gorarakelyan)
- Add commit structure implementation (gorarakelyan)
- Add aim commit command synchronized with git commits (gorarakelyan)
- Add version control system factory (gorarakelyan)
- Update all insights example (gorarakelyan)
- Add model gradients tracking (gorarakelyan)
- Add model weights distribution tracking (gorarakelyan)
- Add aim correlation tracking (gorarakelyan)

## 0.2.9 Nov 30 2019

- Update push tolerance when remote origin is invalid (gorarakelyan)

## 0.2.8 Nov 30 2019

- Update aim auth public key search algorithm (gorarakelyan)

## 0.2.7 Nov 14 2019

- Update dependencies torch and torchvision versions (sgevorg)

## 0.2.6 Nov 5 2019

- Update aim track logger (gorarakelyan)

## 0.2.5 Nov 4 2019

- Add branch name validation (gorarakelyan)
- Add single branch push to aim push command (gorarakelyan)

## 0.2.4 Nov 3 2019

- Update aim auth print format (gorarakelyan)
- Update setup.py requirements (gorarakelyan)

## 0.2.3 Nov 3 2019

- Update package requirements (gorarakelyan)

## 0.2.2 Nov 1 2019

- Update package requirements (sgevorg)

## 0.2.1 Nov 1 2019

- Add paramiko to required in setup.py (sgevorg)

## 0.2.0 Nov 1 2019

- Update the repo to prep for open source pypi push (sgevorg)
- Add error and activity logging (sgevorg)
- Add push command robustness (gorarakelyan)
- Add cli auth command (gorarakelyan)
- Add public key authentication (gorarakelyan)
- Update push to send only branches (gorarakelyan)
- Add branching command line interface (gorarakelyan)
- Update skd interface (gorarakelyan)
- Add pytorch examples inside examples directory (gorarakelyan)
- Add model load sdk method (gorarakelyan)
- Add model checkpoint save tests (gorarakelyan)
- Update file sending protocol (gorarakelyan)
- Add model tracking (gorarakelyan)

## 0.1.0 - Sep 23 2019

- Update setup py to build cython extensions (gorarakelyan)
- Update tcp client to send multiple files through one connection (gorarakelyan)
- Update tcp client to send images (gorarakelyan)
- Update sdk track functionality to support multiple metrics (gorarakelyan)
- Update push command for sending repo to a given remote (gorarakelyan)
- Add cli remote commands (gorarakelyan)
- Update cli architecture from single group of commands to multiple groups (gorarakelyan)
- Add testing env first skeleton and versions (sgevorg)
- Add dummy exporting files from .aim-test (sgevorg)
- Add description for Testing Environment (sgevorg)
- Update metadata structure and handling (sgevorg)
- Add support for seq2seq models (sgevorg)
- Update the output of doker image build to be more informative and intuitive (sgevorg)
- Update README.MD with changed Aim messaging (sgevorg)
- Remove setup.cfg file (maybe temporarily) (sgevorg)
- Update the location for docker build template files, move to data/ (sgevorg)
- Update the `docs/cli.md` for aim-deploy docs (sgevorg)
- Add docker deploy `.aim/deploy_temp/<model>` cleanup at the end of the build (sgevorg)
- Add Docker Deploy via `aim-deploy` command (sgevorg)
- Add Docker image generate skeleton (sgevorg)
- Add AimModel.load_mode static function to parse `.aim` files (sgevorg)
- Update exporter to decouple from specifics of exporting and framework (sgevorg)
- Add model export with `.aim` extension (sgevorg)
- Remove pack/unpack of the metadata (sgevorg)
- Add pack/unpack to add metadata to model for engine processing (sgevorg)
- Add aim-deploy command configuration in cli (sgevorg)
- Add basic cli (sgevorg)
- Update setup.py for cli first version (sgevorg)
- Add initial cli specs (sgevorg)
- Add directories: the initial skeleton of the repo (sgevorg)
- Add gitignore, license file and other basics for repo (sgevorg)<|MERGE_RESOLUTION|>--- conflicted
+++ resolved
@@ -1,12 +1,9 @@
 # Changelog
 
 ## 3.15.2
-<<<<<<< HEAD
-
+
+- Change logging level for reporter debug messages (alberttorosyan)
 - Fix styling issues on the experiment page (KaroMourad)
-=======
-- Change logging level for reporter debug messages (alberttorosyan)
->>>>>>> 5f0291c3
 
 ## 3.15.1 Dec 1, 2022
 
