# Changelog
## Unreleased

### Enhancements:

- Hugging Face adapter refactoring (mihran113)

<<<<<<< HEAD
### Fixes:

- Add scrollbar to image full view mode content (VkoHov)

## 3.7.1 Mar 10, 2022

- Fix matric queries with epoch=None (alberttorosyan)
=======
## 3.7.2 Mar 10, 2022

### Fixes:

- Fix issue with rendering UI re keeping long URL (KaroMourad)

### Enhancements:

- Split code in the single run page to optimize chunk size (arsengit)

## 3.7.1 Mar 10, 2022

### Fixes:

- Fix metric queries with epoch=None (alberttorosyan)
>>>>>>> d529b730

## 3.7.0 Mar 9, 2022

### Enhancements:

- Add DVC integration (devfox-se)
- Add Run overview tab in run single page (arsengit, VkoHov, KaroMourad, rubenaprikyan)
- Custom max message size for Aim Remote tracking (alberttorosyan)
- Docker images for aim up/server (alberttorosyan)
- TF/Keras adapters refactoring (mihran113)
- Remote tracking client-side retry logic (aramaim)
- Add record_density to initial get-batch request for figures (VkoHov)

### Fixes:

- Fix rendering new lines in texts visualizer (arsengit)
- Fix the image full view toggle icon visibility if the image has a white background (VkoHov)

## 3.6.3 Mar 4, 2022

- Fix UI rendering issue on colab (rubenaprikyan)

## 3.6.2 Mar 2, 2022

- Fix chart interactions issue in the Single Run Page Metrics tab (roubkar)
- Fix `resolve_objects` in remote tracking client subtree (alberttorosyan)
- Reject `0` as step/record count (alberttorosyan, VkoHov)
- Fix error on mlflow conversion by experiment id (devfox-se)  

## 3.6.1 Feb 25, 2022

- Fix issue with aligning x-axis by custom metric (KaroMourad)
- Add `__AIM_PROXY_URL__` env variable to see full proxy url when running `aim up` command(rubenaprikyan)
- Add `--proxy-url` argument to notebook extension's `%aim up` to render UI correctly if there is a proxy server  (rubenaprikyan)
- Add SageMaker integration, `jupyter-server-proxy` s bug-fix script (rubenaprikyan, mahnerak)
- Fix animation support in Plotly visualization and figure loading performance (Hamik25, mihran113)
- Display `None` values in group config column (VkoHov, Hamik25)
- Fix rendering issue on `Select` form search suggestions list (arsengit)
- Fix PL.AimLogger save_dir AttributeError (GeeeekExplorer)
- Remove `__example_type__` substring from param name (VkoHov)

## 3.6.0 Feb 22 2022

### Enhancements:

- Sort params columns in alphabetical order (arsengit)
- Add illustrations for indicating explorer search states (arsengit)
- Ability to export chart as image (KaroMourad)
- Ability to group by metric.context (VkoHov)
- Tune manage columns items highlighting styles (VkoHov)
- Set active style on table actions popover buttons with applied changes (arsengit)
- Unification of Run Custom Object APIs (alberttorosyan, VkoHov)
- Aim repo runs data automatic indexing (alberttorosyan)
- Pytorch Lightning adapter refactoring (mihran113)
- Add Pytorch Ignite integration (mihran113)
- Add wildcard support for `aim runs` subcommands (mihran113)
- Add MLflow logs conversion command (devfox-se)
- Add CustomObject implementation for `hub.dataset` (alberttorosyan)

### Fixes:

- Fix live updated data loss after triggering endless scroll (VkoHov)
- Fix system metric columns pinning functionality and grouping column order (arsengit)
- Fix system metrics search in manage columns popover (VkoHov)
- Fix queries on remote repos (mihran113)
- Fix incorrect boolean value formatting (VkoHov)

## 3.5.4 Feb 15 2022

- Fix batch archive functionality (VkoHov)
- Add repo lock/release feature (devfox-se)

## 3.5.3 Feb 11 2022

- Fix rendering issue in runs explorer page (arsengit)

## 3.5.2 Feb 10 2022

- Fix issue with displaying current day activity cell on week's first day (rubenaprikyan)
- Fix issue with filtering options while typing in input of autocomplete in Tooltip and Grouping popovers (rubenaprikyan)

## 3.5.1 Feb 4 2022

- Fix folder creation when tracking with remote tracker (aramaim)

## 3.5.0 Feb 3 2022

### Enhancements:

- Ability to hide system metrics from table (arsengit)
- Add input validations to range selectors (Hamik25)
- Improve media panel rendering performance on hovering over images (KaroMourad)
- Add ability to parse and import TensorFlow events into aim (devfox-se)
- Add system parameter logging: CLI, Env, Executable, Git, Installed packages (devfox-se)
- Convert nested non-native objects (e.g. OmegaConf config instance) upon storing (devfox-se)
- Add cli subcommands cp and mv for aim runs command (mihran113)
- Add handler for matplotlib figures in Image and Figure custom objects (devfox-se)
- Improve highlighting of table focused/hovered/selected row (VkoHov)

### Fixes:

- Fix stalled runs deletion (mihran113)
- Fix background transparency in colab when using dark mode of system (rubenaprikyan)
- Fix Grouping and Tooltip popovers states' resetting issue when live-update is on (rubenaprikyan)
- Fix table column's sort functionality issue in Params and Scatters Explorers (rubenaprikyan)

## 3.4.1 Jan 23 2022

- Fix issue with displaying experiment name in Images Explorer table (VkoHov)

## 3.4.0 Jan 22 2022

- Add ability to apply group stacking on media elements list (KaroMourad)
- Add ability to apply sorting by run creation_time on table rows (roubkar)
- Add ability to filter texts table with keyword matching (roubkar, rubenaprikyan)
- Add ability to delete run from settings tab (Hamik25)
- Enhance controls states of explorer pages (arsengit)
- Add --repo, --host arguments support for notebook extension (VkoHov, rubenaprikyan)
- Add trendline options to ScatterPlot (roubkar)
- Add ability to display images in original size and align by width (arsengit)
- Add version, docs and slack links to sidebar (arsengit)
- Enhance AudioPlayer component (arsengit)
- Recover active tab in run details page after reload (roubkar)
- Add ability to archive or delete runs with batches (VkoHov)
- Remote tracking server [experimental] (alberttorosyan, mihran113, aramaim)
- Add ability to change media elements order (VkoHov)
- Add ability to hard delete runs (alberttorosyan)
- Lossy format support for aim.Image (devfox-se)
- Timezone issues fix for creation and end times (mihran113)

## 3.3.5 Jan 14 2022

- Add non-strict write mode to replace not-yet-supported types with their
  string representations. (mahnerak)
- Log pytorch_lightning hyperparameters in non-strict mode. (mahnerak)

## 3.3.4 Jan 10 2022

- Fix issue with WAL files flushing (alberttorosyan)
- Support for omegaconf configs in pytorch_lightning adapter (devfox-se)

## 3.3.3 Dec 24 2021

- Fix issue with showing range panel in Images Explorer (roubkar)

## 3.3.2 Dec 20 2021

- Fix issue with not providing point density value to live-update query (rubenaprikyan)

## 3.3.1 Dec 18 2021

- Fix getValue function to show correct chart title data (KaroMourad)

## 3.3.0 Dec 17 2021

- Add ability to track and explore audios in run detail page (arsengit, VkoHov, devfox-se)
- Add ability to track and visualize texts (mihran113, roubkar)
- Fix boolean values encoding (mahnerak)
- Add Scatter Explorer to visualize correlations between metric last value and hyperparameter (KaroMourad)
- Add ability to track and visualize plotly objects (devfox-se, Hamik25, rubenaprikyan)
- Add ability to query distributions by step range and density (VkoHov, rubenaprikyan)
- Add colab notebook support (mihran113, rubenaprikyan)
- Implement images visualization tab in run detail page (VkoHov, KaroMourad)
- Add custom URL prefix support (mihran113, Hamik25, roubkar)
- Enhance metric selection dropdowns to see lists in alphabetical order (rubenaprikyan)

## 3.2.2 Dec 10 2021

- Fix Run finalization index timeout issue (alberttorosyan)

## 3.2.1 Dec 8 2021

- Add ability to provide custom base path for API (mihran113, roubkar)
- Fix table groups column default order (arsengit)
- Fix table panel height issue in runs explorer page (arsengit)

## 3.2.0 Dec 3 2021

- Add ability to cancel pending request (roubkar, arsengit)
- Add support for secure protocol for API calls (mihran113, roubkar)
- Implement image full size view (VkoHov)
- Add ability to manipulate with image size and rendering type (arsengit)
- Enhance Table column for selected grouping config options (arsengit)
- Implement suggestions list for AimQL search (arsengit, rubenaprikyan)
- Add ability to track and visualize distributions (mihran113, rubenaprikyan)
- Add notebook extension, magic functions (rubenaprikyan)

## 3.1.1 Nov 25 2021

- Apply default ordering on images set (VkoHov)
- Ability to show image data in a tooltip on hover (KaroMourad)
- Support of Image input additional data sources (alberttorosyan)
- Ability to export run props as pandas dataframe (gorarakelyan)
- Slice image sequence by index for the given steps range (alberttorosyan)
- Improve Images Explorer rendering performance through better images list virtualization (roubkar)

## 3.1.0 Nov 20 2021

- Add ability to explore tracked images (VkoHov)
- Improve rendering performance by virtualizing table columns (roubkar)
- Add ability to apply grouping by higher level param key (roubkar)
- Add ability to specify repository path during `aim init` via `--repo` argument (rubenaprikyan)

## 3.0.7 Nov 17 2021

- Fix for missing metrics when numpy.float64 values tracked (alberttorosyan)

## 3.0.6 Nov 9 2021

- Fix for blocking container optimization for in progress runs (alberttorosyan)

## 3.0.5 Nov 9 2021

- Add tqdm package in setup.py required section (mihran113)

## 3.0.4 Nov 8 2021

- Switch to aimrocks 0.0.10 - exposes data flushing interface (mihran113)
- Optimize stored data when runs finalized (mihran113)
- Update `aim reindex` command to run storage optimizations (alberttorosyan)
- Storage partial optimizations on metric/run queries (alberttorosyan)

## 3.0.3 Nov 4 2021

- Bump sqlalchemy version to 1.4.1 (alberttorosyan)

## 3.0.2 Oct 27 2021

- Switch to aimrocks 0.0.9 - built on rocksdb 6.25.3 (alberttorosyan)
- Remove grouping select options from Params app config (VkoHov)
- Sort metrics data in ascending order for X-axis (KaroMourad)

## 3.0.1 Oct 22 2021

- Check telemetry_enabled option on segment initialization (VkoHov)
- Draw LineChart Y-axis (horizontal) tick lines on zooming (KaroMourad)
- Sort select options/params based on input value (roubkar)
- Fix query construction issue for multiple context items (roubkar)
- Fix issue with making API call from Web Worker (VkoHov)

## 3.0.0 Oct 21 2021

- Completely revamped UI:

  - Runs, metrics and params explorers
  - Bookmarks, Tags, Homepage
  - New UI works smooth with ~500 metrics displayed at the same time with full Aim table interactions

- Completely revamped storage:
  - 10x faster embedded storage based on Rocksdb
  - Average run query execution time on ~2000 runs: 0.784s
  - Average metrics query execution time on ~2000 runs with 6000 metrics: 1.552s

## 2.7.1 Jun 30 2021

- Fix bookmark navigation issue (roubkar)
- Empty metric select on X-axis alignment property change (roubkar)

## 2.7.0 Jun 23 2021

- Add ability to export table data as CSV (KaroMourad)
- Add ability to bookmark explore screen state (roubkar)
- Add dashboards and apps API (mihran113)

## 2.6.0 Jun 12 2021

- Resolve namedtuple python 3.5 incompatibility (gorarakelyan)
- Add ability to align X-axis by a metric (mihran113, roubkar)
- Add tooltip popover for the chart hover state (roubkar)

## 2.5.0 May 27 2021

- Set gunicorn timeouts (mihran113)
- Remove redundant deserialize method (gorarakelyan)
- Move the Flask server to main repo to support 'docker'less UI (mihran113)

## 2.4.0 May 13 2021

- Bump up Aim UI to v1.6.0 (gorarakelyan)
- Add xgboost integration (khazhak)
- Update keras adapter interface (khazhak)
- Convert tensors to python numbers (gorarakelyan)

## 2.3.0 Apr 10 2021

- Bump up Aim UI to v1.5.0 (gorarakelyan)
- Set default interval of sys tracking to 10 seconds (gorarakelyan)
- Add ability to track system metrics (gorarakelyan)

## 2.2.1 Mar 31 2021

- Bump up Aim UI to v1.4.1 (gorarakelyan)

## 2.2.0 Mar 24 2021

- Bump up Aim UI to v1.4.0 (gorarakelyan)
- Add Hugging Face integration (Khazhak)
- Reorganize documentation (Tatevv)

## 2.1.6 Feb 26 2021

- Add ability to opt out telemetry (gorarakelyan)
- Remove experiment name from config file when calling repo.remove_branch method (gorarakelyan)

## 2.1.5 Jan 7 2021

- Handle NaN or infinite floats passed to artifacts (gorarakelyan)

## 2.1.4 Dec 2 2020

- Add ability to specify session run hash (gorarakelyan)
- Initialize repo if it was empty when opening session (gorarakelyan)
- Add validation of map artifact parameters (gorarakelyan)

## 2.1.3 Nov 24 2020

- Support comparison of list type contexts (gorarakelyan)

## 2.1.2 Nov 24 2020

- Fix empty contexts comparison issue (gorarakelyan)

## 2.1.1 Nov 22 2020

- Return only selected params in SelectResult (gorarakelyan)

## 2.1.0 Nov 19 2020

- Add AimRepo select method (gorarakelyan)
- Implement SelectResult class (gorarakelyan)

## 2.0.27 Nov 13 2020

- Fix issue with artifact step initializer (gorarakelyan)

## 2.0.26 Nov 10 2020

- Add `block_termination` argument to aim.Session (gorarakelyan)
- Convert infinity parameter to string in artifacts (gorarakelyan)

## 2.0.25 Nov 9 2020

- Reconstruct run metadata file when running close command (gorarakelyan)

## 2.0.24 Nov 8 2020

- Add SIGTERM signal handler (gorarakelyan)
- Run `track` function in a parallel thread (gorarakelyan)
- Add SDK session flush method (gorarakelyan)
- Flush aggregated metrics at a given frequency (gorarakelyan)
- Update run metadata file only on artifacts update (gorarakelyan)

## 2.0.23 Nov 5 2020

- Make experiment name argument required in SDK close command (gorarakelyan)

## 2.0.22 Nov 5 2020

- Add SDK `close` method to close dangling experiments (gorarakelyan)

## 2.0.21 Nov 1 2020

- Resolve compatibility issues with python 3.5.0 (gorarakelyan)

## 2.0.20 Oct 26 2020

- Enable pypi aim package name (gorarakelyan)

## 2.0.19 Oct 25 2020

- Add PyTorch Lightning logger (gorarakelyan)
- Add TensorFlow v1 and v2 keras callbacks support (gorarakelyan)

## 2.0.18 Oct 7 2020

- Add ability to run Aim UI in detached mode (gorarakelyan)
- Add ability to specify repo path when running Aim UI (gorarakelyan)

## 2.0.17 Oct 5 2020

- Rename `AimDE` to `Aim UI` (gorarakelyan)

## 2.0.16 Oct 2 2020

- Add ability to specify host when running AimDE (gorarakelyan)
- Disable `AimContainerCommandManager` (gorarakelyan)
- Remove `aimde` command entry point (gorarakelyan)
- Remove `de` prefix from development environment management commands (gorarakelyan)

## 2.0.15 Sep 21 2020

- Set Map artifact default namespace (gorarakelyan)

## 2.0.14 Sep 21 2020

- Set Metric hashable context to None if no kwarg is passed (gorarakelyan)

## 2.0.13 Sep 21 2020

- Add ability to query runs by metric value (gorarakelyan)
- Add ability to query runs via SDK (gorarakelyan)

## 2.0.12 Sep 12 2020

- Update Session to handle exceptions gracefully (gorarakelyan)

## 2.0.11 Sep 11 2020

- Add alias to keras adapter (gorarakelyan)

## 2.0.10 Sep 10 2020

- Show progress bar when pulling AimDE image (gorarakelyan)

## 2.0.9 Sep 10 2020

- Add ability to start multiple sessions (gorarakelyan)
- Add Aim adapter for keras (gorarakelyan)

## 2.0.8 Aug 26 2020

- Set SDK to select only unarchived runs by default (gorarakelyan)
- Add ability to archive/unarchive runs (gorarakelyan)
- Enable search by run attributes (gorarakelyan)
- Add `is not` keyword to AimQL (gorarakelyan)

## 2.0.7 Aug 21 2020

- Validate Artifact values before storing (gorarakelyan)
- Add sessions to SDK (gorarakelyan)

## 2.0.6 Aug 13 2020

- Add ability to retrieve metrics and traces from repo (gorarakelyan)
- Add SDK `select` method to select runs and artifacts (gorarakelyan)
- Implement search query language (gorarakelyan)

## 2.0.5 Jul 18 2020

- Fix issue with PyPI reStructuredText format compatibility (gorarakelyan)

## 2.0.4 Jul 18 2020

- Add ability to attach tf.summary logs to AimDE (gorarakelyan)

## 2.0.3 Jul 8 2020

- Pass project path to development environment container (gorarakelyan)

## 2.0.2 Jul 7 2020

- Make `epoch` argument optional for `Metric` artifact (gorarakelyan)
- Add ability to automatically commit runs after exit (gorarakelyan)
- Add `aim up` shortcut for running development environment (gorarakelyan)
- Remove first required argument(artifact name) from sdk track function (gorarakelyan)
- Add general dictionary artifact for tracking `key: value` parameters (gorarakelyan)

## 2.0.1 Jun 24 2020

- Fix inconsistent DE naming (gorarakelyan)

## 2.0.0 Jun 18 2020

- Tidy up aim and remove some artifacts (gorarakelyan)
- Update AimContainerCMD to open connection on custom port (gorarakelyan)
- Save passed process uuid to commit configs (gorarakelyan)
- Ability to query processes (gorarakelyan)
- Execute process and store logs into a commit of specific experiment (gorarakelyan)
- Kill running process and its children recursively (gorarakelyan)
- Keep executed processes for monitoring and management (gorarakelyan)
- Add container command handler to exec commands on the host (gorarakelyan)
- Refactor Text artifact to store sentences using protobuf and aimrecords (jamesj-jiao)
- Add ability to pass aim board port as an argument (gorarakelyan)

## 1.2.17 May 8 2020

- Add config command (gorarakelyan)
- Tune artifacts: images, metric_groups, params (gorarakelyan)

## 1.2.16 Apr 29 2020

- Add ability to pass numpy array as a segmentation mask (gorarakelyan)

## 1.2.15 Apr 29 2020

- Add basic image list tracking (gorarakelyan)

## 1.2.14 Apr 27 2020

- Optimize segmentation tracking insight to load faster (gorarakelyan)

## 1.2.13 Apr 25 2020

- Remove GitHub security alert (gorarakelyan)
- Add image semantic segmentation tracking (gorarakelyan)

## 1.2.12 Apr 20 2020

- Add missing init file for aim.artifacts.proto (@mike1808)

## 1.2.11 Apr 16 2020

- Make epoch property optional for Metric (gorarakelyan)

## 1.2.10 Apr 16 2020

- Serialize and store `Metric` records using protobuf and aimrecords (gorarakelyan)
- Create RecordWriter factory which handles artifact records saving (gorarakelyan)
- Extract artifact serialization to ArtifactWriter (mike1808)

## 1.2.9 Mar 16 2020

- Alert prerequisites installation message for running board (gorarakelyan)

## 1.2.8 Mar 15 2020

- Update profiler interface for keras (gorarakelyan)

## 1.2.7 Mar 14 2020

- Add board pull command (gorarakelyan)
- Change board ports to 43800,1,2 (gorarakelyan)
- Add ability to profile graph output nodes (gorarakelyan)
- Remove issue with autograd inside while loop (gorarakelyan)
- Add aim board development mode (gorarakelyan)
- Update board name hash algorithm to md5 (gorarakelyan)
- Add board CLI commands: up, down and upgrade (gorarakelyan)
- Add ability to tag version as a release candidate (gorarakelyan)

## 1.2.6 Feb 28 2020

- Add learning rate update tracking (gorarakelyan)

## 1.2.5 Feb 25 2020

- Add autocommit feature to push command: `aim push -c [-m <msg>]` (gorarakelyan)
- Add cli status command to list branch uncommitted artifacts (gorarakelyan)
- Add an ability to aggregate duplicated nodes within a loop (gorarakelyan)
- Remove gradient break issue when profiling output nodes (gorarakelyan)

## 1.2.4 Feb 20 2020

- Enable profiler to track nodes inside loops (gorarakelyan)
- Ability to disable profiler for evaluation or inference (gorarakelyan)

## 1.2.3 Feb 13 2020

- Set minimum required python version to 3.5.2 (gorarakelyan)

## 1.2.2 Feb 13 2020

- Downgrade required python version (gorarakelyan)

## 1.2.1 Feb 13 2020

- Edit README.md to pass reStructuredText validation on pypi (gorarakelyan)

## 1.2.0 Feb 13 2020

- Make aim CLI directly accessible from main.py (gorarakelyan)
- Add disk space usage tracking (gorarakelyan)
- Add profiler support for Keras (gorarakelyan)
- Add TensorFlow graph nodes profiler (gorarakelyan)
- Add command to run aim live container mounted on aim repo (gorarakelyan)
- Update profiler to track GPU usage (gorarakelyan)
- Add machine resource usage profiler (gorarakelyan)

## 1.1.1 Jan 14 2020

- Remove aim dependencies such as keras, pytorch and etc (gorarakelyan)

## 1.1.0 Jan 12 2020

- Update code diff tracking to be optional (gorarakelyan)
- Add default False value to aim init function (gorarakelyan)
- Update aim repo to correctly identify cwd (gorarakelyan)
- Update push command to commit if msg argument is specified (gorarakelyan)
- Add ability to initialize repo from within the sdk (gorarakelyan)

## 1.0.2 Jan 7 2020

- Remove objects dir from empty .aim branch index (gorarakelyan)

## 1.0.1 Dec 26 2019

- Add cil command to print aim current version (gorarakelyan)

## 1.0.0 Dec 25 2019

- Add aim version number in commit config file (gorarakelyan)
- Update push command to send username and check storage availability (gorarakelyan)
- Add hyper parameters tracking (gorarakelyan)
- Update push command to print shorter file names when pushing to remote (gorarakelyan)
- Update tracking artifacts to be saved in log format (gorarakelyan)
- Add pytorch cuda support to existing sdk artefacts (gorarakelyan)
- Add cli reset command (gorarakelyan)
- Add nested module tracking support to aim sdk (gorarakelyan)
- Add code difference tracking to aim sdk (gorarakelyan)
- Update aim push command to send commits (gorarakelyan)
- Add commit structure implementation (gorarakelyan)
- Add aim commit command synchronized with git commits (gorarakelyan)
- Add version control system factory (gorarakelyan)
- Update all insights example (gorarakelyan)
- Add model gradients tracking (gorarakelyan)
- Add model weights distribution tracking (gorarakelyan)
- Add aim correlation tracking (gorarakelyan)

## 0.2.9 Nov 30 2019

- Update push tolerance when remote origin is invalid (gorarakelyan)

## 0.2.8 Nov 30 2019

- Update aim auth public key search algorithm (gorarakelyan)

## 0.2.7 Nov 14 2019

- Update dependencies torch and torchvision versions (sgevorg)

## 0.2.6 Nov 5 2019

- Update aim track logger (gorarakelyan)

## 0.2.5 Nov 4 2019

- Add branch name validation (gorarakelyan)
- Add single branch push to aim push command (gorarakelyan)

## 0.2.4 Nov 3 2019

- Update aim auth print format (gorarakelyan)
- Update setup.py requirements (gorarakelyan)

## 0.2.3 Nov 3 2019

- Update package requirements (gorarakelyan)

## 0.2.2 Nov 1 2019

- Update package requirements (sgevorg)

## 0.2.1 Nov 1 2019

- Add paramiko to required in setup.py (sgevorg)

## 0.2.0 Nov 1 2019

- Update the repo to prep for open source pypi push (sgevorg)
- Add error and activity logging (sgevorg)
- Add push command robustness (gorarakelyan)
- Add cli auth command (gorarakelyan)
- Add public key authentication (gorarakelyan)
- Update push to send only branches (gorarakelyan)
- Add branching command line interface (gorarakelyan)
- Update skd interface (gorarakelyan)
- Add pytorch examples inside examples directory (gorarakelyan)
- Add model load sdk method (gorarakelyan)
- Add model checkpoint save tests (gorarakelyan)
- Update file sending protocol (gorarakelyan)
- Add model tracking (gorarakelyan)

## 0.1.0 - Sep 23 2019

- Update setup py to build cython extensions (gorarakelyan)
- Update tcp client to send multiple files through one connection (gorarakelyan)
- Update tcp client to send images (gorarakelyan)
- Update sdk track functionality to support multiple metrics (gorarakelyan)
- Update push command for sending repo to a given remote (gorarakelyan)
- Add cli remote commands (gorarakelyan)
- Update cli architecture from single group of commands to multiple groups (gorarakelyan)
- Add testing env first skeleton and versions (sgevorg)
- Add dummy exporting files from .aim-test (sgevorg)
- Add description for Testing Environment (sgevorg)
- Update metadata structure and handling (sgevorg)
- Add support for seq2seq models (sgevorg)
- Update the output of doker image build to be more informative and intuitive (sgevorg)
- Update README.MD with changed Aim messaging (sgevorg)
- Remove setup.cfg file (maybe temporarily) (sgevorg)
- Update the location for docker build template files, move to data/ (sgevorg)
- Update the `docs/cli.md` for aim-deploy docs (sgevorg)
- Add docker deploy `.aim/deploy_temp/<model>` cleanup at the end of the build (sgevorg)
- Add Docker Deploy via `aim-deploy` command (sgevorg)
- Add Docker image generate skeleton (sgevorg)
- Add AimModel.load_mode static function to parse `.aim` files (sgevorg)
- Update exporter to decouple from specifics of exporting and framework (sgevorg)
- Add model export with `.aim` extension (sgevorg)
- Remove pack/unpack of the metadata (sgevorg)
- Add pack/unpack to add metadata to model for engine processing (sgevorg)
- Add aim-deploy command configuration in cli (sgevorg)
- Add basic cli (sgevorg)
- Update setup.py for cli first version (sgevorg)
- Add initial cli specs (sgevorg)
- Add directories: the initial skeleton of the repo (sgevorg)
- Add gitignore, license file and other basics for repo (sgevorg)<|MERGE_RESOLUTION|>--- conflicted
+++ resolved
@@ -1,35 +1,30 @@
 # Changelog
+
 ## Unreleased
 
 ### Enhancements:
 
 - Hugging Face adapter refactoring (mihran113)
 
-<<<<<<< HEAD
 ### Fixes:
 
 - Add scrollbar to image full view mode content (VkoHov)
 
+## 3.7.2 Mar 10, 2022
+
+### Fixes:
+
+- Fix issue with rendering UI re keeping long URL (KaroMourad)
+
+### Enhancements:
+
+- Split code in the single run page to optimize chunk size (arsengit)
+
 ## 3.7.1 Mar 10, 2022
 
-- Fix matric queries with epoch=None (alberttorosyan)
-=======
-## 3.7.2 Mar 10, 2022
-
 ### Fixes:
 
-- Fix issue with rendering UI re keeping long URL (KaroMourad)
-
-### Enhancements:
-
-- Split code in the single run page to optimize chunk size (arsengit)
-
-## 3.7.1 Mar 10, 2022
-
-### Fixes:
-
 - Fix metric queries with epoch=None (alberttorosyan)
->>>>>>> d529b730
 
 ## 3.7.0 Mar 9, 2022
 
