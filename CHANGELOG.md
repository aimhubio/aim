# Changelog

## Unreleased

### Enhancements

- Add other x-axis alignment and system logs tracking to cli convert wandb (hjoonjang)
- Add support for pre-binned distribution/histogram (YodaEmbedding)
<<<<<<< HEAD
- Add discord community link in the sidebar (arsengit)
- Fix plotly and matplotlib compatibility (tmynn)
=======
>>>>>>> 2e730a4b

### Fixes

- Fix gpu stats logging when some stats are unavailable (timokau)

## 3.15.2 Dec 23, 2022

- Change logging level for reporter debug messages (alberttorosyan)
- Fix styling issues on the experiment page (KaroMourad)
- Fix client side worker port calculation for RTS (mihran113)
- Add discord community link in the sidebar (arsengit)
- Display experiments descriptions in the explorers tables (arsengit)

## 3.15.1 Dec 1, 2022

- Fix issue with index container lock for older repos (mihran113)
- Fix issue with rendering incorrect empty-illustration content in Audios explorer (KaroMourad)

## 3.15.0 Nov 26, 2022

### Enhancements:

- Implement Aim callbacks system and extended notifications (alberttorosyan)
- Add chart legends to the Metrics Explorer (KaroMourad)
- Implement vertically scalable version of Remote Tracking (mihran113, alberttorosyan)
- Add the ability to search, filter, and compare audio through Audios Explorer (VkoHov)
- Add epoch tracking for PyTorch Lightning (tmynn)
- Add PaddlePaddle integration (tmynn)
- Add Optuna integration (tmynn)
- Use `packaging` to parse version strings (jangop)
- Implement the experiment page for the overall experiment info view (VkoHov)
- Implement dynamic flushing mechanism for `CheckIn`s based on the flag (mahnerak)
- Implement robust locking and indexing mechanism for Aim Runs (alberttorosyan)

### Fixes:

- Fix multiple progress bars handling for terminal logs capturing (mihran113)
- Handle resources when multiple `Ctrl-C`s are pressed (alberttorosyan)
- Remove non unicode symbols from `aim up` command logs (mihran113)
- Fix "Show Table Diff" for list type elements in runs, params and scatters explorers (kumarshreshtha)
- Support non-Latin chars for encoding in Aim UI (roubkar)
- Make new `CheckIn`s always override the expiry date, consistent to what is documented (mahnerak)

## 3.14.4 Nov 11, 2022

- Fix dropdowns' selected options losses in time of searching other options in Figures Explorer (rubenaprikyan)
- Fix the group property name visibility in the images and audio tabs (VkoHov)
- Change the color contrast of the icons in the manage columns popover (VkoHov)
- Add notifier config files to aim package (alberttorosyan)
- Fix audios to numpy conversion (mihran113)

## 3.14.3 Oct 29, 2022

- Fix search for empty queries in explorers (KaroMourad)

## 3.14.2 Oct 28, 2022

- Add support to sync explorer state through url on Base and Figures Explorers (rubenaprikyan)
- Add support to highlight syntax error in Figures Explorer (KaroMourad)
- Fix issue with applying solid stroke styles on stroke badge in table (KaroMourad)
- Fix active runs indicators overlapping issue in LineChart (KaroMourad)
- Add support for text style formatting in the logs tab (VkoHov)
- Fix "`TypeError: check()` keywords must be strings" for `Run.metrics()` method (alberttorosyan)
- Fix run info API call error when tag color/description is None (alberttorosyan)
- Fix remote heartbeat resource cleanup (mihran113)

## 3.14.1 Oct 7, 2022

- Fix the current release duplication highlighting issue on the Dashboard page (arsengit)

## 3.14.0 Oct 6, 2022

### Enhancements:

- Move `aim reindex` command under `aim storage` group (mihran113)
- Add the ability to attach/remove tags on the Run Page (roubkar)
- Support dictionary as an argument of `Run.track` (alberttorosyan)
- Display the tags of the run in the tables of the explorers (VkoHov)
- Revamp Figures explorer controls and grouping sections for better onboarding and usability (VkoHov, KaroMourad)
- Replace the spinner loader with a lighter one (VkoHov)
- Add fast.ai integration (tmynn)
- Add command for dangling params cleanup (mihran113)
- Add top and bottom appearance modes to the chart popover (VkoHov)
- Deprecate Python 3.6 (alberttorosyan)
- Add MXNet integration (tmynn)
- Create a Dashboard page to provide a better onboarding experience (arsengit, roubkar, KaroMourad, mihran113)
- Add support for tracking jax device arrays (mihran113)

### Fixes:

- Fix chart hovering issue occurring when "nan" values are tracked (KaroMourad)
- Use empty dict as default when getting Run params (alberttorosyan)
- Change unit-tests data isolation mechanism (alberttorosyan)
- Adjust the visibility of the run color in tables (VkoHov)
- Fix response headers for remote tracking server (mihran113)
- Fix `TypeError`s in single run page (mihran113)

## 3.13.4 Sep 25, 2022

- Add the ability to disable smoothing explicitly (KaroMourad)
- Virtualize the run params list in the Run page (roubkar)

## 3.13.3 Sep 16, 2022

- Fix request cancellation on `Logs` tab (mihran113)
- Fix the data live update handling in the Logs tab (VkoHov)

## 3.13.2 Sep 10, 2022

- Fix content overlapping issue of x-axis alignment dropdown (KaroMourad)
- Fix the regression line rendering issue on Scatter plot exported image (KaroMourad)

## 3.13.1 Sep 1, 2022

- Add support for querying metrics by last value (mihran113)
- Fix aim reindex command failure (alberttorosyan)
- Fix issue with remote runs re-open (mihran113)
- Deprecate custom set Run.hash values (alberttorosyan)
- Tune mlflow converter run properties (tmynn)
- Fix `AimLogger` deprecation issues related to release of PyTorch Lightning v1.7 (djwessel)

## 3.13.0 Aug 21, 2022

### Enhancements:

- Add Figures Explorer to visualize and compare plotly figures (rubenaprikyan, KaroMourad, arsengit, VkoHov, roubkar)
- Add Base Explorer as core of all explorers (rubenaprikyan, KaroMourad, arsengit, VkoHov, roubkar)
- Add logging for remote resource cleanup and network stability (mihran113)
- Restrict Run.hash to auto-generated values only (alberttorosyan)
- Add ability to compare selected runs from the table (arsengit)
- Notify users about failed/stalled runs (mahnerak, alberttorosyan)
- Add ability to pin metrics in Run Page (mihran113, roubkar)
- Add step for unit tests for nightly releases workflow (mihran113)
- Add Keras-Tuner integration (tmynn)
- Add Weights & Biases to Aim log converter (tmynn)

### Fixes:

- Fix chart exporting issue (KaroMourad)
- Fix aim ui rendering issue on notebooks (rubenaprikyan)
- Fix live update retry to show live data after solving connection problems with the server (rubenaprikyan)
- Fix tensorboard convert while converting tensor (sharathmk99)
- Fix incorrect column keys of metrics in the table grid of the runs dashboard (VkoHov)
- Fix git info collection (mihran113)
- Fix code block content and query copying functionality (arsengit)
- Provide compatibility between plotly and matplotlib (tmynn)
- Warn to use aim.Image if aim.Figure fails (tmynn)

## 3.12.2 Aug 5, 2022

- Fix formatting of empty metric contexts (VkoHov)
- Apply lazy loading on metrics in Run Page (roubkar)

## 3.12.1 Aug 2, 2022

- Loosen version requirements for grpcio (alberttorosyan)
- Fix remote heartbeat-watcher resource cleanup (mihran113)
- Break long metric names into multiple lines in Run Page (roubkar)
- Enable run filtering by metric values (mihran113)
- Fix Cython version to eliminate build errors (mihran113)

## 3.12.0 Jul 22, 2022

### Enhancements:

- Add ability to set axes range manually for line charts on UI (KaroMourad)
- Add more user-friendly querying for dates (mihran113, arsengit)
- Filter redundant tooltip data from URL config state (KaroMourad)
- Improve rendering performance by enhancing table columns virtualization mechanism (roubkar)
- Increase visibility and usability of the Show table diff button (arsengit)
- Add support for tensorboard audios conversion (mihran113)
- Format params keys/paths properly (VkoHov)
- Mention explicitly run params everywhere params is mentioned (VkoHov)
- Add ability to hide a batch of items in explorers (VkoHov)
- Add ability to sort by the last value of the metric in table (VkoHov)
- Preserve active line even if it is dropped out of the filtered area (VkoHov)
- Add run duration property for SDK and queries (mihran113)
- Add client vs server version check for remote tracking server (mihran113)
- Add Remote tracking client heartbeat (mihran113)

### Fixes:

- Tune table sorting icon box overlapping with column box in compact mode (KaroMourad)
- Fix tensorboard log conversion for images (mihran113)
- Check if gradient is None when tracking gradient distributions (kage08)
- Fix displaying non-syntax errors across Aim UI (arsengit)
- Fix queries on remote repos (mihran113)
- Fix interval progress reports for query apis (mihran113)
- Fix query request cancellation errors (mihran113)
- Auto-detect and address inconsistencies in meta and series trees (mahnerak)

## 3.11.2 Jul 8, 2022

### Enhancements:

- Display the error position when getting syntax errors after searching (arsengit)

### Fixes:

- Avoid saving crashed or terminated search requests as the last state on explorers (arsengit)
- Remove the progress bar blinking when searching runs in Runs Explorer (KaroMourad)
- Fix the "matched runs" sentence color style in progress bars (KaroMourad)
- Fix `SyntaxError` handling for python3.10+ (mihran113)
- Fix generic Exceptions handling and adjust HTTPException handling (alberttorosyan)

## 3.11.1 Jun 27, 2022

- Replace base58 encoder with base64 (KaroMourad, VkoHov)
- Fix Notes tab loading issue (arsengit)
- Fix the loading logic of the `monaco editor` across the Aim Ui (arsengit)
- Fix `Table` export functionality in Params and Scatters explorers (arsengit)
- Allow mixing numeric types on a single Sequence (alberttorosyan)

## 3.11.0 Jun 21, 2022

### Enhancements:

- Add `--uds` option for `aim up` command (mihran113)
- Add progress reporting for search APIs and tqdm progress for SDK queries (mihran113)
- Add all the attributes of runs in the grouping popovers (KaroMourad)
- Display progress bar on Explorer pages when searching metadata (KaroMourad)
- Improve the processing speed for tb to aim converter (osoblanco)
- Adjust charts hover attributes position calculation and styles (KaroMourad)
- Improve formatting of numbers by setting maximum precision (KaroMourad)
- Add cloud storage backups to AWS S3 for aim repo runs (karan2801)
- Add LightGBM integration example (gorarakelyan)
- Add descriptive document titles for pages (KaroMourad)
- Implement unit-tests for aim SDK utils (yeghiakoronian)
- Display std.dev/err aggregated values in the table (VkoHov)
- Add `active` state indicator property for `aim.Run` (mihran113)
- Add `active` state indicators on the chart (VkoHov)
- Add ability to edit run name and description of run (VkoHov)
- Show the description in the sidebar of the run overview tab (VkoHov)
- Add all the attributes of run in the tooltip (VkoHov)
- Optimize the initial render time of Aim UI by using more lightweight font-family (arsengit)
- Use monaco editor as the syntax highlighter across the Aim UI (arsengit)
- Add loader to the top of the logs box in the run page (VkoHov)
- Add the date and the duration of run in the header of the single run page (VkoHov)
- Add the name, status and duration of run in the runs table of the tags page (VkoHov)
- Fit long name values in manage columns popover (arsengit)
- Add caching mechanism for sequence queries to optimize query performance (mihran113)
- Use step random hash as a key for metric sequences (alberttorosyan)

### Fixes:

- Fix issue with tensorboard to aim conversion (osoblanco)
- Fix reset zoom history on alignment type change (KaroMourad)
- Fix issue with rendering incorrect data when x-axis aligned by `relative time/epoch` (KaroMourad)
- Fix LineCart axis ticks overlapping issue on log scale (KaroMourad)
- Change zooming default option to multiple (VkoHov)
- Change grouped rows' min and max values names to `Group Min` and `Group Max` (VkoHov)
- Preserve the search input value of the grouping dropdown (VkoHov)
- Change the titles and placeholders in popovers (VkoHov)
- Resolve typing latency issue in the query search input (arsengit)
- Reorder and add non-hideable table columns (arsengit)
- Change the font of the runs navigation popover (VkoHov)
- Keep color persistence state after page reload (VkoHov)
- Resolve content blinking issue after search in the run page (arsengit)
- Fix scroll to bottom on live-update in logs tab (VkoHov)
- Fix timezone issues for activity map (mihran113)
- Fix `aim up` command output when `--port 0` is passed (mihran113)

## 3.10.3 May 31, 2022

- Adjust the content overflowing of the Delete and the Archive modals (VkoHov)
- Resolve issue with redirect in run page (arsengit)

## 3.10.2 May 26, 2022

- Adjust SRP Logs row height calculation (VkoHov)
- Fix issue with live update requests scheduler (rubenaprikyan)
- Fix log capturing crash during run garbage collection (mihran113)
- Fix Pytorch Lightning adapter `finalize` method (mihran113)
- Fix params duplication in dropdowns (VkoHov)
- Skip system params in Explorer pages (alberttorosyan)

## 3.10.1 May 18, 2022

- Resolve issue with rendering run params in the overview tab of SRP (arsengit)
- Fix issue with search query state update (arsengit)

## 3.10.0 May 17, 2022

### Enhancements:

- Add ability to adjust the density of the visible content in tables (roubkar)
- Set `metric.name` as default option for grouping (roubkar)
- Show user-selected params before group config in chart popover (roubkar)
- Optimize stream decoding performance on UI (mahnerak)
- Add support for animated image formats to Aim Image object (devfox-se)
- Add `AimLogger` for Catboost (devfox-se)
- Add `AimCallback` for LightGBM (devfox-se)
- Keep the extents of `HighPlot` axes brush in the state and the URL (VkoHov)
- Integrate `aim` with `cimport`-able `aimrocks` (mahnerak)
- Add `__slots__` to some classes to improve performance (mahnerak)
- Define base abstractions for `Iterator` and `DB` by borrowing from `aimrocks` (mahnerak)
- Use `KeysIterator` and `ValuesIterator` wrappers instead of reimplementing (mahnerak)
- Rename `PrefixView.container` to `PrefixView.parent` (mahnerak)
- Reimplement `absolute_path` (mahnerak)
- Cython bindings for `PrefixView`, `TreeView`, `Container`, `ArrayView` (mahnerak)
- Add ability to track and visualize stdout/stderr (mihran113, VkoHov)
- Fix `AimLogger` deprecation issues related to release of PyTorch Lightning v1.5 (arnauddhaene)
- Enable better autocomplete experience with monaco editor (arsengit)
- Pre-loading and caching necessary resources, add pre-loader animation to Aim UI (arsengit)

### Fixes:

- Remove hard-coded installation of pre-requirements (mahnerak)
- Remove duplicate code from `TreeView` and `Container` methods (mahnerak)
- Fix issue with filtering metrics values in single run page (KaroMourad)

## 3.9.4 May 12, 2022

- Fix run remote tracking queue cleanup (mihran113)
- Fix HF callback before training access (mihran113)
- Fix compatibility with Jinja 3.1 (devfox-se)

## 3.9.3 May 10, 2022

- Fix affecting stroke types after changing color persistence (KaroMourad)

## 3.9.2 Apr 29, 2022

- Move aim_ui package data to separate directory (devfox-se)

## 3.9.1 Apr 29, 2022

- Move aim_ui package data to separate directory (devfox-se)

## 3.9.0 Apr 29, 2022

### Enhancements:

- Add `Notes Tab` to single run page (arsengit)
- Add the run name to the batch delete and the batch archive modals (VkoHov)
- Increase the scalability of rendering lines in charts (KaroMourad)
- Increase live update requests delay to prevent performance issues (rubenaprikyan)
- Change font-family to monospace in the Table component (arsengit)
- Add info massage for single value sliders (VkoHov)
- Add `--log-level` argument for aim up/server commands (mihran113)
- Add notes backend api interface (devfox-se)
- Fix type hints in `Repo` class (uduse)

### Fixes:

- Fix LineChart y-dimension margin calculation (KaroMourad)
- Fix HighPlot lines partially rendering issue (KaroMourad)
- Fix HighPlot axis ticks overlapping issue (KaroMourad)
- Fix sorting Params/Scatters explorer axis ticks (KaroMourad)
- Fix compatibility with pytorch-lightning v1.6.0 (mihran113)
- Fix the image's original size cropping (VkoHov)
- Fix `PATH` related issues for `alembic` and `uvicorn` (mihran113)
- Fix queries for custom object APIs (mihran113)
- Fix chart height updating when resize mode changed (VkoHov)
- Fix HuggingFace callback context capturing (mihran113)
- Fix Params/Scatters explorers' row hiding functionality (VkoHov)
- Fix Profiler logs are saved outside repo directory (devfox-se)

## 3.8.1 Apr 6, 2022

- Encode run hash before including in CSS selectors (Hamik25)
- Fix displaying incorrect metric values for large range scale in LineChart (KaroMourad)
- Fix issue with rendering lines for large range scale in LineChart (KaroMourad)
- Fix issue with URL state sync for bookmarks (roubkar)
- Fix issue with displaying negative param values on Aim UI (roubkar)
- Fix row hiding functionality (roubkar)
- Tune RunOverviewTab container styles (arsengit)
- Update documentations links on UI (rubenaprikyan)
- Fix `RepoIndexManager` run's reference cleanup (mihran113)
- Fix remote run finalization (mihran113)
- Fix issue with fetch on load more (infinite scroll) functionality in Runs Explorer (rubenaprikyan)

## 3.8.0 Mar 26, 2022

### Enhancements:

- Hugging Face adapter refactoring (mihran113)
- Add run description columns to all run specific tables (VkoHov, mihran113)
- Change images rendering optimization default value to smoother (VkoHov)
- Set default steps ordering to desc in single run tabs (VkoHov, devfox-se)
- Add run name to grouping, ordering and run navigation popovers (VkoHov)
- Add ability to apply color scale on columns with numeric values (VkoHov)
- Refactored XGBoost AimCallback (devfox-se)
- Reopenable callbacks for integrations (mihran113)
- Add DVC integration (devfox-se)
- Add API profiler and unified API error response (devfox-se)
- Add API to retrieve N'th step of sequence (devfox-se)

### Fixes:

- Fix issue with calculation of active point on mouse hover in the LineChart (KaroMourad)
- Fix issue with wrong URL caching for Explorer pages (roubkar)
- Fix issue with focusing on the chart active point while moving the cursor (KaroMourad)
- Fix the image full view toggle icon visibility if the image has a white background (VkoHov)
- Fix scroll to the end of the audio tab (VkoHov)
- Add scrollbar to image full view mode content (VkoHov)
- Fix issues with run name/description not being set (mihran113)
- Fix issue with run single page tabs result caching (mihran113)
- Fix git system param tracking (devfox-se)
- Fix runs manual closing (mihran113)
- Fix Docker image creation step in packaging workflow (alberttorosyan)
- Fix Jinja2 template rendering with starlette==0.14.2 (alberttorosyan)

## 3.7.5 Mar 18, 2022

- Add request aborting functionality in single run page tabs (arsengit)
- Render plotly figures properly in single run page (arsengit)

## 3.7.4 Mar 15, 2022

- Fix density min and max validation calculation (VkoHov)

## 3.7.3 Mar 14, 2022

- Add missing names for dynamically imported files in single run page (arsengit)

## 3.7.2 Mar 10, 2022

- Fix issue with rendering UI re keeping long URL (KaroMourad)
- Split code in the single run page to optimize chunk size (arsengit)

## 3.7.1 Mar 10, 2022

- Fix metric queries with epoch=None (alberttorosyan)

## 3.7.0 Mar 9, 2022

### Enhancements:

- Add Run overview tab in run single page (arsengit, VkoHov, KaroMourad, rubenaprikyan)
- Custom max message size for Aim Remote tracking (alberttorosyan)
- Docker images for aim up/server (alberttorosyan)
- TF/Keras adapters refactoring (mihran113)
- Remote tracking client-side retry logic (aramaim)
- Add record_density to initial get-batch request for figures (VkoHov)

### Fixes:

- Fix rendering new lines in texts visualizer (arsengit)

## 3.6.3 Mar 4, 2022

- Fix UI rendering issue on colab (rubenaprikyan)

## 3.6.2 Mar 2, 2022

- Fix chart interactions issue in the Single Run Page Metrics tab (roubkar)
- Fix `resolve_objects` in remote tracking client subtree (alberttorosyan)
- Reject `0` as step/record count (alberttorosyan, VkoHov)
- Fix error on mlflow conversion by experiment id (devfox-se)

## 3.6.1 Feb 25, 2022

- Fix issue with aligning x-axis by custom metric (KaroMourad)
- Add `__AIM_PROXY_URL__` env variable to see full proxy url when running `aim up` command(rubenaprikyan)
- Add `--proxy-url` argument to notebook extension's `%aim up` to render UI correctly if there is a proxy server (rubenaprikyan)
- Add SageMaker integration, `jupyter-server-proxy` s bug-fix script (rubenaprikyan, mahnerak)
- Fix animation support in Plotly visualization and figure loading performance (Hamik25, mihran113)
- Display `None` values in group config column (VkoHov, Hamik25)
- Fix rendering issue on `Select` form search suggestions list (arsengit)
- Fix PL.AimLogger save_dir AttributeError (GeeeekExplorer)
- Remove `__example_type__` substring from param name (VkoHov)

## 3.6.0 Feb 22 2022

### Enhancements:

- Sort params columns in alphabetical order (arsengit)
- Add illustrations for indicating explorer search states (arsengit)
- Ability to export chart as image (KaroMourad)
- Ability to group by metric.context (VkoHov)
- Tune manage columns items highlighting styles (VkoHov)
- Set active style on table actions popover buttons with applied changes (arsengit)
- Unification of Run Custom Object APIs (alberttorosyan, VkoHov)
- Aim repo runs data automatic indexing (alberttorosyan)
- Pytorch Lightning adapter refactoring (mihran113)
- Add Pytorch Ignite integration (mihran113)
- Add wildcard support for `aim runs` subcommands (mihran113)
- Add MLflow logs conversion command (devfox-se)
- Add CustomObject implementation for `hub.dataset` (alberttorosyan)

### Fixes:

- Fix live updated data loss after triggering endless scroll (VkoHov)
- Fix system metric columns pinning functionality and grouping column order (arsengit)
- Fix system metrics search in manage columns popover (VkoHov)
- Fix queries on remote repos (mihran113)
- Fix incorrect boolean value formatting (VkoHov)

## 3.5.4 Feb 15 2022

- Fix batch archive functionality (VkoHov)
- Add repo lock/release feature (devfox-se)

## 3.5.3 Feb 11 2022

- Fix rendering issue in runs explorer page (arsengit)

## 3.5.2 Feb 10 2022

- Fix issue with displaying current day activity cell on week's first day (rubenaprikyan)
- Fix issue with filtering options while typing in input of autocomplete in Tooltip and Grouping popovers (rubenaprikyan)

## 3.5.1 Feb 4 2022

- Fix folder creation when tracking with remote tracker (aramaim)

## 3.5.0 Feb 3 2022

### Enhancements:

- Ability to hide system metrics from table (arsengit)
- Add input validations to range selectors (Hamik25)
- Improve media panel rendering performance on hovering over images (KaroMourad)
- Add ability to parse and import TensorFlow events into aim (devfox-se)
- Add system parameter logging: CLI, Env, Executable, Git, Installed packages (devfox-se)
- Convert nested non-native objects (e.g. OmegaConf config instance) upon storing (devfox-se)
- Add cli subcommands cp and mv for aim runs command (mihran113)
- Add handler for matplotlib figures in Image and Figure custom objects (devfox-se)
- Improve highlighting of table focused/hovered/selected row (VkoHov)

### Fixes:

- Fix stalled runs deletion (mihran113)
- Fix background transparency in colab when using dark mode of system (rubenaprikyan)
- Fix Grouping and Tooltip popovers states' resetting issue when live-update is on (rubenaprikyan)
- Fix table column's sort functionality issue in Params and Scatters Explorers (rubenaprikyan)

## 3.4.1 Jan 23 2022

- Fix issue with displaying experiment name in Images Explorer table (VkoHov)

## 3.4.0 Jan 22 2022

- Add ability to apply group stacking on media elements list (KaroMourad)
- Add ability to apply sorting by run creation_time on table rows (roubkar)
- Add ability to filter texts table with keyword matching (roubkar, rubenaprikyan)
- Add ability to delete run from settings tab (Hamik25)
- Enhance controls states of explorer pages (arsengit)
- Add --repo, --host arguments support for notebook extension (VkoHov, rubenaprikyan)
- Add trendline options to ScatterPlot (roubkar)
- Add ability to display images in original size and align by width (arsengit)
- Add version, docs and slack links to sidebar (arsengit)
- Enhance AudioPlayer component (arsengit)
- Recover active tab in run details page after reload (roubkar)
- Add ability to archive or delete runs with batches (VkoHov)
- Remote tracking server [experimental] (alberttorosyan, mihran113, aramaim)
- Add ability to change media elements order (VkoHov)
- Add ability to hard delete runs (alberttorosyan)
- Lossy format support for aim.Image (devfox-se)
- Timezone issues fix for creation and end times (mihran113)

## 3.3.5 Jan 14 2022

- Add non-strict write mode to replace not-yet-supported types with their
  string representations. (mahnerak)
- Log pytorch_lightning hyperparameters in non-strict mode. (mahnerak)

## 3.3.4 Jan 10 2022

- Fix issue with WAL files flushing (alberttorosyan)
- Support for omegaconf configs in pytorch_lightning adapter (devfox-se)

## 3.3.3 Dec 24 2021

- Fix issue with showing range panel in Images Explorer (roubkar)

## 3.3.2 Dec 20 2021

- Fix issue with not providing point density value to live-update query (rubenaprikyan)

## 3.3.1 Dec 18 2021

- Fix getValue function to show correct chart title data (KaroMourad)

## 3.3.0 Dec 17 2021

- Add ability to track and explore audios in run detail page (arsengit, VkoHov, devfox-se)
- Add ability to track and visualize texts (mihran113, roubkar)
- Fix boolean values encoding (mahnerak)
- Add Scatter Explorer to visualize correlations between metric last value and hyperparameter (KaroMourad)
- Add ability to track and visualize plotly objects (devfox-se, Hamik25, rubenaprikyan)
- Add ability to query distributions by step range and density (VkoHov, rubenaprikyan)
- Add colab notebook support (mihran113, rubenaprikyan)
- Implement images visualization tab in run detail page (VkoHov, KaroMourad)
- Add custom URL prefix support (mihran113, Hamik25, roubkar)
- Enhance metric selection dropdowns to see lists in alphabetical order (rubenaprikyan)

## 3.2.2 Dec 10 2021

- Fix Run finalization index timeout issue (alberttorosyan)

## 3.2.1 Dec 8 2021

- Add ability to provide custom base path for API (mihran113, roubkar)
- Fix table groups column default order (arsengit)
- Fix table panel height issue in runs explorer page (arsengit)

## 3.2.0 Dec 3 2021

- Add ability to cancel pending request (roubkar, arsengit)
- Add support for secure protocol for API calls (mihran113, roubkar)
- Implement image full size view (VkoHov)
- Add ability to manipulate with image size and rendering type (arsengit)
- Enhance Table column for selected grouping config options (arsengit)
- Implement suggestions list for AimQL search (arsengit, rubenaprikyan)
- Add ability to track and visualize distributions (mihran113, rubenaprikyan)
- Add notebook extension, magic functions (rubenaprikyan)

## 3.1.1 Nov 25 2021

- Apply default ordering on images set (VkoHov)
- Ability to show image data in a tooltip on hover (KaroMourad)
- Support of Image input additional data sources (alberttorosyan)
- Ability to export run props as pandas dataframe (gorarakelyan)
- Slice image sequence by index for the given steps range (alberttorosyan)
- Improve Images Explorer rendering performance through better images list virtualization (roubkar)

## 3.1.0 Nov 20 2021

- Add ability to explore tracked images (VkoHov)
- Improve rendering performance by virtualizing table columns (roubkar)
- Add ability to apply grouping by higher level param key (roubkar)
- Add ability to specify repository path during `aim init` via `--repo` argument (rubenaprikyan)

## 3.0.7 Nov 17 2021

- Fix for missing metrics when numpy.float64 values tracked (alberttorosyan)

## 3.0.6 Nov 9 2021

- Fix for blocking container optimization for in progress runs (alberttorosyan)

## 3.0.5 Nov 9 2021

- Add tqdm package in setup.py required section (mihran113)

## 3.0.4 Nov 8 2021

- Switch to aimrocks 0.0.10 - exposes data flushing interface (mihran113)
- Optimize stored data when runs finalized (mihran113)
- Update `aim reindex` command to run storage optimizations (alberttorosyan)
- Storage partial optimizations on metric/run queries (alberttorosyan)

## 3.0.3 Nov 4 2021

- Bump sqlalchemy version to 1.4.1 (alberttorosyan)

## 3.0.2 Oct 27 2021

- Switch to aimrocks 0.0.9 - built on rocksdb 6.25.3 (alberttorosyan)
- Remove grouping select options from Params app config (VkoHov)
- Sort metrics data in ascending order for X-axis (KaroMourad)

## 3.0.1 Oct 22 2021

- Check telemetry_enabled option on segment initialization (VkoHov)
- Draw LineChart Y-axis (horizontal) tick lines on zooming (KaroMourad)
- Sort select options/params based on input value (roubkar)
- Fix query construction issue for multiple context items (roubkar)
- Fix issue with making API call from Web Worker (VkoHov)

## 3.0.0 Oct 21 2021

- Completely revamped UI:

  - Runs, metrics and params explorers
  - Bookmarks, Tags, Homepage
  - New UI works smooth with ~500 metrics displayed at the same time with full Aim table interactions

- Completely revamped storage:
  - 10x faster embedded storage based on Rocksdb
  - Average run query execution time on ~2000 runs: 0.784s
  - Average metrics query execution time on ~2000 runs with 6000 metrics: 1.552s

## 2.7.1 Jun 30 2021

- Fix bookmark navigation issue (roubkar)
- Empty metric select on X-axis alignment property change (roubkar)

## 2.7.0 Jun 23 2021

- Add ability to export table data as CSV (KaroMourad)
- Add ability to bookmark explore screen state (roubkar)
- Add dashboards and apps API (mihran113)

## 2.6.0 Jun 12 2021

- Resolve namedtuple python 3.5 incompatibility (gorarakelyan)
- Add ability to align X-axis by a metric (mihran113, roubkar)
- Add tooltip popover for the chart hover state (roubkar)

## 2.5.0 May 27 2021

- Set gunicorn timeouts (mihran113)
- Remove redundant deserialize method (gorarakelyan)
- Move the Flask server to main repo to support 'docker'less UI (mihran113)

## 2.4.0 May 13 2021

- Bump up Aim UI to v1.6.0 (gorarakelyan)
- Add xgboost integration (khazhak)
- Update keras adapter interface (khazhak)
- Convert tensors to python numbers (gorarakelyan)

## 2.3.0 Apr 10 2021

- Bump up Aim UI to v1.5.0 (gorarakelyan)
- Set default interval of sys tracking to 10 seconds (gorarakelyan)
- Add ability to track system metrics (gorarakelyan)

## 2.2.1 Mar 31 2021

- Bump up Aim UI to v1.4.1 (gorarakelyan)

## 2.2.0 Mar 24 2021

- Bump up Aim UI to v1.4.0 (gorarakelyan)
- Add Hugging Face integration (Khazhak)
- Reorganize documentation (Tatevv)

## 2.1.6 Feb 26 2021

- Add ability to opt out telemetry (gorarakelyan)
- Remove experiment name from config file when calling repo.remove_branch method (gorarakelyan)

## 2.1.5 Jan 7 2021

- Handle NaN or infinite floats passed to artifacts (gorarakelyan)

## 2.1.4 Dec 2 2020

- Add ability to specify session run hash (gorarakelyan)
- Initialize repo if it was empty when opening session (gorarakelyan)
- Add validation of map artifact parameters (gorarakelyan)

## 2.1.3 Nov 24 2020

- Support comparison of list type contexts (gorarakelyan)

## 2.1.2 Nov 24 2020

- Fix empty contexts comparison issue (gorarakelyan)

## 2.1.1 Nov 22 2020

- Return only selected params in SelectResult (gorarakelyan)

## 2.1.0 Nov 19 2020

- Add AimRepo select method (gorarakelyan)
- Implement SelectResult class (gorarakelyan)

## 2.0.27 Nov 13 2020

- Fix issue with artifact step initializer (gorarakelyan)

## 2.0.26 Nov 10 2020

- Add `block_termination` argument to aim.Session (gorarakelyan)
- Convert infinity parameter to string in artifacts (gorarakelyan)

## 2.0.25 Nov 9 2020

- Reconstruct run metadata file when running close command (gorarakelyan)

## 2.0.24 Nov 8 2020

- Add SIGTERM signal handler (gorarakelyan)
- Run `track` function in a parallel thread (gorarakelyan)
- Add SDK session flush method (gorarakelyan)
- Flush aggregated metrics at a given frequency (gorarakelyan)
- Update run metadata file only on artifacts update (gorarakelyan)

## 2.0.23 Nov 5 2020

- Make experiment name argument required in SDK close command (gorarakelyan)

## 2.0.22 Nov 5 2020

- Add SDK `close` method to close dangling experiments (gorarakelyan)

## 2.0.21 Nov 1 2020

- Resolve compatibility issues with python 3.5.0 (gorarakelyan)

## 2.0.20 Oct 26 2020

- Enable pypi aim package name (gorarakelyan)

## 2.0.19 Oct 25 2020

- Add PyTorch Lightning logger (gorarakelyan)
- Add TensorFlow v1 and v2 keras callbacks support (gorarakelyan)

## 2.0.18 Oct 7 2020

- Add ability to run Aim UI in detached mode (gorarakelyan)
- Add ability to specify repo path when running Aim UI (gorarakelyan)

## 2.0.17 Oct 5 2020

- Rename `AimDE` to `Aim UI` (gorarakelyan)

## 2.0.16 Oct 2 2020

- Add ability to specify host when running AimDE (gorarakelyan)
- Disable `AimContainerCommandManager` (gorarakelyan)
- Remove `aimde` command entry point (gorarakelyan)
- Remove `de` prefix from development environment management commands (gorarakelyan)

## 2.0.15 Sep 21 2020

- Set Map artifact default namespace (gorarakelyan)

## 2.0.14 Sep 21 2020

- Set Metric hashable context to None if no kwarg is passed (gorarakelyan)

## 2.0.13 Sep 21 2020

- Add ability to query runs by metric value (gorarakelyan)
- Add ability to query runs via SDK (gorarakelyan)

## 2.0.12 Sep 12 2020

- Update Session to handle exceptions gracefully (gorarakelyan)

## 2.0.11 Sep 11 2020

- Add alias to keras adapter (gorarakelyan)

## 2.0.10 Sep 10 2020

- Show progress bar when pulling AimDE image (gorarakelyan)

## 2.0.9 Sep 10 2020

- Add ability to start multiple sessions (gorarakelyan)
- Add Aim adapter for keras (gorarakelyan)

## 2.0.8 Aug 26 2020

- Set SDK to select only unarchived runs by default (gorarakelyan)
- Add ability to archive/unarchive runs (gorarakelyan)
- Enable search by run attributes (gorarakelyan)
- Add `is not` keyword to AimQL (gorarakelyan)

## 2.0.7 Aug 21 2020

- Validate Artifact values before storing (gorarakelyan)
- Add sessions to SDK (gorarakelyan)

## 2.0.6 Aug 13 2020

- Add ability to retrieve metrics and traces from repo (gorarakelyan)
- Add SDK `select` method to select runs and artifacts (gorarakelyan)
- Implement search query language (gorarakelyan)

## 2.0.5 Jul 18 2020

- Fix issue with PyPI reStructuredText format compatibility (gorarakelyan)

## 2.0.4 Jul 18 2020

- Add ability to attach tf.summary logs to AimDE (gorarakelyan)

## 2.0.3 Jul 8 2020

- Pass project path to development environment container (gorarakelyan)

## 2.0.2 Jul 7 2020

- Make `epoch` argument optional for `Metric` artifact (gorarakelyan)
- Add ability to automatically commit runs after exit (gorarakelyan)
- Add `aim up` shortcut for running development environment (gorarakelyan)
- Remove first required argument(artifact name) from sdk track function (gorarakelyan)
- Add general dictionary artifact for tracking `key: value` parameters (gorarakelyan)

## 2.0.1 Jun 24 2020

- Fix inconsistent DE naming (gorarakelyan)

## 2.0.0 Jun 18 2020

- Tidy up aim and remove some artifacts (gorarakelyan)
- Update AimContainerCMD to open connection on custom port (gorarakelyan)
- Save passed process uuid to commit configs (gorarakelyan)
- Ability to query processes (gorarakelyan)
- Execute process and store logs into a commit of specific experiment (gorarakelyan)
- Kill running process and its children recursively (gorarakelyan)
- Keep executed processes for monitoring and management (gorarakelyan)
- Add container command handler to exec commands on the host (gorarakelyan)
- Refactor Text artifact to store sentences using protobuf and aimrecords (jamesj-jiao)
- Add ability to pass aim board port as an argument (gorarakelyan)

## 1.2.17 May 8 2020

- Add config command (gorarakelyan)
- Tune artifacts: images, metric_groups, params (gorarakelyan)

## 1.2.16 Apr 29 2020

- Add ability to pass numpy array as a segmentation mask (gorarakelyan)

## 1.2.15 Apr 29 2020

- Add basic image list tracking (gorarakelyan)

## 1.2.14 Apr 27 2020

- Optimize segmentation tracking insight to load faster (gorarakelyan)

## 1.2.13 Apr 25 2020

- Remove GitHub security alert (gorarakelyan)
- Add image semantic segmentation tracking (gorarakelyan)

## 1.2.12 Apr 20 2020

- Add missing init file for aim.artifacts.proto (@mike1808)

## 1.2.11 Apr 16 2020

- Make epoch property optional for Metric (gorarakelyan)

## 1.2.10 Apr 16 2020

- Serialize and store `Metric` records using protobuf and aimrecords (gorarakelyan)
- Create RecordWriter factory which handles artifact records saving (gorarakelyan)
- Extract artifact serialization to ArtifactWriter (mike1808)

## 1.2.9 Mar 16 2020

- Alert prerequisites installation message for running board (gorarakelyan)

## 1.2.8 Mar 15 2020

- Update profiler interface for keras (gorarakelyan)

## 1.2.7 Mar 14 2020

- Add board pull command (gorarakelyan)
- Change board ports to 43800,1,2 (gorarakelyan)
- Add ability to profile graph output nodes (gorarakelyan)
- Remove issue with autograd inside while loop (gorarakelyan)
- Add aim board development mode (gorarakelyan)
- Update board name hash algorithm to md5 (gorarakelyan)
- Add board CLI commands: up, down and upgrade (gorarakelyan)
- Add ability to tag version as a release candidate (gorarakelyan)

## 1.2.6 Feb 28 2020

- Add learning rate update tracking (gorarakelyan)

## 1.2.5 Feb 25 2020

- Add autocommit feature to push command: `aim push -c [-m <msg>]` (gorarakelyan)
- Add cli status command to list branch uncommitted artifacts (gorarakelyan)
- Add an ability to aggregate duplicated nodes within a loop (gorarakelyan)
- Remove gradient break issue when profiling output nodes (gorarakelyan)

## 1.2.4 Feb 20 2020

- Enable profiler to track nodes inside loops (gorarakelyan)
- Ability to disable profiler for evaluation or inference (gorarakelyan)

## 1.2.3 Feb 13 2020

- Set minimum required python version to 3.5.2 (gorarakelyan)

## 1.2.2 Feb 13 2020

- Downgrade required python version (gorarakelyan)

## 1.2.1 Feb 13 2020

- Edit README.md to pass reStructuredText validation on pypi (gorarakelyan)

## 1.2.0 Feb 13 2020

- Make aim CLI directly accessible from main.py (gorarakelyan)
- Add disk space usage tracking (gorarakelyan)
- Add profiler support for Keras (gorarakelyan)
- Add TensorFlow graph nodes profiler (gorarakelyan)
- Add command to run aim live container mounted on aim repo (gorarakelyan)
- Update profiler to track GPU usage (gorarakelyan)
- Add machine resource usage profiler (gorarakelyan)

## 1.1.1 Jan 14 2020

- Remove aim dependencies such as keras, pytorch and etc (gorarakelyan)

## 1.1.0 Jan 12 2020

- Update code diff tracking to be optional (gorarakelyan)
- Add default False value to aim init function (gorarakelyan)
- Update aim repo to correctly identify cwd (gorarakelyan)
- Update push command to commit if msg argument is specified (gorarakelyan)
- Add ability to initialize repo from within the sdk (gorarakelyan)

## 1.0.2 Jan 7 2020

- Remove objects dir from empty .aim branch index (gorarakelyan)

## 1.0.1 Dec 26 2019

- Add cil command to print aim current version (gorarakelyan)

## 1.0.0 Dec 25 2019

- Add aim version number in commit config file (gorarakelyan)
- Update push command to send username and check storage availability (gorarakelyan)
- Add hyper parameters tracking (gorarakelyan)
- Update push command to print shorter file names when pushing to remote (gorarakelyan)
- Update tracking artifacts to be saved in log format (gorarakelyan)
- Add pytorch cuda support to existing sdk artefacts (gorarakelyan)
- Add cli reset command (gorarakelyan)
- Add nested module tracking support to aim sdk (gorarakelyan)
- Add code difference tracking to aim sdk (gorarakelyan)
- Update aim push command to send commits (gorarakelyan)
- Add commit structure implementation (gorarakelyan)
- Add aim commit command synchronized with git commits (gorarakelyan)
- Add version control system factory (gorarakelyan)
- Update all insights example (gorarakelyan)
- Add model gradients tracking (gorarakelyan)
- Add model weights distribution tracking (gorarakelyan)
- Add aim correlation tracking (gorarakelyan)

## 0.2.9 Nov 30 2019

- Update push tolerance when remote origin is invalid (gorarakelyan)

## 0.2.8 Nov 30 2019

- Update aim auth public key search algorithm (gorarakelyan)

## 0.2.7 Nov 14 2019

- Update dependencies torch and torchvision versions (sgevorg)

## 0.2.6 Nov 5 2019

- Update aim track logger (gorarakelyan)

## 0.2.5 Nov 4 2019

- Add branch name validation (gorarakelyan)
- Add single branch push to aim push command (gorarakelyan)

## 0.2.4 Nov 3 2019

- Update aim auth print format (gorarakelyan)
- Update setup.py requirements (gorarakelyan)

## 0.2.3 Nov 3 2019

- Update package requirements (gorarakelyan)

## 0.2.2 Nov 1 2019

- Update package requirements (sgevorg)

## 0.2.1 Nov 1 2019

- Add paramiko to required in setup.py (sgevorg)

## 0.2.0 Nov 1 2019

- Update the repo to prep for open source pypi push (sgevorg)
- Add error and activity logging (sgevorg)
- Add push command robustness (gorarakelyan)
- Add cli auth command (gorarakelyan)
- Add public key authentication (gorarakelyan)
- Update push to send only branches (gorarakelyan)
- Add branching command line interface (gorarakelyan)
- Update skd interface (gorarakelyan)
- Add pytorch examples inside examples directory (gorarakelyan)
- Add model load sdk method (gorarakelyan)
- Add model checkpoint save tests (gorarakelyan)
- Update file sending protocol (gorarakelyan)
- Add model tracking (gorarakelyan)

## 0.1.0 - Sep 23 2019

- Update setup py to build cython extensions (gorarakelyan)
- Update tcp client to send multiple files through one connection (gorarakelyan)
- Update tcp client to send images (gorarakelyan)
- Update sdk track functionality to support multiple metrics (gorarakelyan)
- Update push command for sending repo to a given remote (gorarakelyan)
- Add cli remote commands (gorarakelyan)
- Update cli architecture from single group of commands to multiple groups (gorarakelyan)
- Add testing env first skeleton and versions (sgevorg)
- Add dummy exporting files from .aim-test (sgevorg)
- Add description for Testing Environment (sgevorg)
- Update metadata structure and handling (sgevorg)
- Add support for seq2seq models (sgevorg)
- Update the output of doker image build to be more informative and intuitive (sgevorg)
- Update README.MD with changed Aim messaging (sgevorg)
- Remove setup.cfg file (maybe temporarily) (sgevorg)
- Update the location for docker build template files, move to data/ (sgevorg)
- Update the `docs/cli.md` for aim-deploy docs (sgevorg)
- Add docker deploy `.aim/deploy_temp/<model>` cleanup at the end of the build (sgevorg)
- Add Docker Deploy via `aim-deploy` command (sgevorg)
- Add Docker image generate skeleton (sgevorg)
- Add AimModel.load_mode static function to parse `.aim` files (sgevorg)
- Update exporter to decouple from specifics of exporting and framework (sgevorg)
- Add model export with `.aim` extension (sgevorg)
- Remove pack/unpack of the metadata (sgevorg)
- Add pack/unpack to add metadata to model for engine processing (sgevorg)
- Add aim-deploy command configuration in cli (sgevorg)
- Add basic cli (sgevorg)
- Update setup.py for cli first version (sgevorg)
- Add initial cli specs (sgevorg)
- Add directories: the initial skeleton of the repo (sgevorg)
- Add gitignore, license file and other basics for repo (sgevorg)<|MERGE_RESOLUTION|>--- conflicted
+++ resolved
@@ -6,11 +6,7 @@
 
 - Add other x-axis alignment and system logs tracking to cli convert wandb (hjoonjang)
 - Add support for pre-binned distribution/histogram (YodaEmbedding)
-<<<<<<< HEAD
-- Add discord community link in the sidebar (arsengit)
 - Fix plotly and matplotlib compatibility (tmynn)
-=======
->>>>>>> 2e730a4b
 
 ### Fixes
 
