# Changelog

## Unreleased
<<<<<<< HEAD
- Fix query construction issue for multiple context items (roubkar)
=======
- Fix issue with making API call from Web Worker (VkoHov)
>>>>>>> c5d94f9e

## 3.0.0 Oct 21 2021
- TODO [GA]: Highlight v3 core improvements

## 2.7.1 Jun 30 2021
- Fix bookmark navigation issue (roubkar)
- Empty metric select on X-axis alignment property change (roubkar)

## 2.7.0 Jun 23 2021
- Add ability to export table data as CSV (KaroMourad)
- Add ability to bookmark explore screen state (roubkar)
- Add dashboards and apps API (mihran113)

## 2.6.0 Jun 12 2021
- Resolve namedtuple python 3.5 incompatibility (gorarakelyan)
- Add ability to align X-axis by a metric (mihran113, roubkar)
- Add tooltip popover for the chart hover state (roubkar)

## 2.5.0 May 27 2021
- Set gunicorn timeouts (mihran113)
- Remove redundant deserialize method (gorarakelyan)
- Move the Flask server to main repo to support 'docker'less UI (mihran113)

## 2.4.0 May 13 2021
- Bump up Aim UI to v1.6.0 (gorarakelyan)
- Add xgboost integration (khazhak)
- Update keras adapter interface (khazhak)
- Convert tensors to python numbers (gorarakelyan)

## 2.3.0 Apr 10 2021
- Bump up Aim UI to v1.5.0 (gorarakelyan)
- Set default interval of sys tracking to 10 seconds (gorarakelyan)
- Add ability to track system metrics (gorarakelyan)

## 2.2.1 Mar 31 2021
- Bump up Aim UI to v1.4.1 (gorarakelyan)

## 2.2.0 Mar 24 2021
- Bump up Aim UI to v1.4.0 (gorarakelyan)
- Add Hugging Face integration (Khazhak)
- Reorganize documentation (Tatevv)

## 2.1.6 Feb 26 2021
- Add ability to opt out telemetry (gorarakelyan)
- Remove experiment name from config file when calling repo.remove_branch method (gorarakelyan)

## 2.1.5 Jan 7 2021
- Handle NaN or infinite floats passed to artifacts (gorarakelyan)

## 2.1.4 Dec 2 2020
- Add ability to specify session run hash (gorarakelyan)
- Initialize repo if it was empty when opening session (gorarakelyan)
- Add validation of map artifact parameters (gorarakelyan)

## 2.1.3 Nov 24 2020
- Support comparison of list type contexts (gorarakelyan)

## 2.1.2 Nov 24 2020
- Fix empty contexts comparison issue (gorarakelyan)

## 2.1.1 Nov 22 2020
- Return only selected params in SelectResult (gorarakelyan)

## 2.1.0 Nov 19 2020
- Add AimRepo select method (gorarakelyan)
- Implement SelectResult class (gorarakelyan)

## 2.0.27 Nov 13 2020
- Fix issue with artifact step initializer (gorarakelyan)

## 2.0.26 Nov 10 2020
- Add `block_termination` argument to aim.Session (gorarakelyan)
- Convert infinity parameter to string in artifacts (gorarakelyan)

## 2.0.25 Nov 9 2020
- Reconstruct run metadata file when running close command (gorarakelyan)

## 2.0.24 Nov 8 2020
- Add SIGTERM signal handler (gorarakelyan)
- Run `track` function in a parallel thread (gorarakelyan)
- Add SDK session flush method (gorarakelyan)
- Flush aggregated metrics at a given frequency (gorarakelyan)
- Update run metadata file only on artifacts update (gorarakelyan)

## 2.0.23 Nov 5 2020
- Make experiment name argument required in SDK close command (gorarakelyan)

## 2.0.22 Nov 5 2020
- Add SDK `close` method to close dangling experiments (gorarakelyan)

## 2.0.21 Nov 1 2020
- Resolve compatibility issues with python 3.5.0 (gorarakelyan)

## 2.0.20 Oct 26 2020
- Enable pypi aim package name (gorarakelyan)

## 2.0.19 Oct 25 2020
- Add PyTorch Lightning logger (gorarakelyan)
- Add TensorFlow v1 and v2 keras callbacks support (gorarakelyan)

## 2.0.18 Oct 7 2020
- Add ability to run Aim UI in detached mode (gorarakelyan)
- Add ability to specify repo path when running Aim UI (gorarakelyan)

## 2.0.17 Oct 5 2020
- Rename `AimDE` to `Aim UI` (gorarakelyan)

## 2.0.16 Oct 2 2020
- Add ability to specify host when running AimDE (gorarakelyan)
- Disable `AimContainerCommandManager` (gorarakelyan)
- Remove `aimde` command entry point (gorarakelyan)
- Remove `de` prefix from development environment management commands (gorarakelyan)

## 2.0.15 Sep 21 2020
- Set Map artifact default namespace (gorarakelyan)

## 2.0.14 Sep 21 2020
- Set Metric hashable context to None if no kwarg is passed (gorarakelyan)

## 2.0.13 Sep 21 2020
- Add ability to query runs by metric value (gorarakelyan)
- Add ability to query runs via SDK (gorarakelyan)

## 2.0.12 Sep 12 2020
- Update Session to handle exceptions gracefully (gorarakelyan)

## 2.0.11 Sep 11 2020
- Add alias to keras adapter (gorarakelyan)

## 2.0.10 Sep 10 2020
- Show progress bar when pulling AimDE image (gorarakelyan)

## 2.0.9 Sep 10 2020
- Add ability to start multiple sessions (gorarakelyan)
- Add Aim adapter for keras (gorarakelyan)

## 2.0.8 Aug 26 2020
- Set SDK to select only unarchived runs by default (gorarakelyan)
- Add ability to archive/unarchive runs (gorarakelyan)
- Enable search by run attributes (gorarakelyan)
- Add `is not` keyword to AimQL (gorarakelyan)

## 2.0.7 Aug 21 2020
- Validate Artifact values before storing (gorarakelyan)
- Add sessions to SDK (gorarakelyan)

## 2.0.6 Aug 13 2020
- Add ability to retrieve metrics and traces from repo (gorarakelyan)
- Add SDK `select` method to select runs and artifacts (gorarakelyan)
- Implement search query language (gorarakelyan)

## 2.0.5 Jul 18 2020
- Fix issue with PyPI reStructuredText format compatibility (gorarakelyan)

## 2.0.4 Jul 18 2020
- Add ability to attach tf.summary logs to AimDE (gorarakelyan)

## 2.0.3 Jul 8 2020
- Pass project path to development environment container (gorarakelyan)

## 2.0.2 Jul 7 2020
- Make `epoch` argument optional for `Metric` artifact (gorarakelyan)
- Add ability to automatically commit runs after exit (gorarakelyan)
- Add `aim up` shortcut for running development environment (gorarakelyan)
- Remove first required argument(artifact name) from sdk track function (gorarakelyan)
- Add general dictionary artifact for tracking `key: value` parameters (gorarakelyan)

## 2.0.1 Jun 24 2020
- Fix inconsistent DE naming (gorarakelyan)

## 2.0.0 Jun 18 2020
- Tidy up aim and remove some artifacts (gorarakelyan)
- Update AimContainerCMD to open connection on custom port (gorarakelyan)
- Save passed process uuid to commit configs (gorarakelyan)
- Ability to query processes (gorarakelyan)
- Execute process and store logs into a commit of specific experiment (gorarakelyan)
- Kill running process and its children recursively (gorarakelyan)
- Keep executed processes for monitoring and management (gorarakelyan)
- Add container command handler to exec commands on the host (gorarakelyan)
- Refactor Text artifact to store sentences using protobuf and aimrecords (jamesj-jiao)
- Add ability to pass aim board port as an argument (gorarakelyan)

## 1.2.17 May 8 2020
- Add config command (gorarakelyan)
- Tune artifacts: images, metric_groups, params (gorarakelyan)

## 1.2.16 Apr 29 2020
- Add ability to pass numpy array as a segmentation mask (gorarakelyan)

## 1.2.15 Apr 29 2020
- Add basic image list tracking (gorarakelyan)

## 1.2.14 Apr 27 2020
- Optimize segmentation tracking insight to load faster (gorarakelyan)

## 1.2.13 Apr 25 2020
- Remove GitHub security alert (gorarakelyan)
- Add image semantic segmentation tracking (gorarakelyan)

## 1.2.12 Apr 20 2020
- Add missing init file for aim.artifacts.proto (@mike1808)

## 1.2.11 Apr 16 2020
- Make epoch property optional for Metric (gorarakelyan)

## 1.2.10 Apr 16 2020
- Serialize and store `Metric` records using protobuf and aimrecords (gorarakelyan)
- Create RecordWriter factory which handles artifact records saving (gorarakelyan)
- Extract artifact serialization to ArtifactWriter (mike1808)

## 1.2.9 Mar 16 2020
- Alert prerequisites installation message for running board (gorarakelyan)

## 1.2.8 Mar 15 2020
- Update profiler interface for keras (gorarakelyan)

## 1.2.7 Mar 14 2020
- Add board pull command (gorarakelyan)
- Change board ports to 43800,1,2 (gorarakelyan)
- Add ability to profile graph output nodes (gorarakelyan)
- Remove issue with autograd inside while loop (gorarakelyan)
- Add aim board development mode (gorarakelyan)
- Update board name hash algorithm to md5 (gorarakelyan)
- Add board CLI commands: up, down and upgrade (gorarakelyan)
- Add ability to tag version as a release candidate (gorarakelyan)

## 1.2.6 Feb 28 2020
- Add learning rate update tracking (gorarakelyan)

## 1.2.5 Feb 25 2020
- Add autocommit feature to push command: `aim push -c [-m <msg>]` (gorarakelyan)
- Add cli status command to list branch uncommitted artifacts (gorarakelyan)
- Add an ability to aggregate duplicated nodes within a loop (gorarakelyan)
- Remove gradient break issue when profiling output nodes (gorarakelyan)

## 1.2.4 Feb 20 2020
- Enable profiler to track nodes inside loops (gorarakelyan)
- Ability to disable profiler for evaluation or inference (gorarakelyan)

## 1.2.3 Feb 13 2020
- Set minimum required python version to 3.5.2 (gorarakelyan)

## 1.2.2 Feb 13 2020
- Downgrade required python version (gorarakelyan)

## 1.2.1 Feb 13 2020
- Edit README.md to pass reStructuredText validation on pypi (gorarakelyan)

## 1.2.0 Feb 13 2020
- Make aim CLI directly accessible from main.py (gorarakelyan)
- Add disk space usage tracking (gorarakelyan)
- Add profiler support for Keras (gorarakelyan)
- Add TensorFlow graph nodes profiler (gorarakelyan)
- Add command to run aim live container mounted on aim repo (gorarakelyan)
- Update profiler to track GPU usage (gorarakelyan)
- Add machine resource usage profiler (gorarakelyan)

## 1.1.1 Jan 14 2020
- Remove aim dependencies such as keras, pytorch and etc (gorarakelyan)

## 1.1.0 Jan 12 2020
- Update code diff tracking to be optional (gorarakelyan)
- Add default False value to aim init function (gorarakelyan)
- Update aim repo to correctly identify cwd (gorarakelyan)
- Update push command to commit if msg argument is specified (gorarakelyan)
- Add ability to initialize repo from within the sdk (gorarakelyan)

## 1.0.2 Jan 7 2020
- Remove objects dir from empty .aim branch index (gorarakelyan)

## 1.0.1 Dec 26 2019
- Add cil command to print aim current version (gorarakelyan)

## 1.0.0 Dec 25 2019
- Add aim version number in commit config file (gorarakelyan)
- Update push command to send username and check storage availability (gorarakelyan)
- Add hyper parameters tracking (gorarakelyan)
- Update push command to print shorter file names when pushing to remote (gorarakelyan)
- Update tracking artifacts to be saved in log format (gorarakelyan)
- Add pytorch cuda support to existing sdk artefacts (gorarakelyan)
- Add cli reset command (gorarakelyan)
- Add nested module tracking support to aim sdk (gorarakelyan)
- Add code difference tracking to aim sdk (gorarakelyan)
- Update aim push command to send commits (gorarakelyan)
- Add commit structure implementation (gorarakelyan)
- Add aim commit command synchronized with git commits (gorarakelyan)
- Add version control system factory (gorarakelyan)
- Update all insights example (gorarakelyan)
- Add model gradients tracking (gorarakelyan)
- Add model weights distribution tracking (gorarakelyan)
- Add aim correlation tracking (gorarakelyan)

## 0.2.9 Nov 30 2019
- Update push tolerance when remote origin is invalid (gorarakelyan)

## 0.2.8 Nov 30 2019
- Update aim auth public key search algorithm (gorarakelyan)

## 0.2.7 Nov 14 2019
- Update dependencies torch and torchvision versions (sgevorg)

## 0.2.6 Nov 5 2019
- Update aim track logger (gorarakelyan)

## 0.2.5 Nov 4 2019
- Add branch name validation (gorarakelyan)
- Add single branch push to aim push command (gorarakelyan)

## 0.2.4 Nov 3 2019
- Update aim auth print format (gorarakelyan)
- Update setup.py requirements (gorarakelyan)

## 0.2.3 Nov 3 2019
- Update package requirements (gorarakelyan)

## 0.2.2 Nov 1 2019
- Update package requirements (sgevorg)

## 0.2.1 Nov 1 2019
- Add paramiko to required in setup.py (sgevorg)

## 0.2.0 Nov 1 2019
- Update the repo to prep for open source pypi push (sgevorg)
- Add error and activity logging (sgevorg)
- Add push command robustness (gorarakelyan)
- Add cli auth command (gorarakelyan)
- Add public key authentication (gorarakelyan)
- Update push to send only branches (gorarakelyan)
- Add branching command line interface (gorarakelyan)
- Update skd interface (gorarakelyan)
- Add pytorch examples inside examples directory (gorarakelyan)
- Add model load sdk method (gorarakelyan)
- Add model checkpoint save tests (gorarakelyan)
- Update file sending protocol (gorarakelyan)
- Add model tracking (gorarakelyan)

## 0.1.0 - Sep 23 2019
- Update setup py to build cython extensions (gorarakelyan)
- Update tcp client to send multiple files through one connection (gorarakelyan)
- Update tcp client to send images (gorarakelyan)
- Update sdk track functionality to support multiple metrics (gorarakelyan)
- Update push command for sending repo to a given remote (gorarakelyan)
- Add cli remote commands (gorarakelyan)
- Update cli architecture from single group of commands to multiple groups (gorarakelyan)
- Add testing env first skeleton and versions (sgevorg)
- Add dummy exporting files from .aim-test (sgevorg)
- Add description for Testing Environment (sgevorg)
- Update metadata structure and handling (sgevorg)
- Add support for seq2seq models (sgevorg)
- Update the output of doker image build to be more informative and intuitive (sgevorg)
- Update README.MD with changed Aim messaging (sgevorg)
- Remove setup.cfg file (maybe temporarily) (sgevorg)
- Update the location for docker build template files, move to data/ (sgevorg)
- Update the `docs/cli.md` for aim-deploy docs (sgevorg)
- Add docker deploy `.aim/deploy_temp/<model>` cleanup at the end of the build (sgevorg)
- Add Docker Deploy via `aim-deploy` command (sgevorg)
- Add Docker image generate skeleton (sgevorg)
- Add AimModel.load_mode static function to parse `.aim` files (sgevorg)
- Update exporter to decouple from specifics of exporting and framework (sgevorg)
- Add model export with `.aim` extension (sgevorg)
- Remove pack/unpack of the metadata (sgevorg)
- Add pack/unpack to add metadata to model for engine processing (sgevorg)
- Add aim-deploy command configuration in cli (sgevorg)
- Add basic cli (sgevorg)
- Update setup.py for cli first version (sgevorg)
- Add initial cli specs (sgevorg)
- Add directories: the initial skeleton of the repo (sgevorg)
- Add gitignore, license file and other basics for repo (sgevorg)<|MERGE_RESOLUTION|>--- conflicted
+++ resolved
@@ -1,11 +1,8 @@
 # Changelog
 
 ## Unreleased
-<<<<<<< HEAD
 - Fix query construction issue for multiple context items (roubkar)
-=======
 - Fix issue with making API call from Web Worker (VkoHov)
->>>>>>> c5d94f9e
 
 ## 3.0.0 Oct 21 2021
 - TODO [GA]: Highlight v3 core improvements
