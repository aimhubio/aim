# Changelog

<<<<<<< HEAD
## 3.25.2 
- Fix aggregated metrics' computations (mihran113)
- Fix tag addition issue from parallel runs (mihran113)
=======
## Unreleased:

### Fixes:
- Fix aggregated metrics' computations (mihran113)
- Fix bug in RunStatusReporter raising non-deterministic RuntimeError exception (VassilisVassiliadis)


## 3.26.1 Dec 3, 2024
- Re-upload after PyPI size limitation fix

## 3.26.0 Dec 3, 2024

### Enhancements:
- Improved performance of metric queries by sequence metadata separation (alberttorosyan)
- Add statistics dump script for basic troubleshooting (alberttorosyan)
>>>>>>> 8c513013

## 3.25.1 Nov 6, 2024
- Fix corruption marking on empty index db (mihran113)

## 3.25.0 Oct 2, 2024

### Enhancements:
- Add ability to create reports (mihran113)
- Add support for self-signed SSL certificates (mihran113)


## 3.24.0 Aug 14, 2024

### Enhancements:
- Add read-only mode for Aim UI (mihran113)
- Support of mass updates in remote tracking (peter-sk)

### Fixes:
- Fix bug in bookmark page where it was not scrollable if there was too many bookmarks (vinayan3)
- Fix exception name in `storage/union.pyx` (sulan)

## 3.23.0 Jul 15, 2024

### Enhancements:
- Relax `numpy` version upper bound to include `numpy<3` (judahrand)
- Add a `-s`/`--skip-if-exists` option to the `init` command to avoid reinitializing a repo if one already exists (stevenjlm)

### Fixes:
- Fix SB3 callback metric tracking (mihran113)
- Prevent long waiting times when connecting to incorrect or unresponsive addresses (xuzhiy)

## 3.22.0 Jun 20, 2024

### Enhancements:
- Add filesystem-based backend for artifact storage (gpascale)

## 3.21.0 Jun 17, 2024

### Enhancements:
- Add feature to delete full experiments (mauricekraus)
- Add support for python 3.12 (mahnerak)

### Fixes:
- Increase websockets max_size for large images sent to server (jasonmads)
- Correct flags when running Aim UI in Jupiter notebooks (synapticarbors)

## 3.20.1 Jun 3, 2024

### Enhancements:
- Repurpose aim reindex command for index db recreation (mihran113)

### Fixes
- Handle index db corruption and warn in UI (mihran113)
- Handle and skip corrupted runs (alberttorosyan)

## 3.19.3 Apr 17, 2024
- Resolve issue with new runs after tracking queue shutdown (mihran113)
- Reset base path when opening new tabs (mihran113)

## 3.19.2  Mar 22, 2024
- Resolve live update failing issue (mihran113)
- Resolve issue with remote tracking protocol probe fail (mihran113)

## 3.19.1 Mar 14, 2024
- Accept calls on tracking server without trailing slashes (mihran113)

## 3.19.0 Mar 13, 2024

### Enhancements:
- Replace grpc with http/ws as transport for aim tracking server (mihran113)
- Remove `aim storage upgrade 2to3` command (mihran113)
- Allow HF callback to initialize run at on_init_end for tracking custom metrics with callback (dushyantbehl)
- Support artifacts logging and storage in AWS S3 (alberttorosyan)
- Always set run name when initializing Run in lightning callback (martenlienen)

### Fixes
- Allow the web UI to serve assets symlinked into the static files directory (martenlienen)

## 3.18.1 Feb 7, 2024

### Enhancements:

- Add support for `sqlalchemy 2.0` (mihran113)
- Add `min/max/first` values tracking and visualization for metrics (mihran113, KaroMourad)

### Fixes
- Fix pytorch_lightning aliases issue (popfido)
- Fix typos in stat.py to collect gpu memory and power correctly (ChanderG)
- Fix bug in pytorch lightning raising lock timeout (inc0)
- Fix compatibility with `sqlalchemy < 2.0` versions (mihran113)
- Switch to patched version of official `pynvml` (mihran113)
- Remove telemetry tracking (mihran113)

## 3.17.5 Jun 2, 2023

- Fix gpu stat collection when driver is not loaded (mihran113)
- Fix issue with overflowing box content in full-view mode in Base Explorers (KaroMourad)
- Resolve tags list visibility issue in tags page (arsengit)
- Fix issue on git stat collection (mihran113)
- Import `Image` and `Audio` for `TensorboardFolderTracker` (alansaul)
- Extend `aim.ext.tensorboard_tracker.run.Run` to allow stdout logging and system stats and parameter logging (alansaul)
- Add the ability for `TensorboardFolderTracker` to track `Histogram`'s as Aim `Distribution`'s (alansaul)
- Convert NaNs and Infs in responses to strings (n-gao)
- Add activeloop deeplake plugin (drahnreb)

## 3.17.4  May 4, 2023

- Resolve run messages duplication issue for in progress runs (roubkar)
- Fix metric values inconsistency with steps (mihran113)
- Enable CLI for remote repos (mihran113)
- Safe force-acquire index lock using meta-locks (alberttorosyan, mihran113)
- Fix the issue with containers left open (mihran113)
- Fix issue with notebook extension start-up (mihran113)
- Disable SDK events tracking with Segment API (alberttorosyan)

## 3.17.3 Apr 6, 2023

- Fix the community popup overflowing issue (KaroMourad)
- Optimize images blobs URI loading performance (asynclee)

## 3.17.2 Mar 28, 2023

- Fix explorer crashing issue caused by adding a `displayName` property in Grouping component (KaroMourad)

## 3.17.1 Mar 24, 2023

- Avoid explorer crashing when accessing empty chart values (KaroMourad)

## 3.17.0 Mar 24, 2023

### Enhancements
- Expose `run_name` and `run_hash` parameters to the `aim.sdk.adapters.pytorch_lightning.AimLogger` adapter (constd)
- Add navigation link to Experiment page from the Run page (roubkar)
- Add navigation to explorers from the Run page (roubkar)
- Implement Metrics Explorer v2 via Base Explorer (KaroMourad)
- Add Text Explorer to filter and compare text (roubkar)
- Add groundwork for the UI kit v2 for improved usability (arsengit)

### Fixes

- Add support for Path type to the repo attribute of the Run class (emekaokoli19)
- Add support for jax>0.4.0 (n-gao)
- Add -y option to Aim CLI commands (emekaokoli19)
- Fix issue with toggling lines visibility during live update (roubkar)
- Fix the issue when HF model doesn't have `num_labels` attribute (mihran113)
- Fix table cell scrolling issue in the Texts tab of the Run page (roubkar)

## 3.16.2 Mar 3, 2023

- Add exception-free mode to Aim (alberttorosyan)
- Expose `capture_terminal_logs` argument for `aim.sdk.adapters` classes (mihran113)
- Handle inconsistency between Sequence data and metadata (alberttorosyan)

## 3.16.1 Feb 27, 2023

- Pin package version `alembic>=1.5.0` (justinvyu)
- Fix segment `flush()` issue with no internet access (alberttorosyan)
- Fix the issue with an empty-illustrations styles on Base explorers (KaroMourad)
- Add 'join community' popup to the sidebar (KaroMourad)
- Use non-strict mode when logging HF model metadata (alberttorosyan)
- Add set() method implementation in ProxyTree/SubtreeView classes (alberttorosyan)

## 3.16.0 Feb 3, 2023

### Enhancements

- Drop support for python3.6 (mihran113)
- Add support for python3.11 (alberttorosyan)
- Add other x-axis alignment and system logs tracking to cli convert wandb (hjoonjang)
- Add support for pre-binned distribution/histogram (YodaEmbedding)
- Display logged run messages in Run page (VkoHov, alberttorosyan, roubkar)
- Use read-only mode when opening container for indexing (alberttorosyan)
- Add Stable-Baselines3 integration (tmynn)
- Add Acme integration (tmynn)
- Add huggingface/datasets integration (tmynn)
- Enable support for protobuf v4 (mihran113)
- Support events signaling for Remote Tracking server (alberttorosyan)
- Enhance DVC parameters tracking (tmynn)
- Add SDK events tracking (alberttorosyan)
- Add the ability to easily copy run hash with a single click (VkoHov)
- Add Prophet integration (grigoryan-davit)
- Add 'Dataset' type support for hf/datasets (tmynn)
- Add HuggingFace Transformers model info (tmynn)
- Add multidataset logging support for HuggingFace transformers (tmynn)

### Fixes

- Fix gpu stats logging when some stats are unavailable (timokau)
- Sub-path support for RTS addresses (mihran113)
- Fix experiment name update issues (mihran113)
- Fix run experiment setting race conditions (mihran113)
- Fix the issue with runs not appearing on UI (mihran113)

## 3.15.2 Dec 23, 2022

- Change logging level for reporter debug messages (alberttorosyan)
- Fix styling issues on the experiment page (KaroMourad)
- Fix client side worker port calculation for RTS (mihran113)
- Add discord community link in the sidebar (arsengit)
- Display experiments descriptions in the explorers tables (arsengit)

## 3.15.1 Dec 1, 2022

- Fix issue with index container lock for older repos (mihran113)
- Fix issue with rendering incorrect empty-illustration content in Audios explorer (KaroMourad)

## 3.15.0 Nov 26, 2022

### Enhancements:

- Implement Aim callbacks system and extended notifications (alberttorosyan)
- Add chart legends to the Metrics Explorer (KaroMourad)
- Implement vertically scalable version of Remote Tracking (mihran113, alberttorosyan)
- Add the ability to search, filter, and compare audio through Audios Explorer (VkoHov)
- Add epoch tracking for PyTorch Lightning (tmynn)
- Add PaddlePaddle integration (tmynn)
- Add Optuna integration (tmynn)
- Use `packaging` to parse version strings (jangop)
- Implement the experiment page for the overall experiment info view (VkoHov)
- Implement dynamic flushing mechanism for `CheckIn`s based on the flag (mahnerak)
- Implement robust locking and indexing mechanism for Aim Runs (alberttorosyan)

### Fixes:

- Fix multiple progress bars handling for terminal logs capturing (mihran113)
- Handle resources when multiple `Ctrl-C`s are pressed (alberttorosyan)
- Remove non unicode symbols from `aim up` command logs (mihran113)
- Fix "Show Table Diff" for list type elements in runs, params and scatters explorers (kumarshreshtha)
- Support non-Latin chars for encoding in Aim UI (roubkar)
- Make new `CheckIn`s always override the expiry date, consistent to what is documented (mahnerak)

## 3.14.4 Nov 11, 2022

- Fix dropdowns' selected options losses in time of searching other options in Figures Explorer (rubenaprikyan)
- Fix the group property name visibility in the images and audio tabs (VkoHov)
- Change the color contrast of the icons in the manage columns popover (VkoHov)
- Add notifier config files to aim package (alberttorosyan)
- Fix audios to numpy conversion (mihran113)

## 3.14.3 Oct 29, 2022

- Fix search for empty queries in explorers (KaroMourad)

## 3.14.2 Oct 28, 2022

- Add support to sync explorer state through url on Base and Figures Explorers (rubenaprikyan)
- Add support to highlight syntax error in Figures Explorer (KaroMourad)
- Fix issue with applying solid stroke styles on stroke badge in table (KaroMourad)
- Fix active runs indicators overlapping issue in LineChart (KaroMourad)
- Add support for text style formatting in the logs tab (VkoHov)
- Fix "`TypeError: check()` keywords must be strings" for `Run.metrics()` method (alberttorosyan)
- Fix run info API call error when tag color/description is None (alberttorosyan)
- Fix remote heartbeat resource cleanup (mihran113)

## 3.14.1 Oct 7, 2022

- Fix the current release duplication highlighting issue on the Dashboard page (arsengit)

## 3.14.0 Oct 6, 2022

### Enhancements:

- Move `aim reindex` command under `aim storage` group (mihran113)
- Add the ability to attach/remove tags on the Run Page (roubkar)
- Support dictionary as an argument of `Run.track` (alberttorosyan)
- Display the tags of the run in the tables of the explorers (VkoHov)
- Revamp Figures explorer controls and grouping sections for better onboarding and usability (VkoHov, KaroMourad)
- Replace the spinner loader with a lighter one (VkoHov)
- Add fast.ai integration (tmynn)
- Add command for dangling params cleanup (mihran113)
- Add top and bottom appearance modes to the chart popover (VkoHov)
- Deprecate Python 3.6 (alberttorosyan)
- Add MXNet integration (tmynn)
- Create a Dashboard page to provide a better onboarding experience (arsengit, roubkar, KaroMourad, mihran113)
- Add support for tracking jax device arrays (mihran113)

### Fixes:

- Fix chart hovering issue occurring when "nan" values are tracked (KaroMourad)
- Use empty dict as default when getting Run params (alberttorosyan)
- Change unit-tests data isolation mechanism (alberttorosyan)
- Adjust the visibility of the run color in tables (VkoHov)
- Fix response headers for remote tracking server (mihran113)
- Fix `TypeError`s in single run page (mihran113)

## 3.13.4 Sep 25, 2022

- Add the ability to disable smoothing explicitly (KaroMourad)
- Virtualize the run params list in the Run page (roubkar)

## 3.13.3 Sep 16, 2022

- Fix request cancellation on `Logs` tab (mihran113)
- Fix the data live update handling in the Logs tab (VkoHov)

## 3.13.2 Sep 10, 2022

- Fix content overlapping issue of x-axis alignment dropdown (KaroMourad)
- Fix the regression line rendering issue on Scatter plot exported image (KaroMourad)

## 3.13.1 Sep 1, 2022

- Add support for querying metrics by last value (mihran113)
- Fix aim reindex command failure (alberttorosyan)
- Fix issue with remote runs re-open (mihran113)
- Deprecate custom set Run.hash values (alberttorosyan)
- Tune mlflow converter run properties (tmynn)
- Fix `AimLogger` deprecation issues related to release of PyTorch Lightning v1.7 (djwessel)

## 3.13.0 Aug 21, 2022

### Enhancements:

- Add Figures Explorer to visualize and compare plotly figures (rubenaprikyan, KaroMourad, arsengit, VkoHov, roubkar)
- Add Base Explorer as core of all explorers (rubenaprikyan, KaroMourad, arsengit, VkoHov, roubkar)
- Add logging for remote resource cleanup and network stability (mihran113)
- Restrict Run.hash to auto-generated values only (alberttorosyan)
- Add ability to compare selected runs from the table (arsengit)
- Notify users about failed/stalled runs (mahnerak, alberttorosyan)
- Add ability to pin metrics in Run Page (mihran113, roubkar)
- Add step for unit tests for nightly releases workflow (mihran113)
- Add Keras-Tuner integration (tmynn)
- Add Weights & Biases to Aim log converter (tmynn)

### Fixes:

- Fix chart exporting issue (KaroMourad)
- Fix aim ui rendering issue on notebooks (rubenaprikyan)
- Fix live update retry to show live data after solving connection problems with the server (rubenaprikyan)
- Fix tensorboard convert while converting tensor (sharathmk99)
- Fix incorrect column keys of metrics in the table grid of the runs dashboard (VkoHov)
- Fix git info collection (mihran113)
- Fix code block content and query copying functionality (arsengit)
- Provide compatibility between plotly and matplotlib (tmynn)
- Warn to use aim.Image if aim.Figure fails (tmynn)

## 3.12.2 Aug 5, 2022

- Fix formatting of empty metric contexts (VkoHov)
- Apply lazy loading on metrics in Run Page (roubkar)

## 3.12.1 Aug 2, 2022

- Loosen version requirements for grpcio (alberttorosyan)
- Fix remote heartbeat-watcher resource cleanup (mihran113)
- Break long metric names into multiple lines in Run Page (roubkar)
- Enable run filtering by metric values (mihran113)
- Fix Cython version to eliminate build errors (mihran113)

## 3.12.0 Jul 22, 2022

### Enhancements:

- Add ability to set axes range manually for line charts on UI (KaroMourad)
- Add more user-friendly querying for dates (mihran113, arsengit)
- Filter redundant tooltip data from URL config state (KaroMourad)
- Improve rendering performance by enhancing table columns virtualization mechanism (roubkar)
- Increase visibility and usability of the Show table diff button (arsengit)
- Add support for tensorboard audios conversion (mihran113)
- Format params keys/paths properly (VkoHov)
- Mention explicitly run params everywhere params is mentioned (VkoHov)
- Add ability to hide a batch of items in explorers (VkoHov)
- Add ability to sort by the last value of the metric in table (VkoHov)
- Preserve active line even if it is dropped out of the filtered area (VkoHov)
- Add run duration property for SDK and queries (mihran113)
- Add client vs server version check for remote tracking server (mihran113)
- Add Remote tracking client heartbeat (mihran113)

### Fixes:

- Tune table sorting icon box overlapping with column box in compact mode (KaroMourad)
- Fix tensorboard log conversion for images (mihran113)
- Check if gradient is None when tracking gradient distributions (kage08)
- Fix displaying non-syntax errors across Aim UI (arsengit)
- Fix queries on remote repos (mihran113)
- Fix interval progress reports for query apis (mihran113)
- Fix query request cancellation errors (mihran113)
- Auto-detect and address inconsistencies in meta and series trees (mahnerak)

## 3.11.2 Jul 8, 2022

### Enhancements:

- Display the error position when getting syntax errors after searching (arsengit)

### Fixes:

- Avoid saving crashed or terminated search requests as the last state on explorers (arsengit)
- Remove the progress bar blinking when searching runs in Runs Explorer (KaroMourad)
- Fix the "matched runs" sentence color style in progress bars (KaroMourad)
- Fix `SyntaxError` handling for python3.10+ (mihran113)
- Fix generic Exceptions handling and adjust HTTPException handling (alberttorosyan)

## 3.11.1 Jun 27, 2022

- Replace base58 encoder with base64 (KaroMourad, VkoHov)
- Fix Notes tab loading issue (arsengit)
- Fix the loading logic of the `monaco editor` across the Aim Ui (arsengit)
- Fix `Table` export functionality in Params and Scatters explorers (arsengit)
- Allow mixing numeric types on a single Sequence (alberttorosyan)

## 3.11.0 Jun 21, 2022

### Enhancements:

- Add `--uds` option for `aim up` command (mihran113)
- Add progress reporting for search APIs and tqdm progress for SDK queries (mihran113)
- Add all the attributes of runs in the grouping popovers (KaroMourad)
- Display progress bar on Explorer pages when searching metadata (KaroMourad)
- Improve the processing speed for tb to aim converter (osoblanco)
- Adjust charts hover attributes position calculation and styles (KaroMourad)
- Improve formatting of numbers by setting maximum precision (KaroMourad)
- Add cloud storage backups to AWS S3 for aim repo runs (karan2801)
- Add LightGBM integration example (gorarakelyan)
- Add descriptive document titles for pages (KaroMourad)
- Implement unit-tests for aim SDK utils (yeghiakoronian)
- Display std.dev/err aggregated values in the table (VkoHov)
- Add `active` state indicator property for `aim.Run` (mihran113)
- Add `active` state indicators on the chart (VkoHov)
- Add ability to edit run name and description of run (VkoHov)
- Show the description in the sidebar of the run overview tab (VkoHov)
- Add all the attributes of run in the tooltip (VkoHov)
- Optimize the initial render time of Aim UI by using more lightweight font-family (arsengit)
- Use monaco editor as the syntax highlighter across the Aim UI (arsengit)
- Add loader to the top of the logs box in the run page (VkoHov)
- Add the date and the duration of run in the header of the single run page (VkoHov)
- Add the name, status and duration of run in the runs table of the tags page (VkoHov)
- Fit long name values in manage columns popover (arsengit)
- Add caching mechanism for sequence queries to optimize query performance (mihran113)
- Use step random hash as a key for metric sequences (alberttorosyan)

### Fixes:

- Fix issue with tensorboard to aim conversion (osoblanco)
- Fix reset zoom history on alignment type change (KaroMourad)
- Fix issue with rendering incorrect data when x-axis aligned by `relative time/epoch` (KaroMourad)
- Fix LineCart axis ticks overlapping issue on log scale (KaroMourad)
- Change zooming default option to multiple (VkoHov)
- Change grouped rows' min and max values names to `Group Min` and `Group Max` (VkoHov)
- Preserve the search input value of the grouping dropdown (VkoHov)
- Change the titles and placeholders in popovers (VkoHov)
- Resolve typing latency issue in the query search input (arsengit)
- Reorder and add non-hideable table columns (arsengit)
- Change the font of the runs navigation popover (VkoHov)
- Keep color persistence state after page reload (VkoHov)
- Resolve content blinking issue after search in the run page (arsengit)
- Fix scroll to bottom on live-update in logs tab (VkoHov)
- Fix timezone issues for activity map (mihran113)
- Fix `aim up` command output when `--port 0` is passed (mihran113)

## 3.10.3 May 31, 2022

- Adjust the content overflowing of the Delete and the Archive modals (VkoHov)
- Resolve issue with redirect in run page (arsengit)

## 3.10.2 May 26, 2022

- Adjust SRP Logs row height calculation (VkoHov)
- Fix issue with live update requests scheduler (rubenaprikyan)
- Fix log capturing crash during run garbage collection (mihran113)
- Fix Pytorch Lightning adapter `finalize` method (mihran113)
- Fix params duplication in dropdowns (VkoHov)
- Skip system params in Explorer pages (alberttorosyan)

## 3.10.1 May 18, 2022

- Resolve issue with rendering run params in the overview tab of SRP (arsengit)
- Fix issue with search query state update (arsengit)

## 3.10.0 May 17, 2022

### Enhancements:

- Add ability to adjust the density of the visible content in tables (roubkar)
- Set `metric.name` as default option for grouping (roubkar)
- Show user-selected params before group config in chart popover (roubkar)
- Optimize stream decoding performance on UI (mahnerak)
- Add support for animated image formats to Aim Image object (devfox-se)
- Add `AimLogger` for Catboost (devfox-se)
- Add `AimCallback` for LightGBM (devfox-se)
- Keep the extents of `HighPlot` axes brush in the state and the URL (VkoHov)
- Integrate `aim` with `cimport`-able `aimrocks` (mahnerak)
- Add `__slots__` to some classes to improve performance (mahnerak)
- Define base abstractions for `Iterator` and `DB` by borrowing from `aimrocks` (mahnerak)
- Use `KeysIterator` and `ValuesIterator` wrappers instead of reimplementing (mahnerak)
- Rename `PrefixView.container` to `PrefixView.parent` (mahnerak)
- Reimplement `absolute_path` (mahnerak)
- Cython bindings for `PrefixView`, `TreeView`, `Container`, `ArrayView` (mahnerak)
- Add ability to track and visualize stdout/stderr (mihran113, VkoHov)
- Fix `AimLogger` deprecation issues related to release of PyTorch Lightning v1.5 (arnauddhaene)
- Enable better autocomplete experience with monaco editor (arsengit)
- Pre-loading and caching necessary resources, add pre-loader animation to Aim UI (arsengit)

### Fixes:

- Remove hard-coded installation of pre-requirements (mahnerak)
- Remove duplicate code from `TreeView` and `Container` methods (mahnerak)
- Fix issue with filtering metrics values in single run page (KaroMourad)

## 3.9.4 May 12, 2022

- Fix run remote tracking queue cleanup (mihran113)
- Fix HF callback before training access (mihran113)
- Fix compatibility with Jinja 3.1 (devfox-se)

## 3.9.3 May 10, 2022

- Fix affecting stroke types after changing color persistence (KaroMourad)

## 3.9.2 Apr 29, 2022

- Move aim_ui package data to separate directory (devfox-se)

## 3.9.1 Apr 29, 2022

- Move aim_ui package data to separate directory (devfox-se)

## 3.9.0 Apr 29, 2022

### Enhancements:

- Add `Notes Tab` to single run page (arsengit)
- Add the run name to the batch delete and the batch archive modals (VkoHov)
- Increase the scalability of rendering lines in charts (KaroMourad)
- Increase live update requests delay to prevent performance issues (rubenaprikyan)
- Change font-family to monospace in the Table component (arsengit)
- Add info massage for single value sliders (VkoHov)
- Add `--log-level` argument for aim up/server commands (mihran113)
- Add notes backend api interface (devfox-se)
- Fix type hints in `Repo` class (uduse)

### Fixes:

- Fix LineChart y-dimension margin calculation (KaroMourad)
- Fix HighPlot lines partially rendering issue (KaroMourad)
- Fix HighPlot axis ticks overlapping issue (KaroMourad)
- Fix sorting Params/Scatters explorer axis ticks (KaroMourad)
- Fix compatibility with pytorch-lightning v1.6.0 (mihran113)
- Fix the image's original size cropping (VkoHov)
- Fix `PATH` related issues for `alembic` and `uvicorn` (mihran113)
- Fix queries for custom object APIs (mihran113)
- Fix chart height updating when resize mode changed (VkoHov)
- Fix HuggingFace callback context capturing (mihran113)
- Fix Params/Scatters explorers' row hiding functionality (VkoHov)
- Fix Profiler logs are saved outside repo directory (devfox-se)

## 3.8.1 Apr 6, 2022

- Encode run hash before including in CSS selectors (Hamik25)
- Fix displaying incorrect metric values for large range scale in LineChart (KaroMourad)
- Fix issue with rendering lines for large range scale in LineChart (KaroMourad)
- Fix issue with URL state sync for bookmarks (roubkar)
- Fix issue with displaying negative param values on Aim UI (roubkar)
- Fix row hiding functionality (roubkar)
- Tune RunOverviewTab container styles (arsengit)
- Update documentations links on UI (rubenaprikyan)
- Fix `RepoIndexManager` run's reference cleanup (mihran113)
- Fix remote run finalization (mihran113)
- Fix issue with fetch on load more (infinite scroll) functionality in Runs Explorer (rubenaprikyan)

## 3.8.0 Mar 26, 2022

### Enhancements:

- Hugging Face adapter refactoring (mihran113)
- Add run description columns to all run specific tables (VkoHov, mihran113)
- Change images rendering optimization default value to smoother (VkoHov)
- Set default steps ordering to desc in single run tabs (VkoHov, devfox-se)
- Add run name to grouping, ordering and run navigation popovers (VkoHov)
- Add ability to apply color scale on columns with numeric values (VkoHov)
- Refactored XGBoost AimCallback (devfox-se)
- Reopenable callbacks for integrations (mihran113)
- Add DVC integration (devfox-se)
- Add API profiler and unified API error response (devfox-se)
- Add API to retrieve N'th step of sequence (devfox-se)

### Fixes:

- Fix issue with calculation of active point on mouse hover in the LineChart (KaroMourad)
- Fix issue with wrong URL caching for Explorer pages (roubkar)
- Fix issue with focusing on the chart active point while moving the cursor (KaroMourad)
- Fix the image full view toggle icon visibility if the image has a white background (VkoHov)
- Fix scroll to the end of the audio tab (VkoHov)
- Add scrollbar to image full view mode content (VkoHov)
- Fix issues with run name/description not being set (mihran113)
- Fix issue with run single page tabs result caching (mihran113)
- Fix git system param tracking (devfox-se)
- Fix runs manual closing (mihran113)
- Fix Docker image creation step in packaging workflow (alberttorosyan)
- Fix Jinja2 template rendering with starlette==0.14.2 (alberttorosyan)

## 3.7.5 Mar 18, 2022

- Add request aborting functionality in single run page tabs (arsengit)
- Render plotly figures properly in single run page (arsengit)

## 3.7.4 Mar 15, 2022

- Fix density min and max validation calculation (VkoHov)

## 3.7.3 Mar 14, 2022

- Add missing names for dynamically imported files in single run page (arsengit)

## 3.7.2 Mar 10, 2022

- Fix issue with rendering UI re keeping long URL (KaroMourad)
- Split code in the single run page to optimize chunk size (arsengit)

## 3.7.1 Mar 10, 2022

- Fix metric queries with epoch=None (alberttorosyan)

## 3.7.0 Mar 9, 2022

### Enhancements:

- Add Run overview tab in run single page (arsengit, VkoHov, KaroMourad, rubenaprikyan)
- Custom max message size for Aim Remote tracking (alberttorosyan)
- Docker images for aim up/server (alberttorosyan)
- TF/Keras adapters refactoring (mihran113)
- Remote tracking client-side retry logic (aramaim)
- Add record_density to initial get-batch request for figures (VkoHov)

### Fixes:

- Fix rendering new lines in texts visualizer (arsengit)

## 3.6.3 Mar 4, 2022

- Fix UI rendering issue on colab (rubenaprikyan)

## 3.6.2 Mar 2, 2022

- Fix chart interactions issue in the Single Run Page Metrics tab (roubkar)
- Fix `resolve_objects` in remote tracking client subtree (alberttorosyan)
- Reject `0` as step/record count (alberttorosyan, VkoHov)
- Fix error on mlflow conversion by experiment id (devfox-se)

## 3.6.1 Feb 25, 2022

- Fix issue with aligning x-axis by custom metric (KaroMourad)
- Add `__AIM_PROXY_URL__` env variable to see full proxy url when running `aim up` command(rubenaprikyan)
- Add `--proxy-url` argument to notebook extension's `%aim up` to render UI correctly if there is a proxy server (rubenaprikyan)
- Add SageMaker integration, `jupyter-server-proxy` s bug-fix script (rubenaprikyan, mahnerak)
- Fix animation support in Plotly visualization and figure loading performance (Hamik25, mihran113)
- Display `None` values in group config column (VkoHov, Hamik25)
- Fix rendering issue on `Select` form search suggestions list (arsengit)
- Fix PL.AimLogger save_dir AttributeError (GeeeekExplorer)
- Remove `__example_type__` substring from param name (VkoHov)

## 3.6.0 Feb 22 2022

### Enhancements:

- Sort params columns in alphabetical order (arsengit)
- Add illustrations for indicating explorer search states (arsengit)
- Ability to export chart as image (KaroMourad)
- Ability to group by metric.context (VkoHov)
- Tune manage columns items highlighting styles (VkoHov)
- Set active style on table actions popover buttons with applied changes (arsengit)
- Unification of Run Custom Object APIs (alberttorosyan, VkoHov)
- Aim repo runs data automatic indexing (alberttorosyan)
- Pytorch Lightning adapter refactoring (mihran113)
- Add Pytorch Ignite integration (mihran113)
- Add wildcard support for `aim runs` subcommands (mihran113)
- Add MLflow logs conversion command (devfox-se)
- Add CustomObject implementation for `hub.dataset` (alberttorosyan)

### Fixes:

- Fix live updated data loss after triggering endless scroll (VkoHov)
- Fix system metric columns pinning functionality and grouping column order (arsengit)
- Fix system metrics search in manage columns popover (VkoHov)
- Fix queries on remote repos (mihran113)
- Fix incorrect boolean value formatting (VkoHov)

## 3.5.4 Feb 15 2022

- Fix batch archive functionality (VkoHov)
- Add repo lock/release feature (devfox-se)

## 3.5.3 Feb 11 2022

- Fix rendering issue in runs explorer page (arsengit)

## 3.5.2 Feb 10 2022

- Fix issue with displaying current day activity cell on week's first day (rubenaprikyan)
- Fix issue with filtering options while typing in input of autocomplete in Tooltip and Grouping popovers (rubenaprikyan)

## 3.5.1 Feb 4 2022

- Fix folder creation when tracking with remote tracker (aramaim)

## 3.5.0 Feb 3 2022

### Enhancements:

- Ability to hide system metrics from table (arsengit)
- Add input validations to range selectors (Hamik25)
- Improve media panel rendering performance on hovering over images (KaroMourad)
- Add ability to parse and import TensorFlow events into aim (devfox-se)
- Add system parameter logging: CLI, Env, Executable, Git, Installed packages (devfox-se)
- Convert nested non-native objects (e.g. OmegaConf config instance) upon storing (devfox-se)
- Add cli subcommands cp and mv for aim runs command (mihran113)
- Add handler for matplotlib figures in Image and Figure custom objects (devfox-se)
- Improve highlighting of table focused/hovered/selected row (VkoHov)

### Fixes:

- Fix stalled runs deletion (mihran113)
- Fix background transparency in colab when using dark mode of system (rubenaprikyan)
- Fix Grouping and Tooltip popovers states' resetting issue when live-update is on (rubenaprikyan)
- Fix table column's sort functionality issue in Params and Scatters Explorers (rubenaprikyan)

## 3.4.1 Jan 23 2022

- Fix issue with displaying experiment name in Images Explorer table (VkoHov)

## 3.4.0 Jan 22 2022

- Add ability to apply group stacking on media elements list (KaroMourad)
- Add ability to apply sorting by run creation_time on table rows (roubkar)
- Add ability to filter texts table with keyword matching (roubkar, rubenaprikyan)
- Add ability to delete run from settings tab (Hamik25)
- Enhance controls states of explorer pages (arsengit)
- Add --repo, --host arguments support for notebook extension (VkoHov, rubenaprikyan)
- Add trendline options to ScatterPlot (roubkar)
- Add ability to display images in original size and align by width (arsengit)
- Add version, docs and slack links to sidebar (arsengit)
- Enhance AudioPlayer component (arsengit)
- Recover active tab in run details page after reload (roubkar)
- Add ability to archive or delete runs with batches (VkoHov)
- Remote tracking server [experimental] (alberttorosyan, mihran113, aramaim)
- Add ability to change media elements order (VkoHov)
- Add ability to hard delete runs (alberttorosyan)
- Lossy format support for aim.Image (devfox-se)
- Timezone issues fix for creation and end times (mihran113)

## 3.3.5 Jan 14 2022

- Add non-strict write mode to replace not-yet-supported types with their
  string representations. (mahnerak)
- Log pytorch_lightning hyperparameters in non-strict mode. (mahnerak)

## 3.3.4 Jan 10 2022

- Fix issue with WAL files flushing (alberttorosyan)
- Support for omegaconf configs in pytorch_lightning adapter (devfox-se)

## 3.3.3 Dec 24 2021

- Fix issue with showing range panel in Images Explorer (roubkar)

## 3.3.2 Dec 20 2021

- Fix issue with not providing point density value to live-update query (rubenaprikyan)

## 3.3.1 Dec 18 2021

- Fix getValue function to show correct chart title data (KaroMourad)

## 3.3.0 Dec 17 2021

- Add ability to track and explore audios in run detail page (arsengit, VkoHov, devfox-se)
- Add ability to track and visualize texts (mihran113, roubkar)
- Fix boolean values encoding (mahnerak)
- Add Scatter Explorer to visualize correlations between metric last value and hyperparameter (KaroMourad)
- Add ability to track and visualize plotly objects (devfox-se, Hamik25, rubenaprikyan)
- Add ability to query distributions by step range and density (VkoHov, rubenaprikyan)
- Add colab notebook support (mihran113, rubenaprikyan)
- Implement images visualization tab in run detail page (VkoHov, KaroMourad)
- Add custom URL prefix support (mihran113, Hamik25, roubkar)
- Enhance metric selection dropdowns to see lists in alphabetical order (rubenaprikyan)

## 3.2.2 Dec 10 2021

- Fix Run finalization index timeout issue (alberttorosyan)

## 3.2.1 Dec 8 2021

- Add ability to provide custom base path for API (mihran113, roubkar)
- Fix table groups column default order (arsengit)
- Fix table panel height issue in runs explorer page (arsengit)

## 3.2.0 Dec 3 2021

- Add ability to cancel pending request (roubkar, arsengit)
- Add support for secure protocol for API calls (mihran113, roubkar)
- Implement image full size view (VkoHov)
- Add ability to manipulate with image size and rendering type (arsengit)
- Enhance Table column for selected grouping config options (arsengit)
- Implement suggestions list for AimQL search (arsengit, rubenaprikyan)
- Add ability to track and visualize distributions (mihran113, rubenaprikyan)
- Add notebook extension, magic functions (rubenaprikyan)

## 3.1.1 Nov 25 2021

- Apply default ordering on images set (VkoHov)
- Ability to show image data in a tooltip on hover (KaroMourad)
- Support of Image input additional data sources (alberttorosyan)
- Ability to export run props as pandas dataframe (gorarakelyan)
- Slice image sequence by index for the given steps range (alberttorosyan)
- Improve Images Explorer rendering performance through better images list virtualization (roubkar)

## 3.1.0 Nov 20 2021

- Add ability to explore tracked images (VkoHov)
- Improve rendering performance by virtualizing table columns (roubkar)
- Add ability to apply grouping by higher level param key (roubkar)
- Add ability to specify repository path during `aim init` via `--repo` argument (rubenaprikyan)

## 3.0.7 Nov 17 2021

- Fix for missing metrics when numpy.float64 values tracked (alberttorosyan)

## 3.0.6 Nov 9 2021

- Fix for blocking container optimization for in progress runs (alberttorosyan)

## 3.0.5 Nov 9 2021

- Add tqdm package in setup.py required section (mihran113)

## 3.0.4 Nov 8 2021

- Switch to aimrocks 0.0.10 - exposes data flushing interface (mihran113)
- Optimize stored data when runs finalized (mihran113)
- Update `aim reindex` command to run storage optimizations (alberttorosyan)
- Storage partial optimizations on metric/run queries (alberttorosyan)

## 3.0.3 Nov 4 2021

- Bump sqlalchemy version to 1.4.1 (alberttorosyan)

## 3.0.2 Oct 27 2021

- Switch to aimrocks 0.0.9 - built on rocksdb 6.25.3 (alberttorosyan)
- Remove grouping select options from Params app config (VkoHov)
- Sort metrics data in ascending order for X-axis (KaroMourad)

## 3.0.1 Oct 22 2021

- Check telemetry_enabled option on segment initialization (VkoHov)
- Draw LineChart Y-axis (horizontal) tick lines on zooming (KaroMourad)
- Sort select options/params based on input value (roubkar)
- Fix query construction issue for multiple context items (roubkar)
- Fix issue with making API call from Web Worker (VkoHov)

## 3.0.0 Oct 21 2021

- Completely revamped UI:

  - Runs, metrics and params explorers
  - Bookmarks, Tags, Homepage
  - New UI works smooth with ~500 metrics displayed at the same time with full Aim table interactions

- Completely revamped storage:
  - 10x faster embedded storage based on Rocksdb
  - Average run query execution time on ~2000 runs: 0.784s
  - Average metrics query execution time on ~2000 runs with 6000 metrics: 1.552s

## 2.7.1 Jun 30 2021

- Fix bookmark navigation issue (roubkar)
- Empty metric select on X-axis alignment property change (roubkar)

## 2.7.0 Jun 23 2021

- Add ability to export table data as CSV (KaroMourad)
- Add ability to bookmark explore screen state (roubkar)
- Add dashboards and apps API (mihran113)

## 2.6.0 Jun 12 2021

- Resolve namedtuple python 3.5 incompatibility (gorarakelyan)
- Add ability to align X-axis by a metric (mihran113, roubkar)
- Add tooltip popover for the chart hover state (roubkar)

## 2.5.0 May 27 2021

- Set gunicorn timeouts (mihran113)
- Remove redundant deserialize method (gorarakelyan)
- Move the Flask server to main repo to support 'docker'less UI (mihran113)

## 2.4.0 May 13 2021

- Bump up Aim UI to v1.6.0 (gorarakelyan)
- Add xgboost integration (khazhak)
- Update keras adapter interface (khazhak)
- Convert tensors to python numbers (gorarakelyan)

## 2.3.0 Apr 10 2021

- Bump up Aim UI to v1.5.0 (gorarakelyan)
- Set default interval of sys tracking to 10 seconds (gorarakelyan)
- Add ability to track system metrics (gorarakelyan)

## 2.2.1 Mar 31 2021

- Bump up Aim UI to v1.4.1 (gorarakelyan)

## 2.2.0 Mar 24 2021

- Bump up Aim UI to v1.4.0 (gorarakelyan)
- Add Hugging Face integration (Khazhak)
- Reorganize documentation (Tatevv)

## 2.1.6 Feb 26 2021

- Add ability to opt out telemetry (gorarakelyan)
- Remove experiment name from config file when calling repo.remove_branch method (gorarakelyan)

## 2.1.5 Jan 7 2021

- Handle NaN or infinite floats passed to artifacts (gorarakelyan)

## 2.1.4 Dec 2 2020

- Add ability to specify session run hash (gorarakelyan)
- Initialize repo if it was empty when opening session (gorarakelyan)
- Add validation of map artifact parameters (gorarakelyan)

## 2.1.3 Nov 24 2020

- Support comparison of list type contexts (gorarakelyan)

## 2.1.2 Nov 24 2020

- Fix empty contexts comparison issue (gorarakelyan)

## 2.1.1 Nov 22 2020

- Return only selected params in SelectResult (gorarakelyan)

## 2.1.0 Nov 19 2020

- Add AimRepo select method (gorarakelyan)
- Implement SelectResult class (gorarakelyan)

## 2.0.27 Nov 13 2020

- Fix issue with artifact step initializer (gorarakelyan)

## 2.0.26 Nov 10 2020

- Add `block_termination` argument to aim.Session (gorarakelyan)
- Convert infinity parameter to string in artifacts (gorarakelyan)

## 2.0.25 Nov 9 2020

- Reconstruct run metadata file when running close command (gorarakelyan)

## 2.0.24 Nov 8 2020

- Add SIGTERM signal handler (gorarakelyan)
- Run `track` function in a parallel thread (gorarakelyan)
- Add SDK session flush method (gorarakelyan)
- Flush aggregated metrics at a given frequency (gorarakelyan)
- Update run metadata file only on artifacts update (gorarakelyan)

## 2.0.23 Nov 5 2020

- Make experiment name argument required in SDK close command (gorarakelyan)

## 2.0.22 Nov 5 2020

- Add SDK `close` method to close dangling experiments (gorarakelyan)

## 2.0.21 Nov 1 2020

- Resolve compatibility issues with python 3.5.0 (gorarakelyan)

## 2.0.20 Oct 26 2020

- Enable pypi aim package name (gorarakelyan)

## 2.0.19 Oct 25 2020

- Add PyTorch Lightning logger (gorarakelyan)
- Add TensorFlow v1 and v2 keras callbacks support (gorarakelyan)

## 2.0.18 Oct 7 2020

- Add ability to run Aim UI in detached mode (gorarakelyan)
- Add ability to specify repo path when running Aim UI (gorarakelyan)

## 2.0.17 Oct 5 2020

- Rename `AimDE` to `Aim UI` (gorarakelyan)

## 2.0.16 Oct 2 2020

- Add ability to specify host when running AimDE (gorarakelyan)
- Disable `AimContainerCommandManager` (gorarakelyan)
- Remove `aimde` command entry point (gorarakelyan)
- Remove `de` prefix from development environment management commands (gorarakelyan)

## 2.0.15 Sep 21 2020

- Set Map artifact default namespace (gorarakelyan)

## 2.0.14 Sep 21 2020

- Set Metric hashable context to None if no kwarg is passed (gorarakelyan)

## 2.0.13 Sep 21 2020

- Add ability to query runs by metric value (gorarakelyan)
- Add ability to query runs via SDK (gorarakelyan)

## 2.0.12 Sep 12 2020

- Update Session to handle exceptions gracefully (gorarakelyan)

## 2.0.11 Sep 11 2020

- Add alias to keras adapter (gorarakelyan)

## 2.0.10 Sep 10 2020

- Show progress bar when pulling AimDE image (gorarakelyan)

## 2.0.9 Sep 10 2020

- Add ability to start multiple sessions (gorarakelyan)
- Add Aim adapter for keras (gorarakelyan)

## 2.0.8 Aug 26 2020

- Set SDK to select only unarchived runs by default (gorarakelyan)
- Add ability to archive/unarchive runs (gorarakelyan)
- Enable search by run attributes (gorarakelyan)
- Add `is not` keyword to AimQL (gorarakelyan)

## 2.0.7 Aug 21 2020

- Validate Artifact values before storing (gorarakelyan)
- Add sessions to SDK (gorarakelyan)

## 2.0.6 Aug 13 2020

- Add ability to retrieve metrics and traces from repo (gorarakelyan)
- Add SDK `select` method to select runs and artifacts (gorarakelyan)
- Implement search query language (gorarakelyan)

## 2.0.5 Jul 18 2020

- Fix issue with PyPI reStructuredText format compatibility (gorarakelyan)

## 2.0.4 Jul 18 2020

- Add ability to attach tf.summary logs to AimDE (gorarakelyan)

## 2.0.3 Jul 8 2020

- Pass project path to development environment container (gorarakelyan)

## 2.0.2 Jul 7 2020

- Make `epoch` argument optional for `Metric` artifact (gorarakelyan)
- Add ability to automatically commit runs after exit (gorarakelyan)
- Add `aim up` shortcut for running development environment (gorarakelyan)
- Remove first required argument(artifact name) from sdk track function (gorarakelyan)
- Add general dictionary artifact for tracking `key: value` parameters (gorarakelyan)

## 2.0.1 Jun 24 2020

- Fix inconsistent DE naming (gorarakelyan)

## 2.0.0 Jun 18 2020

- Tidy up aim and remove some artifacts (gorarakelyan)
- Update AimContainerCMD to open connection on custom port (gorarakelyan)
- Save passed process uuid to commit configs (gorarakelyan)
- Ability to query processes (gorarakelyan)
- Execute process and store logs into a commit of specific experiment (gorarakelyan)
- Kill running process and its children recursively (gorarakelyan)
- Keep executed processes for monitoring and management (gorarakelyan)
- Add container command handler to exec commands on the host (gorarakelyan)
- Refactor Text artifact to store sentences using protobuf and aimrecords (jamesj-jiao)
- Add ability to pass aim board port as an argument (gorarakelyan)

## 1.2.17 May 8 2020

- Add config command (gorarakelyan)
- Tune artifacts: images, metric_groups, params (gorarakelyan)

## 1.2.16 Apr 29 2020

- Add ability to pass numpy array as a segmentation mask (gorarakelyan)

## 1.2.15 Apr 29 2020

- Add basic image list tracking (gorarakelyan)

## 1.2.14 Apr 27 2020

- Optimize segmentation tracking insight to load faster (gorarakelyan)

## 1.2.13 Apr 25 2020

- Remove GitHub security alert (gorarakelyan)
- Add image semantic segmentation tracking (gorarakelyan)

## 1.2.12 Apr 20 2020

- Add missing init file for aim.artifacts.proto (@mike1808)

## 1.2.11 Apr 16 2020

- Make epoch property optional for Metric (gorarakelyan)

## 1.2.10 Apr 16 2020

- Serialize and store `Metric` records using protobuf and aimrecords (gorarakelyan)
- Create RecordWriter factory which handles artifact records saving (gorarakelyan)
- Extract artifact serialization to ArtifactWriter (mike1808)

## 1.2.9 Mar 16 2020

- Alert prerequisites installation message for running board (gorarakelyan)

## 1.2.8 Mar 15 2020

- Update profiler interface for keras (gorarakelyan)

## 1.2.7 Mar 14 2020

- Add board pull command (gorarakelyan)
- Change board ports to 43800,1,2 (gorarakelyan)
- Add ability to profile graph output nodes (gorarakelyan)
- Remove issue with autograd inside while loop (gorarakelyan)
- Add aim board development mode (gorarakelyan)
- Update board name hash algorithm to md5 (gorarakelyan)
- Add board CLI commands: up, down and upgrade (gorarakelyan)
- Add ability to tag version as a release candidate (gorarakelyan)

## 1.2.6 Feb 28 2020

- Add learning rate update tracking (gorarakelyan)

## 1.2.5 Feb 25 2020

- Add autocommit feature to push command: `aim push -c [-m <msg>]` (gorarakelyan)
- Add cli status command to list branch uncommitted artifacts (gorarakelyan)
- Add an ability to aggregate duplicated nodes within a loop (gorarakelyan)
- Remove gradient break issue when profiling output nodes (gorarakelyan)

## 1.2.4 Feb 20 2020

- Enable profiler to track nodes inside loops (gorarakelyan)
- Ability to disable profiler for evaluation or inference (gorarakelyan)

## 1.2.3 Feb 13 2020

- Set minimum required python version to 3.5.2 (gorarakelyan)

## 1.2.2 Feb 13 2020

- Downgrade required python version (gorarakelyan)

## 1.2.1 Feb 13 2020

- Edit README.md to pass reStructuredText validation on pypi (gorarakelyan)

## 1.2.0 Feb 13 2020

- Make aim CLI directly accessible from main.py (gorarakelyan)
- Add disk space usage tracking (gorarakelyan)
- Add profiler support for Keras (gorarakelyan)
- Add TensorFlow graph nodes profiler (gorarakelyan)
- Add command to run aim live container mounted on aim repo (gorarakelyan)
- Update profiler to track GPU usage (gorarakelyan)
- Add machine resource usage profiler (gorarakelyan)

## 1.1.1 Jan 14 2020

- Remove aim dependencies such as keras, pytorch and etc (gorarakelyan)

## 1.1.0 Jan 12 2020

- Update code diff tracking to be optional (gorarakelyan)
- Add default False value to aim init function (gorarakelyan)
- Update aim repo to correctly identify cwd (gorarakelyan)
- Update push command to commit if msg argument is specified (gorarakelyan)
- Add ability to initialize repo from within the sdk (gorarakelyan)

## 1.0.2 Jan 7 2020

- Remove objects dir from empty .aim branch index (gorarakelyan)

## 1.0.1 Dec 26 2019

- Add cil command to print aim current version (gorarakelyan)

## 1.0.0 Dec 25 2019

- Add aim version number in commit config file (gorarakelyan)
- Update push command to send username and check storage availability (gorarakelyan)
- Add hyper parameters tracking (gorarakelyan)
- Update push command to print shorter file names when pushing to remote (gorarakelyan)
- Update tracking artifacts to be saved in log format (gorarakelyan)
- Add pytorch cuda support to existing sdk artefacts (gorarakelyan)
- Add cli reset command (gorarakelyan)
- Add nested module tracking support to aim sdk (gorarakelyan)
- Add code difference tracking to aim sdk (gorarakelyan)
- Update aim push command to send commits (gorarakelyan)
- Add commit structure implementation (gorarakelyan)
- Add aim commit command synchronized with git commits (gorarakelyan)
- Add version control system factory (gorarakelyan)
- Update all insights example (gorarakelyan)
- Add model gradients tracking (gorarakelyan)
- Add model weights distribution tracking (gorarakelyan)
- Add aim correlation tracking (gorarakelyan)

## 0.2.9 Nov 30 2019

- Update push tolerance when remote origin is invalid (gorarakelyan)

## 0.2.8 Nov 30 2019

- Update aim auth public key search algorithm (gorarakelyan)

## 0.2.7 Nov 14 2019

- Update dependencies torch and torchvision versions (sgevorg)

## 0.2.6 Nov 5 2019

- Update aim track logger (gorarakelyan)

## 0.2.5 Nov 4 2019

- Add branch name validation (gorarakelyan)
- Add single branch push to aim push command (gorarakelyan)

## 0.2.4 Nov 3 2019

- Update aim auth print format (gorarakelyan)
- Update setup.py requirements (gorarakelyan)

## 0.2.3 Nov 3 2019

- Update package requirements (gorarakelyan)

## 0.2.2 Nov 1 2019

- Update package requirements (sgevorg)

## 0.2.1 Nov 1 2019

- Add paramiko to required in setup.py (sgevorg)

## 0.2.0 Nov 1 2019

- Update the repo to prep for open source pypi push (sgevorg)
- Add error and activity logging (sgevorg)
- Add push command robustness (gorarakelyan)
- Add cli auth command (gorarakelyan)
- Add public key authentication (gorarakelyan)
- Update push to send only branches (gorarakelyan)
- Add branching command line interface (gorarakelyan)
- Update skd interface (gorarakelyan)
- Add pytorch examples inside examples directory (gorarakelyan)
- Add model load sdk method (gorarakelyan)
- Add model checkpoint save tests (gorarakelyan)
- Update file sending protocol (gorarakelyan)
- Add model tracking (gorarakelyan)

## 0.1.0 - Sep 23 2019

- Update setup py to build cython extensions (gorarakelyan)
- Update tcp client to send multiple files through one connection (gorarakelyan)
- Update tcp client to send images (gorarakelyan)
- Update sdk track functionality to support multiple metrics (gorarakelyan)
- Update push command for sending repo to a given remote (gorarakelyan)
- Add cli remote commands (gorarakelyan)
- Update cli architecture from single group of commands to multiple groups (gorarakelyan)
- Add testing env first skeleton and versions (sgevorg)
- Add dummy exporting files from .aim-test (sgevorg)
- Add description for Testing Environment (sgevorg)
- Update metadata structure and handling (sgevorg)
- Add support for seq2seq models (sgevorg)
- Update the output of doker image build to be more informative and intuitive (sgevorg)
- Update README.MD with changed Aim messaging (sgevorg)
- Remove setup.cfg file (maybe temporarily) (sgevorg)
- Update the location for docker build template files, move to data/ (sgevorg)
- Update the `docs/cli.md` for aim-deploy docs (sgevorg)
- Add docker deploy `.aim/deploy_temp/<model>` cleanup at the end of the build (sgevorg)
- Add Docker Deploy via `aim-deploy` command (sgevorg)
- Add Docker image generate skeleton (sgevorg)
- Add AimModel.load_mode static function to parse `.aim` files (sgevorg)
- Update exporter to decouple from specifics of exporting and framework (sgevorg)
- Add model export with `.aim` extension (sgevorg)
- Remove pack/unpack of the metadata (sgevorg)
- Add pack/unpack to add metadata to model for engine processing (sgevorg)
- Add aim-deploy command configuration in cli (sgevorg)
- Add basic cli (sgevorg)
- Update setup.py for cli first version (sgevorg)
- Add initial cli specs (sgevorg)
- Add directories: the initial skeleton of the repo (sgevorg)
- Add gitignore, license file and other basics for repo (sgevorg)<|MERGE_RESOLUTION|>--- conflicted
+++ resolved
@@ -1,16 +1,11 @@
 # Changelog
 
-<<<<<<< HEAD
-## 3.25.2 
-- Fix aggregated metrics' computations (mihran113)
-- Fix tag addition issue from parallel runs (mihran113)
-=======
 ## Unreleased:
 
 ### Fixes:
 - Fix aggregated metrics' computations (mihran113)
 - Fix bug in RunStatusReporter raising non-deterministic RuntimeError exception (VassilisVassiliadis)
-
+- Fix tag addition issue from parallel runs (mihran113)
 
 ## 3.26.1 Dec 3, 2024
 - Re-upload after PyPI size limitation fix
@@ -20,7 +15,6 @@
 ### Enhancements:
 - Improved performance of metric queries by sequence metadata separation (alberttorosyan)
 - Add statistics dump script for basic troubleshooting (alberttorosyan)
->>>>>>> 8c513013
 
 ## 3.25.1 Nov 6, 2024
 - Fix corruption marking on empty index db (mihran113)
