--- conflicted
+++ resolved
@@ -37,11 +37,8 @@
 - Change the font of the runs navigation popover (VkoHov)
 - Keep color persistence state after page reload (VkoHov)
 - Resolve content blinking issue after search in the run page (arsengit)
-<<<<<<< HEAD
 - Fix scroll to bottom on live-update in logs tab (arsengit)
-=======
 - Fix timezone issues for activity map (mihran113)
->>>>>>> 4a7c4697
 
 ## 3.10.3 May 31, 2022
 
