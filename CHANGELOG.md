# Changelog

<<<<<<< HEAD
## Unreleased
- Fix bug in bookmark page where it was not scrollable if there was too many bookmarks
=======
## 3.23.0 Jul 15, 2024
>>>>>>> 204d4fe3

### Enhancements:
- Relax `numpy` version upper bound to include `numpy<3` (judahrand)
- Add a `-s`/`--skip-if-exists` option to the `init` command to avoid reinitializing a repo if one already exists (stevenjlm)

### Fixes:
- Fix SB3 callback metric tracking (mihran113)
- Prevent long waiting times when connecting to incorrect or unresponsive addresses (xuzhiy)

## 3.22.0 Jun 20, 2024

### Enhancements:
- Add filesystem-based backend for artifact storage (gpascale)

## 3.21.0 Jun 17, 2024

### Enhancements:
- Add feature to delete full experiments (mauricekraus)
- Add support for python 3.12 (mahnerak)

### Fixes:
- Increase websockets max_size for large images sent to server (jasonmads)
- Correct flags when running Aim UI in Jupiter notebooks (synapticarbors)

## 3.20.1 Jun 3, 2024

### Enhancements:
- Repurpose aim reindex command for index db recreation (mihran113)

### Fixes
- Handle index db corruption and warn in UI (mihran113)
- Handle and skip corrupted runs (alberttorosyan)

## 3.19.3 Apr 17, 2024
- Resolve issue with new runs after tracking queue shutdown (mihran113)
- Reset base path when opening new tabs (mihran113)

## 3.19.2  Mar 22, 2024
- Resolve live update failing issue (mihran113)
- Resolve issue with remote tracking protocol probe fail (mihran113)

## 3.19.1 Mar 14, 2024
- Accept calls on tracking server without trailing slashes (mihran113)

## 3.19.0 Mar 13, 2024

### Enhancements:
- Replace grpc with http/ws as transport for aim tracking server (mihran113)
- Remove `aim storage upgrade 2to3` command (mihran113)
- Allow HF callback to initialize run at on_init_end for tracking custom metrics with callback (dushyantbehl)
- Support artifacts logging and storage in AWS S3 (alberttorosyan)
- Always set run name when initializing Run in lightning callback (martenlienen)

### Fixes
- Allow the web UI to serve assets symlinked into the static files directory (martenlienen)

## 3.18.1 Feb 7, 2024

### Enhancements:

- Add support for `sqlalchemy 2.0` (mihran113)
- Add `min/max/first` values tracking and visualization for metrics (mihran113, KaroMourad)

### Fixes
- Fix pytorch_lightning aliases issue (popfido)
- Fix typos in stat.py to collect gpu memory and power correctly (ChanderG)
- Fix bug in pytorch lightning raising lock timeout (inc0)
- Fix compatibility with `sqlalchemy < 2.0` versions (mihran113)
- Switch to patched version of official `pynvml` (mihran113)
- Remove telemetry tracking (mihran113)

## 3.17.5 Jun 2, 2023

- Fix gpu stat collection when driver is not loaded (mihran113)
- Fix issue with overflowing box content in full-view mode in Base Explorers (KaroMourad)
- Resolve tags list visibility issue in tags page (arsengit)
- Fix issue on git stat collection (mihran113)
- Import `Image` and `Audio` for `TensorboardFolderTracker` (alansaul)
- Extend `aim.ext.tensorboard_tracker.run.Run` to allow stdout logging and system stats and parameter logging (alansaul)
- Add the ability for `TensorboardFolderTracker` to track `Histogram`'s as Aim `Distribution`'s (alansaul)
- Convert NaNs and Infs in responses to strings (n-gao)
- Add activeloop deeplake plugin (drahnreb)

## 3.17.4  May 4, 2023

- Resolve run messages duplication issue for in progress runs (roubkar)
- Fix metric values inconsistency with steps (mihran113)
- Enable CLI for remote repos (mihran113)
- Safe force-acquire index lock using meta-locks (alberttorosyan, mihran113)
- Fix the issue with containers left open (mihran113)
- Fix issue with notebook extension start-up (mihran113)
- Disable SDK events tracking with Segment API (alberttorosyan)

## 3.17.3 Apr 6, 2023

- Fix the community popup overflowing issue (KaroMourad)
- Optimize images blobs URI loading performance (asynclee)

## 3.17.2 Mar 28, 2023

- Fix explorer crashing issue caused by adding a `displayName` property in Grouping component (KaroMourad)

## 3.17.1 Mar 24, 2023

- Avoid explorer crashing when accessing empty chart values (KaroMourad)

## 3.17.0 Mar 24, 2023

### Enhancements
- Expose `run_name` and `run_hash` parameters to the `aim.sdk.adapters.pytorch_lightning.AimLogger` adapter (constd)
- Add navigation link to Experiment page from the Run page (roubkar)
- Add navigation to explorers from the Run page (roubkar)
- Implement Metrics Explorer v2 via Base Explorer (KaroMourad)
- Add Text Explorer to filter and compare text (roubkar)
- Add groundwork for the UI kit v2 for improved usability (arsengit)

### Fixes

- Add support for Path type to the repo attribute of the Run class (emekaokoli19)
- Add support for jax>0.4.0 (n-gao)
- Add -y option to Aim CLI commands (emekaokoli19)
- Fix issue with toggling lines visibility during live update (roubkar)
- Fix the issue when HF model doesn't have `num_labels` attribute (mihran113)
- Fix table cell scrolling issue in the Texts tab of the Run page (roubkar)

## 3.16.2 Mar 3, 2023

- Add exception-free mode to Aim (alberttorosyan)
- Expose `capture_terminal_logs` argument for `aim.sdk.adapters` classes (mihran113)
- Handle inconsistency between Sequence data and metadata (alberttorosyan)

## 3.16.1 Feb 27, 2023

- Pin package version `alembic>=1.5.0` (justinvyu)
- Fix segment `flush()` issue with no internet access (alberttorosyan)
- Fix the issue with an empty-illustrations styles on Base explorers (KaroMourad)
- Add 'join community' popup to the sidebar (KaroMourad)
- Use non-strict mode when logging HF model metadata (alberttorosyan)
- Add set() method implementation in ProxyTree/SubtreeView classes (alberttorosyan)

## 3.16.0 Feb 3, 2023

### Enhancements

- Drop support for python3.6 (mihran113)
- Add support for python3.11 (alberttorosyan)
- Add other x-axis alignment and system logs tracking to cli convert wandb (hjoonjang)
- Add support for pre-binned distribution/histogram (YodaEmbedding)
- Display logged run messages in Run page (VkoHov, alberttorosyan, roubkar)
- Use read-only mode when opening container for indexing (alberttorosyan)
- Add Stable-Baselines3 integration (tmynn)
- Add Acme integration (tmynn)
- Add huggingface/datasets integration (tmynn)
- Enable support for protobuf v4 (mihran113)
- Support events signaling for Remote Tracking server (alberttorosyan)
- Enhance DVC parameters tracking (tmynn)
- Add SDK events tracking (alberttorosyan)
- Add the ability to easily copy run hash with a single click (VkoHov)
- Add Prophet integration (grigoryan-davit)
- Add 'Dataset' type support for hf/datasets (tmynn)
- Add HuggingFace Transformers model info (tmynn)
- Add multidataset logging support for HuggingFace transformers (tmynn)

### Fixes

- Fix gpu stats logging when some stats are unavailable (timokau)
- Sub-path support for RTS addresses (mihran113)
- Fix experiment name update issues (mihran113)
- Fix run experiment setting race conditions (mihran113)
- Fix the issue with runs not appearing on UI (mihran113)

## 3.15.2 Dec 23, 2022

- Change logging level for reporter debug messages (alberttorosyan)
- Fix styling issues on the experiment page (KaroMourad)
- Fix client side worker port calculation for RTS (mihran113)
- Add discord community link in the sidebar (arsengit)
- Display experiments descriptions in the explorers tables (arsengit)

## 3.15.1 Dec 1, 2022

- Fix issue with index container lock for older repos (mihran113)
- Fix issue with rendering incorrect empty-illustration content in Audios explorer (KaroMourad)

## 3.15.0 Nov 26, 2022

### Enhancements:

- Implement Aim callbacks system and extended notifications (alberttorosyan)
- Add chart legends to the Metrics Explorer (KaroMourad)
- Implement vertically scalable version of Remote Tracking (mihran113, alberttorosyan)
- Add the ability to search, filter, and compare audio through Audios Explorer (VkoHov)
- Add epoch tracking for PyTorch Lightning (tmynn)
- Add PaddlePaddle integration (tmynn)
- Add Optuna integration (tmynn)
- Use `packaging` to parse version strings (jangop)
- Implement the experiment page for the overall experiment info view (VkoHov)
- Implement dynamic flushing mechanism for `CheckIn`s based on the flag (mahnerak)
- Implement robust locking and indexing mechanism for Aim Runs (alberttorosyan)

### Fixes:

- Fix multiple progress bars handling for terminal logs capturing (mihran113)
- Handle resources when multiple `Ctrl-C`s are pressed (alberttorosyan)
- Remove non unicode symbols from `aim up` command logs (mihran113)
- Fix "Show Table Diff" for list type elements in runs, params and scatters explorers (kumarshreshtha)
- Support non-Latin chars for encoding in Aim UI (roubkar)
- Make new `CheckIn`s always override the expiry date, consistent to what is documented (mahnerak)

## 3.14.4 Nov 11, 2022

- Fix dropdowns' selected options losses in time of searching other options in Figures Explorer (rubenaprikyan)
- Fix the group property name visibility in the images and audio tabs (VkoHov)
- Change the color contrast of the icons in the manage columns popover (VkoHov)
- Add notifier config files to aim package (alberttorosyan)
- Fix audios to numpy conversion (mihran113)

## 3.14.3 Oct 29, 2022

- Fix search for empty queries in explorers (KaroMourad)

## 3.14.2 Oct 28, 2022

- Add support to sync explorer state through url on Base and Figures Explorers (rubenaprikyan)
- Add support to highlight syntax error in Figures Explorer (KaroMourad)
- Fix issue with applying solid stroke styles on stroke badge in table (KaroMourad)
- Fix active runs indicators overlapping issue in LineChart (KaroMourad)
- Add support for text style formatting in the logs tab (VkoHov)
- Fix "`TypeError: check()` keywords must be strings" for `Run.metrics()` method (alberttorosyan)
- Fix run info API call error when tag color/description is None (alberttorosyan)
- Fix remote heartbeat resource cleanup (mihran113)

## 3.14.1 Oct 7, 2022

- Fix the current release duplication highlighting issue on the Dashboard page (arsengit)

## 3.14.0 Oct 6, 2022

### Enhancements:

- Move `aim reindex` command under `aim storage` group (mihran113)
- Add the ability to attach/remove tags on the Run Page (roubkar)
- Support dictionary as an argument of `Run.track` (alberttorosyan)
- Display the tags of the run in the tables of the explorers (VkoHov)
- Revamp Figures explorer controls and grouping sections for better onboarding and usability (VkoHov, KaroMourad)
- Replace the spinner loader with a lighter one (VkoHov)
- Add fast.ai integration (tmynn)
- Add command for dangling params cleanup (mihran113)
- Add top and bottom appearance modes to the chart popover (VkoHov)
- Deprecate Python 3.6 (alberttorosyan)
- Add MXNet integration (tmynn)
- Create a Dashboard page to provide a better onboarding experience (arsengit, roubkar, KaroMourad, mihran113)
- Add support for tracking jax device arrays (mihran113)

### Fixes:

- Fix chart hovering issue occurring when "nan" values are tracked (KaroMourad)
- Use empty dict as default when getting Run params (alberttorosyan)
- Change unit-tests data isolation mechanism (alberttorosyan)
- Adjust the visibility of the run color in tables (VkoHov)
- Fix response headers for remote tracking server (mihran113)
- Fix `TypeError`s in single run page (mihran113)

## 3.13.4 Sep 25, 2022

- Add the ability to disable smoothing explicitly (KaroMourad)
- Virtualize the run params list in the Run page (roubkar)

## 3.13.3 Sep 16, 2022

- Fix request cancellation on `Logs` tab (mihran113)
- Fix the data live update handling in the Logs tab (VkoHov)

## 3.13.2 Sep 10, 2022

- Fix content overlapping issue of x-axis alignment dropdown (KaroMourad)
- Fix the regression line rendering issue on Scatter plot exported image (KaroMourad)

## 3.13.1 Sep 1, 2022

- Add support for querying metrics by last value (mihran113)
- Fix aim reindex command failure (alberttorosyan)
- Fix issue with remote runs re-open (mihran113)
- Deprecate custom set Run.hash values (alberttorosyan)
- Tune mlflow converter run properties (tmynn)
- Fix `AimLogger` deprecation issues related to release of PyTorch Lightning v1.7 (djwessel)

## 3.13.0 Aug 21, 2022

### Enhancements:

- Add Figures Explorer to visualize and compare plotly figures (rubenaprikyan, KaroMourad, arsengit, VkoHov, roubkar)
- Add Base Explorer as core of all explorers (rubenaprikyan, KaroMourad, arsengit, VkoHov, roubkar)
- Add logging for remote resource cleanup and network stability (mihran113)
- Restrict Run.hash to auto-generated values only (alberttorosyan)
- Add ability to compare selected runs from the table (arsengit)
- Notify users about failed/stalled runs (mahnerak, alberttorosyan)
- Add ability to pin metrics in Run Page (mihran113, roubkar)
- Add step for unit tests for nightly releases workflow (mihran113)
- Add Keras-Tuner integration (tmynn)
- Add Weights & Biases to Aim log converter (tmynn)

### Fixes:

- Fix chart exporting issue (KaroMourad)
- Fix aim ui rendering issue on notebooks (rubenaprikyan)
- Fix live update retry to show live data after solving connection problems with the server (rubenaprikyan)
- Fix tensorboard convert while converting tensor (sharathmk99)
- Fix incorrect column keys of metrics in the table grid of the runs dashboard (VkoHov)
- Fix git info collection (mihran113)
- Fix code block content and query copying functionality (arsengit)
- Provide compatibility between plotly and matplotlib (tmynn)
- Warn to use aim.Image if aim.Figure fails (tmynn)

## 3.12.2 Aug 5, 2022

- Fix formatting of empty metric contexts (VkoHov)
- Apply lazy loading on metrics in Run Page (roubkar)

## 3.12.1 Aug 2, 2022

- Loosen version requirements for grpcio (alberttorosyan)
- Fix remote heartbeat-watcher resource cleanup (mihran113)
- Break long metric names into multiple lines in Run Page (roubkar)
- Enable run filtering by metric values (mihran113)
- Fix Cython version to eliminate build errors (mihran113)

## 3.12.0 Jul 22, 2022

### Enhancements:

- Add ability to set axes range manually for line charts on UI (KaroMourad)
- Add more user-friendly querying for dates (mihran113, arsengit)
- Filter redundant tooltip data from URL config state (KaroMourad)
- Improve rendering performance by enhancing table columns virtualization mechanism (roubkar)
- Increase visibility and usability of the Show table diff button (arsengit)
- Add support for tensorboard audios conversion (mihran113)
- Format params keys/paths properly (VkoHov)
- Mention explicitly run params everywhere params is mentioned (VkoHov)
- Add ability to hide a batch of items in explorers (VkoHov)
- Add ability to sort by the last value of the metric in table (VkoHov)
- Preserve active line even if it is dropped out of the filtered area (VkoHov)
- Add run duration property for SDK and queries (mihran113)
- Add client vs server version check for remote tracking server (mihran113)
- Add Remote tracking client heartbeat (mihran113)

### Fixes:

- Tune table sorting icon box overlapping with column box in compact mode (KaroMourad)
- Fix tensorboard log conversion for images (mihran113)
- Check if gradient is None when tracking gradient distributions (kage08)
- Fix displaying non-syntax errors across Aim UI (arsengit)
- Fix queries on remote repos (mihran113)
- Fix interval progress reports for query apis (mihran113)
- Fix query request cancellation errors (mihran113)
- Auto-detect and address inconsistencies in meta and series trees (mahnerak)

## 3.11.2 Jul 8, 2022

### Enhancements:

- Display the error position when getting syntax errors after searching (arsengit)

### Fixes:

- Avoid saving crashed or terminated search requests as the last state on explorers (arsengit)
- Remove the progress bar blinking when searching runs in Runs Explorer (KaroMourad)
- Fix the "matched runs" sentence color style in progress bars (KaroMourad)
- Fix `SyntaxError` handling for python3.10+ (mihran113)
- Fix generic Exceptions handling and adjust HTTPException handling (alberttorosyan)

## 3.11.1 Jun 27, 2022

- Replace base58 encoder with base64 (KaroMourad, VkoHov)
- Fix Notes tab loading issue (arsengit)
- Fix the loading logic of the `monaco editor` across the Aim Ui (arsengit)
- Fix `Table` export functionality in Params and Scatters explorers (arsengit)
- Allow mixing numeric types on a single Sequence (alberttorosyan)

## 3.11.0 Jun 21, 2022

### Enhancements:

- Add `--uds` option for `aim up` command (mihran113)
- Add progress reporting for search APIs and tqdm progress for SDK queries (mihran113)
- Add all the attributes of runs in the grouping popovers (KaroMourad)
- Display progress bar on Explorer pages when searching metadata (KaroMourad)
- Improve the processing speed for tb to aim converter (osoblanco)
- Adjust charts hover attributes position calculation and styles (KaroMourad)
- Improve formatting of numbers by setting maximum precision (KaroMourad)
- Add cloud storage backups to AWS S3 for aim repo runs (karan2801)
- Add LightGBM integration example (gorarakelyan)
- Add descriptive document titles for pages (KaroMourad)
- Implement unit-tests for aim SDK utils (yeghiakoronian)
- Display std.dev/err aggregated values in the table (VkoHov)
- Add `active` state indicator property for `aim.Run` (mihran113)
- Add `active` state indicators on the chart (VkoHov)
- Add ability to edit run name and description of run (VkoHov)
- Show the description in the sidebar of the run overview tab (VkoHov)
- Add all the attributes of run in the tooltip (VkoHov)
- Optimize the initial render time of Aim UI by using more lightweight font-family (arsengit)
- Use monaco editor as the syntax highlighter across the Aim UI (arsengit)
- Add loader to the top of the logs box in the run page (VkoHov)
- Add the date and the duration of run in the header of the single run page (VkoHov)
- Add the name, status and duration of run in the runs table of the tags page (VkoHov)
- Fit long name values in manage columns popover (arsengit)
- Add caching mechanism for sequence queries to optimize query performance (mihran113)
- Use step random hash as a key for metric sequences (alberttorosyan)

### Fixes:

- Fix issue with tensorboard to aim conversion (osoblanco)
- Fix reset zoom history on alignment type change (KaroMourad)
- Fix issue with rendering incorrect data when x-axis aligned by `relative time/epoch` (KaroMourad)
- Fix LineCart axis ticks overlapping issue on log scale (KaroMourad)
- Change zooming default option to multiple (VkoHov)
- Change grouped rows' min and max values names to `Group Min` and `Group Max` (VkoHov)
- Preserve the search input value of the grouping dropdown (VkoHov)
- Change the titles and placeholders in popovers (VkoHov)
- Resolve typing latency issue in the query search input (arsengit)
- Reorder and add non-hideable table columns (arsengit)
- Change the font of the runs navigation popover (VkoHov)
- Keep color persistence state after page reload (VkoHov)
- Resolve content blinking issue after search in the run page (arsengit)
- Fix scroll to bottom on live-update in logs tab (VkoHov)
- Fix timezone issues for activity map (mihran113)
- Fix `aim up` command output when `--port 0` is passed (mihran113)

## 3.10.3 May 31, 2022

- Adjust the content overflowing of the Delete and the Archive modals (VkoHov)
- Resolve issue with redirect in run page (arsengit)

## 3.10.2 May 26, 2022

- Adjust SRP Logs row height calculation (VkoHov)
- Fix issue with live update requests scheduler (rubenaprikyan)
- Fix log capturing crash during run garbage collection (mihran113)
- Fix Pytorch Lightning adapter `finalize` method (mihran113)
- Fix params duplication in dropdowns (VkoHov)
- Skip system params in Explorer pages (alberttorosyan)

## 3.10.1 May 18, 2022

- Resolve issue with rendering run params in the overview tab of SRP (arsengit)
- Fix issue with search query state update (arsengit)

## 3.10.0 May 17, 2022

### Enhancements:

- Add ability to adjust the density of the visible content in tables (roubkar)
- Set `metric.name` as default option for grouping (roubkar)
- Show user-selected params before group config in chart popover (roubkar)
- Optimize stream decoding performance on UI (mahnerak)
- Add support for animated image formats to Aim Image object (devfox-se)
- Add `AimLogger` for Catboost (devfox-se)
- Add `AimCallback` for LightGBM (devfox-se)
- Keep the extents of `HighPlot` axes brush in the state and the URL (VkoHov)
- Integrate `aim` with `cimport`-able `aimrocks` (mahnerak)
- Add `__slots__` to some classes to improve performance (mahnerak)
- Define base abstractions for `Iterator` and `DB` by borrowing from `aimrocks` (mahnerak)
- Use `KeysIterator` and `ValuesIterator` wrappers instead of reimplementing (mahnerak)
- Rename `PrefixView.container` to `PrefixView.parent` (mahnerak)
- Reimplement `absolute_path` (mahnerak)
- Cython bindings for `PrefixView`, `TreeView`, `Container`, `ArrayView` (mahnerak)
- Add ability to track and visualize stdout/stderr (mihran113, VkoHov)
- Fix `AimLogger` deprecation issues related to release of PyTorch Lightning v1.5 (arnauddhaene)
- Enable better autocomplete experience with monaco editor (arsengit)
- Pre-loading and caching necessary resources, add pre-loader animation to Aim UI (arsengit)

### Fixes:

- Remove hard-coded installation of pre-requirements (mahnerak)
- Remove duplicate code from `TreeView` and `Container` methods (mahnerak)
- Fix issue with filtering metrics values in single run page (KaroMourad)

## 3.9.4 May 12, 2022

- Fix run remote tracking queue cleanup (mihran113)
- Fix HF callback before training access (mihran113)
- Fix compatibility with Jinja 3.1 (devfox-se)

## 3.9.3 May 10, 2022

- Fix affecting stroke types after changing color persistence (KaroMourad)

## 3.9.2 Apr 29, 2022

- Move aim_ui package data to separate directory (devfox-se)

## 3.9.1 Apr 29, 2022

- Move aim_ui package data to separate directory (devfox-se)

## 3.9.0 Apr 29, 2022

### Enhancements:

- Add `Notes Tab` to single run page (arsengit)
- Add the run name to the batch delete and the batch archive modals (VkoHov)
- Increase the scalability of rendering lines in charts (KaroMourad)
- Increase live update requests delay to prevent performance issues (rubenaprikyan)
- Change font-family to monospace in the Table component (arsengit)
- Add info massage for single value sliders (VkoHov)
- Add `--log-level` argument for aim up/server commands (mihran113)
- Add notes backend api interface (devfox-se)
- Fix type hints in `Repo` class (uduse)

### Fixes:

- Fix LineChart y-dimension margin calculation (KaroMourad)
- Fix HighPlot lines partially rendering issue (KaroMourad)
- Fix HighPlot axis ticks overlapping issue (KaroMourad)
- Fix sorting Params/Scatters explorer axis ticks (KaroMourad)
- Fix compatibility with pytorch-lightning v1.6.0 (mihran113)
- Fix the image's original size cropping (VkoHov)
- Fix `PATH` related issues for `alembic` and `uvicorn` (mihran113)
- Fix queries for custom object APIs (mihran113)
- Fix chart height updating when resize mode changed (VkoHov)
- Fix HuggingFace callback context capturing (mihran113)
- Fix Params/Scatters explorers' row hiding functionality (VkoHov)
- Fix Profiler logs are saved outside repo directory (devfox-se)

## 3.8.1 Apr 6, 2022

- Encode run hash before including in CSS selectors (Hamik25)
- Fix displaying incorrect metric values for large range scale in LineChart (KaroMourad)
- Fix issue with rendering lines for large range scale in LineChart (KaroMourad)
- Fix issue with URL state sync for bookmarks (roubkar)
- Fix issue with displaying negative param values on Aim UI (roubkar)
- Fix row hiding functionality (roubkar)
- Tune RunOverviewTab container styles (arsengit)
- Update documentations links on UI (rubenaprikyan)
- Fix `RepoIndexManager` run's reference cleanup (mihran113)
- Fix remote run finalization (mihran113)
- Fix issue with fetch on load more (infinite scroll) functionality in Runs Explorer (rubenaprikyan)

## 3.8.0 Mar 26, 2022

### Enhancements:

- Hugging Face adapter refactoring (mihran113)
- Add run description columns to all run specific tables (VkoHov, mihran113)
- Change images rendering optimization default value to smoother (VkoHov)
- Set default steps ordering to desc in single run tabs (VkoHov, devfox-se)
- Add run name to grouping, ordering and run navigation popovers (VkoHov)
- Add ability to apply color scale on columns with numeric values (VkoHov)
- Refactored XGBoost AimCallback (devfox-se)
- Reopenable callbacks for integrations (mihran113)
- Add DVC integration (devfox-se)
- Add API profiler and unified API error response (devfox-se)
- Add API to retrieve N'th step of sequence (devfox-se)

### Fixes:

- Fix issue with calculation of active point on mouse hover in the LineChart (KaroMourad)
- Fix issue with wrong URL caching for Explorer pages (roubkar)
- Fix issue with focusing on the chart active point while moving the cursor (KaroMourad)
- Fix the image full view toggle icon visibility if the image has a white background (VkoHov)
- Fix scroll to the end of the audio tab (VkoHov)
- Add scrollbar to image full view mode content (VkoHov)
- Fix issues with run name/description not being set (mihran113)
- Fix issue with run single page tabs result caching (mihran113)
- Fix git system param tracking (devfox-se)
- Fix runs manual closing (mihran113)
- Fix Docker image creation step in packaging workflow (alberttorosyan)
- Fix Jinja2 template rendering with starlette==0.14.2 (alberttorosyan)

## 3.7.5 Mar 18, 2022

- Add request aborting functionality in single run page tabs (arsengit)
- Render plotly figures properly in single run page (arsengit)

## 3.7.4 Mar 15, 2022

- Fix density min and max validation calculation (VkoHov)

## 3.7.3 Mar 14, 2022

- Add missing names for dynamically imported files in single run page (arsengit)

## 3.7.2 Mar 10, 2022

- Fix issue with rendering UI re keeping long URL (KaroMourad)
- Split code in the single run page to optimize chunk size (arsengit)

## 3.7.1 Mar 10, 2022

- Fix metric queries with epoch=None (alberttorosyan)

## 3.7.0 Mar 9, 2022

### Enhancements:

- Add Run overview tab in run single page (arsengit, VkoHov, KaroMourad, rubenaprikyan)
- Custom max message size for Aim Remote tracking (alberttorosyan)
- Docker images for aim up/server (alberttorosyan)
- TF/Keras adapters refactoring (mihran113)
- Remote tracking client-side retry logic (aramaim)
- Add record_density to initial get-batch request for figures (VkoHov)

### Fixes:

- Fix rendering new lines in texts visualizer (arsengit)

## 3.6.3 Mar 4, 2022

- Fix UI rendering issue on colab (rubenaprikyan)

## 3.6.2 Mar 2, 2022

- Fix chart interactions issue in the Single Run Page Metrics tab (roubkar)
- Fix `resolve_objects` in remote tracking client subtree (alberttorosyan)
- Reject `0` as step/record count (alberttorosyan, VkoHov)
- Fix error on mlflow conversion by experiment id (devfox-se)

## 3.6.1 Feb 25, 2022

- Fix issue with aligning x-axis by custom metric (KaroMourad)
- Add `__AIM_PROXY_URL__` env variable to see full proxy url when running `aim up` command(rubenaprikyan)
- Add `--proxy-url` argument to notebook extension's `%aim up` to render UI correctly if there is a proxy server (rubenaprikyan)
- Add SageMaker integration, `jupyter-server-proxy` s bug-fix script (rubenaprikyan, mahnerak)
- Fix animation support in Plotly visualization and figure loading performance (Hamik25, mihran113)
- Display `None` values in group config column (VkoHov, Hamik25)
- Fix rendering issue on `Select` form search suggestions list (arsengit)
- Fix PL.AimLogger save_dir AttributeError (GeeeekExplorer)
- Remove `__example_type__` substring from param name (VkoHov)

## 3.6.0 Feb 22 2022

### Enhancements:

- Sort params columns in alphabetical order (arsengit)
- Add illustrations for indicating explorer search states (arsengit)
- Ability to export chart as image (KaroMourad)
- Ability to group by metric.context (VkoHov)
- Tune manage columns items highlighting styles (VkoHov)
- Set active style on table actions popover buttons with applied changes (arsengit)
- Unification of Run Custom Object APIs (alberttorosyan, VkoHov)
- Aim repo runs data automatic indexing (alberttorosyan)
- Pytorch Lightning adapter refactoring (mihran113)
- Add Pytorch Ignite integration (mihran113)
- Add wildcard support for `aim runs` subcommands (mihran113)
- Add MLflow logs conversion command (devfox-se)
- Add CustomObject implementation for `hub.dataset` (alberttorosyan)

### Fixes:

- Fix live updated data loss after triggering endless scroll (VkoHov)
- Fix system metric columns pinning functionality and grouping column order (arsengit)
- Fix system metrics search in manage columns popover (VkoHov)
- Fix queries on remote repos (mihran113)
- Fix incorrect boolean value formatting (VkoHov)

## 3.5.4 Feb 15 2022

- Fix batch archive functionality (VkoHov)
- Add repo lock/release feature (devfox-se)

## 3.5.3 Feb 11 2022

- Fix rendering issue in runs explorer page (arsengit)

## 3.5.2 Feb 10 2022

- Fix issue with displaying current day activity cell on week's first day (rubenaprikyan)
- Fix issue with filtering options while typing in input of autocomplete in Tooltip and Grouping popovers (rubenaprikyan)

## 3.5.1 Feb 4 2022

- Fix folder creation when tracking with remote tracker (aramaim)

## 3.5.0 Feb 3 2022

### Enhancements:

- Ability to hide system metrics from table (arsengit)
- Add input validations to range selectors (Hamik25)
- Improve media panel rendering performance on hovering over images (KaroMourad)
- Add ability to parse and import TensorFlow events into aim (devfox-se)
- Add system parameter logging: CLI, Env, Executable, Git, Installed packages (devfox-se)
- Convert nested non-native objects (e.g. OmegaConf config instance) upon storing (devfox-se)
- Add cli subcommands cp and mv for aim runs command (mihran113)
- Add handler for matplotlib figures in Image and Figure custom objects (devfox-se)
- Improve highlighting of table focused/hovered/selected row (VkoHov)

### Fixes:

- Fix stalled runs deletion (mihran113)
- Fix background transparency in colab when using dark mode of system (rubenaprikyan)
- Fix Grouping and Tooltip popovers states' resetting issue when live-update is on (rubenaprikyan)
- Fix table column's sort functionality issue in Params and Scatters Explorers (rubenaprikyan)

## 3.4.1 Jan 23 2022

- Fix issue with displaying experiment name in Images Explorer table (VkoHov)

## 3.4.0 Jan 22 2022

- Add ability to apply group stacking on media elements list (KaroMourad)
- Add ability to apply sorting by run creation_time on table rows (roubkar)
- Add ability to filter texts table with keyword matching (roubkar, rubenaprikyan)
- Add ability to delete run from settings tab (Hamik25)
- Enhance controls states of explorer pages (arsengit)
- Add --repo, --host arguments support for notebook extension (VkoHov, rubenaprikyan)
- Add trendline options to ScatterPlot (roubkar)
- Add ability to display images in original size and align by width (arsengit)
- Add version, docs and slack links to sidebar (arsengit)
- Enhance AudioPlayer component (arsengit)
- Recover active tab in run details page after reload (roubkar)
- Add ability to archive or delete runs with batches (VkoHov)
- Remote tracking server [experimental] (alberttorosyan, mihran113, aramaim)
- Add ability to change media elements order (VkoHov)
- Add ability to hard delete runs (alberttorosyan)
- Lossy format support for aim.Image (devfox-se)
- Timezone issues fix for creation and end times (mihran113)

## 3.3.5 Jan 14 2022

- Add non-strict write mode to replace not-yet-supported types with their
  string representations. (mahnerak)
- Log pytorch_lightning hyperparameters in non-strict mode. (mahnerak)

## 3.3.4 Jan 10 2022

- Fix issue with WAL files flushing (alberttorosyan)
- Support for omegaconf configs in pytorch_lightning adapter (devfox-se)

## 3.3.3 Dec 24 2021

- Fix issue with showing range panel in Images Explorer (roubkar)

## 3.3.2 Dec 20 2021

- Fix issue with not providing point density value to live-update query (rubenaprikyan)

## 3.3.1 Dec 18 2021

- Fix getValue function to show correct chart title data (KaroMourad)

## 3.3.0 Dec 17 2021

- Add ability to track and explore audios in run detail page (arsengit, VkoHov, devfox-se)
- Add ability to track and visualize texts (mihran113, roubkar)
- Fix boolean values encoding (mahnerak)
- Add Scatter Explorer to visualize correlations between metric last value and hyperparameter (KaroMourad)
- Add ability to track and visualize plotly objects (devfox-se, Hamik25, rubenaprikyan)
- Add ability to query distributions by step range and density (VkoHov, rubenaprikyan)
- Add colab notebook support (mihran113, rubenaprikyan)
- Implement images visualization tab in run detail page (VkoHov, KaroMourad)
- Add custom URL prefix support (mihran113, Hamik25, roubkar)
- Enhance metric selection dropdowns to see lists in alphabetical order (rubenaprikyan)

## 3.2.2 Dec 10 2021

- Fix Run finalization index timeout issue (alberttorosyan)

## 3.2.1 Dec 8 2021

- Add ability to provide custom base path for API (mihran113, roubkar)
- Fix table groups column default order (arsengit)
- Fix table panel height issue in runs explorer page (arsengit)

## 3.2.0 Dec 3 2021

- Add ability to cancel pending request (roubkar, arsengit)
- Add support for secure protocol for API calls (mihran113, roubkar)
- Implement image full size view (VkoHov)
- Add ability to manipulate with image size and rendering type (arsengit)
- Enhance Table column for selected grouping config options (arsengit)
- Implement suggestions list for AimQL search (arsengit, rubenaprikyan)
- Add ability to track and visualize distributions (mihran113, rubenaprikyan)
- Add notebook extension, magic functions (rubenaprikyan)

## 3.1.1 Nov 25 2021

- Apply default ordering on images set (VkoHov)
- Ability to show image data in a tooltip on hover (KaroMourad)
- Support of Image input additional data sources (alberttorosyan)
- Ability to export run props as pandas dataframe (gorarakelyan)
- Slice image sequence by index for the given steps range (alberttorosyan)
- Improve Images Explorer rendering performance through better images list virtualization (roubkar)

## 3.1.0 Nov 20 2021

- Add ability to explore tracked images (VkoHov)
- Improve rendering performance by virtualizing table columns (roubkar)
- Add ability to apply grouping by higher level param key (roubkar)
- Add ability to specify repository path during `aim init` via `--repo` argument (rubenaprikyan)

## 3.0.7 Nov 17 2021

- Fix for missing metrics when numpy.float64 values tracked (alberttorosyan)

## 3.0.6 Nov 9 2021

- Fix for blocking container optimization for in progress runs (alberttorosyan)

## 3.0.5 Nov 9 2021

- Add tqdm package in setup.py required section (mihran113)

## 3.0.4 Nov 8 2021

- Switch to aimrocks 0.0.10 - exposes data flushing interface (mihran113)
- Optimize stored data when runs finalized (mihran113)
- Update `aim reindex` command to run storage optimizations (alberttorosyan)
- Storage partial optimizations on metric/run queries (alberttorosyan)

## 3.0.3 Nov 4 2021

- Bump sqlalchemy version to 1.4.1 (alberttorosyan)

## 3.0.2 Oct 27 2021

- Switch to aimrocks 0.0.9 - built on rocksdb 6.25.3 (alberttorosyan)
- Remove grouping select options from Params app config (VkoHov)
- Sort metrics data in ascending order for X-axis (KaroMourad)

## 3.0.1 Oct 22 2021

- Check telemetry_enabled option on segment initialization (VkoHov)
- Draw LineChart Y-axis (horizontal) tick lines on zooming (KaroMourad)
- Sort select options/params based on input value (roubkar)
- Fix query construction issue for multiple context items (roubkar)
- Fix issue with making API call from Web Worker (VkoHov)

## 3.0.0 Oct 21 2021

- Completely revamped UI:

  - Runs, metrics and params explorers
  - Bookmarks, Tags, Homepage
  - New UI works smooth with ~500 metrics displayed at the same time with full Aim table interactions

- Completely revamped storage:
  - 10x faster embedded storage based on Rocksdb
  - Average run query execution time on ~2000 runs: 0.784s
  - Average metrics query execution time on ~2000 runs with 6000 metrics: 1.552s

## 2.7.1 Jun 30 2021

- Fix bookmark navigation issue (roubkar)
- Empty metric select on X-axis alignment property change (roubkar)

## 2.7.0 Jun 23 2021

- Add ability to export table data as CSV (KaroMourad)
- Add ability to bookmark explore screen state (roubkar)
- Add dashboards and apps API (mihran113)

## 2.6.0 Jun 12 2021

- Resolve namedtuple python 3.5 incompatibility (gorarakelyan)
- Add ability to align X-axis by a metric (mihran113, roubkar)
- Add tooltip popover for the chart hover state (roubkar)

## 2.5.0 May 27 2021

- Set gunicorn timeouts (mihran113)
- Remove redundant deserialize method (gorarakelyan)
- Move the Flask server to main repo to support 'docker'less UI (mihran113)

## 2.4.0 May 13 2021

- Bump up Aim UI to v1.6.0 (gorarakelyan)
- Add xgboost integration (khazhak)
- Update keras adapter interface (khazhak)
- Convert tensors to python numbers (gorarakelyan)

## 2.3.0 Apr 10 2021

- Bump up Aim UI to v1.5.0 (gorarakelyan)
- Set default interval of sys tracking to 10 seconds (gorarakelyan)
- Add ability to track system metrics (gorarakelyan)

## 2.2.1 Mar 31 2021

- Bump up Aim UI to v1.4.1 (gorarakelyan)

## 2.2.0 Mar 24 2021

- Bump up Aim UI to v1.4.0 (gorarakelyan)
- Add Hugging Face integration (Khazhak)
- Reorganize documentation (Tatevv)

## 2.1.6 Feb 26 2021

- Add ability to opt out telemetry (gorarakelyan)
- Remove experiment name from config file when calling repo.remove_branch method (gorarakelyan)

## 2.1.5 Jan 7 2021

- Handle NaN or infinite floats passed to artifacts (gorarakelyan)

## 2.1.4 Dec 2 2020

- Add ability to specify session run hash (gorarakelyan)
- Initialize repo if it was empty when opening session (gorarakelyan)
- Add validation of map artifact parameters (gorarakelyan)

## 2.1.3 Nov 24 2020

- Support comparison of list type contexts (gorarakelyan)

## 2.1.2 Nov 24 2020

- Fix empty contexts comparison issue (gorarakelyan)

## 2.1.1 Nov 22 2020

- Return only selected params in SelectResult (gorarakelyan)

## 2.1.0 Nov 19 2020

- Add AimRepo select method (gorarakelyan)
- Implement SelectResult class (gorarakelyan)

## 2.0.27 Nov 13 2020

- Fix issue with artifact step initializer (gorarakelyan)

## 2.0.26 Nov 10 2020

- Add `block_termination` argument to aim.Session (gorarakelyan)
- Convert infinity parameter to string in artifacts (gorarakelyan)

## 2.0.25 Nov 9 2020

- Reconstruct run metadata file when running close command (gorarakelyan)

## 2.0.24 Nov 8 2020

- Add SIGTERM signal handler (gorarakelyan)
- Run `track` function in a parallel thread (gorarakelyan)
- Add SDK session flush method (gorarakelyan)
- Flush aggregated metrics at a given frequency (gorarakelyan)
- Update run metadata file only on artifacts update (gorarakelyan)

## 2.0.23 Nov 5 2020

- Make experiment name argument required in SDK close command (gorarakelyan)

## 2.0.22 Nov 5 2020

- Add SDK `close` method to close dangling experiments (gorarakelyan)

## 2.0.21 Nov 1 2020

- Resolve compatibility issues with python 3.5.0 (gorarakelyan)

## 2.0.20 Oct 26 2020

- Enable pypi aim package name (gorarakelyan)

## 2.0.19 Oct 25 2020

- Add PyTorch Lightning logger (gorarakelyan)
- Add TensorFlow v1 and v2 keras callbacks support (gorarakelyan)

## 2.0.18 Oct 7 2020

- Add ability to run Aim UI in detached mode (gorarakelyan)
- Add ability to specify repo path when running Aim UI (gorarakelyan)

## 2.0.17 Oct 5 2020

- Rename `AimDE` to `Aim UI` (gorarakelyan)

## 2.0.16 Oct 2 2020

- Add ability to specify host when running AimDE (gorarakelyan)
- Disable `AimContainerCommandManager` (gorarakelyan)
- Remove `aimde` command entry point (gorarakelyan)
- Remove `de` prefix from development environment management commands (gorarakelyan)

## 2.0.15 Sep 21 2020

- Set Map artifact default namespace (gorarakelyan)

## 2.0.14 Sep 21 2020

- Set Metric hashable context to None if no kwarg is passed (gorarakelyan)

## 2.0.13 Sep 21 2020

- Add ability to query runs by metric value (gorarakelyan)
- Add ability to query runs via SDK (gorarakelyan)

## 2.0.12 Sep 12 2020

- Update Session to handle exceptions gracefully (gorarakelyan)

## 2.0.11 Sep 11 2020

- Add alias to keras adapter (gorarakelyan)

## 2.0.10 Sep 10 2020

- Show progress bar when pulling AimDE image (gorarakelyan)

## 2.0.9 Sep 10 2020

- Add ability to start multiple sessions (gorarakelyan)
- Add Aim adapter for keras (gorarakelyan)

## 2.0.8 Aug 26 2020

- Set SDK to select only unarchived runs by default (gorarakelyan)
- Add ability to archive/unarchive runs (gorarakelyan)
- Enable search by run attributes (gorarakelyan)
- Add `is not` keyword to AimQL (gorarakelyan)

## 2.0.7 Aug 21 2020

- Validate Artifact values before storing (gorarakelyan)
- Add sessions to SDK (gorarakelyan)

## 2.0.6 Aug 13 2020

- Add ability to retrieve metrics and traces from repo (gorarakelyan)
- Add SDK `select` method to select runs and artifacts (gorarakelyan)
- Implement search query language (gorarakelyan)

## 2.0.5 Jul 18 2020

- Fix issue with PyPI reStructuredText format compatibility (gorarakelyan)

## 2.0.4 Jul 18 2020

- Add ability to attach tf.summary logs to AimDE (gorarakelyan)

## 2.0.3 Jul 8 2020

- Pass project path to development environment container (gorarakelyan)

## 2.0.2 Jul 7 2020

- Make `epoch` argument optional for `Metric` artifact (gorarakelyan)
- Add ability to automatically commit runs after exit (gorarakelyan)
- Add `aim up` shortcut for running development environment (gorarakelyan)
- Remove first required argument(artifact name) from sdk track function (gorarakelyan)
- Add general dictionary artifact for tracking `key: value` parameters (gorarakelyan)

## 2.0.1 Jun 24 2020

- Fix inconsistent DE naming (gorarakelyan)

## 2.0.0 Jun 18 2020

- Tidy up aim and remove some artifacts (gorarakelyan)
- Update AimContainerCMD to open connection on custom port (gorarakelyan)
- Save passed process uuid to commit configs (gorarakelyan)
- Ability to query processes (gorarakelyan)
- Execute process and store logs into a commit of specific experiment (gorarakelyan)
- Kill running process and its children recursively (gorarakelyan)
- Keep executed processes for monitoring and management (gorarakelyan)
- Add container command handler to exec commands on the host (gorarakelyan)
- Refactor Text artifact to store sentences using protobuf and aimrecords (jamesj-jiao)
- Add ability to pass aim board port as an argument (gorarakelyan)

## 1.2.17 May 8 2020

- Add config command (gorarakelyan)
- Tune artifacts: images, metric_groups, params (gorarakelyan)

## 1.2.16 Apr 29 2020

- Add ability to pass numpy array as a segmentation mask (gorarakelyan)

## 1.2.15 Apr 29 2020

- Add basic image list tracking (gorarakelyan)

## 1.2.14 Apr 27 2020

- Optimize segmentation tracking insight to load faster (gorarakelyan)

## 1.2.13 Apr 25 2020

- Remove GitHub security alert (gorarakelyan)
- Add image semantic segmentation tracking (gorarakelyan)

## 1.2.12 Apr 20 2020

- Add missing init file for aim.artifacts.proto (@mike1808)

## 1.2.11 Apr 16 2020

- Make epoch property optional for Metric (gorarakelyan)

## 1.2.10 Apr 16 2020

- Serialize and store `Metric` records using protobuf and aimrecords (gorarakelyan)
- Create RecordWriter factory which handles artifact records saving (gorarakelyan)
- Extract artifact serialization to ArtifactWriter (mike1808)

## 1.2.9 Mar 16 2020

- Alert prerequisites installation message for running board (gorarakelyan)

## 1.2.8 Mar 15 2020

- Update profiler interface for keras (gorarakelyan)

## 1.2.7 Mar 14 2020

- Add board pull command (gorarakelyan)
- Change board ports to 43800,1,2 (gorarakelyan)
- Add ability to profile graph output nodes (gorarakelyan)
- Remove issue with autograd inside while loop (gorarakelyan)
- Add aim board development mode (gorarakelyan)
- Update board name hash algorithm to md5 (gorarakelyan)
- Add board CLI commands: up, down and upgrade (gorarakelyan)
- Add ability to tag version as a release candidate (gorarakelyan)

## 1.2.6 Feb 28 2020

- Add learning rate update tracking (gorarakelyan)

## 1.2.5 Feb 25 2020

- Add autocommit feature to push command: `aim push -c [-m <msg>]` (gorarakelyan)
- Add cli status command to list branch uncommitted artifacts (gorarakelyan)
- Add an ability to aggregate duplicated nodes within a loop (gorarakelyan)
- Remove gradient break issue when profiling output nodes (gorarakelyan)

## 1.2.4 Feb 20 2020

- Enable profiler to track nodes inside loops (gorarakelyan)
- Ability to disable profiler for evaluation or inference (gorarakelyan)

## 1.2.3 Feb 13 2020

- Set minimum required python version to 3.5.2 (gorarakelyan)

## 1.2.2 Feb 13 2020

- Downgrade required python version (gorarakelyan)

## 1.2.1 Feb 13 2020

- Edit README.md to pass reStructuredText validation on pypi (gorarakelyan)

## 1.2.0 Feb 13 2020

- Make aim CLI directly accessible from main.py (gorarakelyan)
- Add disk space usage tracking (gorarakelyan)
- Add profiler support for Keras (gorarakelyan)
- Add TensorFlow graph nodes profiler (gorarakelyan)
- Add command to run aim live container mounted on aim repo (gorarakelyan)
- Update profiler to track GPU usage (gorarakelyan)
- Add machine resource usage profiler (gorarakelyan)

## 1.1.1 Jan 14 2020

- Remove aim dependencies such as keras, pytorch and etc (gorarakelyan)

## 1.1.0 Jan 12 2020

- Update code diff tracking to be optional (gorarakelyan)
- Add default False value to aim init function (gorarakelyan)
- Update aim repo to correctly identify cwd (gorarakelyan)
- Update push command to commit if msg argument is specified (gorarakelyan)
- Add ability to initialize repo from within the sdk (gorarakelyan)

## 1.0.2 Jan 7 2020

- Remove objects dir from empty .aim branch index (gorarakelyan)

## 1.0.1 Dec 26 2019

- Add cil command to print aim current version (gorarakelyan)

## 1.0.0 Dec 25 2019

- Add aim version number in commit config file (gorarakelyan)
- Update push command to send username and check storage availability (gorarakelyan)
- Add hyper parameters tracking (gorarakelyan)
- Update push command to print shorter file names when pushing to remote (gorarakelyan)
- Update tracking artifacts to be saved in log format (gorarakelyan)
- Add pytorch cuda support to existing sdk artefacts (gorarakelyan)
- Add cli reset command (gorarakelyan)
- Add nested module tracking support to aim sdk (gorarakelyan)
- Add code difference tracking to aim sdk (gorarakelyan)
- Update aim push command to send commits (gorarakelyan)
- Add commit structure implementation (gorarakelyan)
- Add aim commit command synchronized with git commits (gorarakelyan)
- Add version control system factory (gorarakelyan)
- Update all insights example (gorarakelyan)
- Add model gradients tracking (gorarakelyan)
- Add model weights distribution tracking (gorarakelyan)
- Add aim correlation tracking (gorarakelyan)

## 0.2.9 Nov 30 2019

- Update push tolerance when remote origin is invalid (gorarakelyan)

## 0.2.8 Nov 30 2019

- Update aim auth public key search algorithm (gorarakelyan)

## 0.2.7 Nov 14 2019

- Update dependencies torch and torchvision versions (sgevorg)

## 0.2.6 Nov 5 2019

- Update aim track logger (gorarakelyan)

## 0.2.5 Nov 4 2019

- Add branch name validation (gorarakelyan)
- Add single branch push to aim push command (gorarakelyan)

## 0.2.4 Nov 3 2019

- Update aim auth print format (gorarakelyan)
- Update setup.py requirements (gorarakelyan)

## 0.2.3 Nov 3 2019

- Update package requirements (gorarakelyan)

## 0.2.2 Nov 1 2019

- Update package requirements (sgevorg)

## 0.2.1 Nov 1 2019

- Add paramiko to required in setup.py (sgevorg)

## 0.2.0 Nov 1 2019

- Update the repo to prep for open source pypi push (sgevorg)
- Add error and activity logging (sgevorg)
- Add push command robustness (gorarakelyan)
- Add cli auth command (gorarakelyan)
- Add public key authentication (gorarakelyan)
- Update push to send only branches (gorarakelyan)
- Add branching command line interface (gorarakelyan)
- Update skd interface (gorarakelyan)
- Add pytorch examples inside examples directory (gorarakelyan)
- Add model load sdk method (gorarakelyan)
- Add model checkpoint save tests (gorarakelyan)
- Update file sending protocol (gorarakelyan)
- Add model tracking (gorarakelyan)

## 0.1.0 - Sep 23 2019

- Update setup py to build cython extensions (gorarakelyan)
- Update tcp client to send multiple files through one connection (gorarakelyan)
- Update tcp client to send images (gorarakelyan)
- Update sdk track functionality to support multiple metrics (gorarakelyan)
- Update push command for sending repo to a given remote (gorarakelyan)
- Add cli remote commands (gorarakelyan)
- Update cli architecture from single group of commands to multiple groups (gorarakelyan)
- Add testing env first skeleton and versions (sgevorg)
- Add dummy exporting files from .aim-test (sgevorg)
- Add description for Testing Environment (sgevorg)
- Update metadata structure and handling (sgevorg)
- Add support for seq2seq models (sgevorg)
- Update the output of doker image build to be more informative and intuitive (sgevorg)
- Update README.MD with changed Aim messaging (sgevorg)
- Remove setup.cfg file (maybe temporarily) (sgevorg)
- Update the location for docker build template files, move to data/ (sgevorg)
- Update the `docs/cli.md` for aim-deploy docs (sgevorg)
- Add docker deploy `.aim/deploy_temp/<model>` cleanup at the end of the build (sgevorg)
- Add Docker Deploy via `aim-deploy` command (sgevorg)
- Add Docker image generate skeleton (sgevorg)
- Add AimModel.load_mode static function to parse `.aim` files (sgevorg)
- Update exporter to decouple from specifics of exporting and framework (sgevorg)
- Add model export with `.aim` extension (sgevorg)
- Remove pack/unpack of the metadata (sgevorg)
- Add pack/unpack to add metadata to model for engine processing (sgevorg)
- Add aim-deploy command configuration in cli (sgevorg)
- Add basic cli (sgevorg)
- Update setup.py for cli first version (sgevorg)
- Add initial cli specs (sgevorg)
- Add directories: the initial skeleton of the repo (sgevorg)
- Add gitignore, license file and other basics for repo (sgevorg)<|MERGE_RESOLUTION|>--- conflicted
+++ resolved
@@ -1,11 +1,9 @@
 # Changelog
 
-<<<<<<< HEAD
 ## Unreleased
 - Fix bug in bookmark page where it was not scrollable if there was too many bookmarks
-=======
+
 ## 3.23.0 Jul 15, 2024
->>>>>>> 204d4fe3
 
 ### Enhancements:
 - Relax `numpy` version upper bound to include `numpy<3` (judahrand)
