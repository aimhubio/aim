--- conflicted
+++ resolved
@@ -21,11 +21,8 @@
 - Add MXNet integration (tmynn)
 - Create a Dashboard page to provide a better onboarding experience (arsengit, roubkar, KaroMourad, mihran113)
 - Add support for tracking jax device arrays (mihran113)
-<<<<<<< HEAD
-- Add epoch tracking fro Pytorch Lightning (tmynn)
-=======
 - Add Optuna integration (tmynn)
->>>>>>> 83fb4415
+- Add epoch tracking for PyTorch Lightning (tmynn)
 
 ### Fixes:
 
