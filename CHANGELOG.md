# Changelog

## Unreleased

### Enhancements:

- Add logging for remote resource cleanup and network stability (mihran113)
- Restrict Run.hash to auto-generated values only (alberttorosyan)
- Add ability to compare selected runs from the table (arsengit)
- Notify users about failed/stalled runs (mahnerak, alberttorosyan)
- Add ability to pin metrics in Run Page (mihran113, roubkar)
- Add step for unit tests for nightly releases workflow (mihran113)
- Add Keras-Tuner integration (tmynn)
- Add Weights & Biases to Aim log converter (tmynn)

### Fixes:

- Fix chart exporting issue (KaroMourad)
- Fix aim ui rendering issue on notebooks (rubenaprikyan)
<<<<<<< HEAD
- Fix live update retry to show live data after solving connection problems with the server  (rubenaprikyan)
- Fix tensorboard convert while converting tensor (sharathmk99)
- Fix incorrect column keys of metrics in the table grid of the runs dashboard  (VkoHov)
- Fix git info collection (mihran113) 
- Fix code block content and query copying functionality (arsengit)
=======
- Fix live update retry to show live data after solving connection problems with the server (rubenaprikyan)
- Fix tensorboard convert while converting tensor (sharathmk99)
- Fix incorrect column keys of metrics in the table grid of the runs dashboard (VkoHov)
- Fix git info collection (mihran113)
- Fix code block content and query copying functionality (arsengit)
- Provide compatibility between plotly and matplotlib (tmynn)
- Warn to use aim.Image if aim.Figure fails (tmynn)
>>>>>>> 2ceecc8f

## 3.12.2 Aug 5, 2022

- Fix formatting of empty metric contexts (VkoHov)
- Apply lazy loading on metrics in Run Page (roubkar)

## 3.12.1 Aug 2, 2022

- Loosen version requirements for grpcio (alberttorosyan)
- Fix remote heartbeat-watcher resource cleanup (mihran113)
- Break long metric names into multiple lines in Run Page (roubkar)
- Enable run filtering by metric values (mihran113)
- Fix Cython version to eliminate build errors (mihran113)

## 3.12.0 Jul 22, 2022

### Enhancements:

- Add ability to set axes range manually for line charts on UI (KaroMourad)
- Add more user-friendly querying for dates (mihran113, arsengit)
- Filter redundant tooltip data from URL config state (KaroMourad)
- Improve rendering performance by enhancing table columns virtualization mechanism (roubkar)
- Increase visibility and usability of the Show table diff button (arsengit)
- Add support for tensorboard audios conversion (mihran113)
- Format params keys/paths properly (VkoHov)
- Mention explicitly run params everywhere params is mentioned (VkoHov)
- Add ability to hide a batch of items in explorers (VkoHov)
- Add ability to sort by the last value of the metric in table (VkoHov)
- Preserve active line even if it is dropped out of the filtered area (VkoHov)
- Add run duration property for SDK and queries (mihran113)
- Add client vs server version check for remote tracking server (mihran113)
- Add Remote tracking client heartbeat (mihran113)

### Fixes:

- Tune table sorting icon box overlapping with column box in compact mode (KaroMourad)
- Fix tensorboard log conversion for images (mihran113)
- Check if gradient is None when tracking gradient distributions (kage08)
- Fix displaying non-syntax errors across Aim UI (arsengit)
- Fix queries on remote repos (mihran113)
- Fix interval progress reports for query apis (mihran113)
- Fix query request cancellation errors (mihran113)
- Auto-detect and address inconsistencies in meta and series trees (mahnerak)

## 3.11.2 Jul 8, 2022

### Enhancements:

- Display the error position when getting syntax errors after searching (arsengit)

### Fixes:

- Avoid saving crashed or terminated search requests as the last state on explorers (arsengit)
- Remove the progress bar blinking when searching runs in Runs Explorer (KaroMourad)
- Fix the "matched runs" sentence color style in progress bars (KaroMourad)
- Fix `SyntaxError` handling for python3.10+ (mihran113)
- Fix generic Exceptions handling and adjust HTTPException handling (alberttorosyan)

## 3.11.1 Jun 27, 2022

- Replace base58 encoder with base64 (KaroMourad, VkoHov)
- Fix Notes tab loading issue (arsengit)
- Fix the loading logic of the `monaco editor` across the Aim Ui (arsengit)
- Fix `Table` export functionality in Params and Scatters explorers (arsengit)
- Allow mixing numeric types on a single Sequence (alberttorosyan)

## 3.11.0 Jun 21, 2022

### Enhancements:

- Add `--uds` option for `aim up` command (mihran113)
- Add progress reporting for search APIs and tqdm progress for SDK queries (mihran113)
- Add all the attributes of runs in the grouping popovers (KaroMourad)
- Display progress bar on Explorer pages when searching metadata (KaroMourad)
- Improve the processing speed for tb to aim converter (osoblanco)
- Adjust charts hover attributes position calculation and styles (KaroMourad)
- Improve formatting of numbers by setting maximum precision (KaroMourad)
- Add cloud storage backups to AWS S3 for aim repo runs (karan2801)
- Add LightGBM integration example (gorarakelyan)
- Add descriptive document titles for pages (KaroMourad)
- Implement unit-tests for aim SDK utils (yeghiakoronian)
- Display std.dev/err aggregated values in the table (VkoHov)
- Add `active` state indicator property for `aim.Run` (mihran113)
- Add `active` state indicators on the chart (VkoHov)
- Add ability to edit run name and description of run (VkoHov)
- Show the description in the sidebar of the run overview tab (VkoHov)
- Add all the attributes of run in the tooltip (VkoHov)
- Optimize the initial render time of Aim UI by using more lightweight font-family (arsengit)
- Use monaco editor as the syntax highlighter across the Aim UI (arsengit)
- Add loader to the top of the logs box in the run page (VkoHov)
- Add the date and the duration of run in the header of the single run page (VkoHov)
- Add the name, status and duration of run in the runs table of the tags page (VkoHov)
- Fit long name values in manage columns popover (arsengit)
- Add caching mechanism for sequence queries to optimize query performance (mihran113)
- Use step random hash as a key for metric sequences (alberttorosyan)

### Fixes:

- Fix issue with tensorboard to aim conversion (osoblanco)
- Fix reset zoom history on alignment type change (KaroMourad)
- Fix issue with rendering incorrect data when x-axis aligned by `relative time/epoch` (KaroMourad)
- Fix LineCart axis ticks overlapping issue on log scale (KaroMourad)
- Change zooming default option to multiple (VkoHov)
- Change grouped rows' min and max values names to `Group Min` and `Group Max` (VkoHov)
- Preserve the search input value of the grouping dropdown (VkoHov)
- Change the titles and placeholders in popovers (VkoHov)
- Resolve typing latency issue in the query search input (arsengit)
- Reorder and add non-hideable table columns (arsengit)
- Change the font of the runs navigation popover (VkoHov)
- Keep color persistence state after page reload (VkoHov)
- Resolve content blinking issue after search in the run page (arsengit)
- Fix scroll to bottom on live-update in logs tab (VkoHov)
- Fix timezone issues for activity map (mihran113)
- Fix `aim up` command output when `--port 0` is passed (mihran113)

## 3.10.3 May 31, 2022

- Adjust the content overflowing of the Delete and the Archive modals (VkoHov)
- Resolve issue with redirect in run page (arsengit)

## 3.10.2 May 26, 2022

- Adjust SRP Logs row height calculation (VkoHov)
- Fix issue with live update requests scheduler (rubenaprikyan)
- Fix log capturing crash during run garbage collection (mihran113)
- Fix Pytorch Lightning adapter `finalize` method (mihran113)
- Fix params duplication in dropdowns (VkoHov)
- Skip system params in Explorer pages (alberttorosyan)

## 3.10.1 May 18, 2022

- Resolve issue with rendering run params in the overview tab of SRP (arsengit)
- Fix issue with search query state update (arsengit)

## 3.10.0 May 17, 2022

### Enhancements:

- Add ability to adjust the density of the visible content in tables (roubkar)
- Set `metric.name` as default option for grouping (roubkar)
- Show user-selected params before group config in chart popover (roubkar)
- Optimize stream decoding performance on UI (mahnerak)
- Add support for animated image formats to Aim Image object (devfox-se)
- Add `AimLogger` for Catboost (devfox-se)
- Add `AimCallback` for LightGBM (devfox-se)
- Keep the extents of `HighPlot` axes brush in the state and the URL (VkoHov)
- Integrate `aim` with `cimport`-able `aimrocks` (mahnerak)
- Add `__slots__` to some classes to improve performance (mahnerak)
- Define base abstractions for `Iterator` and `DB` by borrowing from `aimrocks` (mahnerak)
- Use `KeysIterator` and `ValuesIterator` wrappers instead of reimplementing (mahnerak)
- Rename `PrefixView.container` to `PrefixView.parent` (mahnerak)
- Reimplement `absolute_path` (mahnerak)
- Cython bindings for `PrefixView`, `TreeView`, `Container`, `ArrayView` (mahnerak)
- Add ability to track and visualize stdout/stderr (mihran113, VkoHov)
- Fix `AimLogger` deprecation issues related to release of PyTorch Lightning v1.5 (arnauddhaene)
- Enable better autocomplete experience with monaco editor (arsengit)
- Pre-loading and caching necessary resources, add pre-loader animation to Aim UI (arsengit)

### Fixes:

- Remove hard-coded installation of pre-requirements (mahnerak)
- Remove duplicate code from `TreeView` and `Container` methods (mahnerak)
- Fix issue with filtering metrics values in single run page (KaroMourad)

## 3.9.4 May 12, 2022

- Fix run remote tracking queue cleanup (mihran113)
- Fix HF callback before training access (mihran113)
- Fix compatibility with Jinja 3.1 (devfox-se)

## 3.9.3 May 10, 2022

- Fix affecting stroke types after changing color persistence (KaroMourad)

## 3.9.2 Apr 29, 2022

- Move aim_ui package data to separate directory (devfox-se)

## 3.9.1 Apr 29, 2022

- Move aim_ui package data to separate directory (devfox-se)

## 3.9.0 Apr 29, 2022

### Enhancements:

- Add `Notes Tab` to single run page (arsengit)
- Add the run name to the batch delete and the batch archive modals (VkoHov)
- Increase the scalability of rendering lines in charts (KaroMourad)
- Increase live update requests delay to prevent performance issues (rubenaprikyan)
- Change font-family to monospace in the Table component (arsengit)
- Add info massage for single value sliders (VkoHov)
- Add `--log-level` argument for aim up/server commands (mihran113)
- Add notes backend api interface (devfox-se)
- Fix type hints in `Repo` class (uduse)

### Fixes:

- Fix LineChart y-dimension margin calculation (KaroMourad)
- Fix HighPlot lines partially rendering issue (KaroMourad)
- Fix HighPlot axis ticks overlapping issue (KaroMourad)
- Fix sorting Params/Scatters explorer axis ticks (KaroMourad)
- Fix compatibility with pytorch-lightning v1.6.0 (mihran113)
- Fix the image's original size cropping (VkoHov)
- Fix `PATH` related issues for `alembic` and `uvicorn` (mihran113)
- Fix queries for custom object APIs (mihran113)
- Fix chart height updating when resize mode changed (VkoHov)
- Fix HuggingFace callback context capturing (mihran113)
- Fix Params/Scatters explorers' row hiding functionality (VkoHov)
- Fix Profiler logs are saved outside repo directory (devfox-se)

## 3.8.1 Apr 6, 2022

- Encode run hash before including in CSS selectors (Hamik25)
- Fix displaying incorrect metric values for large range scale in LineChart (KaroMourad)
- Fix issue with rendering lines for large range scale in LineChart (KaroMourad)
- Fix issue with URL state sync for bookmarks (roubkar)
- Fix issue with displaying negative param values on Aim UI (roubkar)
- Fix row hiding functionality (roubkar)
- Tune RunOverviewTab container styles (arsengit)
- Update documentations links on UI (rubenaprikyan)
- Fix `RepoIndexManager` run's reference cleanup (mihran113)
- Fix remote run finalization (mihran113)
- Fix issue with fetch on load more (infinite scroll) functionality in Runs Explorer (rubenaprikyan)

## 3.8.0 Mar 26, 2022

### Enhancements:

- Hugging Face adapter refactoring (mihran113)
- Add run description columns to all run specific tables (VkoHov, mihran113)
- Change images rendering optimization default value to smoother (VkoHov)
- Set default steps ordering to desc in single run tabs (VkoHov, devfox-se)
- Add run name to grouping, ordering and run navigation popovers (VkoHov)
- Add ability to apply color scale on columns with numeric values (VkoHov)
- Refactored XGBoost AimCallback (devfox-se)
- Reopenable callbacks for integrations (mihran113)
- Add DVC integration (devfox-se)
- Add API profiler and unified API error response (devfox-se)
- Add API to retrieve N'th step of sequence (devfox-se)

### Fixes:

- Fix issue with calculation of active point on mouse hover in the LineChart (KaroMourad)
- Fix issue with wrong URL caching for Explorer pages (roubkar)
- Fix issue with focusing on the chart active point while moving the cursor (KaroMourad)
- Fix the image full view toggle icon visibility if the image has a white background (VkoHov)
- Fix scroll to the end of the audio tab (VkoHov)
- Add scrollbar to image full view mode content (VkoHov)
- Fix issues with run name/description not being set (mihran113)
- Fix issue with run single page tabs result caching (mihran113)
- Fix git system param tracking (devfox-se)
- Fix runs manual closing (mihran113)
- Fix Docker image creation step in packaging workflow (alberttorosyan)
- Fix Jinja2 template rendering with starlette==0.14.2 (alberttorosyan)

## 3.7.5 Mar 18, 2022

- Add request aborting functionality in single run page tabs (arsengit)
- Render plotly figures properly in single run page (arsengit)

## 3.7.4 Mar 15, 2022

- Fix density min and max validation calculation (VkoHov)

## 3.7.3 Mar 14, 2022

- Add missing names for dynamically imported files in single run page (arsengit)

## 3.7.2 Mar 10, 2022

- Fix issue with rendering UI re keeping long URL (KaroMourad)
- Split code in the single run page to optimize chunk size (arsengit)

## 3.7.1 Mar 10, 2022

- Fix metric queries with epoch=None (alberttorosyan)

## 3.7.0 Mar 9, 2022

### Enhancements:

- Add Run overview tab in run single page (arsengit, VkoHov, KaroMourad, rubenaprikyan)
- Custom max message size for Aim Remote tracking (alberttorosyan)
- Docker images for aim up/server (alberttorosyan)
- TF/Keras adapters refactoring (mihran113)
- Remote tracking client-side retry logic (aramaim)
- Add record_density to initial get-batch request for figures (VkoHov)

### Fixes:

- Fix rendering new lines in texts visualizer (arsengit)

## 3.6.3 Mar 4, 2022

- Fix UI rendering issue on colab (rubenaprikyan)

## 3.6.2 Mar 2, 2022

- Fix chart interactions issue in the Single Run Page Metrics tab (roubkar)
- Fix `resolve_objects` in remote tracking client subtree (alberttorosyan)
- Reject `0` as step/record count (alberttorosyan, VkoHov)
- Fix error on mlflow conversion by experiment id (devfox-se)

## 3.6.1 Feb 25, 2022

- Fix issue with aligning x-axis by custom metric (KaroMourad)
- Add `__AIM_PROXY_URL__` env variable to see full proxy url when running `aim up` command(rubenaprikyan)
- Add `--proxy-url` argument to notebook extension's `%aim up` to render UI correctly if there is a proxy server (rubenaprikyan)
- Add SageMaker integration, `jupyter-server-proxy` s bug-fix script (rubenaprikyan, mahnerak)
- Fix animation support in Plotly visualization and figure loading performance (Hamik25, mihran113)
- Display `None` values in group config column (VkoHov, Hamik25)
- Fix rendering issue on `Select` form search suggestions list (arsengit)
- Fix PL.AimLogger save_dir AttributeError (GeeeekExplorer)
- Remove `__example_type__` substring from param name (VkoHov)

## 3.6.0 Feb 22 2022

### Enhancements:

- Sort params columns in alphabetical order (arsengit)
- Add illustrations for indicating explorer search states (arsengit)
- Ability to export chart as image (KaroMourad)
- Ability to group by metric.context (VkoHov)
- Tune manage columns items highlighting styles (VkoHov)
- Set active style on table actions popover buttons with applied changes (arsengit)
- Unification of Run Custom Object APIs (alberttorosyan, VkoHov)
- Aim repo runs data automatic indexing (alberttorosyan)
- Pytorch Lightning adapter refactoring (mihran113)
- Add Pytorch Ignite integration (mihran113)
- Add wildcard support for `aim runs` subcommands (mihran113)
- Add MLflow logs conversion command (devfox-se)
- Add CustomObject implementation for `hub.dataset` (alberttorosyan)

### Fixes:

- Fix live updated data loss after triggering endless scroll (VkoHov)
- Fix system metric columns pinning functionality and grouping column order (arsengit)
- Fix system metrics search in manage columns popover (VkoHov)
- Fix queries on remote repos (mihran113)
- Fix incorrect boolean value formatting (VkoHov)

## 3.5.4 Feb 15 2022

- Fix batch archive functionality (VkoHov)
- Add repo lock/release feature (devfox-se)

## 3.5.3 Feb 11 2022

- Fix rendering issue in runs explorer page (arsengit)

## 3.5.2 Feb 10 2022

- Fix issue with displaying current day activity cell on week's first day (rubenaprikyan)
- Fix issue with filtering options while typing in input of autocomplete in Tooltip and Grouping popovers (rubenaprikyan)

## 3.5.1 Feb 4 2022

- Fix folder creation when tracking with remote tracker (aramaim)

## 3.5.0 Feb 3 2022

### Enhancements:

- Ability to hide system metrics from table (arsengit)
- Add input validations to range selectors (Hamik25)
- Improve media panel rendering performance on hovering over images (KaroMourad)
- Add ability to parse and import TensorFlow events into aim (devfox-se)
- Add system parameter logging: CLI, Env, Executable, Git, Installed packages (devfox-se)
- Convert nested non-native objects (e.g. OmegaConf config instance) upon storing (devfox-se)
- Add cli subcommands cp and mv for aim runs command (mihran113)
- Add handler for matplotlib figures in Image and Figure custom objects (devfox-se)
- Improve highlighting of table focused/hovered/selected row (VkoHov)

### Fixes:

- Fix stalled runs deletion (mihran113)
- Fix background transparency in colab when using dark mode of system (rubenaprikyan)
- Fix Grouping and Tooltip popovers states' resetting issue when live-update is on (rubenaprikyan)
- Fix table column's sort functionality issue in Params and Scatters Explorers (rubenaprikyan)

## 3.4.1 Jan 23 2022

- Fix issue with displaying experiment name in Images Explorer table (VkoHov)

## 3.4.0 Jan 22 2022

- Add ability to apply group stacking on media elements list (KaroMourad)
- Add ability to apply sorting by run creation_time on table rows (roubkar)
- Add ability to filter texts table with keyword matching (roubkar, rubenaprikyan)
- Add ability to delete run from settings tab (Hamik25)
- Enhance controls states of explorer pages (arsengit)
- Add --repo, --host arguments support for notebook extension (VkoHov, rubenaprikyan)
- Add trendline options to ScatterPlot (roubkar)
- Add ability to display images in original size and align by width (arsengit)
- Add version, docs and slack links to sidebar (arsengit)
- Enhance AudioPlayer component (arsengit)
- Recover active tab in run details page after reload (roubkar)
- Add ability to archive or delete runs with batches (VkoHov)
- Remote tracking server [experimental] (alberttorosyan, mihran113, aramaim)
- Add ability to change media elements order (VkoHov)
- Add ability to hard delete runs (alberttorosyan)
- Lossy format support for aim.Image (devfox-se)
- Timezone issues fix for creation and end times (mihran113)

## 3.3.5 Jan 14 2022

- Add non-strict write mode to replace not-yet-supported types with their
  string representations. (mahnerak)
- Log pytorch_lightning hyperparameters in non-strict mode. (mahnerak)

## 3.3.4 Jan 10 2022

- Fix issue with WAL files flushing (alberttorosyan)
- Support for omegaconf configs in pytorch_lightning adapter (devfox-se)

## 3.3.3 Dec 24 2021

- Fix issue with showing range panel in Images Explorer (roubkar)

## 3.3.2 Dec 20 2021

- Fix issue with not providing point density value to live-update query (rubenaprikyan)

## 3.3.1 Dec 18 2021

- Fix getValue function to show correct chart title data (KaroMourad)

## 3.3.0 Dec 17 2021

- Add ability to track and explore audios in run detail page (arsengit, VkoHov, devfox-se)
- Add ability to track and visualize texts (mihran113, roubkar)
- Fix boolean values encoding (mahnerak)
- Add Scatter Explorer to visualize correlations between metric last value and hyperparameter (KaroMourad)
- Add ability to track and visualize plotly objects (devfox-se, Hamik25, rubenaprikyan)
- Add ability to query distributions by step range and density (VkoHov, rubenaprikyan)
- Add colab notebook support (mihran113, rubenaprikyan)
- Implement images visualization tab in run detail page (VkoHov, KaroMourad)
- Add custom URL prefix support (mihran113, Hamik25, roubkar)
- Enhance metric selection dropdowns to see lists in alphabetical order (rubenaprikyan)

## 3.2.2 Dec 10 2021

- Fix Run finalization index timeout issue (alberttorosyan)

## 3.2.1 Dec 8 2021

- Add ability to provide custom base path for API (mihran113, roubkar)
- Fix table groups column default order (arsengit)
- Fix table panel height issue in runs explorer page (arsengit)

## 3.2.0 Dec 3 2021

- Add ability to cancel pending request (roubkar, arsengit)
- Add support for secure protocol for API calls (mihran113, roubkar)
- Implement image full size view (VkoHov)
- Add ability to manipulate with image size and rendering type (arsengit)
- Enhance Table column for selected grouping config options (arsengit)
- Implement suggestions list for AimQL search (arsengit, rubenaprikyan)
- Add ability to track and visualize distributions (mihran113, rubenaprikyan)
- Add notebook extension, magic functions (rubenaprikyan)

## 3.1.1 Nov 25 2021

- Apply default ordering on images set (VkoHov)
- Ability to show image data in a tooltip on hover (KaroMourad)
- Support of Image input additional data sources (alberttorosyan)
- Ability to export run props as pandas dataframe (gorarakelyan)
- Slice image sequence by index for the given steps range (alberttorosyan)
- Improve Images Explorer rendering performance through better images list virtualization (roubkar)

## 3.1.0 Nov 20 2021

- Add ability to explore tracked images (VkoHov)
- Improve rendering performance by virtualizing table columns (roubkar)
- Add ability to apply grouping by higher level param key (roubkar)
- Add ability to specify repository path during `aim init` via `--repo` argument (rubenaprikyan)

## 3.0.7 Nov 17 2021

- Fix for missing metrics when numpy.float64 values tracked (alberttorosyan)

## 3.0.6 Nov 9 2021

- Fix for blocking container optimization for in progress runs (alberttorosyan)

## 3.0.5 Nov 9 2021

- Add tqdm package in setup.py required section (mihran113)

## 3.0.4 Nov 8 2021

- Switch to aimrocks 0.0.10 - exposes data flushing interface (mihran113)
- Optimize stored data when runs finalized (mihran113)
- Update `aim reindex` command to run storage optimizations (alberttorosyan)
- Storage partial optimizations on metric/run queries (alberttorosyan)

## 3.0.3 Nov 4 2021

- Bump sqlalchemy version to 1.4.1 (alberttorosyan)

## 3.0.2 Oct 27 2021

- Switch to aimrocks 0.0.9 - built on rocksdb 6.25.3 (alberttorosyan)
- Remove grouping select options from Params app config (VkoHov)
- Sort metrics data in ascending order for X-axis (KaroMourad)

## 3.0.1 Oct 22 2021

- Check telemetry_enabled option on segment initialization (VkoHov)
- Draw LineChart Y-axis (horizontal) tick lines on zooming (KaroMourad)
- Sort select options/params based on input value (roubkar)
- Fix query construction issue for multiple context items (roubkar)
- Fix issue with making API call from Web Worker (VkoHov)

## 3.0.0 Oct 21 2021

- Completely revamped UI:

  - Runs, metrics and params explorers
  - Bookmarks, Tags, Homepage
  - New UI works smooth with ~500 metrics displayed at the same time with full Aim table interactions

- Completely revamped storage:
  - 10x faster embedded storage based on Rocksdb
  - Average run query execution time on ~2000 runs: 0.784s
  - Average metrics query execution time on ~2000 runs with 6000 metrics: 1.552s

## 2.7.1 Jun 30 2021

- Fix bookmark navigation issue (roubkar)
- Empty metric select on X-axis alignment property change (roubkar)

## 2.7.0 Jun 23 2021

- Add ability to export table data as CSV (KaroMourad)
- Add ability to bookmark explore screen state (roubkar)
- Add dashboards and apps API (mihran113)

## 2.6.0 Jun 12 2021

- Resolve namedtuple python 3.5 incompatibility (gorarakelyan)
- Add ability to align X-axis by a metric (mihran113, roubkar)
- Add tooltip popover for the chart hover state (roubkar)

## 2.5.0 May 27 2021

- Set gunicorn timeouts (mihran113)
- Remove redundant deserialize method (gorarakelyan)
- Move the Flask server to main repo to support 'docker'less UI (mihran113)

## 2.4.0 May 13 2021

- Bump up Aim UI to v1.6.0 (gorarakelyan)
- Add xgboost integration (khazhak)
- Update keras adapter interface (khazhak)
- Convert tensors to python numbers (gorarakelyan)

## 2.3.0 Apr 10 2021

- Bump up Aim UI to v1.5.0 (gorarakelyan)
- Set default interval of sys tracking to 10 seconds (gorarakelyan)
- Add ability to track system metrics (gorarakelyan)

## 2.2.1 Mar 31 2021

- Bump up Aim UI to v1.4.1 (gorarakelyan)

## 2.2.0 Mar 24 2021

- Bump up Aim UI to v1.4.0 (gorarakelyan)
- Add Hugging Face integration (Khazhak)
- Reorganize documentation (Tatevv)

## 2.1.6 Feb 26 2021

- Add ability to opt out telemetry (gorarakelyan)
- Remove experiment name from config file when calling repo.remove_branch method (gorarakelyan)

## 2.1.5 Jan 7 2021

- Handle NaN or infinite floats passed to artifacts (gorarakelyan)

## 2.1.4 Dec 2 2020

- Add ability to specify session run hash (gorarakelyan)
- Initialize repo if it was empty when opening session (gorarakelyan)
- Add validation of map artifact parameters (gorarakelyan)

## 2.1.3 Nov 24 2020

- Support comparison of list type contexts (gorarakelyan)

## 2.1.2 Nov 24 2020

- Fix empty contexts comparison issue (gorarakelyan)

## 2.1.1 Nov 22 2020

- Return only selected params in SelectResult (gorarakelyan)

## 2.1.0 Nov 19 2020

- Add AimRepo select method (gorarakelyan)
- Implement SelectResult class (gorarakelyan)

## 2.0.27 Nov 13 2020

- Fix issue with artifact step initializer (gorarakelyan)

## 2.0.26 Nov 10 2020

- Add `block_termination` argument to aim.Session (gorarakelyan)
- Convert infinity parameter to string in artifacts (gorarakelyan)

## 2.0.25 Nov 9 2020

- Reconstruct run metadata file when running close command (gorarakelyan)

## 2.0.24 Nov 8 2020

- Add SIGTERM signal handler (gorarakelyan)
- Run `track` function in a parallel thread (gorarakelyan)
- Add SDK session flush method (gorarakelyan)
- Flush aggregated metrics at a given frequency (gorarakelyan)
- Update run metadata file only on artifacts update (gorarakelyan)

## 2.0.23 Nov 5 2020

- Make experiment name argument required in SDK close command (gorarakelyan)

## 2.0.22 Nov 5 2020

- Add SDK `close` method to close dangling experiments (gorarakelyan)

## 2.0.21 Nov 1 2020

- Resolve compatibility issues with python 3.5.0 (gorarakelyan)

## 2.0.20 Oct 26 2020

- Enable pypi aim package name (gorarakelyan)

## 2.0.19 Oct 25 2020

- Add PyTorch Lightning logger (gorarakelyan)
- Add TensorFlow v1 and v2 keras callbacks support (gorarakelyan)

## 2.0.18 Oct 7 2020

- Add ability to run Aim UI in detached mode (gorarakelyan)
- Add ability to specify repo path when running Aim UI (gorarakelyan)

## 2.0.17 Oct 5 2020

- Rename `AimDE` to `Aim UI` (gorarakelyan)

## 2.0.16 Oct 2 2020

- Add ability to specify host when running AimDE (gorarakelyan)
- Disable `AimContainerCommandManager` (gorarakelyan)
- Remove `aimde` command entry point (gorarakelyan)
- Remove `de` prefix from development environment management commands (gorarakelyan)

## 2.0.15 Sep 21 2020

- Set Map artifact default namespace (gorarakelyan)

## 2.0.14 Sep 21 2020

- Set Metric hashable context to None if no kwarg is passed (gorarakelyan)

## 2.0.13 Sep 21 2020

- Add ability to query runs by metric value (gorarakelyan)
- Add ability to query runs via SDK (gorarakelyan)

## 2.0.12 Sep 12 2020

- Update Session to handle exceptions gracefully (gorarakelyan)

## 2.0.11 Sep 11 2020

- Add alias to keras adapter (gorarakelyan)

## 2.0.10 Sep 10 2020

- Show progress bar when pulling AimDE image (gorarakelyan)

## 2.0.9 Sep 10 2020

- Add ability to start multiple sessions (gorarakelyan)
- Add Aim adapter for keras (gorarakelyan)

## 2.0.8 Aug 26 2020

- Set SDK to select only unarchived runs by default (gorarakelyan)
- Add ability to archive/unarchive runs (gorarakelyan)
- Enable search by run attributes (gorarakelyan)
- Add `is not` keyword to AimQL (gorarakelyan)

## 2.0.7 Aug 21 2020

- Validate Artifact values before storing (gorarakelyan)
- Add sessions to SDK (gorarakelyan)

## 2.0.6 Aug 13 2020

- Add ability to retrieve metrics and traces from repo (gorarakelyan)
- Add SDK `select` method to select runs and artifacts (gorarakelyan)
- Implement search query language (gorarakelyan)

## 2.0.5 Jul 18 2020

- Fix issue with PyPI reStructuredText format compatibility (gorarakelyan)

## 2.0.4 Jul 18 2020

- Add ability to attach tf.summary logs to AimDE (gorarakelyan)

## 2.0.3 Jul 8 2020

- Pass project path to development environment container (gorarakelyan)

## 2.0.2 Jul 7 2020

- Make `epoch` argument optional for `Metric` artifact (gorarakelyan)
- Add ability to automatically commit runs after exit (gorarakelyan)
- Add `aim up` shortcut for running development environment (gorarakelyan)
- Remove first required argument(artifact name) from sdk track function (gorarakelyan)
- Add general dictionary artifact for tracking `key: value` parameters (gorarakelyan)

## 2.0.1 Jun 24 2020

- Fix inconsistent DE naming (gorarakelyan)

## 2.0.0 Jun 18 2020

- Tidy up aim and remove some artifacts (gorarakelyan)
- Update AimContainerCMD to open connection on custom port (gorarakelyan)
- Save passed process uuid to commit configs (gorarakelyan)
- Ability to query processes (gorarakelyan)
- Execute process and store logs into a commit of specific experiment (gorarakelyan)
- Kill running process and its children recursively (gorarakelyan)
- Keep executed processes for monitoring and management (gorarakelyan)
- Add container command handler to exec commands on the host (gorarakelyan)
- Refactor Text artifact to store sentences using protobuf and aimrecords (jamesj-jiao)
- Add ability to pass aim board port as an argument (gorarakelyan)

## 1.2.17 May 8 2020

- Add config command (gorarakelyan)
- Tune artifacts: images, metric_groups, params (gorarakelyan)

## 1.2.16 Apr 29 2020

- Add ability to pass numpy array as a segmentation mask (gorarakelyan)

## 1.2.15 Apr 29 2020

- Add basic image list tracking (gorarakelyan)

## 1.2.14 Apr 27 2020

- Optimize segmentation tracking insight to load faster (gorarakelyan)

## 1.2.13 Apr 25 2020

- Remove GitHub security alert (gorarakelyan)
- Add image semantic segmentation tracking (gorarakelyan)

## 1.2.12 Apr 20 2020

- Add missing init file for aim.artifacts.proto (@mike1808)

## 1.2.11 Apr 16 2020

- Make epoch property optional for Metric (gorarakelyan)

## 1.2.10 Apr 16 2020

- Serialize and store `Metric` records using protobuf and aimrecords (gorarakelyan)
- Create RecordWriter factory which handles artifact records saving (gorarakelyan)
- Extract artifact serialization to ArtifactWriter (mike1808)

## 1.2.9 Mar 16 2020

- Alert prerequisites installation message for running board (gorarakelyan)

## 1.2.8 Mar 15 2020

- Update profiler interface for keras (gorarakelyan)

## 1.2.7 Mar 14 2020

- Add board pull command (gorarakelyan)
- Change board ports to 43800,1,2 (gorarakelyan)
- Add ability to profile graph output nodes (gorarakelyan)
- Remove issue with autograd inside while loop (gorarakelyan)
- Add aim board development mode (gorarakelyan)
- Update board name hash algorithm to md5 (gorarakelyan)
- Add board CLI commands: up, down and upgrade (gorarakelyan)
- Add ability to tag version as a release candidate (gorarakelyan)

## 1.2.6 Feb 28 2020

- Add learning rate update tracking (gorarakelyan)

## 1.2.5 Feb 25 2020

- Add autocommit feature to push command: `aim push -c [-m <msg>]` (gorarakelyan)
- Add cli status command to list branch uncommitted artifacts (gorarakelyan)
- Add an ability to aggregate duplicated nodes within a loop (gorarakelyan)
- Remove gradient break issue when profiling output nodes (gorarakelyan)

## 1.2.4 Feb 20 2020

- Enable profiler to track nodes inside loops (gorarakelyan)
- Ability to disable profiler for evaluation or inference (gorarakelyan)

## 1.2.3 Feb 13 2020

- Set minimum required python version to 3.5.2 (gorarakelyan)

## 1.2.2 Feb 13 2020

- Downgrade required python version (gorarakelyan)

## 1.2.1 Feb 13 2020

- Edit README.md to pass reStructuredText validation on pypi (gorarakelyan)

## 1.2.0 Feb 13 2020

- Make aim CLI directly accessible from main.py (gorarakelyan)
- Add disk space usage tracking (gorarakelyan)
- Add profiler support for Keras (gorarakelyan)
- Add TensorFlow graph nodes profiler (gorarakelyan)
- Add command to run aim live container mounted on aim repo (gorarakelyan)
- Update profiler to track GPU usage (gorarakelyan)
- Add machine resource usage profiler (gorarakelyan)

## 1.1.1 Jan 14 2020

- Remove aim dependencies such as keras, pytorch and etc (gorarakelyan)

## 1.1.0 Jan 12 2020

- Update code diff tracking to be optional (gorarakelyan)
- Add default False value to aim init function (gorarakelyan)
- Update aim repo to correctly identify cwd (gorarakelyan)
- Update push command to commit if msg argument is specified (gorarakelyan)
- Add ability to initialize repo from within the sdk (gorarakelyan)

## 1.0.2 Jan 7 2020

- Remove objects dir from empty .aim branch index (gorarakelyan)

## 1.0.1 Dec 26 2019

- Add cil command to print aim current version (gorarakelyan)

## 1.0.0 Dec 25 2019

- Add aim version number in commit config file (gorarakelyan)
- Update push command to send username and check storage availability (gorarakelyan)
- Add hyper parameters tracking (gorarakelyan)
- Update push command to print shorter file names when pushing to remote (gorarakelyan)
- Update tracking artifacts to be saved in log format (gorarakelyan)
- Add pytorch cuda support to existing sdk artefacts (gorarakelyan)
- Add cli reset command (gorarakelyan)
- Add nested module tracking support to aim sdk (gorarakelyan)
- Add code difference tracking to aim sdk (gorarakelyan)
- Update aim push command to send commits (gorarakelyan)
- Add commit structure implementation (gorarakelyan)
- Add aim commit command synchronized with git commits (gorarakelyan)
- Add version control system factory (gorarakelyan)
- Update all insights example (gorarakelyan)
- Add model gradients tracking (gorarakelyan)
- Add model weights distribution tracking (gorarakelyan)
- Add aim correlation tracking (gorarakelyan)

## 0.2.9 Nov 30 2019

- Update push tolerance when remote origin is invalid (gorarakelyan)

## 0.2.8 Nov 30 2019

- Update aim auth public key search algorithm (gorarakelyan)

## 0.2.7 Nov 14 2019

- Update dependencies torch and torchvision versions (sgevorg)

## 0.2.6 Nov 5 2019

- Update aim track logger (gorarakelyan)

## 0.2.5 Nov 4 2019

- Add branch name validation (gorarakelyan)
- Add single branch push to aim push command (gorarakelyan)

## 0.2.4 Nov 3 2019

- Update aim auth print format (gorarakelyan)
- Update setup.py requirements (gorarakelyan)

## 0.2.3 Nov 3 2019

- Update package requirements (gorarakelyan)

## 0.2.2 Nov 1 2019

- Update package requirements (sgevorg)

## 0.2.1 Nov 1 2019

- Add paramiko to required in setup.py (sgevorg)

## 0.2.0 Nov 1 2019

- Update the repo to prep for open source pypi push (sgevorg)
- Add error and activity logging (sgevorg)
- Add push command robustness (gorarakelyan)
- Add cli auth command (gorarakelyan)
- Add public key authentication (gorarakelyan)
- Update push to send only branches (gorarakelyan)
- Add branching command line interface (gorarakelyan)
- Update skd interface (gorarakelyan)
- Add pytorch examples inside examples directory (gorarakelyan)
- Add model load sdk method (gorarakelyan)
- Add model checkpoint save tests (gorarakelyan)
- Update file sending protocol (gorarakelyan)
- Add model tracking (gorarakelyan)

## 0.1.0 - Sep 23 2019

- Update setup py to build cython extensions (gorarakelyan)
- Update tcp client to send multiple files through one connection (gorarakelyan)
- Update tcp client to send images (gorarakelyan)
- Update sdk track functionality to support multiple metrics (gorarakelyan)
- Update push command for sending repo to a given remote (gorarakelyan)
- Add cli remote commands (gorarakelyan)
- Update cli architecture from single group of commands to multiple groups (gorarakelyan)
- Add testing env first skeleton and versions (sgevorg)
- Add dummy exporting files from .aim-test (sgevorg)
- Add description for Testing Environment (sgevorg)
- Update metadata structure and handling (sgevorg)
- Add support for seq2seq models (sgevorg)
- Update the output of doker image build to be more informative and intuitive (sgevorg)
- Update README.MD with changed Aim messaging (sgevorg)
- Remove setup.cfg file (maybe temporarily) (sgevorg)
- Update the location for docker build template files, move to data/ (sgevorg)
- Update the `docs/cli.md` for aim-deploy docs (sgevorg)
- Add docker deploy `.aim/deploy_temp/<model>` cleanup at the end of the build (sgevorg)
- Add Docker Deploy via `aim-deploy` command (sgevorg)
- Add Docker image generate skeleton (sgevorg)
- Add AimModel.load_mode static function to parse `.aim` files (sgevorg)
- Update exporter to decouple from specifics of exporting and framework (sgevorg)
- Add model export with `.aim` extension (sgevorg)
- Remove pack/unpack of the metadata (sgevorg)
- Add pack/unpack to add metadata to model for engine processing (sgevorg)
- Add aim-deploy command configuration in cli (sgevorg)
- Add basic cli (sgevorg)
- Update setup.py for cli first version (sgevorg)
- Add initial cli specs (sgevorg)
- Add directories: the initial skeleton of the repo (sgevorg)
- Add gitignore, license file and other basics for repo (sgevorg)<|MERGE_RESOLUTION|>--- conflicted
+++ resolved
@@ -4,6 +4,7 @@
 
 ### Enhancements:
 
+- Add Base and Figure Explorers (rubenaprikyan, KaroMourad, arsengit, VkoHov, roubkar)
 - Add logging for remote resource cleanup and network stability (mihran113)
 - Restrict Run.hash to auto-generated values only (alberttorosyan)
 - Add ability to compare selected runs from the table (arsengit)
@@ -17,13 +18,6 @@
 
 - Fix chart exporting issue (KaroMourad)
 - Fix aim ui rendering issue on notebooks (rubenaprikyan)
-<<<<<<< HEAD
-- Fix live update retry to show live data after solving connection problems with the server  (rubenaprikyan)
-- Fix tensorboard convert while converting tensor (sharathmk99)
-- Fix incorrect column keys of metrics in the table grid of the runs dashboard  (VkoHov)
-- Fix git info collection (mihran113) 
-- Fix code block content and query copying functionality (arsengit)
-=======
 - Fix live update retry to show live data after solving connection problems with the server (rubenaprikyan)
 - Fix tensorboard convert while converting tensor (sharathmk99)
 - Fix incorrect column keys of metrics in the table grid of the runs dashboard (VkoHov)
@@ -31,7 +25,6 @@
 - Fix code block content and query copying functionality (arsengit)
 - Provide compatibility between plotly and matplotlib (tmynn)
 - Warn to use aim.Image if aim.Figure fails (tmynn)
->>>>>>> 2ceecc8f
 
 ## 3.12.2 Aug 5, 2022
 
