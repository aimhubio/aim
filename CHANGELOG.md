--- conflicted
+++ resolved
@@ -3,11 +3,8 @@
 ## 3.13.1
 
 - Fix aim reindex command failure (alberttorosyan)
-<<<<<<< HEAD
+- Fix issue with remote runs re-open (mihran113)
 - Deprecate custom set Run.hash values (alberttorosyan)
-=======
-- Fix issue with remote runs re-open (mihran113)
->>>>>>> 5ff06b36
 
 ## 3.13.0 Aug 21, 2022
 
