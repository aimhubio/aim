## Explorers

### Overview

Aim enables powerful UI to explore logged ML runs and metadata.

<!-- #### Metrics explorer

Metrics explorer helps you to compare 100s of metrics within a few clicks.
It helps to save lots of time compared to other open-source experiment tracking tools.

Features:

- Easily query any metric
- Group by any parameter
- Divide into subplots
- Aggregate grouped metrics (by conf. interval, std. dev., std. err., min/max)
- Apply smoothing
- Change scale of the axes (linear or log)
- Align metrics by time, epoch or another metric

<img style="border: 1px solid #1d2253" src="../../_static/images/ui/overview/metrics.png" />

#### Images explorer

Track intermediate images and search, compare them on the Images Explorer.

Features:

- Easily query any image
- Group by images by run parameters
- Group images by step

<img style="border: 1px solid #1d2253" src="../../_static/images/ui/overview/images.png" /> -->

### Metrics Explorer

### Images Explorer

#### Overview
Track intermediate images search easily by using select form functional compare them on the Images Explorer by using reach controls panel.

<img width="1714" alt="Images explore overview" style="border-radius: 8px; border: 1px solid #E8F1FC" src="https://docs-blobs.s3.us-east-2.amazonaws.com/images/ui/pages/images-explore/images-explore.png">

Features:

- [Easily query any image](#query-any-image)
- [Group images by run parameters, step and index](#group-image-by-run-parameters)
- [Use controls from right control panel to configure workspace](#image-explorer-right-controls-panel)
  - [Image properties control](#images-properties-control)
  - [Images sorting control](#images-sorting-control)
  - [Images group stacking control](#images-group-stacking-control)
  - [Images tooltip params control](#images-tooltip-params-control)

#### Query any image
Use select form to easily query any image. There are two option to query images using dropdown, by using [Aim QL](../../using/search.html) language and advance mode for [Aim QL](../../using/search.html).

<img width="1714" alt="Images explore overview" style="border-radius: 8px; border: 1px solid #E8F1FC" src="https://docs-blobs.s3.us-east-2.amazonaws.com/images/ui/pages/images-explore/images-explore-select-form.png">

###### How to use select form?
- Click on Images button
- Select options you are want to use in query
- Click on the Search button



###### How to reset select form value?
// Select form image with hovered in reset icon

###### How to use advanced query mode?
- Click on pencel icon in the right side of select form to show input
- Type advance [Aim QL](../../using/search.html) query 
- Click on the Search button
// Select form image with typed some AIM ql query and hovered on search button

#### Group image by run parameters
Use select grouping dropdown which is located in the right top corner of the image explore page.
// image grouping button
###### How to use image grouping?
- Click on grouping button
- Select fields by which you want to groupe images

Grouping will be apply after each field selection also you can select grouping mode (Group or Reverse)

// Grouping opened popover selected some fields
#### Image explorer right controls panel
Any change in controls will help to explore images better on the workspace
#### Images properties control
- Click on image property button
- Select value from align image by dropdown by default dropdown value is `Height`
- Use slider to configure value for scale relative to window size by default scale value is `15%`
- Use image rendering variation by default value of this control is `Pixelated`
##### Images sorting control
- Click on image sorting button
- Select fields for sorting images. Selection ordering is meaningful and data will be sorting by selection order. Bellow is visible Ordered By list where contains all selected fields from dropdown. You can remove any already selected field by clicking on `x` icon or change sorting direction by clicking radio button Asc or Desc. Default selected direction is Asc.
- For reset all existing sorting fields you can simply click on Reset Sorting button


Select params and metrics from

//image

Search runs with [Aim QL](../../using/search.html)

-

### Params Explorer

#### Overview

Params explorer helps you to represent high dimensional data as a multi-dimensional visualization

<img width="1790" alt="param-explore" style="border-radius: 8px; border: 1px solid #E8F1FC" src="https://user-images.githubusercontent.com/43929589/155369337-d961536d-e46d-47df-bd73-2a81c965ef4e.png"

Features:

- [Easily query any metrics and params](#query-any-metrics-and-params)
- [Group runs by color, stroke, or chart](#grouping)
- [Make the crossings easier with curve interpolation](#curve-interpolation)
- [Learn patterns and colorations easier colored by the last dimension with a color indicator](#color-indicator)

<<<<<<< HEAD
=======
<img style="border-radius: 8px; border: 1px solid #E8F1FC" alt="Params explore" src="https://docs-blobs.s3.us-east-2.amazonaws.com/images/ui/pages/params-explore/1.png">

>>>>>>> 510127bc
##### Query any metrics and params

Select params and metrics from dropdown

<<<<<<< HEAD
<img width="1008" alt="Select params and metrics from dropdown" style="border-radius: 8px; border: 1px solid #E8F1FC" src="https://user-images.githubusercontent.com/43929589/155546987-3d5dbed6-f966-41f9-9bff-fe0bbbaca75e.png">

Search runs with [Aim QL](../../using/search.html)

<img width="1498" alt="Search runs" style="border-radius: 8px; border: 1px solid #E8F1FC" src="https://user-images.githubusercontent.com/43929589/155377393-aff5604f-9d9d-474d-8509-807b0c3d0846.png">
=======
<img style="border-radius: 8px; border: 1px solid #E8F1FC" alt="Select params and metrics from dropdown" src="https://docs-blobs.s3.us-east-2.amazonaws.com/images/ui/pages/params-explore/2.png">

Search runs with [Aim QL](../../using/search.html)

<img style="border-radius: 8px; border: 1px solid #E8F1FC" alt="Search runs" src="https://docs-blobs.s3.us-east-2.amazonaws.com/images/ui/pages/params-explore/3.png">
>>>>>>> 510127bc

##### Grouping

Group by color, stroke, or chart with selected parameters

<<<<<<< HEAD
<img width="1714" alt="Grouping" style="border-radius: 8px; border: 1px solid #E8F1FC" src="https://user-images.githubusercontent.com/43929589/155545573-89af8bb6-9f8f-4726-8a1b-bc62fb29367f.png">
=======
<img style="border-radius: 8px; border: 1px solid #E8F1FC" alt="Grouping" src="https://docs-blobs.s3.us-east-2.amazonaws.com/images/ui/pages/params-explore/4.png">
>>>>>>> 510127bc

##### Curve interpolation

By clicking on the Curve interpolation button in the Controls panel, it's possible to make lines from straight to curve to show
correlations between non-adjacent axes.

<<<<<<< HEAD
<img width="1498" alt="Curve interpolation" style="border-radius: 8px; border: 1px solid #E8F1FC" src="https://user-images.githubusercontent.com/43929589/155543991-e32e07e1-e068-4786-b478-26a634206c5a.png">
=======
<img style="border-radius: 8px; border: 1px solid #E8F1FC" alt="Curve interpolation" src="https://docs-blobs.s3.us-east-2.amazonaws.com/images/ui/pages/params-explore/5.png">
>>>>>>> 510127bc

##### Color indicator

By clicking on the Color indicator button in the Controls panel, it's possible to turn on lines gradient coloring by the last dimension.

<<<<<<< HEAD
<img width="1498" alt="Color indicator" style="border-radius: 8px; border: 1px solid #E8F1FC" src="https://user-images.githubusercontent.com/43929589/155535399-f2c1806c-841f-40e9-8337-fd984119623e.png">
=======
<img style="border-radius: 8px; border: 1px solid #E8F1FC" alt="Color indicator" src="https://docs-blobs.s3.us-east-2.amazonaws.com/images/ui/pages/params-explore/6.png">
>>>>>>> 510127bc

### Scatters Explorer

Scatter explorer gives ability to visualize correlations between metric last value data with hyper-parameter.

It represents graph where corresponding values from a set of data are placed as points on a coordinate plane. A relationship between the points is sometimes shown to be positive, negative, strong, or weak.

<img alt="scatters-explore" style="border-radius: 8px; border: 1px solid #E8F1FC" src="https://docs-blobs.s3.us-east-2.amazonaws.com/images/ui/pages/scatters-explorer/scatters.png">

Abilities provided by Scatter explorer

- [Easily align metric last value data with hyper parameter](#align-metric-last-value-data-with-hyper-parameter)
- [Group runs by color and chart](#grouping)
- [Represent the points with trend line](#trend-line)
- [Export chart](#export-chart)


##### Align metric last value data with hyper-parameter

Select params and metrics from `X` and `Y` axes dropdowns to align metric last value data with hyper-parameter.

- X axis

<img alt="x axis dropdown" style="border-radius: 8px; border: 1px solid #E8F1FC" src="https://docs-blobs.s3.us-east-2.amazonaws.com/images/ui/pages/scatters-explorer/select-x-axis.png">

- Y axis

<img alt="y axis dropdown" style="border-radius: 8px; border: 1px solid #E8F1FC" src="https://docs-blobs.s3.us-east-2.amazonaws.com/images/ui/pages/scatters-explorer/select-y-axis.png">

Also, you can search runs with [Aim QL](../../using/search.html)

<img alt="search runs" style="border-radius: 8px; border: 1px solid #E8F1FC" src="https://docs-blobs.s3.us-east-2.amazonaws.com/images/ui/pages/scatters-explorer/scatters-search.png">

##### Grouping

Easily group data by color and chart with selected parameters.

- By `Color`

<img alt="Grouping color" style="border-radius: 8px; border: 1px solid #E8F1FC" src="https://docs-blobs.s3.us-east-2.amazonaws.com/images/ui/pages/scatters-explorer/scatters-color-group.png">

- By `Chart`

<img alt="Grouping chart line" style="border-radius: 8px; border: 1px solid #E8F1FC" src="https://docs-blobs.s3.us-east-2.amazonaws.com/images/ui/pages/scatters-explorer/scatters-color-group.png">

##### Trend line

A trend line is a straight line that best represents the points on a `scatter plot`. The trend line may go through some points but need not go through them all.

<img alt="trend line" style="border-radius: 8px; border: 1px solid #E8F1FC" src="https://docs-blobs.s3.us-east-2.amazonaws.com/images/ui/pages/scatters-explorer/trendline.png">

From trend line options popover you can change regression from `Linear` (by default) to `LOESS`(locally weighted smoothing), which creates a smooth line through a `scatter plot` to help you to see relationship between variables and foresee trends. Also, you can change the `bandwidth` with `slider`

<img alt="trend line loess" style="border-radius: 8px; border: 1px solid #E8F1FC" src="https://docs-blobs.s3.us-east-2.amazonaws.com/images/ui/pages/scatters-explorer/trendline-loess.png">


##### Export chart

Scatter explorer also, gives ability to `export` your chart as `image`.

By clicking `export button` from control panel, will be opened chart preview modal.
You can change exportable chart `image width`, `single chart height`, set `image name` and `format`.

<img alt="export chart" style="border-radius: 8px; border: 1px solid #E8F1FC" src="https://docs-blobs.s3.us-east-2.amazonaws.com/images/ui/pages/scatters-explorer/export-chart.png">

Following image formats are available export: `SVG`, `JPEG`, `PNG`.

<img width="100" alt="export format" style="border-radius: 8px; border: 1px solid #E8F1FC" src="https://docs-blobs.s3.us-east-2.amazonaws.com/images/ui/pages/scatters-explorer/export-format.png"><|MERGE_RESOLUTION|>--- conflicted
+++ resolved
@@ -38,6 +38,7 @@
 ### Images Explorer
 
 #### Overview
+
 Track intermediate images search easily by using select form functional compare them on the Images Explorer by using reach controls panel.
 
 <img width="1714" alt="Images explore overview" style="border-radius: 8px; border: 1px solid #E8F1FC" src="https://docs-blobs.s3.us-east-2.amazonaws.com/images/ui/pages/images-explore/images-explore.png">
@@ -53,48 +54,58 @@
   - [Images tooltip params control](#images-tooltip-params-control)
 
 #### Query any image
+
 Use select form to easily query any image. There are two option to query images using dropdown, by using [Aim QL](../../using/search.html) language and advance mode for [Aim QL](../../using/search.html).
 
 <img width="1714" alt="Images explore overview" style="border-radius: 8px; border: 1px solid #E8F1FC" src="https://docs-blobs.s3.us-east-2.amazonaws.com/images/ui/pages/images-explore/images-explore-select-form.png">
 
 ###### How to use select form?
+
 - Click on Images button
 - Select options you are want to use in query
 - Click on the Search button
 
-
-
 ###### How to reset select form value?
+
 // Select form image with hovered in reset icon
 
 ###### How to use advanced query mode?
+
 - Click on pencel icon in the right side of select form to show input
-- Type advance [Aim QL](../../using/search.html) query 
+- Type advance [Aim QL](../../using/search.html) query
 - Click on the Search button
-// Select form image with typed some AIM ql query and hovered on search button
+  // Select form image with typed some AIM ql query and hovered on search button
 
 #### Group image by run parameters
+
 Use select grouping dropdown which is located in the right top corner of the image explore page.
 // image grouping button
+
 ###### How to use image grouping?
+
 - Click on grouping button
 - Select fields by which you want to groupe images
 
 Grouping will be apply after each field selection also you can select grouping mode (Group or Reverse)
 
 // Grouping opened popover selected some fields
+
 #### Image explorer right controls panel
+
 Any change in controls will help to explore images better on the workspace
+
 #### Images properties control
+
 - Click on image property button
 - Select value from align image by dropdown by default dropdown value is `Height`
 - Use slider to configure value for scale relative to window size by default scale value is `15%`
 - Use image rendering variation by default value of this control is `Pixelated`
+
 ##### Images sorting control
+
 - Click on image sorting button
 - Select fields for sorting images. Selection ordering is meaningful and data will be sorting by selection order. Bellow is visible Ordered By list where contains all selected fields from dropdown. You can remove any already selected field by clicking on `x` icon or change sorting direction by clicking radio button Asc or Desc. Default selected direction is Asc.
 - For reset all existing sorting fields you can simply click on Reset Sorting button
-
 
 Select params and metrics from
 
@@ -119,59 +130,36 @@
 - [Make the crossings easier with curve interpolation](#curve-interpolation)
 - [Learn patterns and colorations easier colored by the last dimension with a color indicator](#color-indicator)
 
-<<<<<<< HEAD
-=======
 <img style="border-radius: 8px; border: 1px solid #E8F1FC" alt="Params explore" src="https://docs-blobs.s3.us-east-2.amazonaws.com/images/ui/pages/params-explore/1.png">
 
->>>>>>> 510127bc
 ##### Query any metrics and params
 
 Select params and metrics from dropdown
 
-<<<<<<< HEAD
-<img width="1008" alt="Select params and metrics from dropdown" style="border-radius: 8px; border: 1px solid #E8F1FC" src="https://user-images.githubusercontent.com/43929589/155546987-3d5dbed6-f966-41f9-9bff-fe0bbbaca75e.png">
+<img style="border-radius: 8px; border: 1px solid #E8F1FC" alt="Select params and metrics from dropdown" src="https://docs-blobs.s3.us-east-2.amazonaws.com/images/ui/pages/params-explore/2.png">
 
 Search runs with [Aim QL](../../using/search.html)
 
-<img width="1498" alt="Search runs" style="border-radius: 8px; border: 1px solid #E8F1FC" src="https://user-images.githubusercontent.com/43929589/155377393-aff5604f-9d9d-474d-8509-807b0c3d0846.png">
-=======
-<img style="border-radius: 8px; border: 1px solid #E8F1FC" alt="Select params and metrics from dropdown" src="https://docs-blobs.s3.us-east-2.amazonaws.com/images/ui/pages/params-explore/2.png">
-
-Search runs with [Aim QL](../../using/search.html)
-
 <img style="border-radius: 8px; border: 1px solid #E8F1FC" alt="Search runs" src="https://docs-blobs.s3.us-east-2.amazonaws.com/images/ui/pages/params-explore/3.png">
->>>>>>> 510127bc
 
 ##### Grouping
 
 Group by color, stroke, or chart with selected parameters
 
-<<<<<<< HEAD
-<img width="1714" alt="Grouping" style="border-radius: 8px; border: 1px solid #E8F1FC" src="https://user-images.githubusercontent.com/43929589/155545573-89af8bb6-9f8f-4726-8a1b-bc62fb29367f.png">
-=======
 <img style="border-radius: 8px; border: 1px solid #E8F1FC" alt="Grouping" src="https://docs-blobs.s3.us-east-2.amazonaws.com/images/ui/pages/params-explore/4.png">
->>>>>>> 510127bc
 
 ##### Curve interpolation
 
 By clicking on the Curve interpolation button in the Controls panel, it's possible to make lines from straight to curve to show
 correlations between non-adjacent axes.
 
-<<<<<<< HEAD
-<img width="1498" alt="Curve interpolation" style="border-radius: 8px; border: 1px solid #E8F1FC" src="https://user-images.githubusercontent.com/43929589/155543991-e32e07e1-e068-4786-b478-26a634206c5a.png">
-=======
 <img style="border-radius: 8px; border: 1px solid #E8F1FC" alt="Curve interpolation" src="https://docs-blobs.s3.us-east-2.amazonaws.com/images/ui/pages/params-explore/5.png">
->>>>>>> 510127bc
 
 ##### Color indicator
 
 By clicking on the Color indicator button in the Controls panel, it's possible to turn on lines gradient coloring by the last dimension.
 
-<<<<<<< HEAD
-<img width="1498" alt="Color indicator" style="border-radius: 8px; border: 1px solid #E8F1FC" src="https://user-images.githubusercontent.com/43929589/155535399-f2c1806c-841f-40e9-8337-fd984119623e.png">
-=======
 <img style="border-radius: 8px; border: 1px solid #E8F1FC" alt="Color indicator" src="https://docs-blobs.s3.us-east-2.amazonaws.com/images/ui/pages/params-explore/6.png">
->>>>>>> 510127bc
 
 ### Scatters Explorer
 
@@ -188,7 +176,6 @@
 - [Represent the points with trend line](#trend-line)
 - [Export chart](#export-chart)
 
-
 ##### Align metric last value data with hyper-parameter
 
 Select params and metrics from `X` and `Y` axes dropdowns to align metric last value data with hyper-parameter.
@@ -226,7 +213,6 @@
 From trend line options popover you can change regression from `Linear` (by default) to `LOESS`(locally weighted smoothing), which creates a smooth line through a `scatter plot` to help you to see relationship between variables and foresee trends. Also, you can change the `bandwidth` with `slider`
 
 <img alt="trend line loess" style="border-radius: 8px; border: 1px solid #E8F1FC" src="https://docs-blobs.s3.us-east-2.amazonaws.com/images/ui/pages/scatters-explorer/trendline-loess.png">
-
 
 ##### Export chart
 
