--- conflicted
+++ resolved
@@ -185,7 +185,27 @@
 Adapter source can be found [here](https://github.com/aimhubio/aim/blob/main/aim/sdk/adapters/xgboost.py).  
 Example using XGboost can be found [here](https://github.com/aimhubio/aim/blob/main/examples/xgboost_track.py).
 
-<<<<<<< HEAD
+### Integration with Catboost
+
+It only takes two steps to integrate Aim with [Catboost](https://catboost.ai/).
+
+```python
+# call sdk aim.catboost 
+from aim.catboost import AimLogger
+```
+
+In Catboost, we call the [`.fit()`](https://catboost.ai/en/docs/concepts/python-reference_catboost_fit) method of the
+model object to train the data. The method can be supplied with `log_cout` parameter to redirect output logs into custom
+handler which in our case is the recently mentioned `AimLogger`. On top of that we can supply the `.fit()` method with
+`logging_level` parameter to make Catboost yield more logs to track `test` & `best` values, but it depends on your
+training log output.
+
+```python
+model.fit(train_data, train_labels, log_cout=AimLogger(loss_function='Logloss'), logging_level='Info')
+```
+
+Beside this `AimLogger` accepts `log_cout` parameter to preserve the default functionality of Catboost's log handling
+callback. You can pass your own handler, else it defaults to `sys.stdout`.
 
 ### Integration with LightGBM
 
@@ -212,31 +232,8 @@
 time.
 
 Adapter source can be found [here](https://github.com/aimhubio/aim/blob/main/aim/sdk/adapters/lightgbm.py).
-=======
-### Integration with Catboost
-
-It only takes two steps to integrate Aim with [Catboost](https://catboost.ai/).
-
-```python
-# call sdk aim.catboost 
-from aim.catboost import AimLogger
-```
-
-In Catboost, we call the [`.fit()`](https://catboost.ai/en/docs/concepts/python-reference_catboost_fit) method of the
-model object to train the data. The method can be supplied with `log_cout` parameter to redirect output logs into custom
-handler which in our case is the recently mentioned `AimLogger`. On top of that we can supply the `.fit()` method with
-`logging_level` parameter to make Catboost yield more logs to track `test` & `best` values, but it depends on your
-training log output.
-
-```python
-model.fit(train_data, train_labels, log_cout=AimLogger(loss_function='Logloss'), logging_level='Info')
-```
-
-Beside this `AimLogger` accepts `log_cout` parameter to preserve the default functionality of Catboost's log handling
-callback. You can pass your own handler, else it defaults to `sys.stdout`.
 
 ### What's next?
 
 During the training process, you can start another terminal in the same directory, start `aim up` and you can observe
-the information in real time.
->>>>>>> 29c73d6d
+the information in real time.