## Integrate Aim into an existing project

### Any python script

```python
from aim import Run

run = Run()

# Save inputs, hparams or any other `key: value` pairs
run['hparams'] = {
    'learning_rate': 0.001,
    'batch_size': 32,
}

# ...
for step in range(10):
    # Log metrics to visualize performance
    run.track(step, name='metric_name')
# ...
```

Aim easily integrates with your favourite ML frameworks.

Aim loggers give access to the `aim.Run` object instance via the `experiment` property. The `aim.Run` instance will help you to easily track additional metrics or set any other `key: value` pairs (params) relevant to your project.

In this way you can easily extend the default integrations. More info about this is abailable on Integration guides [section.](../using/integration_guides.html) 

### Integration with Pytorch Ignite
[![Open In Colab](https://colab.research.google.com/assets/colab-badge.svg)](https://colab.research.google.com/github/aimhubio/tutorials/blob/publication/notebooks/pytorch_ignite_track.ipynb)  


It only takes 2 steps to simply and easily inject Aim into pytorch ignite:

```python
# import aim sdk designed for pytorch ignite
from aim.pytorch_ignite import AimLogger
```
Pytorch Ignite provides trainer objects to simplify the training process of pytorch model. We can attach the trainer object as AimLogger's output handler to use the logger function defined by aim to simplify the process of tracking experiments. This process is divided into 2 steps:

Step 1. Create `AimLogger` object

```python
aim_logger = AimLogger(
    experiment='aim_on_pt_ignite',
    train_metric_prefix='train_',
    val_metric_prefix='val_',
    test_metric_prefix='test_',
)
```

Step 2. Attach output handler to the `aim_logger` object


```python
aim_logger.attach_output_handler(
    trainer,
    event_name=Events.ITERATION_COMPLETED,
    tag="train",
    output_transform=lambda loss: {'loss': loss}
)
```

Adapter source can be found [here](https://github.com/aimhubio/aim/blob/main/aim/sdk/adapters/pytorch_ignite.py).  
Example using Pytorch Ignite can be found [here](https://github.com/aimhubio/aim/blob/main/examples/pytorch_ignite_track.py).

### Integration with Pytorch Lightning

<!--[![Open In Colab](https://colab.research.google.com/assets/colab-badge.svg)](https://colab.research.google.com/drive/1Kq3-6x0dd7gAVCsiaClJf1TfKnW-d64f?usp=sharing)--> 

<!--The work is designed to build an image classifier to solve a famous real world problem ——handwritten digit recognition. In this work, we will introduce how to introduce aim logger to manage output information. -->

We only require 2 steps to simply and easily inject Aim into pytorch lightining:

```python
# import aim sdk designed for pl
from aim.pytorch_lightning import AimLogger
```

Pytorch lighting provides trainer objects to simplify the training process of pytorch model. One of the parameters is called logger. We can use the logger function defined by aim to simplify the process of tracking experiments. This process is divided into 2 steps:

Step 1. Create `AimLogger` object

```python
# track experimental data by using Aim
aim_logger = AimLogger(
    experiment='aim_on_pt_lightning',
    train_metric_prefix='train_',
    val_metric_prefix='val_',
)
```

Step 2. Pass the `aim_logger` object as the `logger` argument


```python
# track experimental data by using Aim
trainer = Trainer(gpus=1, progress_bar_refresh_rate=20, max_epochs=5, logger=aim_logger)
```
Adapter source can be found [here](https://github.com/aimhubio/aim/blob/main/aim/sdk/adapters/pytorch_lightning.py).  
Example using Pytorch Lightning can be found [here](https://github.com/aimhubio/aim/blob/main/examples/pytorch_lightning_track.py).


### Integration with Hugging Face

<!--[![Open In Colab](https://colab.research.google.com/assets/colab-badge.svg)](https://colab.research.google.com/drive/1YJsWXmpmJ8s6K9smqIFT7CnM27yjoPq3?usp=sharing)-->

<!--In this guide, we will show you how to integrate Aim with Huggingface. The work we are going to do together is sentiment classification problem, which is the most common text classification task. We choose the IMDB movie review dataset as an experimental dataset, which classifies movie reviews as positive or negative. During the training process, we will show the use of aim to record effective information.-->

You only need 2 simple steps to employ Aim to collect data ❤️

Step 1: Import the sdk designed by Aim for Huggingface.

```python
from aim.hugging_face import AimCallback
```

Step 2: Hugging Face has a trainer api to help us simplify the training process. This api provides a callback function to return the information that the user needs. Therefore, aim has specially designed SDK to simplify the process of the user writing callback functions, we only need to initialize `AimCallback` object as follows:

```python
# Initialize aim_callback
aim_callback = AimCallback(experiment='huggingface_experiment')
# Initialize trainer
trainer = Trainer(
    model=model,    
    args=training_args,
    train_dataset=small_train_dataset,
    eval_dataset=small_eval_dataset,
    compute_metrics=compute_metrics,
    callbacks=[aim_callback]
)
```
Adapter source can be found [here](https://github.com/aimhubio/aim/blob/main/aim/sdk/adapters/hugging_face.py).  
Example using Hugging Face can be found [here](https://github.com/aimhubio/aim/blob/main/examples/hugging_face_track.py).


### Integration with Keras & tf.Keras

<!--[![Open In Colab](https://colab.research.google.com/assets/colab-badge.svg)](https://colab.research.google.com/drive/18V8OTQ9RtLEit_yjAZAtUY1jXQmfQ0RN?usp=sharing)-->

<!--This tutorial leverages the well-known handwritten digit recognition task to describe how to integrate Aim with Keras & tf.Keras to train a digital image classification model based on the mnist dataset.--> 

It only takes 2 steps to easily integrate aim in keras to record experimental information.

```python
# call keras as the high api of tensorflow 
from aim.tensorflow import AimCallback
# call keras library directly
from aim.keras import AimCallback
```

In keras, we call the `fit()` method of the model object to train the data. The callbacks are provided here. `AimCallback` inherits the usage specification of callbacks. We just need to add it to the callbacks list.

```python
model.fit(x_train, y_train, epochs=5, callbacks=[
          # in case of tf.keras, we use aim.tensorflow.AimCallback 
          AimCallback(experiment='aim_on_keras')                                      
])
```

Adapter source can be found [here](https://github.com/aimhubio/aim/blob/main/aim/sdk/adapters/tensorflow.py).  
Example using Keras can be found [here](https://github.com/aimhubio/aim/blob/main/examples/keras_track.py).  
Example using tf.Keras can be found [here](https://github.com/aimhubio/aim/blob/main/examples/tensorflow_keras_track.py).


### Integration with Keras Tuner

It only takes 2 steps to easily integrate aim in keras to record experimental information.

```python
from aim.keras_tuner import AimCallback
```

In kerastuner, we call the `search()` method of the tuner object to perform a search for best hyperparameter configuations. The callbacks are provided here. `AimCallback` inherits the usage specification of callbacks. We just need to add it to the callbacks list.

```python
tuner.search(
    train_ds,
    validation_data=test_ds,
    callbacks=[AimCallback(tuner=tuner, repo='./aim_logs', experiment='keras_tuner_test')],
)
```

Adapter source can be found [here](https://github.com/aimhubio/aim/blob/main/aim/sdk/adapters/keras_tuner.py).  
Example using Keras Tuner can be found [here](https://github.com/aimhubio/aim/blob/main/examples/keras_tuner_track.py).  

### Integration with XGboost

<!--In the real world, there is a well-known handwritten digit recognition problem. In this article, we use the machine learning framework xgboost to help us train an image classification model. In this process, we will use Aim to track our experimental data.-->

Enjoy using aim to track xgboost experimental data which requires two simple steps:

Step 1: Explicitly import the `AimCallback` for tracking training data.

```python
# call sdk aim.xgboost 
from aim.xgboost import AimCallback
```

Step 2: XGboost provides the `xgboost.train` method for model training, in which the callbacks parameter can call back data information from the outside. Here we pass in aimcallbacl designed for tracking data information

```python
xgboost.train(param, dtrain, num_round, watchlist,
                            callbacks=[AimCallback(experiment='xgboost_test')])
```

Adapter source can be found [here](https://github.com/aimhubio/aim/blob/main/aim/sdk/adapters/xgboost.py).  
Example using XGboost can be found [here](https://github.com/aimhubio/aim/blob/main/examples/xgboost_track.py).

### Integration with CatBoost

It only takes two steps to integrate Aim with [CatBoost](https://catboost.ai/).

Step 1: Import `AimLogger` to track the training metadata.

```python
# call sdk aim.catboost 
from aim.catboost import AimLogger
```

Step 2: Pass the logger to the trainer.

Trainings in CatBoost are initiated with `fit` method. 
The method can be supplied with `log_cout` parameter to redirect output logs into a custom handler.
Pass `AimLogger` to automatically track metrics and hyper-parameters with Aim.
Depending on the training log output, an additional argument `logging_level` could be passed to make Catboost yield more logs to track `test` & `best` values.

```python
model.fit(train_data, train_labels, log_cout=AimLogger(loss_function='Logloss'), logging_level='Info')
```

`AimLogger` also accepts `log_cout` parameter to preserve the default functionality of Catboost's log handling.
You can pass your own handler, else it defaults to `sys.stdout`.

See `AimLogger` source [here](https://github.com/aimhubio/aim/blob/main/aim/sdk/adapters/catboost.py).  
Check out a simple example with Aim and CatBoost [here](https://github.com/aimhubio/aim/blob/main/examples/catboost_track.py).

### Integration with LightGBM

Aim comes with a builtin callback designed to automatically track [LightGBM](https://lightgbm.readthedocs.io/en/latest/index.html) trainings.
It takes two steps to integrate Aim into your training script.

Step 1: Explicitly import the `AimCallback` for tracking training metadata.

```python
from aim.lightgbm import AimCallback
```

Step 2: Pass the callback to `callbacks` list upon initiating your training.

```python
gbm = lgb.train(params,
                lgb_train,
                num_boost_round=20,
                valid_sets=lgb_eval,
                callbacks=[AimCallback(experiment='lgb_test')])
```

While your training is running you can start `aim up` in another terminal session and observe the information in real
time.

See `AimCallback` source [here](https://github.com/aimhubio/aim/blob/main/aim/sdk/adapters/lightgbm.py).  
Check out a simple regression task example [here](https://github.com/aimhubio/aim/blob/main/examples/lightgbm_track.py).

### Integration with fastai

Aim comes with a builtin callback designed to automatically track [fastai](https://docs.fast.ai/) trainings.
It takes two steps to integrate Aim into your training script.

Step 1: Explicitly import the `AimCallback` for tracking training metadata.

```python
from aim.fastai import AimCallback
```

Step 2: Pass the callback to `cbs` list upon initiating your training.

```python
learn = cnn_learner(dls, resnet18, pretrained=True,
                    loss_func=CrossEntropyLossFlat(),
                    metrics=accuracy, model_dir="/tmp/model/",
                    cbs=AimCallback(repo='.', experiment='fastai_example'))
```

See `AimCallback` source [here](https://github.com/aimhubio/aim/blob/main/aim/sdk/adapters/fastai.py).  
Check out a simple regression task example [here](https://github.com/aimhubio/aim/blob/main/examples/fastai_track.py).

<<<<<<< HEAD
### Integration with Optuna

Aim provides a callback designed to automatically track [optuna](https://optuna.org/) trainings.
The `as_multirun` is a boolean argument. If `as_multirun` is set True then the callback will create a run for each trial. Otherwise it will track all of the results in a single run.
One can also use the decorator function `track_in_aim` to log inside the objective function.

Step 1: Explicitly import the `AimCallback` for tracking training metadata.

```python
from aim.sdk.adapters.optuna import AimCallback
```

Step 2: Pass the callback to `cbs` list upon initiating your training.

```python
aim_callback = AimCallback(experiment_name="optuna_single_run")
study.optimize(objective, n_trials=10, callbacks=[aim_callback])
```

See `AimCallback` source [here](https://github.com/aimhubio/aim/blob/main/aim/sdk/adapters/optuna.py).  
Check out a simple objective optimization example [here](https://github.com/aimhubio/aim/blob/main/examples/optuna_track.py).

=======
### Integration with MXNet

To track MXNet experiments use Aim callback designed for [MXNet](https://mxnet.apache.org/) fit method.
It takes two steps to integrate Aim into your training script.

Step 1: Import the `AimLoggingHandler` for tracking training metadata.

```python
from aim.mxnet import AimLoggingHandler
```

Step 2: Pass a callback instance to `event_handlers` list upon initiating your training.

```python
aim_log_handler = AimLoggingHandler(repo='.', experiment_name='mxnet_example',
                                    log_interval=1, metrics=[train_acc, train_loss, val_acc])

est.fit(train_data=train_data_loader, val_data=val_data_loader,
        epochs=num_epochs, event_handlers=[aim_log_handler])
```

See `AimCallback` source [here](https://github.com/aimhubio/aim/blob/main/aim/sdk/adapters/mxnet.py).  
Check out a simple regression task example [here](https://github.com/aimhubio/aim/blob/main/examples/mxnet_track.py).
>>>>>>> d238b2eb


### What's next?

During the training process, you can start another terminal in the same directory, start `aim up` and you can observe
the information in real time.<|MERGE_RESOLUTION|>--- conflicted
+++ resolved
@@ -285,7 +285,32 @@
 See `AimCallback` source [here](https://github.com/aimhubio/aim/blob/main/aim/sdk/adapters/fastai.py).  
 Check out a simple regression task example [here](https://github.com/aimhubio/aim/blob/main/examples/fastai_track.py).
 
-<<<<<<< HEAD
+
+### Integration with MXNet
+
+To track MXNet experiments use Aim callback designed for [MXNet](https://mxnet.apache.org/) fit method.
+It takes two steps to integrate Aim into your training script.
+
+Step 1: Import the `AimLoggingHandler` for tracking training metadata.
+
+```python
+from aim.mxnet import AimLoggingHandler
+```
+
+Step 2: Pass a callback instance to `event_handlers` list upon initiating your training.
+
+```python
+aim_log_handler = AimLoggingHandler(repo='.', experiment_name='mxnet_example',
+                                    log_interval=1, metrics=[train_acc, train_loss, val_acc])
+
+est.fit(train_data=train_data_loader, val_data=val_data_loader,
+        epochs=num_epochs, event_handlers=[aim_log_handler])
+```
+
+See `AimCallback` source [here](https://github.com/aimhubio/aim/blob/main/aim/sdk/adapters/mxnet.py).  
+Check out a simple regression task example [here](https://github.com/aimhubio/aim/blob/main/examples/mxnet_track.py).
+
+
 ### Integration with Optuna
 
 Aim provides a callback designed to automatically track [optuna](https://optuna.org/) trainings.
@@ -308,31 +333,6 @@
 See `AimCallback` source [here](https://github.com/aimhubio/aim/blob/main/aim/sdk/adapters/optuna.py).  
 Check out a simple objective optimization example [here](https://github.com/aimhubio/aim/blob/main/examples/optuna_track.py).
 
-=======
-### Integration with MXNet
-
-To track MXNet experiments use Aim callback designed for [MXNet](https://mxnet.apache.org/) fit method.
-It takes two steps to integrate Aim into your training script.
-
-Step 1: Import the `AimLoggingHandler` for tracking training metadata.
-
-```python
-from aim.mxnet import AimLoggingHandler
-```
-
-Step 2: Pass a callback instance to `event_handlers` list upon initiating your training.
-
-```python
-aim_log_handler = AimLoggingHandler(repo='.', experiment_name='mxnet_example',
-                                    log_interval=1, metrics=[train_acc, train_loss, val_acc])
-
-est.fit(train_data=train_data_loader, val_data=val_data_loader,
-        epochs=num_epochs, event_handlers=[aim_log_handler])
-```
-
-See `AimCallback` source [here](https://github.com/aimhubio/aim/blob/main/aim/sdk/adapters/mxnet.py).  
-Check out a simple regression task example [here](https://github.com/aimhubio/aim/blob/main/examples/mxnet_track.py).
->>>>>>> d238b2eb
 
 
 ### What's next?
