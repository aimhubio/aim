import sys
import os
import io
from shutil import rmtree
from setuptools import find_packages, setup, Command, Extension
from Cython.Build import cythonize

version_file = 'aim/VERSION'

__version__ = None
with open(version_file) as vf:
    __version__ = vf.read().strip()


here = os.path.abspath(os.path.dirname(__file__))

# Package meta-data.
NAME = 'aim'
DESCRIPTION = 'A super-easy way to record, search and compare AI experiments.'
VERSION = __version__
REQUIRES_PYTHON = '>=3.6.0'

# Get packages
packages = find_packages(exclude=('tests',))


# Get a list of all files in the html directory to include in our module
def package_files(directory):
    paths = []
    for (path, _, filenames) in os.walk(directory):
        for filename in filenames:
            paths.append(os.path.join('..', path, filename))
    return paths


ui_files = package_files('aim/web/ui/build')
migration_files = package_files('aim/web/migrations')
storage_migration_files = package_files('aim/storage/migrations')
version_files = ['../aim/VERSION', ]

# TODO: Get long description from the README file
LONG_DESCRIPTION = DESCRIPTION

SETUP_REQUIRED = [
    'Cython==3.0.0a9',
]

# What packages are required for this module to be executed?
REQUIRED = [
    'aimrecords==0.0.7',
    'aimrocks==0.1.0',
    'cachetools>=4.0.0',
    'click>=7.0',
    'cryptography>=3.0',
    'filelock>=3.0.0',
    'GitPython>=3.0.4',
    'numpy>=1.12.0',
    'packaging>=19.0',
    'protobuf>=3.11.0',
    'psutil>=5.6.7',
    'py3nvml>=0.2.5',
    'RestrictedPython>=5.1',
    'tqdm>=4.20.0',
    'aiofiles>=0.5.0',
    'alembic>=1.4.0',
    'async-exit-stack>=1.0.0',
    'async-generator>=1.0',
    'fastapi>=0.65.0,<0.68.0',
    'jinja2>=2.10.0',
    'pytz>=2019.1',
    'SQLAlchemy>=1.4.1',
    'uvicorn>=0.12.0',
    'Pillow>=8.1.0',
    'grpcio==1.42.0',
]


class UploadCommand(Command):
    """Support setup.py upload."""

    description = 'Build and publish the package.'
    user_options = [
        ('rc', None, 'Tag version as a release candidate'),
    ]

    @staticmethod
    def status(s):
        """Prints things in bold."""
        print('\033[1m{0}\033[0m'.format(s))

    def initialize_options(self):
        self.rc = 0

    def finalize_options(self):
        pass

    def run(self):
        try:
            self.status('Removing previous builds…')
            rmtree(os.path.join(here, 'dist'))
        except OSError:
            pass

        self.status('Cleaning build directory')
        os.system('{} setup.py clean --all'.format(sys.executable))

        self.status('Building Source and Wheel (universal) distribution…')
        os.system(f'{sys.executable} setup.py sdist bdist_wheel --universal')

        # self.status('Uploading the package to PyPI via Twine…')
        os.system('twine upload dist/*')

        if not self.rc:
            self.status('Pushing git tags…')
            os.system('git tag v{0}'.format(VERSION))
            os.system('git push --tags')

        sys.exit()


# Where the magic happens
setup(
    name=NAME,
    version=VERSION,
    description=DESCRIPTION,
    long_description=LONG_DESCRIPTION,
    python_requires=REQUIRES_PYTHON,
    setup_requires=SETUP_REQUIRED,
    install_requires=REQUIRED,
    packages=packages,
    package_data={'aim': ui_files + migration_files + storage_migration_files + version_files},
    include_package_data=True,
    classifiers=[
        'License :: OSI Approved :: MIT License',
        'Programming Language :: Python',
        'Programming Language :: Python :: 3',
        'Programming Language :: Python :: 3.6',
        'Programming Language :: Python :: 3.7',
        'Programming Language :: Python :: 3.8',
        'Programming Language :: Python :: 3.9',
        'Programming Language :: Python :: 3.10',
        'Programming Language :: Python :: Implementation :: PyPy'
    ],
    ext_modules=cythonize([
        Extension(
            'aim.storage.hashing.c_hash',
            ['aim/storage/hashing/c_hash.pyx'],
            language='c++'
        ),
        Extension(
            'aim.storage.hashing.hashing',
            ['aim/storage/hashing/hashing.py'],
            language='c++'
        ),
        Extension(
            'aim.storage.hashing',
            ['aim/storage/hashing/__init__.py'],
            language='c++'
        ),
        Extension(
            'aim.storage.encoding.encoding_native',
            ['aim/storage/encoding/encoding_native.pyx'],
            language='c++'
        ),
        Extension(
            'aim.storage.encoding.encoding',
            ['aim/storage/encoding/encoding.pyx'],
            language='c++'
        ),
        Extension(
            'aim.storage.encoding',
            ['aim/storage/encoding/__init__.py'],
            language='c++'
        ),
        Extension(
            'aim.storage.treeutils',
            ['aim/storage/treeutils.pyx'],
            language='c++'
        ),
        Extension(
            'aim.storage.rockscontainer',
            ['aim/storage/rockscontainer.pyx'],
            language='c++'
        ),
        Extension(
            'aim.storage.union',
            ['aim/storage/union.pyx'],
            language='c++'
        ),
        Extension(
<<<<<<< HEAD
            'aim.storage.arrayview',
            ['aim/storage/arrayview.py'],
            language='c++'
        ),
        Extension(
            'aim.storage.treearrayview',
            ['aim/storage/treearrayview.py'],
            language='c++'
        ),
        Extension(
            'aim.storage.treeview',
            ['aim/storage/treeview.py'],
=======
            'aim.storage.utils',
            ['aim/storage/utils.py'],
>>>>>>> 0027a180
            language='c++'
        )
    ]),
    entry_points={
        'console_scripts': [
            'aim=aim.cli.cli:cli_entry_point',
        ],
    },
    cmdclass={
        'upload': UploadCommand
    },
)<|MERGE_RESOLUTION|>--- conflicted
+++ resolved
@@ -188,7 +188,6 @@
             language='c++'
         ),
         Extension(
-<<<<<<< HEAD
             'aim.storage.arrayview',
             ['aim/storage/arrayview.py'],
             language='c++'
@@ -201,12 +200,13 @@
         Extension(
             'aim.storage.treeview',
             ['aim/storage/treeview.py'],
-=======
+            language='c++'
+        ),
+        Extension(
             'aim.storage.utils',
             ['aim/storage/utils.py'],
->>>>>>> 0027a180
-            language='c++'
-        )
+            language='c++'
+        ),
     ]),
     entry_points={
         'console_scripts': [
