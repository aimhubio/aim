import sys
import os
import platform

from shutil import rmtree
from setuptools import find_packages, setup, Command, Extension
from Cython.Build import cythonize
from aimrocks import lib_utils
# TODO This `setup.py` assumes that `Cython` and `aimrocks` are installed.
# This is okay for now as users are expected to install `aim` from wheels.

version_file = 'aim/VERSION'

with open(version_file) as vf:
    __version__ = vf.read().strip()

here = os.path.abspath(os.path.dirname(__file__))

# Package meta-data.
NAME = 'aim'
DESCRIPTION = 'A super-easy way to record, search and compare AI experiments.'
VERSION = __version__
REQUIRES_PYTHON = '>=3.7.0'

# Get packages
packages = find_packages(exclude=('tests', 'performance_tests', 'aim.web.ui'))


# Get a list of all files in the html directory to include in our module
def package_files(directory):
    paths = []
    for (path, _, filenames) in os.walk(directory):
        for filename in filenames:
            paths.append(os.path.join('..', path, filename))
    return paths


migration_files = package_files('aim/web/migrations')
storage_migration_files = package_files('aim/storage/migrations')
notifier_files = package_files('aim/ext/notifier')
version_files = ['../aim/VERSION', ]

readme_file = 'README.md'
readme_text = open('/'.join((here, readme_file)), encoding="utf-8").read()
LONG_DESCRIPTION = readme_text.strip()

SETUP_REQUIRED = [
    'Cython==3.0.0a9',
]

# What packages are required for this module to be executed?
REQUIRED = [
    f'aim-ui=={__version__}',
    'aimrecords==0.0.7',
    'aimrocks==0.2.1',
    'cachetools>=4.0.0',
    'click>=7.0',
    'cryptography>=3.0',
    'filelock>=3.3.0',
    'numpy>=1.12.0',
    'psutil>=5.6.7',
    'py3nvml>=0.2.5',
    'RestrictedPython>=5.1',
    'tqdm>=4.20.0',
    'aiofiles>=0.5.0',
    'alembic>=1.4.0',
    'fastapi>=0.69.0',
    'jinja2>=2.10.0',
    'pytz>=2019.1',
    'SQLAlchemy>=1.4.1',
    'uvicorn>=0.12.0',
    'Pillow>=8.0.0',
<<<<<<< HEAD
    'protobuf >= 3.9.2,<4.0.0',
=======
    'protobuf >= 3.9.2',
>>>>>>> 59bc78ff
    'packaging>=15.0',
    'python-dateutil',
    'requests',
]

if platform.machine() != 'arm64':
    # Temporarily avoid `grpcio` until the issue
    # https://github.com/grpc/grpc/issues/29262 is resolved
    REQUIRED.append('grpcio>=1.42.0')


class UploadCommand(Command):
    """Support setup.py upload."""

    description = 'Build and publish the package.'
    user_options = [
        ('rc', None, 'Tag version as a release candidate'),
    ]

    @staticmethod
    def status(s):
        """Prints things in bold."""
        print('\033[1m{0}\033[0m'.format(s))

    def initialize_options(self):
        self.rc = 0

    def finalize_options(self):
        pass

    def run(self):
        try:
            self.status('Removing previous builds…')
            rmtree(os.path.join(here, 'dist'))
        except OSError:
            pass

        self.status('Cleaning build directory')
        os.system('{} setup.py clean --all'.format(sys.executable))

        self.status('Building Source and Wheel (universal) distribution…')
        os.system(f'{sys.executable} setup.py sdist bdist_wheel --universal')

        # self.status('Uploading the package to PyPI via Twine…')
        os.system('twine upload dist/*')

        if not self.rc:
            self.status('Pushing git tags…')
            os.system('git tag v{0}'.format(VERSION))
            os.system('git push --tags')

        sys.exit()


INCLUDE_DIRS = [lib_utils.get_include_dir()]
LIB_DIRS = [lib_utils.get_lib_dir()]
LIBS = lib_utils.get_libs()
COMPILE_ARGS = [
    '-std=c++11',
    '-O3',
    '-Wall',
    '-Wextra',
    '-Wconversion',
    '-fno-strict-aliasing',
    '-fno-rtti',
    '-fPIC'
]
CYTHON_SCRITPS = [
    ('aim.storage.hashing.c_hash', 'aim/storage/hashing/c_hash.pyx'),
    ('aim.storage.hashing.hashing', 'aim/storage/hashing/hashing.py'),
    ('aim.storage.hashing', 'aim/storage/hashing/__init__.py'),
    ('aim.storage.encoding.encoding_native', 'aim/storage/encoding/encoding_native.pyx'),
    ('aim.storage.encoding.encoding', 'aim/storage/encoding/encoding.pyx'),
    ('aim.storage.encoding', 'aim/storage/encoding/__init__.py'),
    ('aim.storage.treeutils', 'aim/storage/treeutils.pyx'),
    ('aim.storage.rockscontainer', 'aim/storage/rockscontainer.pyx'),
    ('aim.storage.union', 'aim/storage/union.pyx'),
    ('aim.storage.arrayview', 'aim/storage/arrayview.py'),
    ('aim.storage.treearrayview', 'aim/storage/treearrayview.py'),
    ('aim.storage.treeview', 'aim/storage/treeview.py'),
    ('aim.storage.utils', 'aim/storage/utils.py'),
    ('aim.storage.container', 'aim/storage/container.py'),
    ('aim.storage.containertreeview', 'aim/storage/containertreeview.py'),
    ('aim.storage.inmemorytreeview', 'aim/storage/inmemorytreeview.py'),
    ('aim.storage.prefixview', 'aim/storage/prefixview.py'),
]


def configure_extension(name: str, path: str):
    """Configure an extension and bind with third-party libs"""
    if isinstance(path, str):
        path = [path]
    return Extension(
        name,
        path,
        language='c++',
        include_dirs=INCLUDE_DIRS,
        libraries=LIBS,
        library_dirs=LIB_DIRS,
        extra_compile_args=COMPILE_ARGS,
    )


def cytonize_extensions():
    """Configure and Cythonize all the extensions"""
    extensions = []
    for name, path in CYTHON_SCRITPS:
        extensions.append(configure_extension(name, path))
    return cythonize(extensions, show_all_warnings=True)


# Where the magic happens
setup(
    name=NAME,
    version=VERSION,
    description=DESCRIPTION,
    long_description=LONG_DESCRIPTION,
    long_description_content_type='text/markdown',
    python_requires=REQUIRES_PYTHON,
    setup_requires=SETUP_REQUIRED,
    install_requires=REQUIRED,
    packages=packages,
    package_data={'aim': migration_files + storage_migration_files + notifier_files + version_files},
    include_package_data=True,
    classifiers=[
        'License :: OSI Approved :: Apache Software License',
        'Programming Language :: Python',
        'Programming Language :: Python :: 3',
        'Programming Language :: Python :: 3.7',
        'Programming Language :: Python :: 3.8',
        'Programming Language :: Python :: 3.9',
        'Programming Language :: Python :: 3.10',
        'Programming Language :: Python :: Implementation :: PyPy'
    ],
    ext_modules=cytonize_extensions(),
    entry_points={
        'console_scripts': [
            'aim=aim.cli.cli:cli_entry_point',
            'aim-watcher=aim.cli.watcher_cli:cli_entry_point',
        ],
    },
    cmdclass={
        'upload': UploadCommand
    }
)<|MERGE_RESOLUTION|>--- conflicted
+++ resolved
@@ -70,11 +70,7 @@
     'SQLAlchemy>=1.4.1',
     'uvicorn>=0.12.0',
     'Pillow>=8.0.0',
-<<<<<<< HEAD
-    'protobuf >= 3.9.2,<4.0.0',
-=======
     'protobuf >= 3.9.2',
->>>>>>> 59bc78ff
     'packaging>=15.0',
     'python-dateutil',
     'requests',
