--- conflicted
+++ resolved
@@ -2,15 +2,8 @@
 
 ui.header("Audios")
 
-<<<<<<< HEAD
-form = ui.form('Search')
-query = form.text_input(value='')
-
-audios = AudioSequence.filter(query)
-=======
 form = ui.form("Search")
 query = form.text_input(value="")
->>>>>>> e6c5a79e
 
 audios = AudioSequence.filter(query)
 
