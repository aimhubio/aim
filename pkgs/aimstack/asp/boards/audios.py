from asp import AudioSequence
import math

run_hash = None
<<<<<<< HEAD
if 'hash' in session_state:
    run_hash = session_state['hash']


if run_hash is None:
    ui.header("Audios")
    form = ui.form("Search")
    query = form.text_input(value="")

audios = AudioSequence.filter(
    f'container.hash=="{run_hash}"' if run_hash else query)
=======
if 'container_hash' in session_state:
    run_hash = session_state['container_hash']

if run_hash is None:
    ui.header("Audios")
    form = ui.form("Search")
    query = form.text_input(value="")

audios = AudioSequence.filter(
    f'c.hash=="{run_hash}"' if run_hash else query)
>>>>>>> f9d46b85


def flatten(dictionary, parent_key="", separator="."):
    items = []
    for key, value in dictionary.items():
        new_key = parent_key + separator + key if parent_key else key
        if isinstance(value, dict):
            items.extend(flatten(value, new_key, separator=separator).items())
        else:
            items.append((new_key, value))
    return dict(items)


@memoize
def get_table_data(data=[], page_size=10, page_num=1):
    table_data = {}
    exclude_keys = [
        "type",
        "container_type",
        "sequence_type",
        "sequence_full_type",
        "hash",
        "axis_names",
        "item_type",
        "container_full_type",
        "values",
    ]

    page_data = data[(page_num - 1) * page_size: page_num * page_size]

    for i, page_item in enumerate(page_data):
        items = flatten(page_item).items()
        for key, value in items:
            if key in exclude_keys:
                continue
            else:
                if key == "blobs.data":
                    key = "data"
                    value = ((page_num - 1) * page_size) + i
                if key in table_data:
                    table_data[key].append(f"{value}")
                else:
                    table_data[key] = [f"{value}"]
    return table_data


if len(audios) == 0:
    text = ui.text("No audios found")
else:
    row1, row2 = ui.rows(2)

    with row1:
        items_per_page = ui.select(
            "Items per page", options=("5", "10", "50", "100"), index=1
        )
        total_pages = math.ceil((len(audios) / int(items_per_page)))
        page_numbers = [str(i) for i in range(1, total_pages + 1)]
        page_num = ui.select('Page', options=page_numbers, index=0)
        row2.table(
            get_table_data(audios, int(items_per_page), int(page_num)),
            {
                "container.hash": lambda val: ui.board_link("run.py", val, state={"hash": val}),
                "data": lambda val: ui.audios([audios[int(val)]]),
            },
        )<|MERGE_RESOLUTION|>--- conflicted
+++ resolved
@@ -1,31 +1,17 @@
 from asp import AudioSequence
 import math
 
-run_hash = None
-<<<<<<< HEAD
-if 'hash' in session_state:
-    run_hash = session_state['hash']
+container_hash = None
+if 'container_hash' in session_state:
+    container_hash = session_state['container_hash']
 
-
-if run_hash is None:
+if container_hash is None:
     ui.header("Audios")
     form = ui.form("Search")
     query = form.text_input(value="")
 
 audios = AudioSequence.filter(
-    f'container.hash=="{run_hash}"' if run_hash else query)
-=======
-if 'container_hash' in session_state:
-    run_hash = session_state['container_hash']
-
-if run_hash is None:
-    ui.header("Audios")
-    form = ui.form("Search")
-    query = form.text_input(value="")
-
-audios = AudioSequence.filter(
-    f'c.hash=="{run_hash}"' if run_hash else query)
->>>>>>> f9d46b85
+    f'c.hash=="{container_hash}"' if container_hash else query)
 
 
 def flatten(dictionary, parent_key="", separator="."):
