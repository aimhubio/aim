--- conflicted
+++ resolved
@@ -1,5 +1,4 @@
 import datetime
-
 import pytz
 import json
 import inspect
@@ -7,11 +6,7 @@
 
 from functools import partialmethod
 
-<<<<<<< HEAD
-from aim import Container, Sequence
-=======
-from aim import Container, Property
->>>>>>> 57c360dc
+from aim import Container, Sequence, Property
 from aim._sdk.utils import utc_timestamp
 from aim._sdk import type_utils
 from aimcore.callbacks import Caller
