--- conflicted
+++ resolved
@@ -11,14 +11,9 @@
 logger = logging.getLogger(__name__)
 
 
-<<<<<<< HEAD
-@Object.alias('aim.Audio')
-@Object.alias('aim.audio')
-class Audio(Object):
-=======
 @Record.alias('aim.Audio')
+@Record.alias('aim.audio')
 class Audio(Record):
->>>>>>> c696b60a
     """Audio object used to store audio objects in Aim repository..
 
     Currently, audio formats are limited to mp3, wav, flac
