--- conflicted
+++ resolved
@@ -10,14 +10,9 @@
 logger = logging.getLogger(__name__)
 
 
-<<<<<<< HEAD
-@Object.alias('aim.Figure')
-@Object.alias('aim.figure')
-class Figure(Object):
-=======
 @Record.alias('aim.Figure')
+@Record.alias('aim.figure')
 class Figure(Record):
->>>>>>> c696b60a
     """
     Figure object can be used for storing Plotly or Matplotlib figures into Aim repository.
     Core functionality is based on Plotly.
