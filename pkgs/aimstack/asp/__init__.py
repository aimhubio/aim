--- conflicted
+++ resolved
@@ -16,12 +16,8 @@
     DistributionSequence, FigureSequence, Figure3DSequence, LogStream, LogRecordSequence
 ]
 
-<<<<<<< HEAD
 __aim_actions__ = [get_project_stats, get_sequence_type_preview, get_container_type_preview]
-=======
-__aim_actions__ = [get_project_stats]
 
 __description__ = 'Base package, providing building blocks for data logging and exploration.'
 __author__ = 'AimHub Inc.'
-__category__ = 'Generic Log Exploration'
->>>>>>> d2324a24
+__category__ = 'Generic Log Exploration'