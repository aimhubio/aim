class TrackerKerasCallbackMetricsEpochEndMixin(object):
    def on_epoch_end(self, epoch, logs=None):
        # Log metrics
        self._log_epoch_metrics(epoch, logs)

    def _get_learning_rate(self):
        lr_schedule = getattr(self.model.optimizer, "lr", None)
        try:
            return lr_schedule(self.model.optimizer.iterations)
        except Exception:
            return None

    def _log_epoch_metrics(self, epoch, logs):
        if not logs:
            return

        train_logs = {k: v for k, v in logs.items() if not k.startswith('val_')}
        for name, value in train_logs.items():
<<<<<<< HEAD
            self._run.track(value, name=name, context={'subset': 'train'}, epoch=epoch)

        val_logs = {k: v for k, v in logs.items() if k.startswith('val_')}
        for name, value in val_logs.items():
            self._run.track(value, name=name[4:], context={'subset': 'val'}, epoch=epoch)

        lr = self._get_learning_rate()
        if lr is not None:
            self._run.track(lr, name='lr', context={'subset': 'train'}, epoch=epoch)
=======
            self._run.track_auto(
                value, name=name, context={'subset': 'train'}, epoch=epoch
            )

        val_logs = {k: v for k, v in logs.items() if k.startswith('val_')}
        for name, value in val_logs.items():
            self._run.track_auto(
                value, name=name[4:], context={'subset': 'val'}, epoch=epoch
            )

        lr = self._get_learning_rate()
        if lr is not None:
            self._run.track_auto(
                lr, name='lr', context={'subset': 'train'}, epoch=epoch
            )
>>>>>>> 0cae5a0a
<|MERGE_RESOLUTION|>--- conflicted
+++ resolved
@@ -4,7 +4,7 @@
         self._log_epoch_metrics(epoch, logs)
 
     def _get_learning_rate(self):
-        lr_schedule = getattr(self.model.optimizer, "lr", None)
+        lr_schedule = getattr(self.model.optimizer, 'lr', None)
         try:
             return lr_schedule(self.model.optimizer.iterations)
         except Exception:
@@ -16,30 +16,18 @@
 
         train_logs = {k: v for k, v in logs.items() if not k.startswith('val_')}
         for name, value in train_logs.items():
-<<<<<<< HEAD
-            self._run.track(value, name=name, context={'subset': 'train'}, epoch=epoch)
-
-        val_logs = {k: v for k, v in logs.items() if k.startswith('val_')}
-        for name, value in val_logs.items():
-            self._run.track(value, name=name[4:], context={'subset': 'val'}, epoch=epoch)
-
-        lr = self._get_learning_rate()
-        if lr is not None:
-            self._run.track(lr, name='lr', context={'subset': 'train'}, epoch=epoch)
-=======
-            self._run.track_auto(
+            self._run.track(
                 value, name=name, context={'subset': 'train'}, epoch=epoch
             )
 
         val_logs = {k: v for k, v in logs.items() if k.startswith('val_')}
         for name, value in val_logs.items():
-            self._run.track_auto(
+            self._run.track(
                 value, name=name[4:], context={'subset': 'val'}, epoch=epoch
             )
 
         lr = self._get_learning_rate()
         if lr is not None:
-            self._run.track_auto(
+            self._run.track(
                 lr, name='lr', context={'subset': 'train'}, epoch=epoch
-            )
->>>>>>> 0cae5a0a
+            )