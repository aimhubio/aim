--- conflicted
+++ resolved
@@ -1,12 +1,7 @@
 # sdk
-<<<<<<< HEAD
 aimrecords==0.0.7 # to delete
 anytree>=2.8.0 # to delete
-=======
-aimrecords==0.0.7
 aimrocks==0.0.2
-anytree>=2.8.0
->>>>>>> 0f967ec4
 click>=7.0
 GitPython>=3.0.4 # to delete
 protobuf>=3.11.0 # to delete
