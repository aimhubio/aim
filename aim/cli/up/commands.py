--- conflicted
+++ resolved
@@ -22,10 +22,9 @@
 @click.option('--dev', is_flag=True, default=False)
 def up(dev, host, port, repo, tf_logs):
     if dev:
-<<<<<<< HEAD
-        os.environ[AIM_WEB_ENV_KEY] = 'dev'
+        os.environ[AIM_ENV_MODE_KEY] = 'dev'
     else:
-        os.environ[AIM_WEB_ENV_KEY] = 'prod'
+        os.environ[AIM_ENV_MODE_KEY] = 'prod'
 
     repo_path = clean_repo_path(repo) or Repo.default_repo_path()
     repo_status = Repo.check_repo_status(repo_path)
@@ -49,18 +48,6 @@
         repo_inst = Repo.from_path(repo_path)
         if repo_status == RepoStatus.PATCH_REQUIRED:
             repo_inst.structured_db.run_upgrades()
-=======
-        os.environ[AIM_ENV_MODE_KEY] = 'dev'
-    else:
-        os.environ[AIM_ENV_MODE_KEY] = 'prod'
-
-    repo_path = clean_repo_path(repo)
-    if repo_path:
-        repo_inst = Repo.from_path(repo_path)
-    else:
-        repo_inst = Repo.default_repo()
-    repo_inst.structured_db.run_upgrades()
->>>>>>> 81e648c9
 
     os.environ[AIM_UI_MOUNTED_REPO_PATH] = repo_inst.path
 
