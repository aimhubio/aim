--- conflicted
+++ resolved
@@ -21,10 +21,6 @@
                                                         writable=True))
 @click.option('--tf_logs', type=click.Path(exists=True, readable=True))
 @click.option('--dev', is_flag=True, default=False)
-<<<<<<< HEAD
-@click.option('--force-init', is_flag=True, default=False)
-def up(dev, host, port, workers, repo, tf_logs, force_init):
-=======
 @click.option('--ssl-keyfile', required=False, type=click.Path(exists=True,
                                                                file_okay=True,
                                                                dir_okay=False,
@@ -33,8 +29,8 @@
                                                                 file_okay=True,
                                                                 dir_okay=False,
                                                                 readable=True))
-def up(dev, host, port, workers, repo, tf_logs, ssl_keyfile, ssl_certfile):
->>>>>>> 9aa19b8f
+@click.option('--force-init', is_flag=True, default=False)
+def up(dev, host, port, workers, repo, tf_logs, ssl_keyfile, ssl_certfile, force_init):
     if dev:
         os.environ[AIM_ENV_MODE_KEY] = 'dev'
     else:
@@ -104,13 +100,9 @@
         click.style('Running Aim UI on repo `{}`'.format(repo_inst),
                     fg='yellow'))
 
-<<<<<<< HEAD
-    click.echo('Open http://{}:{}'.format(host, port), err=True)
-=======
     scheme = 'https' if ssl_keyfile or ssl_certfile else 'http'
 
-    click.echo('Open {}://{}:{}'.format(scheme, host, port))
->>>>>>> 9aa19b8f
+    click.echo('Open {}://{}:{}'.format(scheme, host, port), err=True)
     click.echo('Press Ctrl+C to exit')
 
     try:
