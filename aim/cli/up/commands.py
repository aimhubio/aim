--- conflicted
+++ resolved
@@ -21,12 +21,8 @@
                                                         writable=True))
 @click.option('--tf_logs', type=click.Path(exists=True, readable=True))
 @click.option('--dev', is_flag=True, default=False)
-<<<<<<< HEAD
 @click.option('----force-init', is_flag=True, default=False)
-def up(dev, host, port, repo, tf_logs, force_init):
-=======
-def up(dev, host, port, workers, repo, tf_logs):
->>>>>>> 6c092e55
+def up(dev, host, port, workers, repo, tf_logs, force_init):
     if dev:
         os.environ[AIM_ENV_MODE_KEY] = 'dev'
     else:
