import click
import os
from tqdm import tqdm

from aim.cli.runs.utils import list_repo_runs, match_runs, make_zip_archive, upload_repo_runs
from aim.sdk.repo import Repo
from aim.sdk.maintenance_run import MaintenanceRun


@click.group()
@click.option('--repo', required=False,
              default=os.getcwd(),
              type=click.Path(
                  exists=True,
                  file_okay=False,
                  dir_okay=True,
                  writable=True
              ))
@click.pass_context
def runs(ctx, repo):
    """Manage runs in aim repository."""
    ctx.ensure_object(dict)
    ctx.obj['repo'] = repo


@runs.command(name='ls')
@click.pass_context
def list_runs(ctx):
    repo_path = ctx.obj['repo']
    if not Repo.exists(repo_path):
        click.echo(f'\'{repo_path}\' is not a valid aim repo.')
        exit(1)

    run_hashes = list_repo_runs(repo_path)

    click.echo('\t'.join(run_hashes))
    click.echo(f'Total {len(run_hashes)} runs.')


@runs.command(name='rm')
@click.argument('hashes', nargs=-1, type=str)
@click.pass_context
def remove_runs(ctx, hashes):
    if len(hashes) == 0:
        click.echo('Please specify at least one Run to delete.')
        exit(1)
    repo_path = ctx.obj['repo']
    repo = Repo.from_path(repo_path)

    matched_hashes = match_runs(repo_path, hashes)
    confirmed = click.confirm(f'This command will permanently delete {len(matched_hashes)} runs from aim repo '
                              f'located at \'{repo_path}\'. Do you want to proceed?')
    if not confirmed:
        return

    success, remaining_runs = repo.delete_runs(matched_hashes)
    if success:
        click.echo(f'Successfully deleted {len(matched_hashes)} runs.')
    else:
        click.echo('Something went wrong while deleting runs. Remaining runs are:', err=True)
        click.secho('\t'.join(remaining_runs), fg='yellow')


@runs.command(name='cp')
@click.option('--destination', required=True,
              type=click.Path(
                  exists=True,
                  file_okay=False,
                  dir_okay=True,
                  writable=True
              ))
@click.argument('hashes', nargs=-1, type=str)
@click.pass_context
def copy_runs(ctx, destination, hashes):
    if len(hashes) == 0:
        click.echo('Please specify at least one Run to copy.')
        exit(1)
    source = ctx.obj['repo']
    source_repo = Repo.from_path(source)
    destination_repo = Repo.from_path(destination)

    matched_hashes = match_runs(source, hashes)
    success, remaining_runs = source_repo.copy_runs(matched_hashes, destination_repo)
    if success:
        click.echo(f'Successfully copied {len(matched_hashes)} runs.')
    else:
        click.echo('Something went wrong while copying runs. Remaining runs are:', err=True)
        click.secho('\t'.join(remaining_runs), fg='yellow')


@runs.command(name='mv')
@click.option('--destination', required=True,
              type=click.Path(
                  exists=True,
                  file_okay=False,
                  dir_okay=True,
                  writable=True
              ))
@click.argument('hashes', nargs=-1, type=str)
@click.pass_context
def move_runs(ctx, destination, hashes):
    if len(hashes) == 0:
        click.echo('Please specify at least one Run to move.')
        exit(1)
    source = ctx.obj['repo']
    source_repo = Repo.from_path(source)
    destination_repo = Repo.from_path(destination)

    matched_hashes = match_runs(source, hashes)

    success, remaining_runs = source_repo.move_runs(matched_hashes, destination_repo)
    if success:
        click.echo(f'Successfully moved {len(matched_hashes)} runs.')
    else:
        click.echo('Something went wrong while moving runs. Remaining runs are:', err=True)
        click.secho('\t'.join(remaining_runs), fg='yellow')


<<<<<<< HEAD
@runs.command(name='update')
@click.argument('hashes', nargs=-1, type=str)
@click.pass_context
def update_runs(ctx, hashes):
    if len(hashes) == 0:
        click.echo('Please specify at least one Run to update.')
        exit(1)
    repo_path = ctx.obj['repo']
    repo = Repo.from_path(repo_path)

    matched_hashes = match_runs(repo_path, hashes)
    confirmed = click.confirm(f'This command will optimize the metrics data for {len(matched_hashes)} runs from aim '
                              f'repo located at \'{repo_path}\'. This process might take a while. '
                              f'Do you want to proceed?')
    if not confirmed:
        return

    for run_hash in tqdm(matched_hashes):
        run = MaintenanceRun(run_hash, repo=repo)
        if run.check_metrics_version():
            run.update_metrics()
        else:
            click.echo(f'Run {run.hash} is already up to date. Skipping')
=======
@runs.command(name='upload')
@click.argument('bucket', nargs=1, type=str)
@click.pass_context
def upload_runs(ctx, bucket):
    repo_path = ctx.obj['repo']
    if not Repo.exists(repo_path):
        click.echo(f'\'{repo_path}\' is not a valid aim repo.')
        exit(1)

    zip_buffer = make_zip_archive(repo_path)
    zip_buffer.seek(0)

    success, uploaded_zip_file_name = upload_repo_runs(zip_buffer, bucket)
    if success:
        click.echo(f'Successfully uploaded runs in {uploaded_zip_file_name}.')
    else:
        click.echo(f'The storage backup failed because of the following error: {uploaded_zip_file_name}.')
>>>>>>> 2006b87f
<|MERGE_RESOLUTION|>--- conflicted
+++ resolved
@@ -116,7 +116,25 @@
         click.secho('\t'.join(remaining_runs), fg='yellow')
 
 
-<<<<<<< HEAD
+@runs.command(name='upload')
+@click.argument('bucket', nargs=1, type=str)
+@click.pass_context
+def upload_runs(ctx, bucket):
+    repo_path = ctx.obj['repo']
+    if not Repo.exists(repo_path):
+        click.echo(f'\'{repo_path}\' is not a valid aim repo.')
+        exit(1)
+
+    zip_buffer = make_zip_archive(repo_path)
+    zip_buffer.seek(0)
+
+    success, uploaded_zip_file_name = upload_repo_runs(zip_buffer, bucket)
+    if success:
+        click.echo(f'Successfully uploaded runs in {uploaded_zip_file_name}.')
+    else:
+        click.echo(f'The storage backup failed because of the following error: {uploaded_zip_file_name}.')
+
+
 @runs.command(name='update')
 @click.argument('hashes', nargs=-1, type=str)
 @click.pass_context
@@ -139,23 +157,4 @@
         if run.check_metrics_version():
             run.update_metrics()
         else:
-            click.echo(f'Run {run.hash} is already up to date. Skipping')
-=======
-@runs.command(name='upload')
-@click.argument('bucket', nargs=1, type=str)
-@click.pass_context
-def upload_runs(ctx, bucket):
-    repo_path = ctx.obj['repo']
-    if not Repo.exists(repo_path):
-        click.echo(f'\'{repo_path}\' is not a valid aim repo.')
-        exit(1)
-
-    zip_buffer = make_zip_archive(repo_path)
-    zip_buffer.seek(0)
-
-    success, uploaded_zip_file_name = upload_repo_runs(zip_buffer, bucket)
-    if success:
-        click.echo(f'Successfully uploaded runs in {uploaded_zip_file_name}.')
-    else:
-        click.echo(f'The storage backup failed because of the following error: {uploaded_zip_file_name}.')
->>>>>>> 2006b87f
+            click.echo(f'Run {run.hash} is already up to date. Skipping')