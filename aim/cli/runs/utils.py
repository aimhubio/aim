--- conflicted
+++ resolved
@@ -45,8 +45,6 @@
 
 
 def upload_repo_runs(buffer: io.BytesIO, bucket_name: str) -> Tuple[bool, str]:
-<<<<<<< HEAD
-=======
     try:
         import boto3
     except ImportError:
@@ -55,7 +53,6 @@
             'Please install it with command: \n pip install boto3'
         )
 
->>>>>>> c51f365f
     try:
         s3_client = boto3.client('s3')
         buckets = s3_client.list_buckets()
