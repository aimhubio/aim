--- conflicted
+++ resolved
@@ -158,12 +158,8 @@
         return self._props
 
     def proxy(self):
-<<<<<<< HEAD
         run = RunView(self)
         return AimObjectProxy(lambda: run, view=run)
-=======
-        return AimObjectProxy(lambda: self.meta_run_attrs_tree, view=self.meta_run_attrs_tree)
->>>>>>> 63f5e5db
 
     def trace_tree(self, name: str, context: Context) -> TreeView:
         return self.series_run_tree.view((context.idx, name))
@@ -213,15 +209,7 @@
     def __hash__(self) -> int:
         if self._hash is None:
             self._hash = self._calc_hash()
-<<<<<<< HEAD
         return self._hash
-
-    # TODO: [MV] refer to real implementation later, hardcoded for now
-    @property
-    def started_at(self) -> float:
-        from datetime import datetime
-        created_time = datetime(2021, 1, 1, hour=0, minute=0, second=0)
-        return created_time.timestamp()
 
 
 class RunPropsView:
@@ -250,13 +238,14 @@
 
     def __init__(self, run: Run):
         self.meta_run_tree: TreeView = run.meta_run_tree
+        self.meta_run_attrs_tree: TreeView = run.meta_run_attrs_tree
         self.props_view = RunPropsView(run)
 
     def __getitem__(self, key):
         if key == 'props':
             return None
         else:
-            return self.meta_run_tree.collect(key)
+            return self.meta_run_attrs_tree.collect(key)
 
     def get(
         self,
@@ -275,7 +264,4 @@
         if path[0] == 'props':
             return self.props_view
         else:
-            return self.meta_run_tree.view(path)
-=======
-        return self._hash
->>>>>>> 63f5e5db
+            return self.meta_run_attrs_tree.view(path)