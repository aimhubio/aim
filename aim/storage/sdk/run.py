--- conflicted
+++ resolved
@@ -46,19 +46,11 @@
         self._hash = None
         self._props = None
 
-<<<<<<< HEAD
-        meta_container: ContainerView = self.repo.request(
-            "meta", hashname, read_only=read_only, from_union=True
-        ).view(b"meta\xfe")
-        series_container: ContainerView = self.repo.request(
-            "trcs", hashname, read_only=read_only, from_union=False
-        ).view(b"trcs\xfe")
-=======
+
         self.meta_tree: TreeView = self.repo.request(
             'meta', hashname, read_only=read_only, from_union=True
         ).tree().view('meta')
         self.meta_run_tree: TreeView = self.meta_tree.view(['chunks', hashname])
->>>>>>> c292a70d
 
         self.meta_attrs_tree: TreeView = self.meta_tree.view('attrs')
         self.meta_run_attrs_tree: TreeView = self.meta_run_tree.view('attrs')
