--- conflicted
+++ resolved
@@ -125,21 +125,14 @@
         else:
             return Run(hashname, repo=self, read_only=True)
 
-<<<<<<< HEAD
-    def query_runs(self, query: str = "") -> QueryRunTraceCollection:
+    def query_runs(self, query: str = '') -> QueryRunTraceCollection:
         db = self.structured_db
         db.init_cache('runs_cache', db.runs, lambda run: run.hashname)
         return QueryRunTraceCollection(self, query)
 
-    def traces(self, query: str = "") -> QueryTraceCollection:
+    def traces(self, query: str = '') -> QueryTraceCollection:
         db = self.structured_db
         db.init_cache('runs_cache', db.runs, lambda run: run.hashname)
-=======
-    def query_runs(self, query: str = '') -> QueryRunTraceCollection:
-        return QueryRunTraceCollection(self, query)
-
-    def traces(self, query: str = '') -> QueryTraceCollection:
->>>>>>> 63f5e5db
         return QueryTraceCollection(repo=self, query=query)
 
     def iter_traces(self, query: str = '') -> QueryTraceCollection:
