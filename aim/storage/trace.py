--- conflicted
+++ resolved
@@ -246,7 +246,6 @@
         self,
         *,
         repo: 'Repo',
-<<<<<<< HEAD
         query: str = ''
     ):
         self.repo: 'Repo'
@@ -260,39 +259,6 @@
     def iter(self) -> Iterator[Trace]:
         for run_traces in self.iter_runs():
             yield from run_traces
-=======
-        query: str,
-        run: 'Run' = None,
-    ):
-        self.repo: 'Repo'
-        super().__init__(repo=repo, run=run)
-        self.query = query
-        self._query = RestrictedPythonQuery(query)
-
-    def iter(self) -> Iterator[Trace]:
-        if self.run is not None:
-            runs = [self.run]
-        else:
-            runs = tqdm(self.repo.iter_runs(from_union=True))
-        for run in runs:
-            for metric_name, ctx, run in run.iter_all_traces():
-                if not self._query:
-                    statement = True
-                else:
-                    statement = self._query.match(
-                        run=run,
-                        context=ctx,
-                        metric_name=metric_name
-                    )
-                if not statement:
-                    continue
-                yield Trace(metric_name, ctx, run)
->>>>>>> b3b86f4a
-
-    def iter_runs(self):
-        assert self.run is None
-        for run in tqdm(self.repo.iter_runs(from_union=True)):
-            yield QueryTraceCollection(run=run, query=self.query, repo=self.repo)
 
 
 class QueryRunTraceCollection(TraceCollection):
@@ -310,15 +276,9 @@
         for run_traces in self.iter_runs():
             yield from run_traces
 
-<<<<<<< HEAD
     def iter_runs(self) -> Iterator['TraceCollection']:
         for run in tqdm(self.repo.iter_runs()):
             if not self.query:
-=======
-    def _iter_runs(self) -> Iterator['Run']:
-        for run in tqdm(self.repo.iter_runs(from_union=True)):
-            if not self._query:
->>>>>>> b3b86f4a
                 statement = True
             else:
                 statement = self._query.match(run=run)
