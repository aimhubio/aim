--- conflicted
+++ resolved
@@ -11,11 +11,8 @@
 from aim.storage.container import Container, ContainerKey, ContainerValue
 from aim.storage.prefixview import PrefixView
 from aim.storage.containertreeview import ContainerTreeView
-<<<<<<< HEAD
 from aim.storage.treeview import TreeView
-=======
 from aim.ext.exception_resistant import exception_resistant
->>>>>>> 322dc32c
 
 
 logger = logging.getLogger(__name__)
@@ -595,12 +592,9 @@
 
         key, value = it.get()
 
-<<<<<<< HEAD
         if value == BLOB_SENTINEL:
             value = self._get_blob(key)
 
-        return key, value
-=======
         return key, value
 
     @exception_resistant
@@ -633,5 +627,4 @@
         self.path.parent.mkdir(parents=True, exist_ok=True)
         locks_dir = self.path.parent.parent / 'locks'
         locks_dir.mkdir(parents=True, exist_ok=True)
-        return locks_dir / self.path.name
->>>>>>> 322dc32c
+        return locks_dir / self.path.name