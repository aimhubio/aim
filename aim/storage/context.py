from copy import deepcopy
<<<<<<< HEAD
from dataclasses import dataclass
from typing import Any, Iterator, Tuple, Union
=======
from typing import Iterator, Tuple
>>>>>>> 8e1e541d

from aim.storage.hashing import hash_auto
from aim.storage.types import AimObject, AimObjectKey, AimObjectPath


class Context:
    __slots__ = ['_context', '_hash']

    def __init__(
        self,
        context: AimObject
    ):
        self._context = deepcopy(context)
        self._hash = None

    @property
    def idx(self) -> int:
        return hash(self)

    def __repr__(self) -> str:
        return f'<Context#{hash(self)} {self._context}>'

    def to_dict(self) -> AimObject:
        return self._context

    def __iter__(self) -> Iterator[AimObjectKey]:
        return iter(self._context)

    def __len__(self) -> int:
        return len(self._context)

    def __getitem__(self, idx) -> AimObject:
        return self._context[idx]

    def _calc_hash(self) -> int:
        return hash_auto(self._context)

    def __hash__(self) -> int:
        if self._hash is None:
            self._hash = self._calc_hash()
        return self._hash

    def __eq__(self, other: 'Context') -> bool:
        if hash(self) != hash(other):
            return False
        return self._context == other._context


class Metric:
    __slots__ = ['_name', '_context', '_hash', '_metric_hash']

    def __init__(
        self,
        name: str,
        context: Context
    ):
        self._name = name
        self._context = context
        self._hash = None
        self._metric_hash = None

    @property
    def selector(self) -> Tuple[int, str]:
        return self._context.idx, self._name

    @property
    def context_idx(self) -> int:
        return self._context.idx

    @property
    def metric_idx(self) -> int:
        if self._metric_hash is None:
            self._metric_hash = hash_auto(self.name)
        return self._metric_hash

    def _calc_hash(self) -> int:
        return hash_auto((self.name, self.context))

    def __hash__(self) -> int:
        if self._hash is None:
            self._hash = self._calc_hash()
        return self._hash

    def __eq__(self, other: 'Metric') -> bool:
        if hash(self) != hash(other):
            return False
        return (self._name == other.name and self._context == other._context)<|MERGE_RESOLUTION|>--- conflicted
+++ resolved
@@ -1,13 +1,8 @@
 from copy import deepcopy
-<<<<<<< HEAD
-from dataclasses import dataclass
-from typing import Any, Iterator, Tuple, Union
-=======
-from typing import Iterator, Tuple
->>>>>>> 8e1e541d
+from typing import Iterator, Tuple, Union
 
 from aim.storage.hashing import hash_auto
-from aim.storage.types import AimObject, AimObjectKey, AimObjectPath
+from aim.storage.types import AimObject, AimObjectKey
 
 
 class Context:
