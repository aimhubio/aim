from typing import Any, Iterator, Tuple, Union

from aim.storage import encoding as E
from aim.storage import treeutils
from aim.storage.container import Container
from aim.storage.encoding.encoding import decode
from aim.storage.object import CustomObject
from aim.storage.treearrayview import TreeArrayView
<<<<<<< HEAD

from typing import Any, Iterator, List, Tuple, Union
=======
>>>>>>> a6c6f2fe
from aim.storage.treeview import TreeView
from aim.storage.types import AimObject, AimObjectKey, AimObjectPath
from aim.storage.utils import ArrayFlag, CustomObjectFlagType


class ContainerTreeView(TreeView):
    def __init__(self, container: Container) -> None:
        self.container = container

    def preload(self):
        self.container.preload()

    def finalize(self, index: 'ContainerTreeView'):
        self.container.finalize(index=index.container)

    def view(self, path: Union[AimObjectKey, AimObjectPath], resolve: bool = False):
        prefix = E.encode_path(path)

        container_view = self.container.view(prefix)
        tree_view = ContainerTreeView(container_view)
        # Okay, but let's decide if we want to initialize a CustomObject view
        if not resolve:
            return tree_view

        flag = decode(container_view.get(b'', default=b'\0'))
        if isinstance(flag, CustomObjectFlagType):
            return CustomObject._aim_decode(flag.aim_name, tree_view)

        return tree_view

    def make_array(self, path: Union[AimObjectKey, AimObjectPath] = ()):
        prefix = E.encode_path(path)
        self.container[prefix] = E.encode(ArrayFlag)

    def collect(
        self, path: Union[AimObjectKey, AimObjectPath] = (), strict: bool = True, resolve_objects: bool = False
    ) -> AimObject:
        if path == Ellipsis:
            path = ()
        if isinstance(path, (int, str)):
            path = (path,)
        prefix = E.encode_path(path)
        it = self.container.view(prefix).items()
        try:
            return treeutils.decode_tree(it, strict=strict, resolve_objects=resolve_objects)
        except KeyError:
            raise KeyError('No key {} is present.'.format(path))

    def __delitem__(self, path: Union[AimObjectKey, AimObjectPath]):
        if path == Ellipsis:
            path = ()
        if not isinstance(path, (tuple, list)):
            path = (path,)
        encoded_path = E.encode_path(path)
        self.container.delete_range(encoded_path, encoded_path + b'\xff')

    def set(self, path: Union[AimObjectKey, AimObjectPath], value: AimObject, strict: bool = True):
        if path == Ellipsis:
            path = ()
        if not isinstance(path, (tuple, list)):
            path = (path,)

        batch = self.container.batch()
        encoded_path = E.encode_path(path)
        self.container.delete_range(encoded_path, encoded_path + b'\xff', store_batch=batch)
        for key, val in treeutils.encode_tree(value, strict=strict):
            self.container.set(encoded_path + key, val, store_batch=batch)
        self.container.commit(batch)

    def keys_eager(
        self,
        path: Union[AimObjectKey, AimObjectPath] = (),
    ):
        return list(self.subtree(path).keys())

    def keys(
        self, path: Union[AimObjectKey, AimObjectPath] = (), level: int = 0
    ) -> Iterator[Union[AimObjectPath, AimObjectKey]]:
        encoded_path = E.encode_path(path)
        walker = self.container.walk(encoded_path)
        path = None
        while True:
            try:
                if path is None:
                    path = next(walker)
                else:
                    path = walker.send(path)
            except StopIteration:
                return
            path = E.decode_path(path)
            path = path[: max(level, 1)]
            if level <= 0:
                yield path[0]
            else:
                yield path
            p = E.encode_path(path)
            assert p.endswith(b'\xfe')
            path = p[:-1] + b'\xff'

    def items_eager(self, path: Union[AimObjectKey, AimObjectPath] = ()):
        return list(self.subtree(path).items())

    def items(self, path: Union[AimObjectKey, AimObjectPath] = ()) -> Iterator[Tuple[AimObjectKey, AimObject]]:
        prefix = E.encode_path(path)
        it = self.container.view(prefix).items()
        for path, value in treeutils.iter_decode_tree(it, level=1, skip_top_level=True):
            (key,) = path
            yield key, value

    def update(
        self,
        path: Union[AimObjectKey, AimObjectPath],
        values: List[Tuple[Union[AimObjectPath, AimObjectKey], AimObject]],
    ) -> None:
        for key, value in values:
            self.set(tuple(path) + (key,), value)

    def iterlevel(
        self, path: Union[AimObjectKey, AimObjectPath] = (), level: int = 1
    ) -> Iterator[Tuple[AimObjectPath, AimObject]]:
        prefix = E.encode_path(path)
        it = self.container.items(prefix)
        for path, value in treeutils.iter_decode_tree(it, level=level, skip_top_level=True):
            yield path, value

    def array(self, path: Union[AimObjectKey, AimObjectPath] = (), dtype: Any = None) -> TreeArrayView:
        return TreeArrayView(self.subtree(path), dtype=dtype)

    def first_key(self, path: Union[AimObjectKey, AimObjectPath] = ()) -> AimObjectKey:
        if isinstance(path, (int, str)):
            path = (path,)
        prefix = E.encode_path(path)
        p = E.decode_path(self.container.view(prefix).next_key())
        return p[0]

    def last_key(self, path: Union[AimObjectKey, AimObjectPath] = ()) -> AimObjectKey:
        if isinstance(path, (int, str)):
            path = (path,)
        prefix = E.encode_path(path)
        # assert prefix.endswith(b'\xfe')
        # prefix = prefix[:-1] + b'\xff'
        p = E.decode_path(self.container.view(prefix).prev_key())
        if not p:
            raise KeyError
        return p[0]<|MERGE_RESOLUTION|>--- conflicted
+++ resolved
@@ -1,4 +1,4 @@
-from typing import Any, Iterator, Tuple, Union
+from typing import Any, Iterator, List, Tuple, Union
 
 from aim.storage import encoding as E
 from aim.storage import treeutils
@@ -6,11 +6,6 @@
 from aim.storage.encoding.encoding import decode
 from aim.storage.object import CustomObject
 from aim.storage.treearrayview import TreeArrayView
-<<<<<<< HEAD
-
-from typing import Any, Iterator, List, Tuple, Union
-=======
->>>>>>> a6c6f2fe
 from aim.storage.treeview import TreeView
 from aim.storage.types import AimObject, AimObjectKey, AimObjectPath
 from aim.storage.utils import ArrayFlag, CustomObjectFlagType
