--- conflicted
+++ resolved
@@ -107,17 +107,6 @@
                                    mode='eval')
     return byte_code
 
-<<<<<<< HEAD
-=======
-
-class LazyLocals(dict):
-    def __getitem__(self, key: str):
-        try:
-            return super().__getitem__(key)
-        except KeyError:
-            return self['fallback'][key]
-
->>>>>>> 8e1e541d
 
 class RestrictedPythonQuery(Query):
     def __init__(
