from functools import lru_cache
import logging
import datetime

from abc import abstractmethod

from RestrictedPython import (
    safe_builtins,
    utility_builtins,
    limited_builtins,
    compile_restricted
)
from RestrictedPython.Eval import default_guarded_getitem
from RestrictedPython.Guards import (
    full_write_guard,
    guarded_iter_unpack_sequence,
    guarded_unpack_sequence
)


extra_builtins = {
    'datetime': datetime,
    'sorted': sorted,
    'min': min,
    'max': max,
    'sum': sum,
    'any': any,
    'all': all,
}

builtins = safe_builtins.copy()
builtins.update(utility_builtins)
builtins.update(limited_builtins)
builtins.update(extra_builtins)


def safer_getattr(object, name, default=None, getattr=getattr):
    '''Getattr implementation which prevents using format on string objects.

    format() is considered harmful:
    http://lucumr.pocoo.org/2016/12/29/careful-with-str-format/

    '''
    if name == 'format' and isinstance(object, str):
        raise NotImplementedError(
            'Using format() on a %s is not safe.' % object.__class__.__name__)
    if name[0] == '_':
        raise AttributeError(
            '"{name}" is an invalid attribute name because it '
            'starts with "_"'.format(name=name)
        )
    val = getattr(object, name, default)
    return val


restricted_globals = {
    "__builtins__": builtins,
    "_getattr_": safer_getattr,
    "_write_": full_write_guard,
    "_getiter_": iter,
    "_getitem_": default_guarded_getitem,
    "_iter_unpack_sequence_": guarded_iter_unpack_sequence,
    "_unpack_sequence_": guarded_unpack_sequence
}

logger = logging.getLogger(__name__)


# CODE_FORMAT = """{expr})"""


class Query:
    def __init__(
        self,
        expr: str
    ):
        self.expr = expr

    @abstractmethod
    def check(
        self,
        **params
    ) -> bool:
        ...

    def __call__(
        self,
        **params
    ):
        return self.check(**params)


@lru_cache(maxsize=100)
def compile_checker(expr):
    source_code = expr
    byte_code = compile_restricted(source_code,
                                   filename='<inline code>',
                                   mode='eval')
    return byte_code


def syntax_error_check(expr):
    if not expr:
        return
    expr = strip_query(expr)
    try:
        compile_restricted(expr,
                           filename='<inline code>',
                           mode='eval')
    except SyntaxError:
        compile(expr, filename='<inline code>', mode='eval')


@lru_cache(maxsize=100)
def strip_query(query: str) -> str:
    import re
    stripped_query = query.strip()
    # cut the hardcoded part (SELECT something IF)
    if query.lower().startswith('select'):
        try:
            stripped_query = re.split('if',
                                      query,
                                      maxsplit=1,
                                      flags=re.IGNORECASE)[1]
        except IndexError:
            stripped_query = ''

    if stripped_query:
        stripped_query = f'({stripped_query.strip()})'

    return stripped_query


@lru_cache(maxsize=100)
def query_add_default_expr(query: str) -> str:
    default_expression = 'run.archived == False'
    # add the default expression to the query if needed
    if not query:
        return default_expression
    else:
        if 'run.archived' not in query:
            return f'{default_expression} and {query}'
        else:
            return query


class RestrictedPythonQuery(Query):
<<<<<<< HEAD
    allowed_params = {'run', 'metric', 'images', 'distributions', 'texts'}
=======
    allowed_params = {'run', 'metric', 'images', 'distributions', 'figures'}
>>>>>>> 4eb74818

    def __init__(
        self,
        query: str
    ):
        stripped_query = strip_query(query)
        expr = query_add_default_expr(stripped_query)
        super().__init__(expr=expr)
        self._checker = compile_checker(expr)
        self.run_metadata_cache = None

    def __bool__(
        self
    ) -> bool:
        return bool(self.expr)

    def check(
        self,
        **params
    ) -> bool:
        # prevent possible messing with globals
        assert set(params.keys()).issubset(self.allowed_params)

        # TODO enforce immutable
        try:
            namespace = dict(**params, **restricted_globals)
            return eval(self._checker, restricted_globals, namespace)
        except BaseException as e:
            logger.warning('query failed, %s', e)
            return False<|MERGE_RESOLUTION|>--- conflicted
+++ resolved
@@ -145,11 +145,7 @@
 
 
 class RestrictedPythonQuery(Query):
-<<<<<<< HEAD
-    allowed_params = {'run', 'metric', 'images', 'distributions', 'texts'}
-=======
-    allowed_params = {'run', 'metric', 'images', 'distributions', 'figures'}
->>>>>>> 4eb74818
+    allowed_params = {'run', 'metric', 'images', 'distributions', 'figures', 'texts'}
 
     def __init__(
         self,
