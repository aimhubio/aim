--- conflicted
+++ resolved
@@ -1,10 +1,3 @@
-<<<<<<< HEAD
-from aim.storage.types import AimObject, AimObjectKey, AimObjectPath
-from aim.storage.container import Container
-from aim.storage.arrayview import TreeArrayView
-
-from typing import Any, Dict, Iterator, Tuple, Union
-=======
 from abc import abstractmethod
 
 from aim.storage.types import AimObject, AimObjectKey, AimObjectPath
@@ -14,7 +7,6 @@
 if TYPE_CHECKING:
     from aim.storage.arrayview import ArrayView
     from aim.storage.container import Container
->>>>>>> 33c4bdf7
 
 
 class TreeView:
@@ -38,14 +30,9 @@
     @abstractmethod
     def view(
         self,
-<<<<<<< HEAD
-        path: Union[AimObjectKey, AimObjectPath]
-    ) -> 'TreeView':
-=======
         path: Union[AimObjectKey, AimObjectPath],
         resolve: bool = False
     ):
->>>>>>> 33c4bdf7
         ...
 
     @abstractmethod
@@ -67,21 +54,17 @@
         self,
         path: Union[AimObjectKey, AimObjectPath]
     ) -> AimObject:
-        ...
+        return self.collect(path)
 
     def get(
         self,
         path: Union[AimObjectKey, AimObjectPath] = (),
         default: Any = None
     ) -> AimObject:
-<<<<<<< HEAD
-        ...
-=======
         try:
             return self[path]
         except KeyError:
             return default
->>>>>>> 33c4bdf7
 
     @abstractmethod
     def __delitem__(
@@ -131,11 +114,7 @@
     def array(
         self,
         path: Union[AimObjectKey, AimObjectPath] = ()
-<<<<<<< HEAD
-    ) -> TreeArrayView:
-=======
     ) -> 'ArrayView':
->>>>>>> 33c4bdf7
         ...
 
     @abstractmethod
