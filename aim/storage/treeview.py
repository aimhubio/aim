from abc import abstractmethod

from aim.storage.types import AimObject, AimObjectKey, AimObjectPath

from typing import TYPE_CHECKING, Any, Iterator, Tuple, Union

if TYPE_CHECKING:
    from aim.storage.arrayview import ArrayView
    from aim.storage.container import Container


class TreeView:

    def preload(
        self
    ):
        ...

    def finalize(
        self,
        *,
        index: 'Container'
    ):
        ...

    def subtree(self, path: Union[AimObjectKey, AimObjectPath]) -> 'TreeView':
        # Default to:
        return self.view(path, resolve=False)

    @abstractmethod
    def view(
        self,
        path: Union[AimObjectKey, AimObjectPath],
<<<<<<< HEAD
        resolve: bool = True
=======
        resolve: bool = False
>>>>>>> 8297f053
    ):
        ...

    @abstractmethod
    def make_array(
        self,
        path: Union[AimObjectKey, AimObjectPath] = ()
    ):
        ...

    @abstractmethod
    def collect(
        self,
        path: Union[AimObjectKey, AimObjectPath] = (),
        strict: bool = True
    ) -> AimObject:
        ...

    def __getitem__(
        self,
        path: Union[AimObjectKey, AimObjectPath]
    ) -> AimObject:
        return self.collect(path)

    def get(
        self,
        path: Union[AimObjectKey, AimObjectPath] = (),
        default: Any = None
    ) -> AimObject:
        try:
            return self[path]
        except KeyError:
            return default

    @abstractmethod
    def __delitem__(
        self,
        path: Union[AimObjectKey, AimObjectPath]
    ):
        ...

    @abstractmethod
    def __setitem__(
        self,
        path: Union[AimObjectKey, AimObjectPath],
        value: AimObject
    ):
        ...

    @abstractmethod
    def keys(
        self,
        path: Union[AimObjectKey, AimObjectPath] = (),
        level: int = None
    ) -> Iterator[Union[AimObjectPath, AimObjectKey]]:
        ...

    @abstractmethod
    def items(
        self,
        path: Union[AimObjectKey, AimObjectPath] = ()
    ) -> Iterator[Tuple[
        AimObjectKey,
        AimObject
    ]]:
        ...

    @abstractmethod
    def iterlevel(
        self,
        path: Union[AimObjectKey, AimObjectPath] = (),
        level: int = 1
    ) -> Iterator[Tuple[
        AimObjectPath,
        AimObject
    ]]:
        ...

    @abstractmethod
    def array(
        self,
        path: Union[AimObjectKey, AimObjectPath] = ()
    ) -> 'ArrayView':
        ...

    @abstractmethod
    def first(
        self,
        path: Union[AimObjectKey, AimObjectPath] = ()
    ) -> Tuple[AimObjectKey, AimObject]:
        ...

    @abstractmethod
    def last(
        self,
        path: Union[AimObjectKey, AimObjectPath] = ()
    ) -> Tuple[AimObjectKey, AimObject]:
        ...<|MERGE_RESOLUTION|>--- conflicted
+++ resolved
@@ -31,11 +31,7 @@
     def view(
         self,
         path: Union[AimObjectKey, AimObjectPath],
-<<<<<<< HEAD
-        resolve: bool = True
-=======
         resolve: bool = False
->>>>>>> 8297f053
     ):
         ...
 
