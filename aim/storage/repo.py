import os

from typing import Dict, Iterator, NamedTuple, Optional
from weakref import WeakValueDictionary

from pathlib import Path

from aim.storage.union import UnionContainer
from aim.storage.trace import QueryRunTraceCollection, QueryTraceCollection
from aim.storage.encoding import encode_path
from aim.storage.container import Container
from aim.storage.containerview import ContainerView
from aim.storage.singlecontainerview import SingleContainerView

from aim.storage.run import Run
from aim.storage.run_metadata.db import DB


class ContainerConfig(NamedTuple):
    name: str
    sub: Optional[str]
    read_only: bool


# TODO make this api thread-safe
class Repo:

    _pool = WeakValueDictionary()  # TODO: take read only into account

    def __init__(self, path: str, *, read_only: bool = None):
        if read_only is not None:
            raise NotImplementedError
        self.read_only = read_only
        self.path = path
        self.container_pool: Dict[ContainerConfig, Container] = WeakValueDictionary()
        self.persistent_pool: Dict[ContainerConfig, Container] = dict()
        self.container_view_pool: Dict[
            ContainerConfig, ContainerView
        ] = WeakValueDictionary()

        os.makedirs(self.path, exist_ok=True)
<<<<<<< HEAD
=======
        os.makedirs(os.path.join(self.path, 'runs'), exist_ok=True)
        os.makedirs(os.path.join(self.path, 'locks'), exist_ok=True)
        os.makedirs(os.path.join(self.path, 'progress'), exist_ok=True)

        self.run_metadata_db = DB.from_path(path)

    def runs_in_progress(
        self
    ) -> Iterable[str]:
        now = time()
        if (
            self._runs_in_progress_checked is not None
            and
            (now - self._runs_in_progress_checked) < 0.2
        ):
            return self._runs_in_progress_cache

        self._runs_in_progress_checked = now

        def run_name_from_path(path):

            path, _, _progress = path.rpartition('.progres')
            if not path:
                path = _progress

            _, _, path = path.partition(self.path)
            _, _, path = path.partition('/progress/')
            # path, _, _ = path.rpartition('.db.prog ress')
            path, _, _db = path.rpartition('.')
            assert _db == "db"
            path, _, _ty = path.rpartition('.')
            assert _ty in ["meta", "series"]
            return path

        self._runs_in_progress_cache = set(
            run_name_from_path(path) for path in
            glob(f'{self.path}/progress/*')
        )
        return list(self._runs_in_progress_cache)
>>>>>>> b3b86f4a

    def __repr__(self) -> str:
        return f"<Repo#{hash(self)} path={self.path} read_only={self.read_only}>"

    def __hash__(self) -> int:
        return hash(self.path)

    def __eq__(self, o: "Repo") -> bool:
        return self.path == o.path

    @classmethod
    def default_repo(cls):
        return cls.from_path(".aim")

    @classmethod
    def from_path(cls, path: str, read_only: bool = None):
        repo = cls._pool.get(path)
        if repo is None:
            repo = Repo(path, read_only=read_only)
            cls._pool[path] = repo
        return repo

    def get_container(
        self, name: str, read_only: bool, from_union: bool = False
    ) -> Container:
        if self.read_only and not read_only:
            raise ValueError("Repo is read-only")

        container_config = ContainerConfig(name, None, read_only=read_only)
        container = self.container_pool.get(container_config)
        if container is None:
            path = os.path.join(self.path, name)
            if from_union:
                container = UnionContainer(path, read_only=read_only)
                self.persistent_pool[container_config] = container
            else:
                container = Container(path, read_only=read_only)
            self.container_pool[container_config] = container

        return container

    def request(self, name: str, sub: str = None, *, read_only: bool):

        container_config = ContainerConfig(name, sub, read_only)
        container_view = self.container_view_pool.get(container_config)
        if container_view is None:
            if read_only:
                path = name
                container = self.get_container(path, read_only=True, from_union=True)
                if sub is not None:
                    prefix = encode_path((Path(name).name, sub))
                else:
                    prefix = encode_path((Path(name).name,))
            else:
                assert sub is not None
                prefix = encode_path((Path(name).name, sub))
                path = os.path.join(name, "chunks", sub)
                container = self.get_container(path, read_only=False)

            prefix = b""

            container_view = SingleContainerView(
                container=container, read_only=read_only, prefix=prefix
            )
            self.container_view_pool[container_config] = container_view

        return container_view

    def iter_runs(self) -> Iterator["Run"]:
        for run_name in (
            self.request("meta", read_only=True).view(b"meta\xfe").tree().keys()
        ):
            if run_name == "_":
                continue
            yield Run(run_name, repo=self, read_only=True)

    def query_runs(self, query: str = "") -> QueryRunTraceCollection:
        return QueryRunTraceCollection(self, query)

<<<<<<< HEAD
    def traces(self, query: str = ""):
        return QueryTraceCollection(self, query)
=======
    def traces(
        self,
        query: str = ''
    ):
        return QueryTraceCollection(repo=self, query=query)
>>>>>>> b3b86f4a

    def iter_traces(self, query: str = ""):
        return self.traces(query=query)<|MERGE_RESOLUTION|>--- conflicted
+++ resolved
@@ -5,6 +5,7 @@
 
 from pathlib import Path
 
+from aim.storage.run import Run
 from aim.storage.union import UnionContainer
 from aim.storage.trace import QueryRunTraceCollection, QueryTraceCollection
 from aim.storage.encoding import encode_path
@@ -12,7 +13,6 @@
 from aim.storage.containerview import ContainerView
 from aim.storage.singlecontainerview import SingleContainerView
 
-from aim.storage.run import Run
 from aim.storage.run_metadata.db import DB
 
 
@@ -34,53 +34,14 @@
         self.path = path
         self.container_pool: Dict[ContainerConfig, Container] = WeakValueDictionary()
         self.persistent_pool: Dict[ContainerConfig, Container] = dict()
-        self.container_view_pool: Dict[
-            ContainerConfig, ContainerView
-        ] = WeakValueDictionary()
+        self.container_view_pool: Dict[ContainerConfig, ContainerView] = WeakValueDictionary()
 
         os.makedirs(self.path, exist_ok=True)
-<<<<<<< HEAD
-=======
-        os.makedirs(os.path.join(self.path, 'runs'), exist_ok=True)
-        os.makedirs(os.path.join(self.path, 'locks'), exist_ok=True)
-        os.makedirs(os.path.join(self.path, 'progress'), exist_ok=True)
+        os.makedirs(os.path.join(self.path, "chunks"), exist_ok=True)
+        os.makedirs(os.path.join(self.path, "locks"), exist_ok=True)
+        os.makedirs(os.path.join(self.path, "progress"), exist_ok=True)
 
         self.run_metadata_db = DB.from_path(path)
-
-    def runs_in_progress(
-        self
-    ) -> Iterable[str]:
-        now = time()
-        if (
-            self._runs_in_progress_checked is not None
-            and
-            (now - self._runs_in_progress_checked) < 0.2
-        ):
-            return self._runs_in_progress_cache
-
-        self._runs_in_progress_checked = now
-
-        def run_name_from_path(path):
-
-            path, _, _progress = path.rpartition('.progres')
-            if not path:
-                path = _progress
-
-            _, _, path = path.partition(self.path)
-            _, _, path = path.partition('/progress/')
-            # path, _, _ = path.rpartition('.db.prog ress')
-            path, _, _db = path.rpartition('.')
-            assert _db == "db"
-            path, _, _ty = path.rpartition('.')
-            assert _ty in ["meta", "series"]
-            return path
-
-        self._runs_in_progress_cache = set(
-            run_name_from_path(path) for path in
-            glob(f'{self.path}/progress/*')
-        )
-        return list(self._runs_in_progress_cache)
->>>>>>> b3b86f4a
 
     def __repr__(self) -> str:
         return f"<Repo#{hash(self)} path={self.path} read_only={self.read_only}>"
@@ -142,9 +103,7 @@
 
             prefix = b""
 
-            container_view = SingleContainerView(
-                container=container, read_only=read_only, prefix=prefix
-            )
+            container_view = SingleContainerView(container=container, read_only=read_only, prefix=prefix)
             self.container_view_pool[container_config] = container_view
 
         return container_view
@@ -160,16 +119,8 @@
     def query_runs(self, query: str = "") -> QueryRunTraceCollection:
         return QueryRunTraceCollection(self, query)
 
-<<<<<<< HEAD
     def traces(self, query: str = ""):
-        return QueryTraceCollection(self, query)
-=======
-    def traces(
-        self,
-        query: str = ''
-    ):
         return QueryTraceCollection(repo=self, query=query)
->>>>>>> b3b86f4a
 
     def iter_traces(self, query: str = ""):
         return self.traces(query=query)