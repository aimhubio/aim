--- conflicted
+++ resolved
@@ -35,10 +35,7 @@
             for idx, val in enumerate(obj):
                 yield from unfold_tree(val, path=path + (idx,), unfold_array=unfold_array, depth=depth)
     elif isinstance(obj, dict):
-<<<<<<< HEAD
-=======
         # TODO: set ObjectFlag for all dicts?
->>>>>>> 93c508a7
         if obj == {}:
             yield path, ObjectFlag
         for key, val in obj.items():
