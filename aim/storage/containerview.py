from abc import abstractmethod
from typing import Iterable, Iterator, Tuple

from typing import TYPE_CHECKING
if TYPE_CHECKING:
    from .treeview import TreeView


class ContainerView:

<<<<<<< HEAD
    def preload(self):
        ...

    @property
    def repo(
        self
    ) -> 'Repo':
        ...

=======
>>>>>>> d32d3ddc
    @classmethod
    def path_join(
        self,
        *args: Iterable[bytes],
        prefix: bytes = b''
    ) -> bytes:
        return prefix + b'.'.join(args)

    @abstractmethod
    def __setitem__(
        self,
        key: bytes,
        value: bytes
    ) -> bytes:
        ...

    @abstractmethod
    def __getitem__(
        self,
        key: bytes
    ) -> bytes:
        ...

    @abstractmethod
    def __delitem__(
        self,
        key: bytes
    ) -> None:
        ...

    @abstractmethod
    def items(
        self,
        prefix: bytes = None
    ) -> Iterator[Tuple[bytes, bytes]]:
        ...

    @abstractmethod
    def iterlevel(
        self,
        prefix: bytes = None
    ) -> Iterator[Tuple[bytes, bytes]]:
        ...

    @abstractmethod
    def keys(
        self,
        prefix: bytes = None
    ):
        ...

    @abstractmethod
    def values(
        self,
        prefix: bytes
    ):
        ...

    @abstractmethod
    def view(
        self,
        prefix: bytes = b''
    ) -> 'ContainerView':
        ...

    @abstractmethod
    def tree(
        self
    ) -> 'TreeView':
        ...

    @abstractmethod
    def walk(
        self,
        prefix: bytes = b''
    ):
        ...

    @abstractmethod
    def next_key(
        self,
        key: bytes = b''
    ) -> bytes:
        ...

    @abstractmethod
    def next_value(
        self,
        key: bytes = b''
    ) -> bytes:
        ...

    @abstractmethod
    def next_key_value(
        self,
        key: bytes = b''
    ) -> Tuple[bytes, bytes]:
        ...

    @abstractmethod
    def prev_key(
        self,
        key: bytes = b''
    ) -> bytes:
        ...

    @abstractmethod
    def prev_value(
        self,
        key: bytes = b''
    ) -> bytes:
        ...

    @abstractmethod
    def prev_key_value(
        self,
        key: bytes = b''
    ) -> Tuple[bytes, bytes]:
        ...

    @abstractmethod
    def batch_delete(
        self,
        prefix: bytes,
        store_batch = None
    ):
        ...

    @abstractmethod
    def batch_set(
        self,
        key: bytes,
        value: bytes,
        *,
        store_batch = None
    ):
        ...<|MERGE_RESOLUTION|>--- conflicted
+++ resolved
@@ -8,7 +8,6 @@
 
 class ContainerView:
 
-<<<<<<< HEAD
     def preload(self):
         ...
 
@@ -18,8 +17,6 @@
     ) -> 'Repo':
         ...
 
-=======
->>>>>>> d32d3ddc
     @classmethod
     def path_join(
         self,
