--- conflicted
+++ resolved
@@ -67,8 +67,6 @@
     pass
 
 
-<<<<<<< HEAD
-=======
 BLOBLoader = Callable[[], AimObjectPrimitive]
 T = TypeVar('T')
 
@@ -111,7 +109,6 @@
         return self.__class__(loader_fn=loader)
 
 
->>>>>>> 148a8ef4
 __all__ = [
     'NoneType',
     'AimObjectKey',
