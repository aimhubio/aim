--- conflicted
+++ resolved
@@ -159,17 +159,15 @@
         self._model = model_inst
         self._session = session
 
-<<<<<<< HEAD
     def __repr__(self) -> str:
         return f'<ModelMappedExperiment id={self.uuid}, name=\'{self.name}\'>'
-=======
+
     def __eq__(self, other) -> bool:
         if isinstance(other, str):
             return self._model.name == other
         elif isinstance(other, ModelMappedExperiment):
             return self._model.id == other._model.id
         return False
->>>>>>> 8ab335ee
 
     @classmethod
     def from_model(cls, model_obj, session) -> 'ModelMappedExperiment':
@@ -235,17 +233,15 @@
         self._model = model_inst
         self._session = session
 
-<<<<<<< HEAD
     def __repr__(self) -> str:
         return f'<ModelMappedTag id={self.uuid}, name=\'{self.name}\'>'
-=======
+
     def __eq__(self, other) -> bool:
         if isinstance(other, str):
             return self._model.name == other
         elif isinstance(other, ModelMappedTag):
             return self._model.id == other._model.id
         return False
->>>>>>> 8ab335ee
 
     @classmethod
     def from_model(cls, model_obj, session) -> 'ModelMappedTag':
