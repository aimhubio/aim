from abc import abstractmethod, ABC
from typing import Generic, TypeVar, Collection, Optional


<<<<<<< HEAD
class SafeNone:
    def __repr__(self):
        return 'None'
=======
class Singleton(type):
    _instances = {}

    def __call__(cls, *args, **kwargs):
        if cls not in cls._instances:
            cls._instances[cls] = super(Singleton, cls).__call__(*args,
                                                                 **kwargs)
        return cls._instances[cls]


class SafeNone(metaclass=Singleton):
    def get(self, item):
        return self

    def __call__(self, *args, **kwargs):
        return self
>>>>>>> 8ab335ee

    def __getattr__(self, item):
        return self

    def __getitem__(self, item):
        return self

    def __bool__(self):
        return False

    def __eq__(self, other):
        return other is None or isinstance(other, SafeNone)


T = TypeVar('T')

RunCollection = Collection['Run']
ExperimentCollection = Collection['Experiment']
TagCollection = Collection['Tag']


class Searchable(ABC, Generic[T]):
    @classmethod
    @abstractmethod
    def find(cls, _id: str, **kwargs) -> Optional[T]:
        ...

    @classmethod
    @abstractmethod
    def all(cls, **kwargs) -> Collection[T]:
        ...

    @classmethod
    @abstractmethod
    def search(cls, term: str, **kwargs) -> Collection[T]:
        ...


class Run(Searchable['Run']):
    @property
    @abstractmethod
    def hash(self) -> str:
        ...

    @property
    @abstractmethod
    def name(self) -> Optional[str]:
        ...

    @name.setter
    @abstractmethod
    def name(self, value: str):
        ...

    @property
    @abstractmethod
    def description(self) -> Optional[str]:
        ...

    @description.setter
    @abstractmethod
    def description(self, value: str):
        ...

    @property
    @abstractmethod
    def archived(self) -> bool:
        ...

    @archived.setter
    @abstractmethod
    def archived(self, value: bool):
        ...

    @property
    @abstractmethod
    def experiment(self) -> Optional['Experiment']:
        ...

    @experiment.setter
    @abstractmethod
    def experiment(self, value: str):
        ...

    @property
    @abstractmethod
    def tags(self) -> TagCollection:
        ...

    @abstractmethod
    def add_tag(self, value: str) -> 'Tag':
        ...

    @abstractmethod
    def remove_tag(self, tag_id: str) -> bool:
        ...


class Experiment(Searchable['Experiment']):
    @property
    @abstractmethod
    def uuid(self) -> str:
        ...

    @property
    @abstractmethod
    def name(self) -> str:
        ...

    @name.setter
    @abstractmethod
    def name(self, value: str):
        ...

    @property
    def runs(self) -> RunCollection:
        ...


class Tag(Searchable['Tag']):
    @property
    @abstractmethod
    def uuid(self) -> str:
        ...

    @property
    @abstractmethod
    def name(self) -> str:
        ...

    @name.setter
    @abstractmethod
    def name(self, value: str):
        ...

    @property
    @abstractmethod
    def color(self) -> str:
        ...

    @color.setter
    @abstractmethod
    def color(self, value: str):
        ...

    @property
    @abstractmethod
    def runs(self) -> RunCollection:
        ...


class ObjectFactory:
    @abstractmethod
    def runs(self) -> RunCollection:
        ...

    @abstractmethod
    def search_runs(self, term: str) -> RunCollection:
        ...

    @abstractmethod
    def find_run(self, _id: str) -> Run:
        ...

    @abstractmethod
    def experiments(self) -> ExperimentCollection:
        ...

    @abstractmethod
    def search_experiments(self, term: str) -> ExperimentCollection:
        ...

    @abstractmethod
    def find_experiment(self, _id: str) -> Experiment:
        ...

    @abstractmethod
    def create_experiment(self, name: str) -> Experiment:
        ...

    @abstractmethod
    def tags(self) -> TagCollection:
        ...

    @abstractmethod
    def search_tags(self, term: str) -> TagCollection:
        ...

    @abstractmethod
    def find_tag(self, _id: str) -> Tag:
        ...

    @abstractmethod
    def create_tag(self, name: str) -> Tag:
        ...<|MERGE_RESOLUTION|>--- conflicted
+++ resolved
@@ -2,11 +2,6 @@
 from typing import Generic, TypeVar, Collection, Optional
 
 
-<<<<<<< HEAD
-class SafeNone:
-    def __repr__(self):
-        return 'None'
-=======
 class Singleton(type):
     _instances = {}
 
@@ -21,9 +16,11 @@
     def get(self, item):
         return self
 
+    def __repr__(self):
+        return 'None'
+
     def __call__(self, *args, **kwargs):
         return self
->>>>>>> 8ab335ee
 
     def __getattr__(self, item):
         return self
