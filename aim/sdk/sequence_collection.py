--- conflicted
+++ resolved
@@ -150,8 +150,8 @@
         self.seq_cls = seq_cls
         self._item = 'sequence'
         self.query = query
-<<<<<<< HEAD
         self.report_mode = report_mode
+        self.runs_proxy_cache = dict()
 
     def iter_runs(self) -> Iterator['SequenceCollection']:
         """"""
@@ -166,7 +166,8 @@
             progress_bar = tqdm(total=total_runs)
 
         for run in runs_iterator:
-            seq_collection = SingleRunSequenceCollection(run, self.seq_cls, self.query)
+            seq_collection = SingleRunSequenceCollection(run, self.seq_cls, self.query,
+                                                         runs_proxy_cache=self.runs_proxy_cache)
             if self.report_mode == QueryReportMode.PROGRESS_TUPLE:
                 yield seq_collection, (runs_counter, total_runs)
             else:
@@ -174,14 +175,6 @@
                     progress_bar.update(1)
                 yield seq_collection
             runs_counter += 1
-=======
-        self.runs_proxy_cache = dict()
-
-    def iter_runs(self) -> Iterator['SequenceCollection']:
-        """"""
-        for run in self.repo.iter_runs():
-            yield SingleRunSequenceCollection(run, self.seq_cls, self.query, runs_proxy_cache=self.runs_proxy_cache)
->>>>>>> e2054b69
 
     def iter(self) -> Iterator[Sequence]:
         """"""
