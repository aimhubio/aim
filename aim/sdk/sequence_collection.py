--- conflicted
+++ resolved
@@ -95,22 +95,15 @@
         run: 'Run',
         seq_cls=Sequence,
         query: str = '',
-<<<<<<< HEAD
-        runs_proxy_cache: dict = None
-=======
         runs_proxy_cache: dict = None,
         timezone_offset: int = 0,
->>>>>>> 4bde64a5
     ):
         self.run: 'Run' = run
         self.seq_cls = seq_cls
         self._item = 'sequence'
         self.query = RestrictedPythonQuery(query)
         self.runs_proxy_cache = runs_proxy_cache
-<<<<<<< HEAD
-=======
         self._timezone_offset = timezone_offset
->>>>>>> 4bde64a5
 
     def iter_runs(self) -> Iterator['SequenceCollection']:
         """"""
@@ -124,11 +117,7 @@
         allowed_dtypes = self.seq_cls.allowed_dtypes()
         seq_var = self.seq_cls.sequence_name()
         for seq_name, ctx, run in self.run.iter_sequence_info_by_type(allowed_dtypes):
-<<<<<<< HEAD
-            run_view = RunView(run, self.runs_proxy_cache)
-=======
             run_view = RunView(run, self.runs_proxy_cache, self._timezone_offset)
->>>>>>> 4bde64a5
             seq_view = SequenceView(seq_name, ctx.to_dict(), run_view)
             match = self.query.check(**{'run': run_view, seq_var: seq_view})
             if not match:
@@ -158,10 +147,7 @@
         seq_cls=Sequence,
         query: str = '',
         report_mode: QueryReportMode = QueryReportMode.PROGRESS_BAR,
-<<<<<<< HEAD
-=======
         timezone_offset: int = 0,
->>>>>>> 4bde64a5
     ):
         self.repo: 'Repo' = repo
         self.seq_cls = seq_cls
@@ -169,10 +155,7 @@
         self.query = query
         self.report_mode = report_mode
         self.runs_proxy_cache = dict()
-<<<<<<< HEAD
-=======
         self._timezone_offset = timezone_offset
->>>>>>> 4bde64a5
 
     def iter_runs(self) -> Iterator['SequenceCollection']:
         """"""
@@ -188,12 +171,8 @@
 
         for run in runs_iterator:
             seq_collection = SingleRunSequenceCollection(run, self.seq_cls, self.query,
-<<<<<<< HEAD
-                                                         runs_proxy_cache=self.runs_proxy_cache)
-=======
                                                          runs_proxy_cache=self.runs_proxy_cache,
                                                          timezone_offset=self._timezone_offset)
->>>>>>> 4bde64a5
             if self.report_mode == QueryReportMode.PROGRESS_TUPLE:
                 yield seq_collection, (runs_counter, total_runs)
             else:
@@ -234,10 +213,7 @@
         paginated: bool = False,
         offset: str = None,
         report_mode: QueryReportMode = QueryReportMode.PROGRESS_BAR,
-<<<<<<< HEAD
-=======
         timezone_offset: int = 0,
->>>>>>> 4bde64a5
     ):
         self.repo: 'Repo' = repo
         self.seq_cls = seq_cls
@@ -247,10 +223,7 @@
         self.offset = offset
         self.query = RestrictedPythonQuery(query)
         self.report_mode = report_mode
-<<<<<<< HEAD
-=======
         self._timezone_offset = timezone_offset
->>>>>>> 4bde64a5
 
     def iter(self) -> Iterator[Sequence]:
         """"""
