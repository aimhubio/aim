import contextlib
import datetime
<<<<<<< HEAD
=======

import aimrocks.errors
import pytz
>>>>>>> 88ac1437
import logging
import os
import time

from pathlib import Path
from threading import Thread
from typing import Iterable

import pytz

from aim.sdk.repo import Repo
from aim.sdk.run_status_watcher import Event
from aim.storage.locking import RefreshLock


logger = logging.getLogger(__name__)


class RepoIndexManager:
    index_manager_pool = {}
    INDEXING_GRACE_PERIOD = 10

    @classmethod
    def get_index_manager(cls, repo: Repo):
        mng = cls.index_manager_pool.get(repo.path, None)
        if mng is None:
            mng = RepoIndexManager(repo)
            cls.index_manager_pool[repo.path] = mng
        return mng

    def __init__(self, repo: Repo):
        self.repo_path = repo.path
        self.repo = repo
        self.progress_dir = Path(self.repo_path) / 'meta' / 'progress'
        self.progress_dir.mkdir(parents=True, exist_ok=True)

        self.heartbeat_dir = Path(self.repo_path) / 'check_ins'
        self.run_heartbeat_cache = {}

        self._indexing_in_progress = False
        self._reindex_thread: Thread = None
        self._corrupted_runs = set()

    @property
    def repo_status(self):
        if self._indexing_in_progress is True:
            return 'indexing in progress'
        if self.reindex_needed:
            return 'needs indexing'
        return 'up-to-date'

    @property
    def reindex_needed(self) -> bool:
        runs_with_progress = os.listdir(self.progress_dir)
        return len(runs_with_progress) > 0

    def start_indexing_thread(self):
        logger.info(f"Starting indexing thread for repo '{self.repo_path}'")
        self._reindex_thread = Thread(target=self._run_forever, daemon=True)
        self._reindex_thread.start()

    def _run_forever(self):
        idle_cycles = 0
        while True:
            self._indexing_in_progress = False
            for run_hash in self._next_stalled_run():
                logger.info(f'Found un-indexed run {run_hash}. Indexing...')
                self._indexing_in_progress = True
                idle_cycles = 0
                self.index(run_hash)

                # sleep for small interval to release index db lock in between and allow
                # other running jobs to properly finalize and index Run.
                sleep_interval = 0.1
                time.sleep(sleep_interval)
            if not self._indexing_in_progress:
                idle_cycles += 1
                sleep_interval = 2 * idle_cycles if idle_cycles < 5 else 10
                logger.info(
                    f'No un-indexed runs found. Next check will run in {sleep_interval} seconds. '
                    f'Waiting for un-indexed run...'
                )
                time.sleep(sleep_interval)

    def _runs_with_progress(self) -> Iterable[str]:
        runs_with_progress = filter(lambda x: x not in self._corrupted_runs, os.listdir(self.progress_dir))
        run_hashes = sorted(runs_with_progress, key=lambda r: os.path.getmtime(os.path.join(self.progress_dir, r)))
        return run_hashes

    def _next_stalled_run(self):
        for run_hash in self._runs_with_progress():
            if self._is_run_stalled(run_hash):
                yield run_hash

    def _is_run_stalled(self, run_hash: str) -> bool:
        stalled = False
        heartbeat_files = list(sorted(self.heartbeat_dir.glob(f'{run_hash}-*-progress-*-*'), reverse=True))
        if heartbeat_files:
            last_heartbeat = Event(heartbeat_files[0].name)
            last_recorded_heartbeat = self.run_heartbeat_cache.get(run_hash)
            if last_recorded_heartbeat is None:
                self.run_heartbeat_cache[run_hash] = last_heartbeat
            elif last_heartbeat.idx > last_recorded_heartbeat.idx:
                self.run_heartbeat_cache[run_hash] = last_heartbeat
            else:
                time_passed = time.time() - last_recorded_heartbeat.detected_epoch_time
                if last_recorded_heartbeat.next_event_in + RepoIndexManager.INDEXING_GRACE_PERIOD < time_passed:
                    stalled = True
        else:
            stalled = True
        return stalled

    def _index_lock_path(self):
        return Path(self.repo.path) / 'locks' / 'index'

    @contextlib.contextmanager
    def lock_index(self, lock: RefreshLock):
        try:
            self._safe_acquire_lock(lock)
            yield
        finally:
            lock.release()

    def _safe_acquire_lock(self, lock: RefreshLock):
        last_touch_seen = None
        prev_touch_time = None
        last_owner_id = None
        while True:
            try:
                lock.acquire()
                logger.debug('Lock is acquired!')
                break
            except TimeoutError:
                owner_id = lock.owner_id()
                if owner_id != last_owner_id:
                    logger.debug(f'Lock has been acquired by {owner_id}')
                    last_owner_id = owner_id
                    prev_touch_time = None
                else:  # same holder as from prev. iteration
                    last_touch_time = lock.last_refresh_time()
                    if last_touch_time != prev_touch_time:
                        prev_touch_time = last_touch_time
                        last_touch_seen = time.time()
                        logger.debug(f'Lock has been refreshed. Touch time: {last_touch_time}')
                        continue
                    assert last_touch_seen is not None
                    if time.time() - last_touch_seen > RefreshLock.GRACE_PERIOD:
                        logger.debug('Grace period exceeded. Force-acquiring the lock.')
                        with lock.meta_lock():
                            # double check holder ID
                            if lock.owner_id() != last_owner_id:  # someone else grabbed lock
                                continue
                            else:
                                lock.force_release()
                                try:
                                    lock.acquire()
                                    logger.debug('lock has been forcefully acquired!')
                                    break
                                except TimeoutError:
                                    continue
                    else:
                        logger.debug(
                            f'Countdown to force-acquire lock. '
                            f'Time remaining: {RefreshLock.GRACE_PERIOD - (time.time() - last_touch_seen)}'
                        )

    def run_needs_indexing(self, run_hash: str) -> bool:
        return os.path.exists(self.progress_dir / run_hash)

    def index(
        self,
        run_hash,
    ) -> bool:
        lock = RefreshLock(self._index_lock_path(), timeout=10)
        with self.lock_index(lock):
            index = self.repo._get_index_tree('meta', 0).view(())
<<<<<<< HEAD
            meta_tree = self.repo.request_tree(
                'meta', run_hash, read_only=True, from_union=False, no_cache=True
            ).subtree('meta')
            meta_run_tree = meta_tree.subtree('chunks').subtree(run_hash)
            meta_run_tree.finalize(index=index)
            if meta_run_tree['end_time'] is None:
                index['meta', 'chunks', run_hash, 'end_time'] = datetime.datetime.now(pytz.utc).timestamp()
=======
            try:
                meta_tree = self.repo.request_tree(
                    'meta', run_hash, read_only=True, from_union=False, no_cache=True).subtree('meta')
                meta_run_tree = meta_tree.subtree('chunks').subtree(run_hash)
                meta_run_tree.finalize(index=index)
                if meta_run_tree['end_time'] is None:
                    index['meta', 'chunks', run_hash, 'end_time'] = datetime.datetime.now(pytz.utc).timestamp()
            except (aimrocks.errors.RocksIOError, aimrocks.errors.Corruption):
                logger.warning(f'Indexing thread detected corrupted run \'{run_hash}\'. Skipping.')
                self._corrupted_runs.add(run_hash)
>>>>>>> 88ac1437
            return True<|MERGE_RESOLUTION|>--- conflicted
+++ resolved
@@ -1,11 +1,8 @@
 import contextlib
 import datetime
-<<<<<<< HEAD
-=======
 
 import aimrocks.errors
 import pytz
->>>>>>> 88ac1437
 import logging
 import os
 import time
@@ -182,15 +179,6 @@
         lock = RefreshLock(self._index_lock_path(), timeout=10)
         with self.lock_index(lock):
             index = self.repo._get_index_tree('meta', 0).view(())
-<<<<<<< HEAD
-            meta_tree = self.repo.request_tree(
-                'meta', run_hash, read_only=True, from_union=False, no_cache=True
-            ).subtree('meta')
-            meta_run_tree = meta_tree.subtree('chunks').subtree(run_hash)
-            meta_run_tree.finalize(index=index)
-            if meta_run_tree['end_time'] is None:
-                index['meta', 'chunks', run_hash, 'end_time'] = datetime.datetime.now(pytz.utc).timestamp()
-=======
             try:
                 meta_tree = self.repo.request_tree(
                     'meta', run_hash, read_only=True, from_union=False, no_cache=True).subtree('meta')
@@ -201,5 +189,4 @@
             except (aimrocks.errors.RocksIOError, aimrocks.errors.Corruption):
                 logger.warning(f'Indexing thread detected corrupted run \'{run_hash}\'. Skipping.')
                 self._corrupted_runs.add(run_hash)
->>>>>>> 88ac1437
             return True