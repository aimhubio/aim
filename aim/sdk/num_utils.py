def get_inst_type_str(inst):
    """
    Get instance type and class type full names
    """
    obj_name = obj_module = obj_cls_name = obj_cls_module = ''

    if hasattr(inst, '__name__'):
        obj_name = inst.__name__
    if hasattr(inst, '__module__'):
        obj_module = inst.__module__
    if hasattr(inst, '__class__'):
        if hasattr(inst.__class__, '__name__'):
            obj_cls_name = inst.__class__.__name__
        if hasattr(inst.__class__, '__module__'):
            obj_cls_module = inst.__class__.__module__

    obj_full = '{}.{}'.format(obj_name, obj_module)
    obj_cls_full = '{}.{}'.format(obj_cls_name, obj_cls_module)

    return obj_full, obj_cls_full


def get_inst_base_types(inst):
    """
    Get instance and it's base classes types
    """
    bases_types = []
    for b in inst.__class__.__bases__:
        b_type, b_cls_type = get_inst_type_str(b)
        bases_types.append(b_type)
        bases_types.append(b_cls_type)
    return bases_types


def inst_has_typename(inst, types):
    """
    Return `True` if the instance is created from class
    which has base that matches passed `types`
    """
    inst_type, inst_cls_type = get_inst_type_str(inst)
    inst_types = [inst_type, inst_cls_type] + get_inst_base_types(inst)

    for i in inst_types:
        found = True
        for t in types:
            if i.find(t) == -1:
                found = False
                break
        if found:
            return True

    return False


def is_pytorch_tensor(inst):
    """
    Check whether `inst` is instance of pytorch tensor
    """
    return inst_has_typename(inst, ['torch', 'Tensor'])


<<<<<<< HEAD
def is_tensorflow_tensor(inst):
    """
    Check whether `inst` is instance of tensorflow tensor
    """
=======
def is_tf_tensor(inst):
>>>>>>> cfb5a571
    return inst_has_typename(inst, ['tensorflow', 'Tensor'])


def is_numpy_array(inst):
    """
    Check whether `inst` is instance of numpy array
    """
    return inst_has_typename(inst, ['numpy', 'ndarray'])


def is_numpy_number(inst):
    """
    Check whether `inst` is numpy number
    """

    return inst_has_typename(inst, ['numpy'])


def is_py_number(value):
    return isinstance(value, (int, float))


def is_number(value):
    """
    Checks if the given value is a number
    """
    if is_py_number(value):
        return True

    if is_numpy_number(value):
        return True

    if is_pytorch_tensor(value):
        return True

<<<<<<< HEAD
    if is_tensorflow_tensor(value):
=======
    if is_tf_tensor(value):
>>>>>>> cfb5a571
        return True

    return False


def convert_to_py_number(value) -> object:
    """
    Converts numpy objects or tensors to python number types
    """
    if isinstance(value, int):
        return int(value)

    if isinstance(value, float):
        return float(value)

    if is_numpy_array(value):
        return value.item()

    if is_numpy_number(value):
        return value.item()

    if is_pytorch_tensor(value):
        return value.item()

<<<<<<< HEAD
    if is_tensorflow_tensor(value):
        return value.eval().item()
=======
    if is_tf_tensor(value):
        return value.numpy().item()
>>>>>>> cfb5a571

    raise ValueError('not a number')<|MERGE_RESOLUTION|>--- conflicted
+++ resolved
@@ -59,14 +59,7 @@
     return inst_has_typename(inst, ['torch', 'Tensor'])
 
 
-<<<<<<< HEAD
-def is_tensorflow_tensor(inst):
-    """
-    Check whether `inst` is instance of tensorflow tensor
-    """
-=======
 def is_tf_tensor(inst):
->>>>>>> cfb5a571
     return inst_has_typename(inst, ['tensorflow', 'Tensor'])
 
 
@@ -102,11 +95,7 @@
     if is_pytorch_tensor(value):
         return True
 
-<<<<<<< HEAD
-    if is_tensorflow_tensor(value):
-=======
     if is_tf_tensor(value):
->>>>>>> cfb5a571
         return True
 
     return False
@@ -131,12 +120,7 @@
     if is_pytorch_tensor(value):
         return value.item()
 
-<<<<<<< HEAD
-    if is_tensorflow_tensor(value):
-        return value.eval().item()
-=======
     if is_tf_tensor(value):
         return value.numpy().item()
->>>>>>> cfb5a571
 
     raise ValueError('not a number')