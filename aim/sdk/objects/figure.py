--- conflicted
+++ resolved
@@ -38,11 +38,10 @@
         self.storage['format'] = 'raw_json'
         self.storage['data'] = BLOB(data=obj.to_json())
 
-<<<<<<< HEAD
     @property
     def data(self):
         return self.storage['data'].data
-=======
+        
     def _from_matplotlib_figure(self, obj):
         try:
             from plotly.tools import mpl_to_plotly
@@ -55,7 +54,6 @@
             raise ValueError(f'Failed to convert matplotlib figure to plotly figure: {err}')
 
         return self._prepare(plotly_obj)
->>>>>>> 6576ffa5
 
     def json(self):
         """Dump figure metadata to a dict"""
