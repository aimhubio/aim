--- conflicted
+++ resolved
@@ -53,15 +53,12 @@
             raise ModuleNotFoundError('Plotly is required to track matplotlib figure.')
 
         try:
-<<<<<<< HEAD
             logger.warning('Tracking a matplotlib object using "aim.Figure" might not behave as expected.'
                            'In such cases, consider tracking with "aim.Image".')
-=======
             for ax in obj.axes:
                 for collection in ax.collections:
                     if not hasattr(collection, "get_offset_position"):
                         collection.get_offset_position = matplotlib_get_offset_position.__get__(collection)
->>>>>>> 3add4d24
             plotly_obj = mpl_to_plotly(obj)
         except ValueError as err:
             raise ValueError(f'Failed to convert matplotlib figure to plotly figure: {err}')
