from logging import getLogger
from typing import Optional, List, Dict
from difflib import SequenceMatcher

from aim.ext.resource.configs import DEFAULT_SYSTEM_TRACKING_INT
from aim.sdk.num_utils import is_number
from aim.sdk.run import Run

try:
    from transformers.trainer_callback import TrainerCallback
except ImportError:
    raise RuntimeError(
        "This contrib module requires Transformers to be installed. "
        "Please install it with command: \n pip install transformers"
    )

logger = getLogger(__name__)


class AimCallback(TrainerCallback):
    def __init__(
        self,
        repo: Optional[str] = None,
        experiment: Optional[str] = None,
        system_tracking_interval: Optional[int] = DEFAULT_SYSTEM_TRACKING_INT,
        log_system_params: bool = True,
    ):
        self._repo_path = repo
        self._experiment_name = experiment
        self._system_tracking_interval = system_tracking_interval
        self._log_system_params = log_system_params
        self._run = None
        self._run_hash = None
        self._log_value_warned = False

    @property
    def experiment(self):
        if not self._run:
            self.setup()
        return self._run

    def setup(self, args=None, state=None, model=None):
        if state and not state.is_world_process_zero:
            return

        if not self._run:
            if self._run_hash:
                self._run = Run(
                    self._run_hash,
                    repo=self._repo_path,
                    system_tracking_interval=self._system_tracking_interval,
                )
            else:
                self._run = Run(
                    repo=self._repo_path,
                    experiment=self._experiment_name,
                    system_tracking_interval=self._system_tracking_interval,
                    log_system_params=self._log_system_params,
                )
                self._run_hash = self._run.hash

        if args:
            combined_dict = {**args.to_sanitized_dict()}
            for key, value in combined_dict.items():
<<<<<<< HEAD
                self._run.set(("hparams", key), value, strict=False)
=======
                self._run.set(('hparams', key), value, strict=False)
        if model:
            self._run.set("model", {**vars(model.config), "num_labels": model.num_labels})
>>>>>>> 987e096c

        # Store model configs as well
        # if hasattr(model, 'config') and model.config is not None:
        #     model_config = model.config.to_dict()
        #     self._run['model'] = model_config

    def on_train_begin(self, args, state, control, model=None, **kwargs):
        if not state.is_world_process_zero:
            return
        if not self._run:
            self.setup(args, state, model)

    def on_train_end(self, args, state, control, **kwargs):
        if not state.is_world_process_zero:
            return
        self.close()

    def on_log(self, args, state, control, model=None, logs=None, **kwargs):
        if not state.is_world_process_zero:
            return

        if not self._run:
            self.setup(args, state, model)

        for log_name, log_value in logs.items():
            context = {}
            prefix_set = {"train_", "eval_", "test_"}
            for prefix in prefix_set:
                if log_name.startswith(prefix):
                    log_name = log_name[len(prefix):]
                    context = {"subset": prefix[:-1]}
                    if "_" in log_name:
                        sub_dataset = AimCallback.find_most_common_substring(
                            list(logs.keys())
                        ).split(prefix)[-1]
                        if sub_dataset != prefix.rstrip("_"):
                            log_name = log_name.split(sub_dataset)[-1].lstrip("_")
                            context["sub_dataset"] = sub_dataset
                    break
            if not is_number(log_value):
                if not self._log_value_warned:
                    self._log_value_warned = True
                    logger.warning(
                        f"Trainer is attempting to log a value of "
                        f'"{log_value}" of type {type(log_value)} for key "{log_name}"'
                        f" as a metric which is not a supported value type."
                    )
                continue

            self._run.track(
                log_value,
                name=log_name,
                context=context,
                step=state.global_step,
                epoch=state.epoch,
            )

    def close(self):
        if self._run:
            self._run.close()
            del self._run
            self._run = None

    @staticmethod
    def find_most_common_substring(names: List[str]) -> Dict[str, int]:
        substring_counts: Dict[str, int] = {}

        for i in range(0, len(names)):
            for j in range(i + 1, len(names)):
                string1 = names[i]
                string2 = names[j]
                match = SequenceMatcher(None, string1, string2).find_longest_match(
                    0, len(string1), 0, len(string2)
                )
                matching_substring = string1[match.a:match.a + match.size]
                if matching_substring not in substring_counts:
                    substring_counts[matching_substring] = 1
                else:
                    substring_counts[matching_substring] += 1

        return list(substring_counts.keys())[0].rstrip("_")

    def __del__(self):
        self.close()<|MERGE_RESOLUTION|>--- conflicted
+++ resolved
@@ -62,13 +62,9 @@
         if args:
             combined_dict = {**args.to_sanitized_dict()}
             for key, value in combined_dict.items():
-<<<<<<< HEAD
                 self._run.set(("hparams", key), value, strict=False)
-=======
-                self._run.set(('hparams', key), value, strict=False)
         if model:
             self._run.set("model", {**vars(model.config), "num_labels": model.num_labels})
->>>>>>> 987e096c
 
         # Store model configs as well
         # if hasattr(model, 'config') and model.config is not None:
