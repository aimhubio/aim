--- conflicted
+++ resolved
@@ -7,11 +7,6 @@
 
 from aim.storage.object import CustomObject
 
-<<<<<<< HEAD
-from aim.storage.object import CustomObject
-
-=======
->>>>>>> 3d413f65
 
 def search_aim_repo(path):
     found = False
@@ -73,9 +68,6 @@
         return f'list({element_typename})'
     if isinstance(obj, CustomObject):
         return obj.get_typename()
-<<<<<<< HEAD
-    return 'unknown'
-=======
     return 'unknown'
 
 
@@ -91,5 +83,4 @@
         return True
     if dtype == 'list' and any_list_regex.match(base_dtype):
         return True
-    return False
->>>>>>> 3d413f65
+    return False