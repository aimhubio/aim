from typing import Generic, Union, Tuple, List, TypeVar, Dict
<<<<<<< HEAD
from abc import abstractmethod
from copy import deepcopy

from aim.sdk.num_utils import convert_to_py_number
from aim.sdk.utils import get_object_typename
=======
>>>>>>> 8297f053

from aim.storage.arrayview import ArrayView
from aim.storage.context import Context
from aim.storage.hashing import hash_auto

from typing import TYPE_CHECKING


if TYPE_CHECKING:
    from aim.sdk.run import Run


T = TypeVar('T')


class Sequence(Generic[T]):
    """Class representing single series of tracked value.

    Objects series can be retrieved as Sequence regardless the object's type,
    but subclasses of Sequence might provide additional functionality.
    Provides interface to access tracked values, steps, timestamps and epochs.
    Values, epochs and timestamps are accessed via :obj:`aim.storage.arrayview.ArrayView` interface.
    """

    registry: Dict[str, type] = dict()

    def __init_subclass__(cls, **kwargs):
        super().__init_subclass__(**kwargs)
        subclass_typename = cls.sequence_name()
        cls.registry[subclass_typename] = cls

    def __init__(
        self,
        name: str,
        context: Context,  # TODO ?dict
        run: 'Run'
    ):
        self.name = name
        self.context = context
        self.run = run

<<<<<<< HEAD
        self._meta_tree = run.meta_run_tree.subtree(('traces', context.idx, name))
        self._series_tree = run.series_run_tree.subtree((context.idx, name))
        self._values = self._series_tree.array('vals')
        self._epochs = self._series_tree.array('epoch')
        self._timestamps = self._series_tree.array('time')
=======
        self._sequence_meta_tree = None
        self._series_tree = run.series_run_tree.subtree((context.idx, name))
>>>>>>> 8297f053

        self._length: int = None
        self._hash: int = None

    def __repr__(self) -> str:
        return f'<Metric#{hash(self)} name=`{self.name}` context=`{self.context}` run=`{self.run}`>'

    @classmethod
    def allowed_dtypes(cls) -> Union[str, Tuple[str, ...]]:
        """classmethod to get allowed object types for particular sequence

        For example, numeric sequences a.k.a. Metric allow float and integer numbers.
        The base Sequence allows any value, and to indicate that, `allowed_dtypes` returns '*'.
        """
        return '*'

    @classmethod
<<<<<<< HEAD
    @abstractmethod
    def sequence_name(cls) -> str:
        ...

    def track(self, value, track_time: float, step: int, epoch: int):
        # since worker might be lagging behind, we want to log the timestamp of run.track() call,
        # not the actual implementation execution time.

        if self.run.track_in_thread:
            val = deepcopy(value)
            track_rate_warning = self.run.repo.tracking_queue.register_task(
                self._track_impl, val, track_time, step, epoch)
            if track_rate_warning:
                self.run.track_rate_warn()
        else:
            self._track_impl(value, track_time, step, epoch)

    def _track_impl(self, value, track_time: float, step: int, epoch: int):
        try:
            val = convert_to_py_number(value)
        except ValueError:
            # value is not a number
            val = value

        val_view = self._values.allocate()
        epoch_view = self._epochs.allocate()
        time_view = self._timestamps.allocate()

        max_idx = self._length
        if max_idx is None:
            max_idx = len(val_view)
        step = step or max_idx

        self._length = max_idx + 1

        if max_idx == 0:
            self._meta_tree['first_step'] = step
            # TODO [AT] check sequence is homogenious & handle empty list case
            self._meta_tree['dtype'] = get_object_typename(val)

        self._meta_tree['last'] = val
        self._meta_tree['last_step'] = step
        if isinstance(val, (tuple, list)):
            record_max_length = self._meta_tree.get('record_max_length', 0)
            self._meta_tree['record_max_length'] = max(record_max_length, len(val))

        # TODO perform assignments in an atomic way

        val_view[step] = val
        epoch_view[step] = epoch
        time_view[step] = track_time

=======
    def sequence_name(cls) -> str:
        ...

>>>>>>> 8297f053
    def _calc_hash(self):
        return hash_auto(
            (self.name,
             hash(self.context),
             hash(self.run))
        )

    def __hash__(self) -> int:
        if self._hash is None:
            self._hash = self._calc_hash()
        return self._hash

    @property
    def values(self) -> ArrayView[T]:
        """Tracked values array as :obj:`ArrayView`.

            :getter: Returns values ArrayView.
        """
<<<<<<< HEAD
        return self._values
=======
        return self._series_tree.array('val')
>>>>>>> 8297f053

    @property
    def indices(self) -> List[int]:
        """Metric tracking steps as :obj:`list`.

            :getter: Returns steps list.
        """
        array_view = [i for i, _ in enumerate(self.values)]
        return array_view

    @property
    def epochs(self) -> ArrayView[int]:
        """Tracked epochs array as :obj:`ArrayView`.

            :getter: Returns epochs ArrayView.
        """
<<<<<<< HEAD
        return self._epochs
=======
        return self._series_tree.array('epoch')
>>>>>>> 8297f053

    @property
    def timestamps(self) -> ArrayView[float]:
        """Tracked timestamps array as :obj:`ArrayView`.

            :getter: Returns timestamps ArrayView.
        """
<<<<<<< HEAD
        return self._timestamps
=======
        return self._series_tree.array('time')

    @property
    def _meta_tree(self):
        if self._sequence_meta_tree is None:
            self._sequence_meta_tree = self.run.meta_run_tree.subtree(('traces', self.context.idx, self.name))
        return self._sequence_meta_tree
>>>>>>> 8297f053

    def __bool__(self) -> bool:
        try:
            return bool(self.values)
        except ValueError:
            return False

    def __len__(self) -> int:
        return len(self.values)

    def preload(self):
        self._series_tree.preload()<|MERGE_RESOLUTION|>--- conflicted
+++ resolved
@@ -1,12 +1,4 @@
 from typing import Generic, Union, Tuple, List, TypeVar, Dict
-<<<<<<< HEAD
-from abc import abstractmethod
-from copy import deepcopy
-
-from aim.sdk.num_utils import convert_to_py_number
-from aim.sdk.utils import get_object_typename
-=======
->>>>>>> 8297f053
 
 from aim.storage.arrayview import ArrayView
 from aim.storage.context import Context
@@ -48,18 +40,9 @@
         self.context = context
         self.run = run
 
-<<<<<<< HEAD
-        self._meta_tree = run.meta_run_tree.subtree(('traces', context.idx, name))
-        self._series_tree = run.series_run_tree.subtree((context.idx, name))
-        self._values = self._series_tree.array('vals')
-        self._epochs = self._series_tree.array('epoch')
-        self._timestamps = self._series_tree.array('time')
-=======
         self._sequence_meta_tree = None
         self._series_tree = run.series_run_tree.subtree((context.idx, name))
->>>>>>> 8297f053
 
-        self._length: int = None
         self._hash: int = None
 
     def __repr__(self) -> str:
@@ -75,64 +58,9 @@
         return '*'
 
     @classmethod
-<<<<<<< HEAD
-    @abstractmethod
     def sequence_name(cls) -> str:
         ...
 
-    def track(self, value, track_time: float, step: int, epoch: int):
-        # since worker might be lagging behind, we want to log the timestamp of run.track() call,
-        # not the actual implementation execution time.
-
-        if self.run.track_in_thread:
-            val = deepcopy(value)
-            track_rate_warning = self.run.repo.tracking_queue.register_task(
-                self._track_impl, val, track_time, step, epoch)
-            if track_rate_warning:
-                self.run.track_rate_warn()
-        else:
-            self._track_impl(value, track_time, step, epoch)
-
-    def _track_impl(self, value, track_time: float, step: int, epoch: int):
-        try:
-            val = convert_to_py_number(value)
-        except ValueError:
-            # value is not a number
-            val = value
-
-        val_view = self._values.allocate()
-        epoch_view = self._epochs.allocate()
-        time_view = self._timestamps.allocate()
-
-        max_idx = self._length
-        if max_idx is None:
-            max_idx = len(val_view)
-        step = step or max_idx
-
-        self._length = max_idx + 1
-
-        if max_idx == 0:
-            self._meta_tree['first_step'] = step
-            # TODO [AT] check sequence is homogenious & handle empty list case
-            self._meta_tree['dtype'] = get_object_typename(val)
-
-        self._meta_tree['last'] = val
-        self._meta_tree['last_step'] = step
-        if isinstance(val, (tuple, list)):
-            record_max_length = self._meta_tree.get('record_max_length', 0)
-            self._meta_tree['record_max_length'] = max(record_max_length, len(val))
-
-        # TODO perform assignments in an atomic way
-
-        val_view[step] = val
-        epoch_view[step] = epoch
-        time_view[step] = track_time
-
-=======
-    def sequence_name(cls) -> str:
-        ...
-
->>>>>>> 8297f053
     def _calc_hash(self):
         return hash_auto(
             (self.name,
@@ -151,11 +79,7 @@
 
             :getter: Returns values ArrayView.
         """
-<<<<<<< HEAD
-        return self._values
-=======
         return self._series_tree.array('val')
->>>>>>> 8297f053
 
     @property
     def indices(self) -> List[int]:
@@ -172,11 +96,7 @@
 
             :getter: Returns epochs ArrayView.
         """
-<<<<<<< HEAD
-        return self._epochs
-=======
         return self._series_tree.array('epoch')
->>>>>>> 8297f053
 
     @property
     def timestamps(self) -> ArrayView[float]:
@@ -184,9 +104,6 @@
 
             :getter: Returns timestamps ArrayView.
         """
-<<<<<<< HEAD
-        return self._timestamps
-=======
         return self._series_tree.array('time')
 
     @property
@@ -194,7 +111,6 @@
         if self._sequence_meta_tree is None:
             self._sequence_meta_tree = self.run.meta_run_tree.subtree(('traces', self.context.idx, self.name))
         return self._sequence_meta_tree
->>>>>>> 8297f053
 
     def __bool__(self) -> bool:
         try:
