--- conflicted
+++ resolved
@@ -45,19 +45,11 @@
         self.context = context
         self.run = run
 
-<<<<<<< HEAD
         self._meta_tree = run.meta_run_tree.subtree(('traces', context.idx, name))
         self._series_tree = run.series_run_tree.subtree((context.idx, name))
-        self._values = self._series_tree.array('vals')
+        self._values = self._series_tree.array('val')
         self._epochs = self._series_tree.array('epoch')
         self._timestamps = self._series_tree.array('time')
-=======
-        self._meta_tree = run.meta_run_tree.view(('traces', context.idx, name))
-        self._tree = run.series_run_tree.view((context.idx, name))
-        self._values = self._tree.array('val')
-        self._epochs = self._tree.array('epoch')
-        self._timestamps = self._tree.array('time')
->>>>>>> 275b850d
 
         self._length: int = None
         self._hash: int = None
