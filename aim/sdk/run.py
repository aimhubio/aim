import logging

import datetime
import os

from time import time
from weakref import WeakValueDictionary

from aim.sdk.errors import RepoIntegrityError
from aim.sdk.sequence import Sequence
from aim.sdk.sequence_collection import SingleRunSequenceCollection
from aim.sdk.utils import generate_run_hash
from aim.sdk.types import AimObject
from aim.sdk.configs import AIM_ENABLE_TRACKING_THREAD

from aim.storage.hashing import hash_auto
from aim.storage.context import Context
from aim.storage.treeview import TreeView

from aim.ext.resource import ResourceTracker, DEFAULT_SYSTEM_TRACKING_INT

from typing import Any, Dict, Iterator, Optional, Tuple, Union
from typing import TYPE_CHECKING

if TYPE_CHECKING:
    from aim.sdk.metric import Metric
    from aim.sdk.sequence_collection import SequenceCollection
    from aim.sdk.repo import Repo


logger = logging.getLogger(__name__)


# TODO: [AT] generate automatically based on ModelMappedRun
class StructuredRunMixin:
    @property
    def name(self):
        """Run name, set by user.

            :getter: Returns run's name.
            :setter: Sets run's name.
            :type: string
        """
        return self.props.name

    @name.setter
    def name(self, value):
        self.props.name = value

    @property
    def description(self):
        """Run description, set by user.

            :getter: Returns run's description.
            :setter: Sets run's description.
            :type: string
        """
        return self.props.description

    @description.setter
    def description(self, value):
        self.props.description = value

    @property
    def archived(self):
        """Check is run archived or not.

            :getter: Returns run's archived state.
            :setter: Archive/un-archive run.
            :type: bool
        """
        return self.props.archived

    @archived.setter
    def archived(self, value):
        self.props.archived = value

    @property
    def created_at(self):
        """Run object creation time [UTC] as datetime.

            :getter: Returns run creation time.
        """
        return self.props.created_at

    @property
    def finalized_at(self):
        """Run finalization time [UTC] as datetime.

            :getter: Returns run finalization time.
        """
        return self.props.finalized_at

    @property
    def creation_time(self):
        """Run object creation time [UTC] as timestamp.

            :getter: Returns run creation time.
        """
        return self.props.creation_time

    @property
    def end_time(self):
        """Run finalization time [UTC] as timestamp.

            :getter: Returns run finalization time.
        """
        return self.props.end_time

    @property
    def updated_at(self):
        return self.props.updated_at

    @property
    def experiment(self):
        """Run experiment.

            :getter: Returns run's experiment name.
            :setter: Sets run's experiment.
            :type: string
        """
        return self.props.experiment

    @experiment.setter
    def experiment(self, value):
        self.props.experiment = value

    @property
    def tags(self):
        """List of run tags.

            :getter: Returns run's tag list.
        """
        return self.props.tags

    def add_tag(self, value):
        """Add tag to run

        Args:
            value (str): Tag to add.
        """
        return self.props.add_tag(value)

    def remove_tag(self, tag_id):
        """Remove run tag.

        Args:
            tag_id (str): :obj:`uuid` of tag to be removed.
        """
        return self.props.remove_tag(tag_id)


class Run(StructuredRunMixin):
    """Run object used for tracking metrics.

    Provides method :obj:`track` to track value series [metrics] for multiple metrics and contexts.
    Provides dictionary-like interface for Run object meta-parameters.
    Provides API for iterating tracked metrics.

    Args:
         run_hash (:obj:`str`, optional): Run's hash. If skipped, generated automatically.
         repo (:obj:`Union[Repo,str], optional): Aim repository path or Repo object to which Run object is bound.
            If skipped, default Repo is used.
         read_only (:obj:`bool`, optional): Run creation mode.
            Default is False, meaning Run object can be used to track metrics.
         experiment (:obj:`str`, optional): Sets Run's `experiment` property. 'default' if not specified.
            Can be used later to query runs/metrics.
         system_tracking_interval (:obj:`int`, optional): Sets the tracking interval in seconds for system usage
            metrics (CPU, Memory, etc.). Set to `None` to disable system metrics tracking.
    """

    _idx_to_ctx: Dict[int, Context] = dict()
    _finalize_message_shown = False
    _track_warning_shown = False

    def __init__(self, run_hash: Optional[str] = None, *,
                 repo: Optional[Union[str, 'Repo']] = None,
                 read_only: bool = False,
                 experiment: Optional[str] = None,
                 system_tracking_interval: Optional[int] = DEFAULT_SYSTEM_TRACKING_INT):
        self._constructed = False
        run_hash = run_hash or generate_run_hash()
        self.hash = run_hash
        self.track_in_thread = os.getenv(AIM_ENABLE_TRACKING_THREAD, False)

        self._finalized = False

        self.repo: Repo = None
        self._set_repo(repo)

        self.read_only = read_only
        if not read_only:
            logger.debug(f'Opening Run {self.hash} in write mode')

        self._hash = None
        self._props = None

        self.contexts: Dict[Context, int] = dict()
        self.sequence_trackers: Dict[Tuple[Context, str], Sequence] = WeakValueDictionary()

        self.meta_tree: TreeView = self.repo.request(
            'meta', self.hash, read_only=read_only, from_union=True
        ).tree().view('meta')
        self.meta_run_tree: TreeView = self.meta_tree.view('chunks').view(self.hash)

        self.meta_attrs_tree: TreeView = self.meta_tree.view('attrs')
        self.meta_run_attrs_tree: TreeView = self.meta_run_tree.view('attrs')

        self.series_run_tree: TreeView = self.repo.request(
            'seqs', self.hash, read_only=read_only
        ).tree().view('seqs').view('chunks').view(self.hash)

        self._system_resource_tracker: ResourceTracker = None
        self._prepare_resource_tracker(system_tracking_interval)

        if not read_only:
            try:
                self.meta_run_attrs_tree.first()
            except (KeyError, StopIteration):
                # no run params are set. use empty dict
                self[...] = {}
            self.props.finalized_at = None
        if experiment:
            self.experiment = experiment
        self._constructed = True

    def __repr__(self) -> str:
        return f'<Run#{hash(self)} name={self.hash} repo={self.repo}>'

    def idx_to_ctx(self, idx: int) -> Context:
        ctx = Run._idx_to_ctx.get(idx)
        if ctx is not None:
            return ctx
        ctx = Context(self.meta_tree['contexts', idx])
        Run._idx_to_ctx[idx] = ctx
        self.contexts[ctx] = idx
        return ctx

    def __setitem__(self, key: str, val: Any):
        """Set Run top-level meta-parameter.

        Args:
             key (:obj:`str`): Top-level meta-parameter name. Use ellipsis to reset
                run's all meta-parameters.
             val: Meta-parameter value.

        Examples:
            >>> run = Run('3df703c')
            >>> run[...] = params
            >>> run['hparams'] = {'batch_size': 42}
        """
        self.meta_run_attrs_tree[key] = val
        self.meta_attrs_tree[key] = val

    def __getitem__(self, key):
        """Get run meta-parameter by key.

        Args:
            key: path to Run meta-parameter.
        Returns:
            Collected sub-tree of Run meta-parameters.
        Examples:
            >>> run = Run('3df703c')
            >>> run['hparams']  # -> {'batch_size': 42}
            >>> run['hparams', 'batch_size']  # -> 42
        """
        return self._collect(key)

    def get(self, key, default: Any = None, strict: bool = True):
        try:
            return self._collect(key, strict=strict)
        except KeyError:
            return default

    def _collect(self, key, strict: bool = True):
        return self.meta_run_attrs_tree.collect(key, strict=strict)

    def _prepare_resource_tracker(self, tracking_interval: int):
        if not self.read_only and tracking_interval and isinstance(tracking_interval, int) and tracking_interval > 0:
            try:
                self._system_resource_tracker = ResourceTracker(self.track, tracking_interval)
            except ValueError:
                print('To track system resource usage '
                      'please set `system_tracking_interval` greater than 0 '
                      'and less than 1 day')
            else:
                self._system_resource_tracker.start()

    def __delitem__(self, key: str):
        """Remove key from run meta-params.
        Args:
            key: meta-parameter path
        """
        del self.meta_attrs_tree[key]
        del self.meta_run_attrs_tree[key]

    def track(
        self,
        value,
        name: str,
        step: int = None,
        epoch: int = None,
        *,
        context: AimObject = None,
    ):
        """Main method for tracking numeric value series.

        Args:
             value: The tracked value.
             name (str): Tracked metric name.
             step (:obj:`int`, optional): Metric tracking iteration. Auto-incremented if not specified.
             epoch (:obj:`int`, optional): The training epoch.
             context (:obj:`dict`, optional): Metric racking context.

        Appends the tracked value to metric series specified by `name` and `context`.
        """

        track_time = time()
<<<<<<< HEAD
=======
        if self.track_in_thread:
            val = deepcopy(value)
            track_rate_warning = self.repo.tracking_queue.register_task(
                self._track_impl, val, track_time, name, step, epoch, context=context)
            if track_rate_warning:
                self.track_rate_warn()
        else:
            self._track_impl(value, track_time, name, step, epoch, context=context)

    def _track_impl(
        self,
        value,
        track_time: float,
        name: str,
        step: int = None,
        epoch: int = None,
        *,
        context: AimObject = None,
    ):
        # TODO move to Metric
        if context is None:
            context = {}

        try:
            val = convert_to_py_number(value)
        except ValueError:
            # value is not a number
            val = value
>>>>>>> defc397a

        ctx = Context(context)
        ctx_dict = ctx.to_dict()
        if ctx not in self.contexts:
            self.meta_tree['contexts', ctx.idx] = ctx_dict
            self.meta_run_tree['contexts', ctx.idx] = ctx_dict
            self.contexts[ctx] = ctx.idx
            self._idx_to_ctx[ctx.idx] = ctx

        sequence = self.sequence_trackers.get((ctx, name))
        if sequence is None:
            self.meta_tree['traces', ctx.idx, name] = 1
            sequence = Sequence(name, ctx, self)
            self.sequence_trackers[(ctx, name)] = sequence
        sequence.track(value, track_time, step, epoch)

    @property
    def props(self):
        if self._props is None:
            self._init_props()
        return self._props

    def _init_props(self):
        sdb = self.repo.structured_db
        if self.repo.run_props_cache_hint:
            self._props = sdb.caches[self.repo.run_props_cache_hint][self.hash]
        if not self._props:
            self._props = sdb.find_run(self.hash)
            if not self._props:
                if self.read_only:
                    raise RepoIntegrityError(f'Missing props for Run {self.hash}')
                else:
                    self._props = sdb.create_run(self.hash)
                    self._props.experiment = 'default'
            if self.repo.run_props_cache_hint:
                sdb.caches[self.repo.run_props_cache_hint][self.hash] = self._props

    def iter_metrics_info(self) -> Iterator[Tuple[str, Context, 'Run']]:
        """Iterator for all run metrics info.

        Yields:
            tuples of (metric_name, context, run) where run is the Run object itself.
        """
        yield from self.iter_sequence_info_by_type(('float', 'int'))

    def iter_sequence_info_by_type(self, dtypes: Union[str, Tuple[str, ...]]) -> Iterator[Tuple[str, Context, 'Run']]:
        if isinstance(dtypes, str):
            dtypes = (dtypes,)
        for ctx_idx, run_ctx_dict in self.meta_run_tree.view('traces').items():
            assert isinstance(ctx_idx, int)
            ctx = self.idx_to_ctx(ctx_idx)
            # run_ctx_view = run_meta_traces.view(ctx_idx)
            for seq_name in run_ctx_dict.keys():
                assert isinstance(seq_name, str)
                # skip sequences not matching dtypes.
                # sequences with no dtype are considered to be float sequences.
                # '*' stands for all data types
                if '*' in dtypes or run_ctx_dict[seq_name].get('dtype', 'float') in dtypes:
                    yield seq_name, ctx, self

    def metrics(self) -> 'SequenceCollection':
        """Get iterable object for all run tracked metrics.

        Returns:
            :obj:`MetricCollection`: Iterable for run metrics.

        Examples:
            >>> run = Run('3df703c')
            >>> for metric in run.metrics():
            >>>     metric.values.sparse_numpy()
        """
        return SingleRunSequenceCollection(self)

    def __eq__(self, other: 'Run') -> bool:
        return self.hash == other.hash and self.repo == other.repo

    def get_metric(
            self,
            metric_name: str,
            context: Context
    ) -> Optional['Metric']:
        """Retrieve metric sequence by it's name and context.

        Args:
             metric_name (str): Tracked metric name.
             context (:obj:`Context`): Tracking context.

        Returns:
            :obj:`Metric` object if exists, `None` otherwise.
        """
        from aim.sdk.metric import Metric
        metric = Metric(metric_name, context, self)
        return metric if bool(metric) else None

    def collect_metrics_info(self) -> list:
        """Retrieve Run's all metrics general overview.

        Returns:
             :obj:`list`: list of metric's `context`, `metric_name` and last tracked value triplets.
        """
        metrics = self.meta_run_tree.view('traces')
        metrics_overview = []
        for idx in metrics.keys():
            ctx_dict = self.idx_to_ctx(idx).to_dict()
            for metric_name, value in metrics[idx].items():
                metrics_overview.append({
                    'context': ctx_dict,
                    'metric_name': metric_name,
                    'last_value': value
                })
        return metrics_overview

    def _calc_hash(self) -> int:
        # TODO maybe take read_only flag into account?
        return hash_auto((self.hash, hash(self.repo)))

    def _set_repo(self, repo):
        if repo is None:
            from aim.sdk.repo import Repo
            repo = Repo.default_repo_path()
        if isinstance(repo, str):
            from aim.sdk.repo import Repo, RepoStatus
            repo_status = Repo.check_repo_status(repo)
            if repo_status == RepoStatus.UPDATE_REQUIRED:
                logger.error(f'Trying to start Run on repository {repo}, which is out of date. '
                             f'Please upgrade repository with the following command: '
                             f'`aim upgrade --repo {repo} 2to3`.')
                raise RuntimeError()
            elif repo_status == RepoStatus.MISSING:
                repo = Repo.from_path(repo, init=True)
            else:
                repo = Repo.from_path(repo)
        self.repo = repo

    def __hash__(self) -> int:
        if self._hash is None:
            self._hash = self._calc_hash()
        return self._hash

    def __del__(self):
        if self.read_only or not self._constructed:
            return
        if self._system_resource_tracker:
            self._system_resource_tracker.stop()

        logger.debug(f'finalizing {self}')
        self.finalize(skip_wait=True)

    @classmethod
    def finalize_msg(cls):
        if not cls._finalize_message_shown:
            logger.warning('Finalizing runs.')
            cls._finalize_message_shown = True

    @classmethod
    def track_rate_warn(cls):
        if not cls._track_warning_shown:
            # TODO [AT] add link to FAQ section in docs.
            logger.warning('Tracking task queue is almost full which might cause performance degradation. '
                           'Consider tracking at lower pace.')
            cls._track_warning_shown = True

    def finalize(self, skip_wait=False):
        if self._finalized:
            return
        self._finalized = True
        self.finalize_msg()
        if not skip_wait and self.track_in_thread:
            self.repo.tracking_queue.wait_for_finish()

        with self.repo.structured_db:
            self.props.finalized_at = datetime.datetime.utcnow()
        index = self.repo._get_container('meta/index',
                                         read_only=False,
                                         from_union=False).view(b'')
        self.meta_run_tree.finalize(index=index)<|MERGE_RESOLUTION|>--- conflicted
+++ resolved
@@ -173,6 +173,8 @@
     _finalize_message_shown = False
     _track_warning_shown = False
 
+    track_in_thread = os.getenv(AIM_ENABLE_TRACKING_THREAD, False)
+
     def __init__(self, run_hash: Optional[str] = None, *,
                  repo: Optional[Union[str, 'Repo']] = None,
                  read_only: bool = False,
@@ -181,7 +183,6 @@
         self._constructed = False
         run_hash = run_hash or generate_run_hash()
         self.hash = run_hash
-        self.track_in_thread = os.getenv(AIM_ENABLE_TRACKING_THREAD, False)
 
         self._finalized = False
 
@@ -316,37 +317,6 @@
         """
 
         track_time = time()
-<<<<<<< HEAD
-=======
-        if self.track_in_thread:
-            val = deepcopy(value)
-            track_rate_warning = self.repo.tracking_queue.register_task(
-                self._track_impl, val, track_time, name, step, epoch, context=context)
-            if track_rate_warning:
-                self.track_rate_warn()
-        else:
-            self._track_impl(value, track_time, name, step, epoch, context=context)
-
-    def _track_impl(
-        self,
-        value,
-        track_time: float,
-        name: str,
-        step: int = None,
-        epoch: int = None,
-        *,
-        context: AimObject = None,
-    ):
-        # TODO move to Metric
-        if context is None:
-            context = {}
-
-        try:
-            val = convert_to_py_number(value)
-        except ValueError:
-            # value is not a number
-            val = value
->>>>>>> defc397a
 
         ctx = Context(context)
         ctx_dict = ctx.to_dict()
