import logging

import datetime
import json
import pytz
import sys

from collections import defaultdict
from functools import partialmethod
from inspect import currentframe, getframeinfo

from aim.sdk.base_run import BaseRun
from aim.sdk.sequence import Sequence
from aim.sdk.tracker import RunTracker
from aim.sdk.reporter import RunStatusReporter, ScheduledStatusReporter
from aim.sdk.sequence_collection import SingleRunSequenceCollection
from aim.sdk.utils import (
    backup_run,
)

from aim.sdk.types import AimObject
<<<<<<< HEAD

=======
from aim.sdk.configs import AIM_RUN_INDEXING_TIMEOUT
from aim.sdk.logging import LogRecord, LogRecords
>>>>>>> 5241f029
from aim.storage.treeview import TreeView
from aim.storage.context import Context
from aim.storage import treeutils

from aim.ext.resource import ResourceTracker, DEFAULT_SYSTEM_TRACKING_INT
from aim.ext.cleanup import AutoClean
from aim.ext.utils import (
    get_environment_variables,
    get_installed_packages,
    get_git_info,
)

from typing import Any, Dict, Iterator, Optional, Tuple, Union
from typing import TYPE_CHECKING

if TYPE_CHECKING:
    from pandas import DataFrame

    from aim.sdk.sequences.metric import Metric
    from aim.sdk.sequences.image_sequence import Images
    from aim.sdk.sequences.audio_sequence import Audios
    from aim.sdk.sequences.distribution_sequence import Distributions
    from aim.sdk.sequences.figure_sequence import Figures
    from aim.sdk.sequences.text_sequence import Texts
    from aim.sdk.sequence_collection import SequenceCollection
    from aim.ext.resource.log import Logs
    from aim.sdk.repo import Repo

logger = logging.getLogger(__name__)


class RunAutoClean(AutoClean['Run']):
    PRIORITY = 90

    def __init__(self, instance: 'Run') -> None:
        """
        Prepare the `Run` for automatic cleanup.

        Args:
            instance: The `Run` instance to be cleaned up.
        """
        super().__init__(instance)

        self.read_only = instance.read_only
        self.hash = instance.hash
        self.meta_run_tree = instance.meta_run_tree
        self.repo = instance.repo
        self._system_resource_tracker = instance._system_resource_tracker
        # this reference is needed for system resource tracker finalization
        self._tracker = instance._tracker
        self._checkins = instance._checkins
        self._heartbeat = instance._heartbeat
        self._lock = instance._lock

    def finalize_run(self):
        """
        Finalize the run by indexing all the data.
        """
        self.meta_run_tree['end_time'] = datetime.datetime.now(pytz.utc).timestamp()

    def finalize_system_tracker(self):
        """
        Stop the system resource tracker before closing the run.
        """
        if self._system_resource_tracker is not None:
            logger.debug('Stopping resource tracker')
            self._system_resource_tracker.stop()

    def empty_rpc_queue(self):
        if self.repo.is_remote_repo:
            self.repo._client.get_queue(self.hash).wait_for_finish()

    def finalize_rpc_queue(self):
        if self.repo.is_remote_repo:
            self.repo._client.get_queue(self.hash).stop()
            self.repo._client.remove_queue(self.hash)

    def _close(self) -> None:
        """
        Close the `Run` instance resources and trigger indexing.
        """
        if self.read_only:
            logger.debug(f'Run {self.hash} is read-only, skipping cleanup')
            return
        self.finalize_system_tracker()
        self.empty_rpc_queue()
        self.finalize_run()
        self.finalize_rpc_queue()
        if self._heartbeat is not None:
            self._heartbeat.stop()
        if self._checkins is not None:
            self._checkins.close()
        if self._lock:
            self._lock.release()


# TODO: [AT] generate automatically based on ModelMappedRun
class StructuredRunMixin:
    @property
    def name(self):
        """Run name, set by user.

            :getter: Returns run's name.
            :setter: Sets run's name.
            :type: string
        """
        return self.props.name

    @name.setter
    def name(self, value):
        self.props.name = value

    @property
    def description(self):
        """Run description, set by user.

            :getter: Returns run's description.
            :setter: Sets run's description.
            :type: string
        """
        return self.props.description

    @description.setter
    def description(self, value):
        self.props.description = value

    @property
    def archived(self):
        """Check is run archived or not.

            :getter: Returns run's archived state.
            :setter: Archive/un-archive run.
            :type: bool
        """
        return self.props.archived

    @archived.setter
    def archived(self, value):
        self.props.archived = value

    @property
    def creation_time(self):
        """Run object creation time [UTC] as timestamp.

            :getter: Returns run creation time.
        """
        return self.props.creation_time

    @property
    def created_at(self):
        if self.repo.is_remote_repo:
            return datetime.datetime.fromtimestamp(self.creation_time, tz=pytz.utc).replace(tzinfo=None)
        else:
            return self.props.created_at

    @property
    def finalized_at(self):
        if self.end_time:
            return datetime.datetime.fromtimestamp(self.end_time, tz=pytz.utc).replace(tzinfo=None)
        else:
            return None

    @property
    def end_time(self):
        """Run finalization time [UTC] as timestamp.

            :getter: Returns run finalization time.
        """
        try:
            return self.meta_run_tree['end_time']
        except KeyError:
            # run saved with old version. fallback to sqlite data
            return self.props.end_time

    @property
    def duration(self):
        """Run duration in seconds (end_time - creation_time)

            :getter: Returns run duration.
        """
        if self.end_time:
            return self.end_time - self.creation_time
        else:
            from aim.web.api.utils import datetime_now
            return datetime_now().timestamp() - self.creation_time

    @property
    def active(self):
        """Check if run is active or not.

            :getter: Returns run's active state.
            :type: bool
        """

        if self.end_time:
            return False
        else:
            return True

    @property
    def experiment(self):
        """Run experiment.

            :getter: Returns run's experiment name.
            :setter: Sets run's experiment.
            :type: string
        """
        return self.props.experiment

    @experiment.setter
    def experiment(self, value):
        self.props.experiment = value

    @property
    def tags(self):
        """List of run tags.

            :getter: Returns run's tag list.
        """
        return self.props.tags

    def add_tag(self, value):
        """Add tag to run

        Args:
            value (str): Tag to add.
        """
        return self.props.add_tag(value)

    def remove_tag(self, tag_name):
        """Remove run tag.

        Args:
            tag_name (str): :obj:`name` of tag to be removed.
        """
        return self.props.remove_tag(tag_name)


class Run(BaseRun, StructuredRunMixin):
    """Run object used for tracking metrics.

    Provides method :obj:`track` to track value and object series for multiple names and contexts.
    Provides dictionary-like interface for Run object meta-parameters.
    Provides API for iterating through tracked sequences.

    Args:
         run_hash (:obj:`str`, optional): Run's hash. If skipped, generated automatically.
         repo (:obj:`Union[Repo,str], optional): Aim repository path or Repo object to which Run object is bound.
            If skipped, default Repo is used.
         read_only (:obj:`bool`, optional): Run creation mode.
            Default is False, meaning Run object can be used to track metrics.
         experiment (:obj:`str`, optional): Sets Run's `experiment` property. 'default' if not specified.
            Can be used later to query runs/sequences.
         system_tracking_interval (:obj:`int`, optional): Sets the tracking interval in seconds for system usage
            metrics (CPU, Memory, etc.). Set to `None` to disable system metrics tracking.
         log_system_params (:obj:`bool`, optional): Enable/Disable logging of system params such as installed packages,
            git info, environment variables, etc.
    """

    _metric_version_warning_shown = False

    def __init__(self, run_hash: Optional[str] = None, *,
                 repo: Optional[Union[str, 'Repo']] = None,
                 read_only: bool = False,
                 experiment: Optional[str] = None,
                 system_tracking_interval: Optional[Union[int, float]] = DEFAULT_SYSTEM_TRACKING_INT,
                 log_system_params: Optional[bool] = False,
                 capture_terminal_logs: Optional[bool] = True,
                 force_resume: bool = False,
                 ):
        self._resources: Optional[RunAutoClean] = None
        super().__init__(run_hash, repo=repo, read_only=read_only, force_resume=force_resume)

        self.meta_attrs_tree: TreeView = self.meta_tree.subtree('attrs')
        self.meta_run_attrs_tree: TreeView = self.meta_run_tree.subtree('attrs')

        if not read_only:
            logger.debug(f'Opening Run {self.hash} in write mode')

            if self.check_metrics_version():
                if self.repo.is_remote_repo:
                    logger.warning(f'Cannot track Run with remote repo {self.repo.path}. Please upgrade repo first '
                                   f'with the following command:')
                    logger.warning(f'aim storage --repo {self.repo.path} upgrade 3.11+ \'*\'')
                    raise RuntimeError
                else:
                    logger.warning(f'Detected sub-optimal format metrics for Run {self.hash}. Upgrading...')
                    backup_path = backup_run(self)
                    try:
                        self.update_metrics()
                        logger.warning(f'Successfully converted Run {self.hash}')
                        logger.warning(f'Run backup can be found at {backup_path}. '
                                       f'In case of any issues the following command can be used to restore data: '
                                       f'`aim storage --repo {self.repo.root_path} restore {self.hash}`')
                    except Exception as e:
                        logger.error(f'Failed to convert metrics. {e}')
                        logger.warning(f'Run backup can be found at {backup_path}. '
                                       f'To restore data please run the following command: '
                                       f'`aim storage --repo {self.repo.root_path} restore {self.hash}`')
                        raise

        self._props = None
        self._checkins = None
        self._heartbeat = None

        if not read_only:
            if not self.repo.is_remote_repo:
                self._checkins = RunStatusReporter(self)
                self._heartbeat = ScheduledStatusReporter(self._checkins)
            if log_system_params:
                system_params = {
                    'packages': get_installed_packages(),
                    'env_variables': get_environment_variables(),
                    'git_info': get_git_info(),
                    'executable': sys.executable,
                    'arguments': sys.argv
                }
                self.__setitem__("__system_params", system_params)

            try:
                self.meta_run_attrs_tree.first_key()
            except (KeyError, StopIteration):
                # no run params are set. use empty dict
                self[...] = {}
            self.meta_run_tree['end_time'] = None
            self.props
        if experiment:
            self.experiment = experiment

        self._tracker = RunTracker(self)

        self._system_resource_tracker: ResourceTracker = None
        self._prepare_resource_tracker(system_tracking_interval, capture_terminal_logs)

        self._resources = RunAutoClean(self)

    def __hash__(self) -> int:
        return super().__hash__()

    def idx_to_ctx(self, idx: int) -> Context:
        return self._tracker.idx_to_ctx(idx)

    def __setitem__(self, key: str, val: Any):
        """Set Run top-level meta-parameter.

        Args:
             key (:obj:`str`): Top-level meta-parameter name. Use ellipsis to reset
                run's all meta-parameters.
             val: Meta-parameter value.

        Examples:
            >>> run = Run('3df703c')
            >>> run[...] = params
            >>> run['hparams'] = {'batch_size': 42}
        """
        self.meta_run_attrs_tree[key] = val
        self.meta_attrs_tree[key] = val

    def __getitem__(self, key):
        """Get run meta-parameter by key.

        Args:
            key: path to Run meta-parameter.
        Returns:
            Collected sub-tree of Run meta-parameters.
        Examples:
            >>> run = Run('3df703c')
            >>> run['hparams']  # -> {'batch_size': 42}
            >>> run['hparams', 'batch_size']  # -> 42
        """
        return self._collect(key)

    def set(self, key, val: Any, strict: bool = True):
        self.meta_run_attrs_tree.set(key, val, strict)
        self.meta_attrs_tree.set(key, val, strict)

    def get(self, key, default: Any = None, strict: bool = True, resolve_objects=False):
        try:
            return self._collect(key, strict=strict, resolve_objects=resolve_objects)
        except KeyError:
            return default

    def _collect(self, key, strict: bool = True, resolve_objects: bool = False):
        return self.meta_run_attrs_tree.collect(key, strict=strict, resolve_objects=resolve_objects)

    def _prepare_resource_tracker(
            self,
            tracking_interval: Union[int, float] = None,
            capture_terminal_logs: bool = True
    ):
        if self.read_only:
            return

        if ResourceTracker.check_interval(tracking_interval) or capture_terminal_logs:
            current_logs = self.get_terminal_logs()
            log_offset = current_logs.last_step() + 1 if current_logs else 0
            self._system_resource_tracker = ResourceTracker(self._tracker,
                                                            tracking_interval,
                                                            capture_terminal_logs,
                                                            log_offset)
            self._system_resource_tracker.start()

    def __delitem__(self, key: str):
        """Remove key from run meta-params.
        Args:
            key: meta-parameter path
        """
        del self.meta_attrs_tree[key]
        del self.meta_run_attrs_tree[key]

    def track(
        self,
        value,
        name: str = None,
        step: int = None,
        epoch: int = None,
        *,
        context: AimObject = None,
    ):
        """Main method for tracking numeric value series and object series.

        Args:
             value: The tracked value.
             name (str): Tracked sequence name.
             step (:obj:`int`, optional): Sequence tracking iteration. Auto-incremented if not specified.
             epoch (:obj:`int`, optional): The training epoch.
             context (:obj:`dict`, optional): Sequence tracking context.

        Appends the tracked value to sequence specified by `name` and `context`.
        Appended values should be of the same type, in other words, sequence is a homogeneous collection.
        """

        self._tracker(value, name, step, epoch, context=context)

    # logging API
    def log(self, level: int, msg: str, **params):
        frame_info = getframeinfo(currentframe().f_back)
        logger_info = (frame_info.filename, frame_info.lineno)
        self.track(LogRecord(msg, level, logger_info=logger_info, **params), name='__log_records')
        block = (level > logging.WARNING)
        self._checkins.check_in(flag_name="new_logs", block=block)

    critical = partialmethod(log, logging.CRITICAL)
    error = partialmethod(log, logging.ERROR)
    warning = partialmethod(log, logging.WARNING)
    info = partialmethod(log, logging.INFO)
    debug = partialmethod(log, logging.DEBUG)

    def get_log_records(self) -> Optional[LogRecords]:
        """Retrieve duplicated terminal logs for a run

                Returns:
                    :obj:`Sequence` object if exists, `None` otherwise.
                """
        return self._get_sequence('log_records', '__log_records', Context({}))

    @property
    def props(self):
        if self._props is None:
            self._props = self.repo.request_props(self.hash, self.read_only)
        return self._props

    def iter_metrics_info(self) -> Iterator[Tuple[str, Context, 'Run']]:
        """Iterator for all run metrics info.

        Yields:
            tuples of (name, context, run) where run is the Run object itself and
            name, context defines Metric type sequence (with values of `float` and `int`).
        """
        yield from self.iter_sequence_info_by_type(('float', 'int'))

    def iter_sequence_info_by_type(self, dtypes: Union[str, Tuple[str, ...]]) -> Iterator[Tuple[str, Context, 'Run']]:
        """Iterator for run sequence infos for the given object data types

        Args:
             dtypes: The objects data types list.

        Yields:
            tuples of (name, context, run) where run is the Run object itself and name, context defines sequence for
            one of `dtypes` types.
        """
        if isinstance(dtypes, str):
            dtypes = (dtypes,)
        for ctx_idx, run_ctx_dict in self.meta_run_tree.subtree('traces').items():
            assert isinstance(ctx_idx, int)
            ctx = self.idx_to_ctx(ctx_idx)
            # run_ctx_view = run_meta_traces.view(ctx_idx)
            for seq_name in run_ctx_dict.keys():
                assert isinstance(seq_name, str)
                # skip sequences not matching dtypes.
                # sequences with no dtype are considered to be float sequences.
                # '*' stands for all data types
                if '*' in dtypes or run_ctx_dict[seq_name].get('dtype', 'float') in dtypes:
                    yield seq_name, ctx, self

    def metrics(self) -> 'SequenceCollection':
        """Get iterable object for all run tracked metrics.

        Returns:
            :obj:`MetricCollection`: Iterable for run metrics.

        Examples:
            >>> run = Run('3df703c')
            >>> for metric in run.metrics():
            >>>     metric.values.sparse_numpy()
        """
        from aim.sdk.sequences.metric import Metric
        self.repo._prepare_runs_cache()
        return SingleRunSequenceCollection(self, seq_cls=Metric)

    def __eq__(self, other: 'Run') -> bool:
        return self.hash == other.hash and self.repo == other.repo

    def get_metric(
            self,
            name: str,
            context: Context
    ) -> Optional['Metric']:
        """Retrieve metric sequence by it's name and context.

        Args:
             name (str): Tracked metric name.
             context (:obj:`Context`): Tracking context.

        Returns:
            :obj:`Metric` object if exists, `None` otherwise.
        """
        if self.read_only and not Run._metric_version_warning_shown:
            if self.check_metrics_version():
                logger.warning(f'Detected sub-optimal format metrics for Run {self.hash}. Consider upgrading repo '
                               f'to improve queries performance:')
                logger.warning(f'aim storage --repo {self.repo.path} upgrade 3.11+ \'*\'')
                Run._metric_version_warning_shown = True

        return self._get_sequence('metric', name, context)

    def get_image_sequence(
            self,
            name: str,
            context: Context
    ) -> Optional['Images']:
        """Retrieve images sequence by it's name and context.

        Args:
             name (str): Tracked image sequence name.
             context (:obj:`Context`): Tracking context.

        Returns:
            :obj:`Images` object if exists, `None` otherwise.
        """
        return self._get_sequence('images', name, context)

    def get_figure_sequence(
            self,
            name: str,
            context: Context
    ) -> Optional['Figures']:
        """Retrieve figure sequence by its name and context.

        Args:
             name (str): Tracked figure sequence name.
             context (:obj:`Context`): Tracking context.

        Returns:
            :obj:`Figures` object if exists, `None` otherwise.
        """
        return self._get_sequence('figures', name, context)

    def get_audio_sequence(
            self,
            name: str,
            context: Context
    ) -> Optional['Audios']:
        """Retrieve audios sequence by its name and context.

        Args:
             name (str): Tracked audios sequence name.
             context (:obj:`Context`): Tracking context.

        Returns:
            :obj:`Audios` object if exists, `None` otherwise.
        """
        return self._get_sequence('audios', name, context)

    def get_distribution_sequence(
            self,
            name: str,
            context: Context
    ) -> Optional['Distributions']:
        """Retrieve distributions sequence by it's name and context.

        Args:
             name (str): Tracked distribution sequence name.
             context (:obj:`Context`): Tracking context.

        Returns:
            :obj:`Distributions` object if exists, `None` otherwise.
        """
        return self._get_sequence('distributions', name, context)

    def get_terminal_logs(self) -> Optional['Logs']:
        """Retrieve duplicated terminal logs for a run

                Returns:
                    :obj:`Logs` object if exists, `None` otherwise.
                """
        return self._get_sequence('logs', 'logs', Context({}))

    def get_text_sequence(
            self,
            name: str,
            context: Context
    ) -> Optional['Texts']:
        """Retrieve texts sequence by it's name and context.

        Args:
             name (str): Tracked text sequence name.
             context (:obj:`Context`): Tracking context.

        Returns:
            :obj:`Texts` object if exists, `None` otherwise.
        """
        return self._get_sequence('texts', name, context)

    def _get_sequence_dtype(
            self,
            sequence_name: str,
            context: Context
    ) -> str:
        try:
            return self.meta_run_tree.subtree(('traces', hash(context), sequence_name, 'dtype')).collect()
        except KeyError:
            # fallback to `float`, cause in older versions there was no `dtype`
            return 'float'

    def _get_sequence(
            self,
            seq_type: str,
            sequence_name: str,
            context: Context
    ) -> Optional[Sequence]:
        seq_cls = Sequence.registry.get(seq_type, None)
        if seq_cls is None:
            raise ValueError(f'\'{seq_type}\' is not a valid Sequence')
        assert issubclass(seq_cls, Sequence)
        tracked_dtype = self._get_sequence_dtype(sequence_name, context)
        if tracked_dtype not in seq_cls.allowed_dtypes():
            return None
        sequence = seq_cls(sequence_name, context, self)
        return sequence if bool(sequence) else None

    def collect_sequence_info(
            self,
            sequence_types: Union[str, Tuple[str, ...]],
            skip_last_value=False
    ) -> Dict[str, list]:
        """Retrieve Run's all sequences general overview.

        Args:
             sequence_types: Type names of sequences for which to collect name/context pairs.
             skip_last_value (:obj:`bool`, optional): Boolean flag to include tracked sequence last value in
             sequence info. False by default.

        Returns:
             :obj:`list`: list of sequence's `context`, `name` and optionally last tracked value triplets.
        """
        traces = self.meta_run_tree.subtree('traces')
        traces_overview = {}

        # build reverse map of sequence supported dtypes
        dtype_to_sequence_type_map = defaultdict(list)
        if isinstance(sequence_types, str):
            sequence_types = (sequence_types,)
        for seq_type in sequence_types:
            traces_overview[seq_type] = []
            seq_cls = Sequence.registry.get(seq_type, None)
            if seq_cls is None:
                raise ValueError(f'\'{seq_type}\' is not a valid Sequence')
            assert issubclass(seq_cls, Sequence)
            dtypes = seq_cls.allowed_dtypes()
            for dtype in dtypes:
                dtype_to_sequence_type_map[dtype].append(seq_type)

        for idx in traces.keys():
            ctx_dict = self.idx_to_ctx(idx).to_dict()
            for name, value in traces[idx].items():
                dtype = value.get('dtype', 'float')  # old sequences without dtype set are considered float sequences
                if dtype in dtype_to_sequence_type_map:
                    trace_data = {
                        'context': ctx_dict,
                        'name': name,
                    }
                    if not skip_last_value:
                        trace_data['last_value'] = value
                    for seq_type in dtype_to_sequence_type_map[dtype]:
                        traces_overview[seq_type].append(trace_data)
        return traces_overview

    def _cleanup_trees(self):
        del self.meta_run_attrs_tree
        del self.meta_attrs_tree
        del self.meta_run_tree
        del self.meta_tree
        del self._series_run_trees
        self.meta_run_attrs_tree = None
        self.meta_run_tree = None
        self.meta_attrs_tree = None
        self.meta_tree = None
        self._series_run_trees = None

    def close(self):
        if self._resources is None:
            return
        self._resources.close()
        self._tracker.sequence_infos.clear()
        # de-reference trees and other resources
        del self._resources
        del self._props
        self._resources = None
        self._props = None
        self._cleanup_trees()

    def finalize(self):
        if self._resources is None:
            return

        self._resources.finalize_run()

    def dataframe(
            self,
            include_props: bool = True,
            include_params: bool = True,
    ) -> 'DataFrame':
        """Get run properties and params as pandas DataFrame

        Args:
             include_props: (:obj:`int`, optional): If true, include run structured props
             include_params: (:obj:`int`, optional): If true, include run parameters
        """
        data = {
            'hash': self.hash,
        }

        if include_props:
            # TODO [GA]: Auto collect props based on StructuredRunMixin:
            #  - Exclude created_at, updated_at, finalized_at auto-populated fields
            #  - Collect list of representations in case of ModelMappedCollection's
            data['name'] = self.props.name
            data['description'] = self.props.description
            data['archived'] = self.props.archived
            data['creation_time'] = self.props.creation_time
            data['end_time'] = self.end_time
            data['active'] = self.active
            data['experiment'] = self.props.experiment
            data['tags'] = json.dumps(self.props.tags)

        if include_params:
            # TODO [GA]:
            #  - Move run params collection to utility function
            #  - Remove code duplication from Metric.dataframe
            for path, val in treeutils.unfold_tree(self[...],
                                                   unfold_array=False,
                                                   depth=3):
                s = ''
                for key in path:
                    if isinstance(key, str):
                        s += f'.{key}' if len(s) else f'{key}'
                    else:
                        s += f'[{key}]'

                if isinstance(val, (tuple, list, dict)):
                    val = json.dumps(val)
                if s not in data.keys():
                    data[s] = val

        import pandas as pd
        df = pd.DataFrame(data, index=[0])
        return df

    def report_progress(
        self,
        *,
        expect_next_in: int = 0,
        block: bool = False,
    ) -> None:
        """
        Report progress for the run. Report the expected time for the next progress report.

        If no progress reports are received by the expiry date (plus the grace period), the
        run is considered as failed.

        Args:
            expect_next_in: (:obj:`int`, optional): The number of seconds to wait before the next progress report.
            block: (:obj:`bool`, optional): If true, block the thread until the report is written to filesystem.
        """
        if self._checkins is None:
            raise ValueError('Progress reports are not enabled for this run')
        self._checkins._check_in(expect_next_in=expect_next_in, block=block)

    def report_successful_finish(
        self,
        *,
        block: bool = True,
    ) -> None:
        """
        Report successful finish of the run. If the run is not marked as successfully finished,
        it can potentially be considered as failed.

        Args:
            block: (:obj:`bool`, optional): If true, block the thread until the report is written to filesystem.
        """
        if self._checkins is None:
            raise ValueError('Progress reports are not enabled for this run')
        self._checkins._report_successful_finish(block=block)<|MERGE_RESOLUTION|>--- conflicted
+++ resolved
@@ -19,12 +19,8 @@
 )
 
 from aim.sdk.types import AimObject
-<<<<<<< HEAD
-
-=======
-from aim.sdk.configs import AIM_RUN_INDEXING_TIMEOUT
 from aim.sdk.logging import LogRecord, LogRecords
->>>>>>> 5241f029
+
 from aim.storage.treeview import TreeView
 from aim.storage.context import Context
 from aim.storage import treeutils
