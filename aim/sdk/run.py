import logging

import os
import datetime
import json

from collections import defaultdict
from time import time
from copy import deepcopy

from aim.sdk.errors import RepoIntegrityError
from aim.sdk.sequence import Sequence
from aim.sdk.sequence_collection import SingleRunSequenceCollection
from aim.sdk.utils import generate_run_hash, get_object_typename, check_types_compatibility
from aim.sdk.num_utils import convert_to_py_number
from aim.sdk.types import AimObject
from aim.sdk.configs import AIM_ENABLE_TRACKING_THREAD, AIM_RUN_INDEXING_TIMEOUT

from aim.storage.hashing import hash_auto
from aim.storage.context import Context, SequenceDescriptor
from aim.storage.treeview import TreeView
from aim.storage import treeutils

from aim.ext.resource import ResourceTracker, DEFAULT_SYSTEM_TRACKING_INT
from aim.ext.cleanup import AutoClean

from typing import Any, Dict, Iterator, Optional, Tuple, Union
from typing import TYPE_CHECKING


if TYPE_CHECKING:
    from pandas import DataFrame

<<<<<<< HEAD
    from aim.sdk import (
        Audios,
        Distributions,
        Figures,
        Images,
        Metric,
    )
=======
    from aim.sdk.sequences.metric import Metric
    from aim.sdk.sequences.image_sequence import Images
    from aim.sdk.sequences.distribution_sequence import Distributions
    from aim.sdk.sequences.figure_sequence import Figures
    from aim.sdk.sequences.text_sequence import Texts
>>>>>>> 67a7d2c2
    from aim.sdk.sequence_collection import SequenceCollection
    from aim.sdk.repo import Repo


logger = logging.getLogger(__name__)


class RunAutoClean(AutoClean['Run']):
    PRIORITY = 90

    def __init__(self, instance: 'Run') -> None:
        """
        Prepare the `Run` for automatic cleanup.

        Args:
            instance: The `Run` instance to be cleaned up.
        """
        super().__init__(instance)

        self.read_only = instance.read_only
        self.name = instance.name
        self.meta_run_tree = instance.meta_run_tree
        self.repo = instance.repo
        self._system_resource_tracker = instance._system_resource_tracker

    def finalize_run(self):
        """
        Finalize the run by indexing all the data.
        """
        self.meta_run_tree['end_time'] = datetime.datetime.utcnow().timestamp()
        try:
            timeout = os.getenv(AIM_RUN_INDEXING_TIMEOUT, 2 * 60)
            index = self.repo._get_index_container('meta', timeout=timeout).view(b'')
            logger.debug(f'Indexing Run {self.name}...')
            self.meta_run_tree.finalize(index=index)
        except TimeoutError:
            logger.warning(f'Cannot index Run {self.name}. Index is locked.')

    def finalize_system_tracker(self):
        """
        Stop the system resource tracker before closing the run.
        """
        if self._system_resource_tracker is not None:
            logger.debug('Stopping resource tracker')
            self._system_resource_tracker.stop()

    def _close(self) -> None:
        """
        Close the `Run` instance resources and trigger indexing.
        """
        if self.read_only:
            logger.debug(f'Run {self.name} is read-only, skipping cleanup')
            return
        self.finalize_system_tracker()
        self.finalize_run()


# TODO: [AT] generate automatically based on ModelMappedRun
class StructuredRunMixin:
    @property
    def name(self):
        """Run name, set by user.

            :getter: Returns run's name.
            :setter: Sets run's name.
            :type: string
        """
        return self.props.name

    @name.setter
    def name(self, value):
        self.props.name = value

    @property
    def description(self):
        """Run description, set by user.

            :getter: Returns run's description.
            :setter: Sets run's description.
            :type: string
        """
        return self.props.description

    @description.setter
    def description(self, value):
        self.props.description = value

    @property
    def archived(self):
        """Check is run archived or not.

            :getter: Returns run's archived state.
            :setter: Archive/un-archive run.
            :type: bool
        """
        return self.props.archived

    @archived.setter
    def archived(self, value):
        self.props.archived = value

    @property
    def created_at(self):
        """Run object creation time [UTC] as datetime.

            :getter: Returns run creation time.
        """
        return self.props.created_at

    @property
    def creation_time(self):
        """Run object creation time [UTC] as timestamp.

            :getter: Returns run creation time.
        """
        return self.props.creation_time

    @property
    def finalized_at(self):
        """Run finalization time [UTC] as datetime.

            :getter: Returns run finalization time.
        """
        end_time = self.end_time
        return datetime.datetime.fromtimestamp(end_time) if end_time else None

    @property
    def end_time(self):
        """Run finalization time [UTC] as timestamp.

            :getter: Returns run finalization time.
        """
        try:
            return self.meta_run_tree['end_time']
        except KeyError:
            # run saved with old version. fallback to sqlite data
            return self.props.end_time

    @property
    def updated_at(self):
        return self.props.updated_at

    @property
    def experiment(self):
        """Run experiment.

            :getter: Returns run's experiment name.
            :setter: Sets run's experiment.
            :type: string
        """
        return self.props.experiment

    @experiment.setter
    def experiment(self, value):
        self.props.experiment = value

    @property
    def tags(self):
        """List of run tags.

            :getter: Returns run's tag list.
        """
        return self.props.tags

    def add_tag(self, value):
        """Add tag to run

        Args:
            value (str): Tag to add.
        """
        return self.props.add_tag(value)

    def remove_tag(self, tag_id):
        """Remove run tag.

        Args:
            tag_id (str): :obj:`uuid` of tag to be removed.
        """
        return self.props.remove_tag(tag_id)


class SequenceInfo:
    def __init__(self):
        self.initialized = False
        self.count = None
        self.sequence_dtype = None


class Run(StructuredRunMixin):
    """Run object used for tracking metrics.

    Provides method :obj:`track` to track value and object series for multiple names and contexts.
    Provides dictionary-like interface for Run object meta-parameters.
    Provides API for iterating through tracked sequences.

    Args:
         run_hash (:obj:`str`, optional): Run's hash. If skipped, generated automatically.
         repo (:obj:`Union[Repo,str], optional): Aim repository path or Repo object to which Run object is bound.
            If skipped, default Repo is used.
         read_only (:obj:`bool`, optional): Run creation mode.
            Default is False, meaning Run object can be used to track metrics.
         experiment (:obj:`str`, optional): Sets Run's `experiment` property. 'default' if not specified.
            Can be used later to query runs/sequences.
         system_tracking_interval (:obj:`int`, optional): Sets the tracking interval in seconds for system usage
            metrics (CPU, Memory, etc.). Set to `None` to disable system metrics tracking.
    """

    _idx_to_ctx: Dict[int, Context] = dict()
    _track_warning_shown = False

    track_in_thread = os.getenv(AIM_ENABLE_TRACKING_THREAD, False)

    def __init__(self, run_hash: Optional[str] = None, *,
                 repo: Optional[Union[str, 'Repo']] = None,
                 read_only: bool = False,
                 experiment: Optional[str] = None,
                 system_tracking_interval: Optional[int] = DEFAULT_SYSTEM_TRACKING_INT):
        self._resources: Optional[RunAutoClean] = None
        run_hash = run_hash or generate_run_hash()
        self.hash = run_hash

        self._finalized = False

        self.repo: Repo = None
        self._set_repo(repo)

        self.read_only = read_only
        if not read_only:
            logger.debug(f'Opening Run {self.hash} in write mode')

        self._hash = None
        self._props = None

        self.contexts: Dict[Context, int] = dict()
        self.sequence_info: Dict[SequenceDescriptor.Selector, SequenceInfo] = defaultdict(SequenceInfo)

        self.meta_tree: TreeView = self.repo.request(
            'meta', self.hash, read_only=read_only, from_union=True
        ).tree().subtree('meta')
        self.meta_run_tree: TreeView = self.meta_tree.subtree('chunks').subtree(self.hash)

        self.meta_attrs_tree: TreeView = self.meta_tree.subtree('attrs')
        self.meta_run_attrs_tree: TreeView = self.meta_run_tree.subtree('attrs')

        self.series_run_tree: TreeView = self.repo.request(
            'seqs', self.hash, read_only=read_only
        ).tree().subtree('seqs').subtree('chunks').subtree(self.hash)

        self._system_resource_tracker: ResourceTracker = None
        self._prepare_resource_tracker(system_tracking_interval)

        if not read_only:
            try:
                self.meta_run_attrs_tree.first()
            except (KeyError, StopIteration):
                # no run params are set. use empty dict
                self[...] = {}
            self.meta_run_tree['end_time'] = None
            self.props
        if experiment:
            self.experiment = experiment

        self._resources = RunAutoClean(self)

    def __repr__(self) -> str:
        return f'<Run#{hash(self)} name={self.hash} repo={self.repo}>'

    def idx_to_ctx(self, idx: int) -> Context:
        ctx = Run._idx_to_ctx.get(idx)
        if ctx is not None:
            return ctx
        ctx = Context(self.meta_tree['contexts', idx])
        Run._idx_to_ctx[idx] = ctx
        self.contexts[ctx] = idx
        return ctx

    def __setitem__(self, key: str, val: Any):
        """Set Run top-level meta-parameter.

        Args:
             key (:obj:`str`): Top-level meta-parameter name. Use ellipsis to reset
                run's all meta-parameters.
             val: Meta-parameter value.

        Examples:
            >>> run = Run('3df703c')
            >>> run[...] = params
            >>> run['hparams'] = {'batch_size': 42}
        """
        self.meta_run_attrs_tree[key] = val
        self.meta_attrs_tree[key] = val

    def __getitem__(self, key):
        """Get run meta-parameter by key.

        Args:
            key: path to Run meta-parameter.
        Returns:
            Collected sub-tree of Run meta-parameters.
        Examples:
            >>> run = Run('3df703c')
            >>> run['hparams']  # -> {'batch_size': 42}
            >>> run['hparams', 'batch_size']  # -> 42
        """
        return self._collect(key)

    def get(self, key, default: Any = None, strict: bool = True):
        try:
            return self._collect(key, strict=strict)
        except KeyError:
            return default

    def _collect(self, key, strict: bool = True):
        return self.meta_run_attrs_tree.collect(key, strict=strict)

    def _prepare_resource_tracker(self, tracking_interval: int):
        if not self.read_only and tracking_interval and isinstance(tracking_interval, int) and tracking_interval > 0:
            try:
                self._system_resource_tracker = ResourceTracker(self.track, tracking_interval)
            except ValueError:
                print('To track system resource usage '
                      'please set `system_tracking_interval` greater than 0 '
                      'and less than 1 day')
            else:
                self._system_resource_tracker.start()

    def __delitem__(self, key: str):
        """Remove key from run meta-params.
        Args:
            key: meta-parameter path
        """
        del self.meta_attrs_tree[key]
        del self.meta_run_attrs_tree[key]

    def track(
        self,
        value,
        name: str,
        step: int = None,
        epoch: int = None,
        *,
        context: AimObject = None,
    ):
        """Main method for tracking numeric value series and object series.

        Args:
             value: The tracked value.
             name (str): Tracked sequence name.
             step (:obj:`int`, optional): Sequence tracking iteration. Auto-incremented if not specified.
             epoch (:obj:`int`, optional): The training epoch.
             context (:obj:`dict`, optional): Sequence tracking context.

        Appends the tracked value to sequence specified by `name` and `context`.
        Appended values should be of the same type, in other words, sequence is a homogeneous collection.
        """

        # since worker might be lagging behind, we want to log the timestamp of run.track() call,
        # not the actual implementation execution time.
        track_time = time()
        if self.track_in_thread:
            val = deepcopy(value)
            track_rate_warning = self.repo.tracking_queue.register_task(
                self._track_impl, val, track_time, name, step, epoch, context=context)
            if track_rate_warning:
                self.track_rate_warn()
        else:
            self._track_impl(value, track_time, name, step, epoch, context=context)

    def _track_impl(
        self,
        value,
        track_time: float,
        name: str,
        step: int = None,
        epoch: int = None,
        *,
        context: AimObject = None,
    ):
        if context is None:
            context = {}
        try:
            val = convert_to_py_number(value)
        except ValueError:
            # value is not a number
            val = value
        dtype = get_object_typename(value)

        ctx = Context(context)
        sequence = SequenceDescriptor(name, ctx)

        if ctx not in self.contexts:
            self.meta_tree['contexts', ctx.idx] = context
            self.meta_run_tree['contexts', ctx.idx] = context
            self.contexts[ctx] = ctx.idx
            self._idx_to_ctx[ctx.idx] = ctx

        val_view = self.series_run_tree.subtree(sequence.selector).array('val').allocate()
        epoch_view = self.series_run_tree.subtree(sequence.selector).array('epoch').allocate()
        time_view = self.series_run_tree.subtree(sequence.selector).array('time').allocate()

        seq_info = self.sequence_info[sequence.selector]
        if not seq_info.initialized:
            seq_info.count = len(val_view)
            seq_info.sequence_dtype = self.meta_run_tree.get(('traces', ctx.idx, name, 'dtype'), None)
            if seq_info.count != 0 and seq_info.sequence_dtype is None:  # continue tracking on old sequence
                seq_info.sequence_dtype = 'float'
            seq_info.initialized = True

        if seq_info.sequence_dtype is not None:
            def update_trace_dtype(new_dtype):
                self.meta_tree['traces_types', new_dtype, ctx.idx, name] = 1
                seq_info.sequence_dtype = self.meta_run_tree['traces', ctx.idx, name, 'dtype'] = new_dtype

            compatible = check_types_compatibility(dtype, seq_info.sequence_dtype, update_trace_dtype)
            if not compatible:
                raise ValueError(f'Cannot log value \'{value}\' on sequence \'{name}\'. Incompatible data types.')

        step = step or seq_info.count

        if seq_info.count == 0:
            self.meta_tree['traces_types', dtype, ctx.idx, name] = 1
            seq_info.sequence_dtype = self.meta_run_tree['traces', ctx.idx, name, 'dtype'] = dtype
            self.meta_run_tree['traces', ctx.idx, name, 'first_step'] = step

        self.meta_run_tree['traces', ctx.idx, name, 'last'] = val
        self.meta_run_tree['traces', ctx.idx, name, 'last_step'] = step
        if isinstance(val, (tuple, list)):
            record_max_length = self.meta_run_tree.get(('traces', ctx.idx, name, 'record_max_length'), 0)
            self.meta_run_tree['traces', ctx.idx, name, 'record_max_length'] = max(record_max_length, len(val))

        # TODO perform assignments in an atomic way
        val_view[step] = val
        epoch_view[step] = epoch
        time_view[step] = track_time
        seq_info.count = seq_info.count + 1

    @property
    def props(self):
        if self._props is None:
            self._init_props()
        return self._props

    def _init_props(self):
        sdb = self.repo.structured_db
        if self.repo.run_props_cache_hint:
            self._props = sdb.caches[self.repo.run_props_cache_hint][self.hash]
        if not self._props:
            self._props = sdb.find_run(self.hash)
            if not self._props:
                if self.read_only:
                    raise RepoIntegrityError(f'Missing props for Run {self.hash}')
                else:
                    self._props = sdb.create_run(self.hash)
                    self._props.experiment = 'default'
            if self.repo.run_props_cache_hint:
                sdb.caches[self.repo.run_props_cache_hint][self.hash] = self._props

    def iter_metrics_info(self) -> Iterator[Tuple[str, Context, 'Run']]:
        """Iterator for all run metrics info.

        Yields:
            tuples of (name, context, run) where run is the Run object itself and
            name, context defines Metric type sequence (with values of `float` and `int`).
        """
        yield from self.iter_sequence_info_by_type(('float', 'int'))

    def iter_sequence_info_by_type(self, dtypes: Union[str, Tuple[str, ...]]) -> Iterator[Tuple[str, Context, 'Run']]:
        """Iterator for run sequence infos for the given object data types

        Args:
             dtypes: The objects data types list.

        Yields:
            tuples of (name, context, run) where run is the Run object itself and name, context defines sequence for
            one of `dtypes` types.
        """
        if isinstance(dtypes, str):
            dtypes = (dtypes,)
        for ctx_idx, run_ctx_dict in self.meta_run_tree.subtree('traces').items():
            assert isinstance(ctx_idx, int)
            ctx = self.idx_to_ctx(ctx_idx)
            # run_ctx_view = run_meta_traces.view(ctx_idx)
            for seq_name in run_ctx_dict.keys():
                assert isinstance(seq_name, str)
                # skip sequences not matching dtypes.
                # sequences with no dtype are considered to be float sequences.
                # '*' stands for all data types
                if '*' in dtypes or run_ctx_dict[seq_name].get('dtype', 'float') in dtypes:
                    yield seq_name, ctx, self

    def metrics(self) -> 'SequenceCollection':
        """Get iterable object for all run tracked metrics.

        Returns:
            :obj:`MetricCollection`: Iterable for run metrics.

        Examples:
            >>> run = Run('3df703c')
            >>> for metric in run.metrics():
            >>>     metric.values.sparse_numpy()
        """
        return SingleRunSequenceCollection(self)

    def __eq__(self, other: 'Run') -> bool:
        return self.hash == other.hash and self.repo == other.repo

    def get_metric(
            self,
            name: str,
            context: Context
    ) -> Optional['Metric']:
        """Retrieve metric sequence by it's name and context.

        Args:
             name (str): Tracked metric name.
             context (:obj:`Context`): Tracking context.

        Returns:
            :obj:`Metric` object if exists, `None` otherwise.
        """
        return self._get_sequence('metric', name, context)

    def get_image_sequence(
            self,
            name: str,
            context: Context
    ) -> Optional['Images']:
        """Retrieve images sequence by it's name and context.

        Args:
             name (str): Tracked image sequence name.
             context (:obj:`Context`): Tracking context.

        Returns:
            :obj:`Images` object if exists, `None` otherwise.
        """
        return self._get_sequence('images', name, context)

    def get_figure_sequence(
            self,
            name: str,
            context: Context
    ) -> Optional['Figures']:
        """Retrieve figure sequence by its name and context.

        Args:
             name (str): Tracked figure sequence name.
             context (:obj:`Context`): Tracking context.

        Returns:
            :obj:`Figures` object if exists, `None` otherwise.
        """
        return self._get_sequence('figures', name, context)

    def get_audio_sequence(
            self,
            name: str,
            context: Context
    ) -> Optional['Audios']:
        """Retrieve audios sequence by its name and context.

        Args:
             name (str): Tracked audios sequence name.
             context (:obj:`Context`): Tracking context.

        Returns:
            :obj:`Audios` object if exists, `None` otherwise.
        """
        return self._get_sequence('audios', name, context)

    def get_distribution_sequence(
            self,
            name: str,
            context: Context
    ) -> Optional['Distributions']:
        """Retrieve distributions sequence by it's name and context.

        Args:
             name (str): Tracked distribution sequence name.
             context (:obj:`Context`): Tracking context.

        Returns:
            :obj:`Distributions` object if exists, `None` otherwise.
        """
        return self._get_sequence('distributions', name, context)

    def get_text_sequence(
            self,
            name: str,
            context: Context
    ) -> Optional['Texts']:
        """Retrieve texts sequence by it's name and context.

        Args:
             name (str): Tracked text sequence name.
             context (:obj:`Context`): Tracking context.

        Returns:
            :obj:`Texts` object if exists, `None` otherwise.
        """
        return self._get_sequence('texts', name, context)

    def _get_sequence_dtype(
            self,
            sequence_name: str,
            context: Context
    ) -> str:
        try:
            return self.meta_run_tree.subtree(('traces', hash(context), sequence_name, 'dtype')).collect()
        except KeyError:
            # fallback to `float`, cause in older versions there was no `dtype`
            return 'float'

    def _get_sequence(
            self,
            seq_type: str,
            sequence_name: str,
            context: Context
    ) -> Optional[Sequence]:
        seq_cls = Sequence.registry.get(seq_type, None)
        if seq_cls is None:
            raise ValueError(f'\'{seq_type}\' is not a valid Sequence')
        assert issubclass(seq_cls, Sequence)
        tracked_dtype = self._get_sequence_dtype(sequence_name, context)
        if tracked_dtype not in seq_cls.allowed_dtypes():
            return None
        sequence = seq_cls(sequence_name, context, self)
        return sequence if bool(sequence) else None

    def collect_sequence_info(self, sequence_types: Tuple[str, ...], skip_last_value=False) -> Dict[str, list]:
        """Retrieve Run's all sequences general overview.

        Args:
             sequence_types: Type names of sequences for which to collect name/context pairs.
             skip_last_value (:obj:`bool`, optional): Boolean flag to include tracked sequence last value in
             sequence info. False by default.

        Returns:
             :obj:`list`: list of sequence's `context`, `name` and optionally last tracked value triplets.
        """
        traces = self.meta_run_tree.subtree('traces')
        traces_overview = {}

        # build reverse map of sequence supported dtypes
        dtype_to_sequence_type_map = defaultdict(list)
        if isinstance(sequence_types, str):
            sequence_types = (sequence_types,)
        for seq_type in sequence_types:
            traces_overview[seq_type] = []
            seq_cls = Sequence.registry.get(seq_type, None)
            if seq_cls is None:
                raise ValueError(f'\'{seq_type}\' is not a valid Sequence')
            assert issubclass(seq_cls, Sequence)
            dtypes = seq_cls.allowed_dtypes()
            for dtype in dtypes:
                dtype_to_sequence_type_map[dtype].append(seq_type)

        for idx in traces.keys():
            ctx_dict = self.idx_to_ctx(idx).to_dict()
            for name, value in traces[idx].items():
                dtype = value.get('dtype', 'float')  # old sequences without dtype set are considered float sequences
                if dtype in dtype_to_sequence_type_map:
                    trace_data = {
                        'context': ctx_dict,
                        'name': name,
                    }
                    if not skip_last_value:
                        trace_data['last_value'] = value
                    for seq_type in dtype_to_sequence_type_map[dtype]:
                        traces_overview[seq_type].append(trace_data)
        return traces_overview

    def _calc_hash(self) -> int:
        # TODO maybe take read_only flag into account?
        return hash_auto((self.hash, hash(self.repo)))

    def _set_repo(self, repo):
        if repo is None:
            from aim.sdk.repo import Repo
            repo = Repo.default_repo_path()
        if isinstance(repo, str):
            from aim.sdk.repo import Repo, RepoStatus
            repo_status = Repo.check_repo_status(repo)
            if repo_status == RepoStatus.UPDATE_REQUIRED:
                logger.error(f'Trying to start Run on repository {repo}, which is out of date. '
                             f'Please upgrade repository with the following command: '
                             f'`aim upgrade --repo {repo} 2to3`.')
                raise RuntimeError()
            elif repo_status == RepoStatus.MISSING:
                repo = Repo.from_path(repo, init=True)
            else:
                repo = Repo.from_path(repo)
        self.repo = repo

    def __hash__(self) -> int:
        if self._hash is None:
            self._hash = self._calc_hash()
        return self._hash

    def close(self):
        if self._resources is None:
            return
        self._resources.close()

    @classmethod
    def track_rate_warn(cls):
        if not cls._track_warning_shown:
            # TODO [AT] add link to FAQ section in docs.
            logger.warning('Tracking task queue is almost full which might cause performance degradation. '
                           'Consider tracking at lower pace.')
            cls._track_warning_shown = True

    def finalize(self):
        if self._resources is None:
            return

        self._resources.finalize_run()

    def dataframe(
            self,
            include_props: bool = True,
            include_params: bool = True,
    ) -> 'DataFrame':
        """Get run properties and params as pandas DataFrame

        Args:
             include_props: (:obj:`int`, optional): If true, include run structured props
             include_params: (:obj:`int`, optional): If true, include run parameters
        """
        data = {
            'hash': self.hash,
        }

        if include_props:
            # TODO [GA]: Auto collect props based on StructuredRunMixin:
            #  - Exclude created_at, updated_at, finalized_at auto-populated fields
            #  - Collect list of representations in case of ModelMappedCollection's
            data['name'] = self.props.name
            data['description'] = self.props.description
            data['archived'] = self.props.archived
            data['creation_time'] = self.props.creation_time
            data['end_time'] = self.props.end_time
            data['experiment'] = self.props.experiment.name
            data['tags'] = json.dumps([t.name for t in self.props.tags])

        if include_params:
            # TODO [GA]:
            #  - Move run params collection to utility function
            #  - Remove code duplication from Metric.dataframe
            for path, val in treeutils.unfold_tree(self[...],
                                                   unfold_array=False,
                                                   depth=3):
                s = ''
                for key in path:
                    if isinstance(key, str):
                        s += f'.{key}' if len(s) else f'{key}'
                    else:
                        s += f'[{key}]'

                if isinstance(val, (tuple, list, dict)):
                    val = json.dumps(val)
                if s not in data.keys():
                    data[s] = val

        import pandas as pd
        df = pd.DataFrame(data, index=[0])
        return df<|MERGE_RESOLUTION|>--- conflicted
+++ resolved
@@ -31,21 +31,12 @@
 if TYPE_CHECKING:
     from pandas import DataFrame
 
-<<<<<<< HEAD
-    from aim.sdk import (
-        Audios,
-        Distributions,
-        Figures,
-        Images,
-        Metric,
-    )
-=======
     from aim.sdk.sequences.metric import Metric
     from aim.sdk.sequences.image_sequence import Images
+    from aim.sdk.sequences.audio_sequence import Audios
     from aim.sdk.sequences.distribution_sequence import Distributions
     from aim.sdk.sequences.figure_sequence import Figures
     from aim.sdk.sequences.text_sequence import Texts
->>>>>>> 67a7d2c2
     from aim.sdk.sequence_collection import SequenceCollection
     from aim.sdk.repo import Repo
 
