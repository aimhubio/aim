--- conflicted
+++ resolved
@@ -212,11 +212,7 @@
         self._props = None
 
         self.contexts: Dict[Context, int] = dict()
-<<<<<<< HEAD
-        self.series_counters: Dict[MetricDescriptor.Selector, int] = Counter()
-=======
         self.sequence_info: Dict[MetricDescriptor.Selector, SequenceInfo] = defaultdict(SequenceInfo)
->>>>>>> 3d413f65
 
         self.meta_tree: TreeView = self.repo.request(
             'meta', self.hash, read_only=read_only, from_union=True
@@ -381,19 +377,6 @@
         epoch_view = self.series_run_tree.subtree(metric.selector).array('epoch').allocate()
         time_view = self.series_run_tree.subtree(metric.selector).array('time').allocate()
 
-<<<<<<< HEAD
-        max_idx = self.series_counters.get(metric.selector, None)
-        if max_idx is None:
-            max_idx = len(val_view)
-        step = step or max_idx
-
-        self.series_counters[metric.selector] = max_idx + 1
-
-        if max_idx == 0:
-            # TODO [AT] check sequence is homogeneous & handle empty list case
-            self.meta_tree['traces_types', dtype, ctx.idx, name] = 1
-            self.meta_run_tree['traces', ctx.idx, name, 'dtype'] = dtype
-=======
         seq_info = self.sequence_info[metric.selector]
         if not seq_info.initialized:
             seq_info.count = len(val_view)
@@ -415,7 +398,6 @@
         if seq_info.count == 0:
             self.meta_tree['traces_types', dtype, ctx.idx, name] = 1
             seq_info.sequence_dtype = self.meta_run_tree['traces', ctx.idx, name, 'dtype'] = dtype
->>>>>>> 3d413f65
             self.meta_run_tree['traces', ctx.idx, name, 'first_step'] = step
 
         self.meta_run_tree['traces', ctx.idx, name, 'last'] = val
@@ -521,7 +503,6 @@
             :obj:`Metric` object if exists, `None` otherwise.
         """
         return self._get_sequence('images', name, context)
-<<<<<<< HEAD
 
     def _get_sequence(
             self,
@@ -536,22 +517,6 @@
         sequence = seq_cls(sequence_name, context, self)
         return sequence if bool(sequence) else None
 
-=======
-
-    def _get_sequence(
-            self,
-            seq_type: str,
-            sequence_name: str,
-            context: Context
-    ) -> Optional[Sequence]:
-        seq_cls = Sequence.registry.get(seq_type, None)
-        if seq_cls is None:
-            raise ValueError(f'\'{seq_type}\' is not a valid Sequence')
-        assert issubclass(seq_cls, Sequence)
-        sequence = seq_cls(sequence_name, context, self)
-        return sequence if bool(sequence) else None
-
->>>>>>> 3d413f65
     def collect_sequence_info(self, sequence_types: Tuple[str, ...], skip_last_value=False) -> Dict[str, list]:
         """Retrieve Run's all sequences general overview.
 
