import logging

import os
import datetime
import json

from collections import defaultdict
from time import time
from copy import deepcopy

from aim.sdk.errors import RepoIntegrityError
from aim.sdk.sequence import Sequence
from aim.sdk.sequence_collection import SingleRunSequenceCollection
from aim.sdk.utils import generate_run_hash, get_object_typename, check_types_compatibility
from aim.sdk.num_utils import convert_to_py_number
from aim.sdk.types import AimObject
from aim.sdk.configs import AIM_ENABLE_TRACKING_THREAD, AIM_RUN_INDEXING_TIMEOUT

from aim.storage.hashing import hash_auto
from aim.storage.context import Context, SequenceDescriptor
from aim.storage.treeview import TreeView
from aim.storage import treeutils

from aim.ext.resource import ResourceTracker, DEFAULT_SYSTEM_TRACKING_INT
from aim.ext.cleanup import AutoClean

from typing import Any, Dict, Iterator, Optional, Tuple, Union
from typing import TYPE_CHECKING

if TYPE_CHECKING:
    from pandas import DataFrame

<<<<<<< HEAD
    from aim.sdk.sequences.metric import Metric
    from aim.sdk.sequences.image_sequence import Images
    from aim.sdk.sequences.distribution_sequence import Distributions
    from aim.sdk.sequences.text_sequence import Texts
=======
    from aim.sdk.metric import Metric
    from aim.sdk.image_sequence import Images
    from aim.sdk.figure_sequence import Figures
    from aim.sdk.distribution_sequence import Distributions
>>>>>>> 4eb74818
    from aim.sdk.sequence_collection import SequenceCollection
    from aim.sdk.repo import Repo

logger = logging.getLogger(__name__)


class RunAutoClean(AutoClean['Run']):
    PRIORITY = 90

    def __init__(self, instance: 'Run') -> None:
        """
        Prepare the `Run` for automatic cleanup.

        Args:
            instance: The `Run` instance to be cleaned up.
        """
        super().__init__(instance)

        self.read_only = instance.read_only
        self.name = instance.name
        self.meta_run_tree = instance.meta_run_tree
        self.repo = instance.repo
        self._system_resource_tracker = instance._system_resource_tracker

    def finalize_run(self):
        """
        Finalize the run by indexing all the data.
        """
        self.meta_run_tree['end_time'] = datetime.datetime.utcnow().timestamp()
        try:
            timeout = os.getenv(AIM_RUN_INDEXING_TIMEOUT, 2 * 60)
            index = self.repo._get_index_container('meta', timeout=timeout).view(b'')
            logger.debug(f'Indexing Run {self.name}...')
            self.meta_run_tree.finalize(index=index)
        except TimeoutError:
            logger.warning(f'Cannot index Run {self.name}. Index is locked.')

    def finalize_system_tracker(self):
        """
        Stop the system resource tracker before closing the run.
        """
        if self._system_resource_tracker is not None:
            logger.debug('Stopping resource tracker')
            self._system_resource_tracker.stop()

    def _close(self) -> None:
        """
        Close the `Run` instance resources and trigger indexing.
        """
        if self.read_only:
            logger.debug(f'Run {self.name} is read-only, skipping cleanup')
            return
        self.finalize_system_tracker()
        self.finalize_run()


# TODO: [AT] generate automatically based on ModelMappedRun
class StructuredRunMixin:
    @property
    def name(self):
        """Run name, set by user.

            :getter: Returns run's name.
            :setter: Sets run's name.
            :type: string
        """
        return self.props.name

    @name.setter
    def name(self, value):
        self.props.name = value

    @property
    def description(self):
        """Run description, set by user.

            :getter: Returns run's description.
            :setter: Sets run's description.
            :type: string
        """
        return self.props.description

    @description.setter
    def description(self, value):
        self.props.description = value

    @property
    def archived(self):
        """Check is run archived or not.

            :getter: Returns run's archived state.
            :setter: Archive/un-archive run.
            :type: bool
        """
        return self.props.archived

    @archived.setter
    def archived(self, value):
        self.props.archived = value

    @property
    def created_at(self):
        """Run object creation time [UTC] as datetime.

            :getter: Returns run creation time.
        """
        return self.props.created_at

    @property
    def creation_time(self):
        """Run object creation time [UTC] as timestamp.

            :getter: Returns run creation time.
        """
        return self.props.creation_time

    @property
    def finalized_at(self):
        """Run finalization time [UTC] as datetime.

            :getter: Returns run finalization time.
        """
        end_time = self.end_time
        return datetime.datetime.fromtimestamp(end_time) if end_time else None

    @property
    def end_time(self):
        """Run finalization time [UTC] as timestamp.

            :getter: Returns run finalization time.
        """
        try:
            return self.meta_run_tree['end_time']
        except KeyError:
            # run saved with old version. fallback to sqlite data
            return self.props.end_time

    @property
    def updated_at(self):
        return self.props.updated_at

    @property
    def experiment(self):
        """Run experiment.

            :getter: Returns run's experiment name.
            :setter: Sets run's experiment.
            :type: string
        """
        return self.props.experiment

    @experiment.setter
    def experiment(self, value):
        self.props.experiment = value

    @property
    def tags(self):
        """List of run tags.

            :getter: Returns run's tag list.
        """
        return self.props.tags

    def add_tag(self, value):
        """Add tag to run

        Args:
            value (str): Tag to add.
        """
        return self.props.add_tag(value)

    def remove_tag(self, tag_id):
        """Remove run tag.

        Args:
            tag_id (str): :obj:`uuid` of tag to be removed.
        """
        return self.props.remove_tag(tag_id)


class SequenceInfo:
    def __init__(self):
        self.initialized = False
        self.count = None
        self.sequence_dtype = None


class Run(StructuredRunMixin):
    """Run object used for tracking metrics.

    Provides method :obj:`track` to track value and object series for multiple names and contexts.
    Provides dictionary-like interface for Run object meta-parameters.
    Provides API for iterating through tracked sequences.

    Args:
         run_hash (:obj:`str`, optional): Run's hash. If skipped, generated automatically.
         repo (:obj:`Union[Repo,str], optional): Aim repository path or Repo object to which Run object is bound.
            If skipped, default Repo is used.
         read_only (:obj:`bool`, optional): Run creation mode.
            Default is False, meaning Run object can be used to track metrics.
         experiment (:obj:`str`, optional): Sets Run's `experiment` property. 'default' if not specified.
            Can be used later to query runs/sequences.
         system_tracking_interval (:obj:`int`, optional): Sets the tracking interval in seconds for system usage
            metrics (CPU, Memory, etc.). Set to `None` to disable system metrics tracking.
    """

    _idx_to_ctx: Dict[int, Context] = dict()
    _track_warning_shown = False

    track_in_thread = os.getenv(AIM_ENABLE_TRACKING_THREAD, False)

    def __init__(self, run_hash: Optional[str] = None, *,
                 repo: Optional[Union[str, 'Repo']] = None,
                 read_only: bool = False,
                 experiment: Optional[str] = None,
                 system_tracking_interval: Optional[int] = DEFAULT_SYSTEM_TRACKING_INT):
        self._resources: Optional[RunAutoClean] = None
        run_hash = run_hash or generate_run_hash()
        self.hash = run_hash

        self._finalized = False

        self.repo: Repo = None
        self._set_repo(repo)

        self.read_only = read_only
        if not read_only:
            logger.debug(f'Opening Run {self.hash} in write mode')

        self._hash = None
        self._props = None

        self.contexts: Dict[Context, int] = dict()
        self.sequence_info: Dict[SequenceDescriptor.Selector, SequenceInfo] = defaultdict(SequenceInfo)

        self.meta_tree: TreeView = self.repo.request(
            'meta', self.hash, read_only=read_only, from_union=True
        ).tree().subtree('meta')
        self.meta_run_tree: TreeView = self.meta_tree.subtree('chunks').subtree(self.hash)

        self.meta_attrs_tree: TreeView = self.meta_tree.subtree('attrs')
        self.meta_run_attrs_tree: TreeView = self.meta_run_tree.subtree('attrs')

        self.series_run_tree: TreeView = self.repo.request(
            'seqs', self.hash, read_only=read_only
        ).tree().subtree('seqs').subtree('chunks').subtree(self.hash)

        self._system_resource_tracker: ResourceTracker = None
        self._prepare_resource_tracker(system_tracking_interval)

        if not read_only:
            try:
                self.meta_run_attrs_tree.first()
            except (KeyError, StopIteration):
                # no run params are set. use empty dict
                self[...] = {}
            self.meta_run_tree['end_time'] = None
            self.props
        if experiment:
            self.experiment = experiment

        self._resources = RunAutoClean(self)

    def __repr__(self) -> str:
        return f'<Run#{hash(self)} name={self.hash} repo={self.repo}>'

    def idx_to_ctx(self, idx: int) -> Context:
        ctx = Run._idx_to_ctx.get(idx)
        if ctx is not None:
            return ctx
        ctx = Context(self.meta_tree['contexts', idx])
        Run._idx_to_ctx[idx] = ctx
        self.contexts[ctx] = idx
        return ctx

    def __setitem__(self, key: str, val: Any):
        """Set Run top-level meta-parameter.

        Args:
             key (:obj:`str`): Top-level meta-parameter name. Use ellipsis to reset
                run's all meta-parameters.
             val: Meta-parameter value.

        Examples:
            >>> run = Run('3df703c')
            >>> run[...] = params
            >>> run['hparams'] = {'batch_size': 42}
        """
        self.meta_run_attrs_tree[key] = val
        self.meta_attrs_tree[key] = val

    def __getitem__(self, key):
        """Get run meta-parameter by key.

        Args:
            key: path to Run meta-parameter.
        Returns:
            Collected sub-tree of Run meta-parameters.
        Examples:
            >>> run = Run('3df703c')
            >>> run['hparams']  # -> {'batch_size': 42}
            >>> run['hparams', 'batch_size']  # -> 42
        """
        return self._collect(key)

    def get(self, key, default: Any = None, strict: bool = True):
        try:
            return self._collect(key, strict=strict)
        except KeyError:
            return default

    def _collect(self, key, strict: bool = True):
        return self.meta_run_attrs_tree.collect(key, strict=strict)

    def _prepare_resource_tracker(self, tracking_interval: int):
        if not self.read_only and tracking_interval and isinstance(tracking_interval, int) and tracking_interval > 0:
            try:
                self._system_resource_tracker = ResourceTracker(self.track, tracking_interval)
            except ValueError:
                print('To track system resource usage '
                      'please set `system_tracking_interval` greater than 0 '
                      'and less than 1 day')
            else:
                self._system_resource_tracker.start()

    def __delitem__(self, key: str):
        """Remove key from run meta-params.
        Args:
            key: meta-parameter path
        """
        del self.meta_attrs_tree[key]
        del self.meta_run_attrs_tree[key]

    def track(
        self,
        value,
        name: str,
        step: int = None,
        epoch: int = None,
        *,
        context: AimObject = None,
    ):
        """Main method for tracking numeric value series and object series.

        Args:
             value: The tracked value.
             name (str): Tracked sequence name.
             step (:obj:`int`, optional): Sequence tracking iteration. Auto-incremented if not specified.
             epoch (:obj:`int`, optional): The training epoch.
             context (:obj:`dict`, optional): Sequence tracking context.

        Appends the tracked value to sequence specified by `name` and `context`.
        Appended values should be of the same type, in other words, sequence is a homogeneous collection.
        """

        # since worker might be lagging behind, we want to log the timestamp of run.track() call,
        # not the actual implementation execution time.
        track_time = time()
        if self.track_in_thread:
            val = deepcopy(value)
            track_rate_warning = self.repo.tracking_queue.register_task(
                self._track_impl, val, track_time, name, step, epoch, context=context)
            if track_rate_warning:
                self.track_rate_warn()
        else:
            self._track_impl(value, track_time, name, step, epoch, context=context)

    def _track_impl(
        self,
        value,
        track_time: float,
        name: str,
        step: int = None,
        epoch: int = None,
        *,
        context: AimObject = None,
    ):
        if context is None:
            context = {}
        try:
            val = convert_to_py_number(value)
        except ValueError:
            # value is not a number
            val = value
        dtype = get_object_typename(value)

        ctx = Context(context)
        sequence = SequenceDescriptor(name, ctx)

        if ctx not in self.contexts:
            self.meta_tree['contexts', ctx.idx] = context
            self.meta_run_tree['contexts', ctx.idx] = context
            self.contexts[ctx] = ctx.idx
            self._idx_to_ctx[ctx.idx] = ctx

        val_view = self.series_run_tree.subtree(sequence.selector).array('val').allocate()
        epoch_view = self.series_run_tree.subtree(sequence.selector).array('epoch').allocate()
        time_view = self.series_run_tree.subtree(sequence.selector).array('time').allocate()

        seq_info = self.sequence_info[sequence.selector]
        if not seq_info.initialized:
            seq_info.count = len(val_view)
            seq_info.sequence_dtype = self.meta_run_tree.get(('traces', ctx.idx, name, 'dtype'), None)
            if seq_info.count != 0 and seq_info.sequence_dtype is None:  # continue tracking on old sequence
                seq_info.sequence_dtype = 'float'
            seq_info.initialized = True

        if seq_info.sequence_dtype is not None:
            def update_trace_dtype(new_dtype):
                self.meta_tree['traces_types', new_dtype, ctx.idx, name] = 1
                seq_info.sequence_dtype = self.meta_run_tree['traces', ctx.idx, name, 'dtype'] = new_dtype
            compatible = check_types_compatibility(dtype, seq_info.sequence_dtype, update_trace_dtype)
            if not compatible:
                raise ValueError(f'Cannot log value \'{value}\' on sequence \'{name}\'. Incompatible data types.')

        step = step or seq_info.count

        if seq_info.count == 0:
            self.meta_tree['traces_types', dtype, ctx.idx, name] = 1
            seq_info.sequence_dtype = self.meta_run_tree['traces', ctx.idx, name, 'dtype'] = dtype
            self.meta_run_tree['traces', ctx.idx, name, 'first_step'] = step

        self.meta_run_tree['traces', ctx.idx, name, 'last'] = val
        self.meta_run_tree['traces', ctx.idx, name, 'last_step'] = step
        if isinstance(val, (tuple, list)):
            record_max_length = self.meta_run_tree.get(('traces', ctx.idx, name, 'record_max_length'), 0)
            self.meta_run_tree['traces', ctx.idx, name, 'record_max_length'] = max(record_max_length, len(val))

        # TODO perform assignments in an atomic way
        val_view[step] = val
        epoch_view[step] = epoch
        time_view[step] = track_time
        seq_info.count = seq_info.count + 1

    @property
    def props(self):
        if self._props is None:
            self._init_props()
        return self._props

    def _init_props(self):
        sdb = self.repo.structured_db
        if self.repo.run_props_cache_hint:
            self._props = sdb.caches[self.repo.run_props_cache_hint][self.hash]
        if not self._props:
            self._props = sdb.find_run(self.hash)
            if not self._props:
                if self.read_only:
                    raise RepoIntegrityError(f'Missing props for Run {self.hash}')
                else:
                    self._props = sdb.create_run(self.hash)
                    self._props.experiment = 'default'
            if self.repo.run_props_cache_hint:
                sdb.caches[self.repo.run_props_cache_hint][self.hash] = self._props

    def iter_metrics_info(self) -> Iterator[Tuple[str, Context, 'Run']]:
        """Iterator for all run metrics info.

        Yields:
            tuples of (name, context, run) where run is the Run object itself and
            name, context defines Metric type sequence (with values of `float` and `int`).
        """
        yield from self.iter_sequence_info_by_type(('float', 'int'))

    def iter_sequence_info_by_type(self, dtypes: Union[str, Tuple[str, ...]]) -> Iterator[Tuple[str, Context, 'Run']]:
        """Iterator for run sequence infos for the given object data types

        Args:
             dtypes: The objects data types list.

        Yields:
            tuples of (name, context, run) where run is the Run object itself and name, context defines sequence for
            one of `dtypes` types.
        """
        if isinstance(dtypes, str):
            dtypes = (dtypes,)
        for ctx_idx, run_ctx_dict in self.meta_run_tree.subtree('traces').items():
            assert isinstance(ctx_idx, int)
            ctx = self.idx_to_ctx(ctx_idx)
            # run_ctx_view = run_meta_traces.view(ctx_idx)
            for seq_name in run_ctx_dict.keys():
                assert isinstance(seq_name, str)
                # skip sequences not matching dtypes.
                # sequences with no dtype are considered to be float sequences.
                # '*' stands for all data types
                if '*' in dtypes or run_ctx_dict[seq_name].get('dtype', 'float') in dtypes:
                    yield seq_name, ctx, self

    def metrics(self) -> 'SequenceCollection':
        """Get iterable object for all run tracked metrics.

        Returns:
            :obj:`MetricCollection`: Iterable for run metrics.

        Examples:
            >>> run = Run('3df703c')
            >>> for metric in run.metrics():
            >>>     metric.values.sparse_numpy()
        """
        return SingleRunSequenceCollection(self)

    def __eq__(self, other: 'Run') -> bool:
        return self.hash == other.hash and self.repo == other.repo

    def get_metric(
            self,
            name: str,
            context: Context
    ) -> Optional['Metric']:
        """Retrieve metric sequence by it's name and context.

        Args:
             name (str): Tracked metric name.
             context (:obj:`Context`): Tracking context.

        Returns:
            :obj:`Metric` object if exists, `None` otherwise.
        """
        return self._get_sequence('metric', name, context)

    def get_image_sequence(
            self,
            name: str,
            context: Context
    ) -> Optional['Images']:
        """Retrieve images sequence by it's name and context.

        Args:
             name (str): Tracked image sequence name.
             context (:obj:`Context`): Tracking context.

        Returns:
            :obj:`Images` object if exists, `None` otherwise.
        """
        return self._get_sequence('images', name, context)

    def get_figure_sequence(
            self,
            name: str,
            context: Context
    ) -> Optional['Figures']:
        """Retrieve figure sequence by its name and context.

        Args:
             name (str): Tracked figure sequence name.
             context (:obj:`Context`): Tracking context.

        Returns:
            :obj:`Figures` object if exists, `None` otherwise.
        """
        return self._get_sequence('figures', name, context)

    def get_distribution_sequence(
            self,
            name: str,
            context: Context
    ) -> Optional['Distributions']:
        """Retrieve distributions sequence by it's name and context.

        Args:
             name (str): Tracked distribution sequence name.
             context (:obj:`Context`): Tracking context.

        Returns:
            :obj:`Distributions` object if exists, `None` otherwise.
        """
        return self._get_sequence('distributions', name, context)

    def get_text_sequence(
            self,
            name: str,
            context: Context
    ) -> Optional['Texts']:
        """Retrieve texts sequence by it's name and context.

        Args:
             name (str): Tracked text sequence name.
             context (:obj:`Context`): Tracking context.

        Returns:
            :obj:`Texts` object if exists, `None` otherwise.
        """
        return self._get_sequence('texts', name, context)

    def _get_sequence_dtype(
            self,
            sequence_name: str,
            context: Context
    ) -> str:
        try:
            return self.meta_run_tree.subtree(('traces', hash(context), sequence_name, 'dtype')).collect()
        except KeyError:
            # fallback to `float`, cause in older versions there was no `dtype`
            return 'float'

    def _get_sequence(
            self,
            seq_type: str,
            sequence_name: str,
            context: Context
    ) -> Optional[Sequence]:
        seq_cls = Sequence.registry.get(seq_type, None)
        if seq_cls is None:
            raise ValueError(f'\'{seq_type}\' is not a valid Sequence')
        assert issubclass(seq_cls, Sequence)
        tracked_dtype = self._get_sequence_dtype(sequence_name, context)
        if tracked_dtype not in seq_cls.allowed_dtypes():
            return None
        sequence = seq_cls(sequence_name, context, self)
        return sequence if bool(sequence) else None

    def collect_sequence_info(self, sequence_types: Tuple[str, ...], skip_last_value=False) -> Dict[str, list]:
        """Retrieve Run's all sequences general overview.

        Args:
             sequence_types: Type names of sequences for which to collect name/context pairs.
             skip_last_value (:obj:`bool`, optional): Boolean flag to include tracked sequence last value in
             sequence info. False by default.

        Returns:
             :obj:`list`: list of sequence's `context`, `name` and optionally last tracked value triplets.
        """
        traces = self.meta_run_tree.subtree('traces')
        traces_overview = {}

        # build reverse map of sequence supported dtypes
        dtype_to_sequence_type_map = defaultdict(list)
        if isinstance(sequence_types, str):
            sequence_types = (sequence_types,)
        for seq_type in sequence_types:
            traces_overview[seq_type] = []
            seq_cls = Sequence.registry.get(seq_type, None)
            if seq_cls is None:
                raise ValueError(f'\'{seq_type}\' is not a valid Sequence')
            assert issubclass(seq_cls, Sequence)
            dtypes = seq_cls.allowed_dtypes()
            for dtype in dtypes:
                dtype_to_sequence_type_map[dtype].append(seq_type)

        for idx in traces.keys():
            ctx_dict = self.idx_to_ctx(idx).to_dict()
            for name, value in traces[idx].items():
                dtype = value.get('dtype', 'float')  # old sequences without dtype set are considered float sequences
                if dtype in dtype_to_sequence_type_map:
                    trace_data = {
                        'context': ctx_dict,
                        'name': name,
                    }
                    if not skip_last_value:
                        trace_data['last_value'] = value
                    for seq_type in dtype_to_sequence_type_map[dtype]:
                        traces_overview[seq_type].append(trace_data)
        return traces_overview

    def _calc_hash(self) -> int:
        # TODO maybe take read_only flag into account?
        return hash_auto((self.hash, hash(self.repo)))

    def _set_repo(self, repo):
        if repo is None:
            from aim.sdk.repo import Repo
            repo = Repo.default_repo_path()
        if isinstance(repo, str):
            from aim.sdk.repo import Repo, RepoStatus
            repo_status = Repo.check_repo_status(repo)
            if repo_status == RepoStatus.UPDATE_REQUIRED:
                logger.error(f'Trying to start Run on repository {repo}, which is out of date. '
                             f'Please upgrade repository with the following command: '
                             f'`aim upgrade --repo {repo} 2to3`.')
                raise RuntimeError()
            elif repo_status == RepoStatus.MISSING:
                repo = Repo.from_path(repo, init=True)
            else:
                repo = Repo.from_path(repo)
        self.repo = repo

    def __hash__(self) -> int:
        if self._hash is None:
            self._hash = self._calc_hash()
        return self._hash

    def close(self):
        if self._resources is None:
            return
        self._resources.close()

    @classmethod
    def track_rate_warn(cls):
        if not cls._track_warning_shown:
            # TODO [AT] add link to FAQ section in docs.
            logger.warning('Tracking task queue is almost full which might cause performance degradation. '
                           'Consider tracking at lower pace.')
            cls._track_warning_shown = True

    def finalize(self):
        if self._resources is None:
            return

        self._resources.finalize_run()

    def dataframe(
            self,
            include_props: bool = True,
            include_params: bool = True,
    ) -> 'DataFrame':
        """Get run properties and params as pandas DataFrame

        Args:
             include_props: (:obj:`int`, optional): If true, include run structured props
             include_params: (:obj:`int`, optional): If true, include run parameters
        """
        data = {
            'hash': self.hash,
        }

        if include_props:
            # TODO [GA]: Auto collect props based on StructuredRunMixin:
            #  - Exclude created_at, updated_at, finalized_at auto-populated fields
            #  - Collect list of representations in case of ModelMappedCollection's
            data['name'] = self.props.name
            data['description'] = self.props.description
            data['archived'] = self.props.archived
            data['creation_time'] = self.props.creation_time
            data['end_time'] = self.props.end_time
            data['experiment'] = self.props.experiment.name
            data['tags'] = json.dumps([t.name for t in self.props.tags])

        if include_params:
            # TODO [GA]:
            #  - Move run params collection to utility function
            #  - Remove code duplication from Metric.dataframe
            for path, val in treeutils.unfold_tree(self[...],
                                                   unfold_array=False,
                                                   depth=3):
                s = ''
                for key in path:
                    if isinstance(key, str):
                        s += f'.{key}' if len(s) else f'{key}'
                    else:
                        s += f'[{key}]'

                if isinstance(val, (tuple, list, dict)):
                    val = json.dumps(val)
                if s not in data.keys():
                    data[s] = val

        import pandas as pd
        df = pd.DataFrame(data, index=[0])
        return df<|MERGE_RESOLUTION|>--- conflicted
+++ resolved
@@ -27,22 +27,18 @@
 from typing import Any, Dict, Iterator, Optional, Tuple, Union
 from typing import TYPE_CHECKING
 
+
 if TYPE_CHECKING:
     from pandas import DataFrame
 
-<<<<<<< HEAD
     from aim.sdk.sequences.metric import Metric
     from aim.sdk.sequences.image_sequence import Images
     from aim.sdk.sequences.distribution_sequence import Distributions
+    from aim.sdk.sequences.figure_sequence import Figures
     from aim.sdk.sequences.text_sequence import Texts
-=======
-    from aim.sdk.metric import Metric
-    from aim.sdk.image_sequence import Images
-    from aim.sdk.figure_sequence import Figures
-    from aim.sdk.distribution_sequence import Distributions
->>>>>>> 4eb74818
     from aim.sdk.sequence_collection import SequenceCollection
     from aim.sdk.repo import Repo
+
 
 logger = logging.getLogger(__name__)
 
