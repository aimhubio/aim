import logging

import datetime
import os

from time import time
from weakref import WeakValueDictionary

from aim.sdk.errors import RepoIntegrityError
from aim.sdk.sequence import Sequence
from aim.sdk.sequence_collection import SingleRunSequenceCollection
from aim.sdk.utils import generate_run_hash
from aim.sdk.types import AimObject
from aim.sdk.configs import AIM_ENABLE_TRACKING_THREAD

from aim.storage.hashing import hash_auto
from aim.storage.context import Context
from aim.storage.treeview import TreeView

from aim.ext.resource import ResourceTracker, DEFAULT_SYSTEM_TRACKING_INT

from typing import Any, Dict, Iterator, Optional, Tuple, Union
from typing import TYPE_CHECKING

if TYPE_CHECKING:
    from aim.sdk.metric import Metric
    from aim.sdk.sequence_collection import SequenceCollection
    from aim.sdk.repo import Repo


logger = logging.getLogger(__name__)


# TODO: [AT] generate automatically based on ModelMappedRun
class StructuredRunMixin:
    @property
    def name(self):
        """Run name, set by user.

            :getter: Returns run's name.
            :setter: Sets run's name.
            :type: string
        """
        return self.props.name

    @name.setter
    def name(self, value):
        self.props.name = value

    @property
    def description(self):
        """Run description, set by user.

            :getter: Returns run's description.
            :setter: Sets run's description.
            :type: string
        """
        return self.props.description

    @description.setter
    def description(self, value):
        self.props.description = value

    @property
    def archived(self):
        """Check is run archived or not.

            :getter: Returns run's archived state.
            :setter: Archive/un-archive run.
            :type: bool
        """
        return self.props.archived

    @archived.setter
    def archived(self, value):
        self.props.archived = value

    @property
    def created_at(self):
        """Run object creation time [UTC] as datetime.

            :getter: Returns run creation time.
        """
        return self.props.created_at

    @property
    def creation_time(self):
        """Run object creation time [UTC] as timestamp.

            :getter: Returns run creation time.
        """
        return self.props.creation_time

    @property
    def finalized_at(self):
        """Run finalization time [UTC] as datetime.

            :getter: Returns run finalization time.
        """
        end_time = self.end_time
        return datetime.datetime.fromtimestamp(end_time) if end_time else None

    @property
    def end_time(self):
        """Run finalization time [UTC] as timestamp.

            :getter: Returns run finalization time.
        """
        try:
            return self.meta_run_tree['end_time']
        except KeyError:
            # run saved with old version. fallback to sqlite data
            return self.props.end_time

    @property
    def updated_at(self):
        return self.props.updated_at

    @property
    def experiment(self):
        """Run experiment.

            :getter: Returns run's experiment name.
            :setter: Sets run's experiment.
            :type: string
        """
        return self.props.experiment

    @experiment.setter
    def experiment(self, value):
        self.props.experiment = value

    @property
    def tags(self):
        """List of run tags.

            :getter: Returns run's tag list.
        """
        return self.props.tags

    def add_tag(self, value):
        """Add tag to run

        Args:
            value (str): Tag to add.
        """
        return self.props.add_tag(value)

    def remove_tag(self, tag_id):
        """Remove run tag.

        Args:
            tag_id (str): :obj:`uuid` of tag to be removed.
        """
        return self.props.remove_tag(tag_id)


class Run(StructuredRunMixin):
    """Run object used for tracking metrics.

    Provides method :obj:`track` to track value series [metrics] for multiple metrics and contexts.
    Provides dictionary-like interface for Run object meta-parameters.
    Provides API for iterating tracked metrics.

    Args:
         run_hash (:obj:`str`, optional): Run's hash. If skipped, generated automatically.
         repo (:obj:`Union[Repo,str], optional): Aim repository path or Repo object to which Run object is bound.
            If skipped, default Repo is used.
         read_only (:obj:`bool`, optional): Run creation mode.
            Default is False, meaning Run object can be used to track metrics.
         experiment (:obj:`str`, optional): Sets Run's `experiment` property. 'default' if not specified.
            Can be used later to query runs/metrics.
         system_tracking_interval (:obj:`int`, optional): Sets the tracking interval in seconds for system usage
            metrics (CPU, Memory, etc.). Set to `None` to disable system metrics tracking.
    """

    _idx_to_ctx: Dict[int, Context] = dict()
    _finalize_message_shown = False
    _track_warning_shown = False

    track_in_thread = os.getenv(AIM_ENABLE_TRACKING_THREAD, False)

    def __init__(self, run_hash: Optional[str] = None, *,
                 repo: Optional[Union[str, 'Repo']] = None,
                 read_only: bool = False,
                 experiment: Optional[str] = None,
                 system_tracking_interval: Optional[int] = DEFAULT_SYSTEM_TRACKING_INT):
        self._constructed = False
        run_hash = run_hash or generate_run_hash()
        self.hash = run_hash

        self._finalized = False

        self.repo: Repo = None
        self._set_repo(repo)

        self.read_only = read_only
        if not read_only:
            logger.debug(f'Opening Run {self.hash} in write mode')

        self._hash = None
        self._props = None

        self.contexts: Dict[Context, int] = dict()
        self.sequence_trackers: Dict[Tuple[Context, str], Sequence] = WeakValueDictionary()

        self.meta_tree: TreeView = self.repo.request(
<<<<<<< HEAD
            'meta', hashname, read_only=read_only, from_union=True
        ).tree().subtree('meta')
        self.meta_run_tree: TreeView = self.meta_tree.subtree('chunks').subtree(hashname)
=======
            'meta', self.hash, read_only=read_only, from_union=True
        ).tree().view('meta')
        self.meta_run_tree: TreeView = self.meta_tree.view('chunks').view(self.hash)
>>>>>>> c141dbee

        self.meta_attrs_tree: TreeView = self.meta_tree.subtree('attrs')
        self.meta_run_attrs_tree: TreeView = self.meta_run_tree.subtree('attrs')

        self.series_run_tree: TreeView = self.repo.request(
<<<<<<< HEAD
            'seqs', hashname, read_only=read_only
        ).tree().subtree('seqs').subtree('chunks').subtree(hashname)

        self.series_counters: Dict[Tuple[Context, str], int] = Counter()
=======
            'seqs', self.hash, read_only=read_only
        ).tree().view('seqs').view('chunks').view(self.hash)
>>>>>>> c141dbee

        self._system_resource_tracker: ResourceTracker = None
        self._prepare_resource_tracker(system_tracking_interval)

        if not read_only:
            try:
                self.meta_run_attrs_tree.first()
            except (KeyError, StopIteration):
                # no run params are set. use empty dict
                self[...] = {}
            self.meta_run_tree['end_time'] = None
            self.props
        if experiment:
            self.experiment = experiment
        self._constructed = True

    def __repr__(self) -> str:
        return f'<Run#{hash(self)} name={self.hash} repo={self.repo}>'

    def idx_to_ctx(self, idx: int) -> Context:
        ctx = Run._idx_to_ctx.get(idx)
        if ctx is not None:
            return ctx
        ctx = Context(self.meta_tree['contexts', idx])
        Run._idx_to_ctx[idx] = ctx
        self.contexts[ctx] = idx
        return ctx

    def __setitem__(self, key: str, val: Any):
        """Set Run top-level meta-parameter.

        Args:
             key (:obj:`str`): Top-level meta-parameter name. Use ellipsis to reset
                run's all meta-parameters.
             val: Meta-parameter value.

        Examples:
            >>> run = Run('3df703c')
            >>> run[...] = params
            >>> run['hparams'] = {'batch_size': 42}
        """
        self.meta_run_attrs_tree[key] = val
        self.meta_attrs_tree[key] = val

    def __getitem__(self, key):
        """Get run meta-parameter by key.

        Args:
            key: path to Run meta-parameter.
        Returns:
            Collected sub-tree of Run meta-parameters.
        Examples:
            >>> run = Run('3df703c')
            >>> run['hparams']  # -> {'batch_size': 42}
            >>> run['hparams', 'batch_size']  # -> 42
        """
        return self._collect(key)

    def get(self, key, default: Any = None, strict: bool = True):
        try:
            return self._collect(key, strict=strict)
        except KeyError:
            return default

    def _collect(self, key, strict: bool = True):
        return self.meta_run_attrs_tree.collect(key, strict=strict)

    def _prepare_resource_tracker(self, tracking_interval: int):
        if not self.read_only and tracking_interval and isinstance(tracking_interval, int) and tracking_interval > 0:
            try:
                self._system_resource_tracker = ResourceTracker(self.track, tracking_interval)
            except ValueError:
                print('To track system resource usage '
                      'please set `system_tracking_interval` greater than 0 '
                      'and less than 1 day')
            else:
                self._system_resource_tracker.start()

    def __delitem__(self, key: str):
        """Remove key from run meta-params.
        Args:
            key: meta-parameter path
        """
        del self.meta_attrs_tree[key]
        del self.meta_run_attrs_tree[key]

    def track(
        self,
        value,
        name: str,
        step: int = None,
        epoch: int = None,
        *,
        context: AimObject = None,
    ):
        """Main method for tracking numeric value series.

        Args:
             value: The tracked value.
             name (str): Tracked metric name.
             step (:obj:`int`, optional): Metric tracking iteration. Auto-incremented if not specified.
             epoch (:obj:`int`, optional): The training epoch.
             context (:obj:`dict`, optional): Metric racking context.

        Appends the tracked value to metric series specified by `name` and `context`.
        """

        track_time = time()

        ctx = Context(context)
        ctx_dict = ctx.to_dict()
        if ctx not in self.contexts:
            self.meta_tree['contexts', ctx.idx] = ctx_dict
            self.meta_run_tree['contexts', ctx.idx] = ctx_dict
            self.contexts[ctx] = ctx.idx
            self._idx_to_ctx[ctx.idx] = ctx

<<<<<<< HEAD
        val_view = self.series_run_tree.subtree(metric.selector).array('val').allocate()
        epoch_view = self.series_run_tree.subtree(metric.selector).array('epoch').allocate()
        time_view = self.series_run_tree.subtree(metric.selector).array('time').allocate()

        max_idx = self.series_counters.get((ctx, name), None)
        if max_idx is None:
            max_idx = len(val_view)
        if max_idx == 0:
=======
        sequence = self.sequence_trackers.get((ctx, name))
        if sequence is None:
>>>>>>> c141dbee
            self.meta_tree['traces', ctx.idx, name] = 1
            sequence = Sequence(name, ctx, self)
            self.sequence_trackers[(ctx, name)] = sequence
        sequence.track(value, track_time, step, epoch)

    @property
    def props(self):
        if self._props is None:
            self._init_props()
        return self._props

    def _init_props(self):
        sdb = self.repo.structured_db
        if self.repo.run_props_cache_hint:
            self._props = sdb.caches[self.repo.run_props_cache_hint][self.hash]
        if not self._props:
            self._props = sdb.find_run(self.hash)
            if not self._props:
                if self.read_only:
                    raise RepoIntegrityError(f'Missing props for Run {self.hash}')
                else:
                    self._props = sdb.create_run(self.hash)
                    self._props.experiment = 'default'
            if self.repo.run_props_cache_hint:
<<<<<<< HEAD
                sdb.caches[self.repo.run_props_cache_hint][self.hashname] = self._props

    def metric_tree(self, name: str, context: Context) -> TreeView:
        return self.series_run_tree.subtree((context.idx, name))
=======
                sdb.caches[self.repo.run_props_cache_hint][self.hash] = self._props
>>>>>>> c141dbee

    def iter_metrics_info(self) -> Iterator[Tuple[str, Context, 'Run']]:
        """Iterator for all run metrics info.

        Yields:
            tuples of (metric_name, context, run) where run is the Run object itself.
        """
<<<<<<< HEAD
        for ctx_idx, run_ctx_view in self.meta_run_tree.subtree('traces').items():
=======
        yield from self.iter_sequence_info_by_type(('float', 'int'))

    def iter_sequence_info_by_type(self, dtypes: Union[str, Tuple[str, ...]]) -> Iterator[Tuple[str, Context, 'Run']]:
        if isinstance(dtypes, str):
            dtypes = (dtypes,)
        for ctx_idx, run_ctx_dict in self.meta_run_tree.view('traces').items():
>>>>>>> c141dbee
            assert isinstance(ctx_idx, int)
            ctx = self.idx_to_ctx(ctx_idx)
            # run_ctx_view = run_meta_traces.view(ctx_idx)
            for seq_name in run_ctx_dict.keys():
                assert isinstance(seq_name, str)
                # skip sequences not matching dtypes.
                # sequences with no dtype are considered to be float sequences.
                # '*' stands for all data types
                if '*' in dtypes or run_ctx_dict[seq_name].get('dtype', 'float') in dtypes:
                    yield seq_name, ctx, self

    def metrics(self) -> 'SequenceCollection':
        """Get iterable object for all run tracked metrics.

        Returns:
            :obj:`MetricCollection`: Iterable for run metrics.

        Examples:
            >>> run = Run('3df703c')
            >>> for metric in run.metrics():
            >>>     metric.values.sparse_numpy()
        """
        return SingleRunSequenceCollection(self)

    def __eq__(self, other: 'Run') -> bool:
        return self.hash == other.hash and self.repo == other.repo

    def get_metric(
            self,
            metric_name: str,
            context: Context
    ) -> Optional['Metric']:
        """Retrieve metric sequence by it's name and context.

        Args:
             metric_name (str): Tracked metric name.
             context (:obj:`Context`): Tracking context.

        Returns:
            :obj:`Metric` object if exists, `None` otherwise.
        """
        from aim.sdk.metric import Metric
        metric = Metric(metric_name, context, self)
        return metric if bool(metric) else None

    def collect_metrics_info(self) -> list:
        """Retrieve Run's all metrics general overview.

        Returns:
             :obj:`list`: list of metric's `context`, `metric_name` and last tracked value triplets.
        """
        metrics = self.meta_run_tree.subtree('traces')
        metrics_overview = []
        for idx in metrics.keys():
            ctx_dict = self.idx_to_ctx(idx).to_dict()
            for metric_name, value in metrics[idx].items():
                metrics_overview.append({
                    'context': ctx_dict,
                    'metric_name': metric_name,
                    'last_value': value
                })
        return metrics_overview

    def _calc_hash(self) -> int:
        # TODO maybe take read_only flag into account?
        return hash_auto((self.hash, hash(self.repo)))

    def _set_repo(self, repo):
        if repo is None:
            from aim.sdk.repo import Repo
            repo = Repo.default_repo_path()
        if isinstance(repo, str):
            from aim.sdk.repo import Repo, RepoStatus
            repo_status = Repo.check_repo_status(repo)
            if repo_status == RepoStatus.UPDATE_REQUIRED:
                logger.error(f'Trying to start Run on repository {repo}, which is out of date. '
                             f'Please upgrade repository with the following command: '
                             f'`aim upgrade --repo {repo} 2to3`.')
                raise RuntimeError()
            elif repo_status == RepoStatus.MISSING:
                repo = Repo.from_path(repo, init=True)
            else:
                repo = Repo.from_path(repo)
        self.repo = repo

    def __hash__(self) -> int:
        if self._hash is None:
            self._hash = self._calc_hash()
        return self._hash

    def __del__(self):
        if self.read_only or not self._constructed:
            return
        if self._system_resource_tracker:
            self._system_resource_tracker.stop()

        logger.debug(f'finalizing {self}')
        self.finalize(skip_wait=True)

    @classmethod
    def finalize_msg(cls):
        if not cls._finalize_message_shown:
            logger.warning('Finalizing runs.')
            cls._finalize_message_shown = True

    @classmethod
    def track_rate_warn(cls):
        if not cls._track_warning_shown:
            # TODO [AT] add link to FAQ section in docs.
            logger.warning('Tracking task queue is almost full which might cause performance degradation. '
                           'Consider tracking at lower pace.')
            cls._track_warning_shown = True

    def finalize(self, skip_wait=False):
        if self._finalized:
            return
        self._finalized = True
        self.finalize_msg()
        if not skip_wait and self.track_in_thread:
            self.repo.tracking_queue.wait_for_finish()

        self.meta_run_tree['end_time'] = datetime.datetime.utcnow().timestamp()
        index = self.repo._get_container('meta/index',
                                         read_only=False,
                                         from_union=False).view(b'')
        self.meta_run_tree.finalize(index=index)<|MERGE_RESOLUTION|>--- conflicted
+++ resolved
@@ -205,29 +205,16 @@
         self.sequence_trackers: Dict[Tuple[Context, str], Sequence] = WeakValueDictionary()
 
         self.meta_tree: TreeView = self.repo.request(
-<<<<<<< HEAD
-            'meta', hashname, read_only=read_only, from_union=True
+            'meta', self.hash, read_only=read_only, from_union=True
         ).tree().subtree('meta')
-        self.meta_run_tree: TreeView = self.meta_tree.subtree('chunks').subtree(hashname)
-=======
-            'meta', self.hash, read_only=read_only, from_union=True
-        ).tree().view('meta')
-        self.meta_run_tree: TreeView = self.meta_tree.view('chunks').view(self.hash)
->>>>>>> c141dbee
+        self.meta_run_tree: TreeView = self.meta_tree.subtree('chunks').subtree(self.hash)
 
         self.meta_attrs_tree: TreeView = self.meta_tree.subtree('attrs')
         self.meta_run_attrs_tree: TreeView = self.meta_run_tree.subtree('attrs')
 
         self.series_run_tree: TreeView = self.repo.request(
-<<<<<<< HEAD
-            'seqs', hashname, read_only=read_only
-        ).tree().subtree('seqs').subtree('chunks').subtree(hashname)
-
-        self.series_counters: Dict[Tuple[Context, str], int] = Counter()
-=======
             'seqs', self.hash, read_only=read_only
-        ).tree().view('seqs').view('chunks').view(self.hash)
->>>>>>> c141dbee
+        ).tree().subtree('seqs').subtree('chunks').subtree(self.hash)
 
         self._system_resource_tracker: ResourceTracker = None
         self._prepare_resource_tracker(system_tracking_interval)
@@ -345,19 +332,8 @@
             self.contexts[ctx] = ctx.idx
             self._idx_to_ctx[ctx.idx] = ctx
 
-<<<<<<< HEAD
-        val_view = self.series_run_tree.subtree(metric.selector).array('val').allocate()
-        epoch_view = self.series_run_tree.subtree(metric.selector).array('epoch').allocate()
-        time_view = self.series_run_tree.subtree(metric.selector).array('time').allocate()
-
-        max_idx = self.series_counters.get((ctx, name), None)
-        if max_idx is None:
-            max_idx = len(val_view)
-        if max_idx == 0:
-=======
         sequence = self.sequence_trackers.get((ctx, name))
         if sequence is None:
->>>>>>> c141dbee
             self.meta_tree['traces', ctx.idx, name] = 1
             sequence = Sequence(name, ctx, self)
             self.sequence_trackers[(ctx, name)] = sequence
@@ -382,14 +358,7 @@
                     self._props = sdb.create_run(self.hash)
                     self._props.experiment = 'default'
             if self.repo.run_props_cache_hint:
-<<<<<<< HEAD
-                sdb.caches[self.repo.run_props_cache_hint][self.hashname] = self._props
-
-    def metric_tree(self, name: str, context: Context) -> TreeView:
-        return self.series_run_tree.subtree((context.idx, name))
-=======
                 sdb.caches[self.repo.run_props_cache_hint][self.hash] = self._props
->>>>>>> c141dbee
 
     def iter_metrics_info(self) -> Iterator[Tuple[str, Context, 'Run']]:
         """Iterator for all run metrics info.
@@ -397,16 +366,12 @@
         Yields:
             tuples of (metric_name, context, run) where run is the Run object itself.
         """
-<<<<<<< HEAD
-        for ctx_idx, run_ctx_view in self.meta_run_tree.subtree('traces').items():
-=======
         yield from self.iter_sequence_info_by_type(('float', 'int'))
 
     def iter_sequence_info_by_type(self, dtypes: Union[str, Tuple[str, ...]]) -> Iterator[Tuple[str, Context, 'Run']]:
         if isinstance(dtypes, str):
             dtypes = (dtypes,)
-        for ctx_idx, run_ctx_dict in self.meta_run_tree.view('traces').items():
->>>>>>> c141dbee
+        for ctx_idx, run_ctx_dict in self.meta_run_tree.subtree('traces').items():
             assert isinstance(ctx_idx, int)
             ctx = self.idx_to_ctx(ctx_idx)
             # run_ctx_view = run_meta_traces.view(ctx_idx)
