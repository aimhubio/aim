--- conflicted
+++ resolved
@@ -175,14 +175,9 @@
                  read_only: bool = False,
                  experiment: Optional[str] = None,
                  system_tracking_interval: int = DEFAULT_SYSTEM_TRACKING_INT):
-<<<<<<< HEAD
-        hashname = hashname or generate_run_hash()
-        self.hashname = hashname
-=======
         run_hash = run_hash or generate_run_hash()
         self.hash = run_hash
 
->>>>>>> ac68f0d1
         self._finalized = False
 
         self.repo: Repo = None
