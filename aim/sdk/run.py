import logging

import os
import datetime
import json
import pytz
import sys

from collections import defaultdict
from copy import deepcopy

from aim.sdk.sequence import Sequence
from aim.storage.object import CustomObject
from aim.sdk.sequence_collection import SingleRunSequenceCollection
from aim.sdk.utils import (
    check_types_compatibility,
    generate_run_hash,
    get_object_typename,
)
from aim.ext.utils import (
    get_environment_variables,
    get_installed_packages,
    get_git_info,
)
from aim.sdk.num_utils import convert_to_py_number, is_number
from aim.sdk.types import AimObject
from aim.sdk.configs import AIM_ENABLE_TRACKING_THREAD, AIM_RUN_INDEXING_TIMEOUT

from aim.storage.hashing import hash_auto
from aim.storage.context import Context, SequenceDescriptor
from aim.storage.treeview import TreeView
from aim.storage import treeutils

from aim.ext.resource import ResourceTracker, DEFAULT_SYSTEM_TRACKING_INT
from aim.ext.cleanup import AutoClean

from typing import Any, Dict, Iterator, Optional, Tuple, Union
from typing import TYPE_CHECKING

if TYPE_CHECKING:
    from pandas import DataFrame

    from aim.sdk.sequences.metric import Metric
    from aim.sdk.sequences.image_sequence import Images
    from aim.sdk.sequences.audio_sequence import Audios
    from aim.sdk.sequences.distribution_sequence import Distributions
    from aim.sdk.sequences.figure_sequence import Figures
    from aim.sdk.sequences.text_sequence import Texts
    from aim.sdk.sequence_collection import SequenceCollection
    from aim.sdk.repo import Repo

logger = logging.getLogger(__name__)


class RunAutoClean(AutoClean['Run']):
    PRIORITY = 90

    def __init__(self, instance: 'Run') -> None:
        """
        Prepare the `Run` for automatic cleanup.

        Args:
            instance: The `Run` instance to be cleaned up.
        """
        super().__init__(instance)

        self.read_only = instance.read_only
        self.hash = instance.hash
        self.meta_run_tree = instance.meta_run_tree
        self.repo = instance.repo
        self._system_resource_tracker = instance._system_resource_tracker

    def finalize_run(self):
        """
        Finalize the run by indexing all the data.
        """
        self.meta_run_tree['end_time'] = datetime.datetime.now(pytz.utc).timestamp()
        try:
            timeout = os.getenv(AIM_RUN_INDEXING_TIMEOUT, 2 * 60)
            index = self.repo._get_index_tree('meta', timeout=timeout).view(b'')
            logger.debug(f'Indexing Run {self.hash}...')
            self.meta_run_tree.finalize(index=index)
        except TimeoutError:
            logger.warning(f'Cannot index Run {self.hash}. Index is locked.')

    def finalize_system_tracker(self):
        """
        Stop the system resource tracker before closing the run.
        """
        if self._system_resource_tracker is not None:
            logger.debug('Stopping resource tracker')
            self._system_resource_tracker.stop()

    def _close(self) -> None:
        """
        Close the `Run` instance resources and trigger indexing.
        """
        if self.read_only:
            logger.debug(f'Run {self.hash} is read-only, skipping cleanup')
            return
        self.finalize_system_tracker()
        self.finalize_run()


# TODO: [AT] generate automatically based on ModelMappedRun
class StructuredRunMixin:
    @property
    def name(self):
        """Run name, set by user.

            :getter: Returns run's name.
            :setter: Sets run's name.
            :type: string
        """
        return self.props.name

    @name.setter
    def name(self, value):
        self.props.name = value

    @property
    def description(self):
        """Run description, set by user.

            :getter: Returns run's description.
            :setter: Sets run's description.
            :type: string
        """
        return self.props.description

    @description.setter
    def description(self, value):
        self.props.description = value

    @property
    def archived(self):
        """Check is run archived or not.

            :getter: Returns run's archived state.
            :setter: Archive/un-archive run.
            :type: bool
        """
        return self.props.archived

    @archived.setter
    def archived(self, value):
        self.props.archived = value

    @property
    def creation_time(self):
        """Run object creation time [UTC] as timestamp.

            :getter: Returns run creation time.
        """
        return self.props.creation_time

    @property
    def end_time(self):
        """Run finalization time [UTC] as timestamp.

            :getter: Returns run finalization time.
        """
        try:
            return self.meta_run_tree['end_time']
        except KeyError:
            # run saved with old version. fallback to sqlite data
            return self.props.end_time

    @property
    def experiment(self):
        """Run experiment.

            :getter: Returns run's experiment name.
            :setter: Sets run's experiment.
            :type: string
        """
        return self.props.experiment

    @experiment.setter
    def experiment(self, value):
        self.props.experiment = value

    @property
    def tags(self):
        """List of run tags.

            :getter: Returns run's tag list.
        """
        return self.props.tags

    def add_tag(self, value):
        """Add tag to run

        Args:
            value (str): Tag to add.
        """
        return self.props.add_tag(value)

    def remove_tag(self, tag_name):
        """Remove run tag.

        Args:
            tag_name (str): :obj:`name` of tag to be removed.
        """
        return self.props.remove_tag(tag_name)


class SequenceInfo:
    def __init__(self):
        self.initialized = False
        self.count = None
        self.sequence_dtype = None
        self.val_view = None
        self.epoch_view = None
        self.time_view = None
        self.record_max_length = None


class Run(StructuredRunMixin):
    """Run object used for tracking metrics.

    Provides method :obj:`track` to track value and object series for multiple names and contexts.
    Provides dictionary-like interface for Run object meta-parameters.
    Provides API for iterating through tracked sequences.

    Args:
         run_hash (:obj:`str`, optional): Run's hash. If skipped, generated automatically.
         repo (:obj:`Union[Repo,str], optional): Aim repository path or Repo object to which Run object is bound.
            If skipped, default Repo is used.
         read_only (:obj:`bool`, optional): Run creation mode.
            Default is False, meaning Run object can be used to track metrics.
         experiment (:obj:`str`, optional): Sets Run's `experiment` property. 'default' if not specified.
            Can be used later to query runs/sequences.
         system_tracking_interval (:obj:`int`, optional): Sets the tracking interval in seconds for system usage
            metrics (CPU, Memory, etc.). Set to `None` to disable system metrics tracking.
         log_system_params (:obj:`bool`, optional): Enable/Disable logging of system params such as installed packages,
            git info, environment variables, etc.
    """

    _idx_to_ctx: Dict[int, Context] = dict()
    _track_warning_shown = False

    track_in_thread = os.getenv(AIM_ENABLE_TRACKING_THREAD, False)

    def __init__(self, run_hash: Optional[str] = None, *,
                 repo: Optional[Union[str, 'Repo']] = None,
                 read_only: bool = False,
                 experiment: Optional[str] = None,
                 system_tracking_interval: Optional[Union[int, float]] = DEFAULT_SYSTEM_TRACKING_INT,
                 log_system_params: Optional[bool] = False):
        self._resources: Optional[RunAutoClean] = None
        run_hash = run_hash or generate_run_hash()
        self.hash = run_hash

        self._finalized = False

        self.repo: Repo = None
        self._set_repo(repo)

        self.read_only = read_only
        if not read_only:
            logger.debug(f'Opening Run {self.hash} in write mode')

        self._hash = None
        self._props = None

        self.contexts: Dict[Context, int] = dict()
        self.sequence_info: Dict[SequenceDescriptor.Selector, SequenceInfo] = defaultdict(SequenceInfo)

        self.meta_tree: TreeView = self.repo.request_tree(
            'meta', self.hash, read_only=read_only, from_union=True
        ).subtree('meta')
        self.meta_run_tree: TreeView = self.meta_tree.subtree('chunks').subtree(self.hash)

        self.meta_attrs_tree: TreeView = self.meta_tree.subtree('attrs')
        self.meta_run_attrs_tree: TreeView = self.meta_run_tree.subtree('attrs')

        self.series_run_tree: TreeView = self.repo.request_tree(
            'seqs', self.hash, read_only=read_only
        ).subtree('seqs').subtree('chunks').subtree(self.hash)

        if not read_only:
            if log_system_params:
                system_params = {
                    'packages': get_installed_packages(),
                    'env_variables': get_environment_variables(),
                    'git_info': get_git_info(),
                    'executable': sys.executable,
                    'arguments': sys.argv
                }
                self.__setitem__("__system_params", system_params)

            try:
                self.meta_run_attrs_tree.first()
            except (KeyError, StopIteration):
                # no run params are set. use empty dict
                self[...] = {}
            self.meta_run_tree['end_time'] = None
            self.props
        if experiment:
            self.experiment = experiment

        self._prepare_sequence_info(read_only)

        self._system_resource_tracker: ResourceTracker = None
        self._prepare_resource_tracker(system_tracking_interval)

        self._resources = RunAutoClean(self)

    def __repr__(self) -> str:
        return f'<Run#{hash(self)} name={self.hash} repo={self.repo}>'

    def idx_to_ctx(self, idx: int) -> Context:
        ctx = Run._idx_to_ctx.get(idx)
        if ctx is not None:
            return ctx
        ctx = Context(self.meta_tree['contexts', idx])
        Run._idx_to_ctx[idx] = ctx
        self.contexts[ctx] = idx
        return ctx

    def __setitem__(self, key: str, val: Any):
        """Set Run top-level meta-parameter.

        Args:
             key (:obj:`str`): Top-level meta-parameter name. Use ellipsis to reset
                run's all meta-parameters.
             val: Meta-parameter value.

        Examples:
            >>> run = Run('3df703c')
            >>> run[...] = params
            >>> run['hparams'] = {'batch_size': 42}
        """
        self.meta_run_attrs_tree[key] = val
        self.meta_attrs_tree[key] = val

    def __getitem__(self, key):
        """Get run meta-parameter by key.

        Args:
            key: path to Run meta-parameter.
        Returns:
            Collected sub-tree of Run meta-parameters.
        Examples:
            >>> run = Run('3df703c')
            >>> run['hparams']  # -> {'batch_size': 42}
            >>> run['hparams', 'batch_size']  # -> 42
        """
        return self._collect(key)

<<<<<<< HEAD
    def set(self, key, val: Any, strict: bool = True):
        self.meta_run_attrs_tree.set(key, val, strict)
        self.meta_attrs_tree.set(key, val, strict)

    def get(self, key, default: Any = None, strict: bool = True):
=======
    def get(self, key, default: Any = None, strict: bool = True, resolve_objects=False):
>>>>>>> b37fbf77
        try:
            return self._collect(key, strict=strict, resolve_objects=resolve_objects)
        except KeyError:
            return default

    def _collect(self, key, strict: bool = True, resolve_objects: bool = False):
        return self.meta_run_attrs_tree.collect(key, strict=strict, resolve_objects=resolve_objects)

    def _prepare_resource_tracker(self, tracking_interval: Union[int, float] = None):
        if not self.read_only and isinstance(tracking_interval, (int, float)) and tracking_interval > 0:
            try:
                self._system_resource_tracker = ResourceTracker(self.track, tracking_interval)
            except ValueError:
                print('To track system resource usage '
                      'please set `system_tracking_interval` greater than 0 '
                      'and less than 1 day')
            else:
                self._system_resource_tracker.start()

    def __delitem__(self, key: str):
        """Remove key from run meta-params.
        Args:
            key: meta-parameter path
        """
        del self.meta_attrs_tree[key]
        del self.meta_run_attrs_tree[key]

    def track(
        self,
        value,
        name: str,
        step: int = None,
        epoch: int = None,
        *,
        context: AimObject = None,
    ):
        """Main method for tracking numeric value series and object series.

        Args:
             value: The tracked value.
             name (str): Tracked sequence name.
             step (:obj:`int`, optional): Sequence tracking iteration. Auto-incremented if not specified.
             epoch (:obj:`int`, optional): The training epoch.
             context (:obj:`dict`, optional): Sequence tracking context.

        Appends the tracked value to sequence specified by `name` and `context`.
        Appended values should be of the same type, in other words, sequence is a homogeneous collection.
        """

        # since worker might be lagging behind, we want to log the timestamp of run.track() call,
        # not the actual implementation execution time.
        track_time = datetime.datetime.now(pytz.utc).timestamp()
        if self.track_in_thread:
            val = deepcopy(value)
            track_rate_warning = self.repo.tracking_queue.register_task(
                self._track_impl, val, track_time, name, step, epoch, context=context)
            if track_rate_warning:
                self.track_rate_warn()
        else:
            self._track_impl(value, track_time, name, step, epoch, context=context)

    def _track_impl(
        self,
        value,
        track_time: float,
        name: str,
        step: int = None,
        epoch: int = None,
        *,
        context: AimObject = None,
    ):
        if context is None:
            context = {}

        if is_number(value):
            val = convert_to_py_number(value)
        elif isinstance(value, (CustomObject, list, tuple)):
            val = value
        else:
            raise ValueError(f'Input metric of type {type(value)} is neither python number nor AimObject')

        ctx = Context(context)
        if ctx not in self.contexts:
            self.meta_tree['contexts', ctx.idx] = context
            self.meta_run_tree['contexts', ctx.idx] = context
            self.contexts[ctx] = ctx.idx
            self._idx_to_ctx[ctx.idx] = ctx

        seq_info = self._get_or_create_sequence_info(ctx, name)
        step = step if step is not None else seq_info.count
        self._update_sequence_info(seq_info, ctx, val, name, step)

        self.meta_run_tree['traces', ctx.idx, name, 'last'] = val
        self.meta_run_tree['traces', ctx.idx, name, 'last_step'] = step

        # TODO perform assignments in an atomic way
        seq_info.val_view[step] = val
        seq_info.epoch_view[step] = epoch
        seq_info.time_view[step] = track_time
        seq_info.count = seq_info.count + 1

    @property
    def props(self):
        if self._props is None:
            self._props = self.repo.request_props(self.hash, self.read_only)
        return self._props

    def iter_metrics_info(self) -> Iterator[Tuple[str, Context, 'Run']]:
        """Iterator for all run metrics info.

        Yields:
            tuples of (name, context, run) where run is the Run object itself and
            name, context defines Metric type sequence (with values of `float` and `int`).
        """
        yield from self.iter_sequence_info_by_type(('float', 'int'))

    def iter_sequence_info_by_type(self, dtypes: Union[str, Tuple[str, ...]]) -> Iterator[Tuple[str, Context, 'Run']]:
        """Iterator for run sequence infos for the given object data types

        Args:
             dtypes: The objects data types list.

        Yields:
            tuples of (name, context, run) where run is the Run object itself and name, context defines sequence for
            one of `dtypes` types.
        """
        if isinstance(dtypes, str):
            dtypes = (dtypes,)
        for ctx_idx, run_ctx_dict in self.meta_run_tree.subtree('traces').items():
            assert isinstance(ctx_idx, int)
            ctx = self.idx_to_ctx(ctx_idx)
            # run_ctx_view = run_meta_traces.view(ctx_idx)
            for seq_name in run_ctx_dict.keys():
                assert isinstance(seq_name, str)
                # skip sequences not matching dtypes.
                # sequences with no dtype are considered to be float sequences.
                # '*' stands for all data types
                if '*' in dtypes or run_ctx_dict[seq_name].get('dtype', 'float') in dtypes:
                    yield seq_name, ctx, self

    def metrics(self) -> 'SequenceCollection':
        """Get iterable object for all run tracked metrics.

        Returns:
            :obj:`MetricCollection`: Iterable for run metrics.

        Examples:
            >>> run = Run('3df703c')
            >>> for metric in run.metrics():
            >>>     metric.values.sparse_numpy()
        """
        return SingleRunSequenceCollection(self)

    def __eq__(self, other: 'Run') -> bool:
        return self.hash == other.hash and self.repo == other.repo

    def get_metric(
            self,
            name: str,
            context: Context
    ) -> Optional['Metric']:
        """Retrieve metric sequence by it's name and context.

        Args:
             name (str): Tracked metric name.
             context (:obj:`Context`): Tracking context.

        Returns:
            :obj:`Metric` object if exists, `None` otherwise.
        """
        return self._get_sequence('metric', name, context)

    def get_image_sequence(
            self,
            name: str,
            context: Context
    ) -> Optional['Images']:
        """Retrieve images sequence by it's name and context.

        Args:
             name (str): Tracked image sequence name.
             context (:obj:`Context`): Tracking context.

        Returns:
            :obj:`Images` object if exists, `None` otherwise.
        """
        return self._get_sequence('images', name, context)

    def get_figure_sequence(
            self,
            name: str,
            context: Context
    ) -> Optional['Figures']:
        """Retrieve figure sequence by its name and context.

        Args:
             name (str): Tracked figure sequence name.
             context (:obj:`Context`): Tracking context.

        Returns:
            :obj:`Figures` object if exists, `None` otherwise.
        """
        return self._get_sequence('figures', name, context)

    def get_audio_sequence(
            self,
            name: str,
            context: Context
    ) -> Optional['Audios']:
        """Retrieve audios sequence by its name and context.

        Args:
             name (str): Tracked audios sequence name.
             context (:obj:`Context`): Tracking context.

        Returns:
            :obj:`Audios` object if exists, `None` otherwise.
        """
        return self._get_sequence('audios', name, context)

    def get_distribution_sequence(
            self,
            name: str,
            context: Context
    ) -> Optional['Distributions']:
        """Retrieve distributions sequence by it's name and context.

        Args:
             name (str): Tracked distribution sequence name.
             context (:obj:`Context`): Tracking context.

        Returns:
            :obj:`Distributions` object if exists, `None` otherwise.
        """
        return self._get_sequence('distributions', name, context)

    def get_text_sequence(
            self,
            name: str,
            context: Context
    ) -> Optional['Texts']:
        """Retrieve texts sequence by it's name and context.

        Args:
             name (str): Tracked text sequence name.
             context (:obj:`Context`): Tracking context.

        Returns:
            :obj:`Texts` object if exists, `None` otherwise.
        """
        return self._get_sequence('texts', name, context)

    def _get_sequence_dtype(
            self,
            sequence_name: str,
            context: Context
    ) -> str:
        try:
            return self.meta_run_tree.subtree(('traces', hash(context), sequence_name, 'dtype')).collect()
        except KeyError:
            # fallback to `float`, cause in older versions there was no `dtype`
            return 'float'

    def _get_sequence(
            self,
            seq_type: str,
            sequence_name: str,
            context: Context
    ) -> Optional[Sequence]:
        seq_cls = Sequence.registry.get(seq_type, None)
        if seq_cls is None:
            raise ValueError(f'\'{seq_type}\' is not a valid Sequence')
        assert issubclass(seq_cls, Sequence)
        tracked_dtype = self._get_sequence_dtype(sequence_name, context)
        if tracked_dtype not in seq_cls.allowed_dtypes():
            return None
        sequence = seq_cls(sequence_name, context, self)
        return sequence if bool(sequence) else None

    def _prepare_sequence_info(self, read_only):
        if read_only:
            return

        for ctx_id, traces in self.meta_run_tree.get('traces', {}).items():
            for name in traces:
                try:
                    self._read_sequence_info(self.idx_to_ctx(ctx_id), name)
                except KeyError:
                    pass

    def _read_sequence_info(self, ctx, name):
        sequence_selector = SequenceDescriptor(name, ctx).selector
        seq_info = self.sequence_info[sequence_selector]

        assert not seq_info.initialized
        seq_info.val_view = self.series_run_tree.subtree(sequence_selector).array('val').allocate()
        seq_info.epoch_view = self.series_run_tree.subtree(sequence_selector).array('epoch').allocate()
        seq_info.time_view = self.series_run_tree.subtree(sequence_selector).array('time').allocate()
        seq_info.count = len(seq_info.val_view)
        seq_info.sequence_dtype = self.meta_run_tree.get(('traces', ctx.idx, name, 'dtype'), None)
        seq_info.record_max_length = self.meta_run_tree.get(('traces', ctx.idx, name, 'record_max_length'), 0)
        seq_info.initialized = True

    def _get_or_create_sequence_info(self, ctx, name):
        # this method is used in the `run.track()`, so please use only write-only instructions
        sequence_selector = SequenceDescriptor(name, ctx).selector
        seq_info = self.sequence_info[sequence_selector]

        if seq_info.initialized:
            return seq_info

        # the subtree().array().allocate() method is write-only
        seq_info.val_view = self.series_run_tree.subtree(sequence_selector).array('val').allocate()
        seq_info.epoch_view = self.series_run_tree.subtree(sequence_selector).array('epoch').allocate()
        seq_info.time_view = self.series_run_tree.subtree(sequence_selector).array('time').allocate()
        seq_info.count = 0
        seq_info.sequence_dtype = None
        seq_info.record_max_length = 0
        seq_info.initialized = True
        return seq_info

    def _update_sequence_info(self, seq_info, ctx, val, name, step):
        # this method is used in the `run.track()`, so please use only write-only instructions
        dtype = get_object_typename(val)

        if seq_info.sequence_dtype is not None:
            def update_trace_dtype(new_dtype):
                self.meta_tree['traces_types', new_dtype, ctx.idx, name] = 1
                self.meta_run_tree['traces', ctx.idx, name, 'dtype'] = new_dtype
                seq_info.sequence_dtype = new_dtype

            compatible = check_types_compatibility(dtype, seq_info.sequence_dtype, update_trace_dtype)
            if not compatible:
                raise ValueError(f'Cannot log value \'{val}\' on sequence \'{name}\'. Incompatible data types.')

        if seq_info.count == 0:
            self.meta_tree['traces_types', dtype, ctx.idx, name] = 1
            self.meta_run_tree['traces', ctx.idx, name, 'dtype'] = dtype
            self.meta_run_tree['traces', ctx.idx, name, 'first_step'] = step
            seq_info.sequence_dtype = dtype

        if isinstance(val, (tuple, list)):
            record_max_length = max(seq_info.record_max_length, len(val))
            self.meta_run_tree['traces', ctx.idx, name, 'record_max_length'] = record_max_length
            seq_info.record_max_length = record_max_length

        return seq_info

    def collect_sequence_info(self, sequence_types: Tuple[str, ...], skip_last_value=False) -> Dict[str, list]:
        """Retrieve Run's all sequences general overview.

        Args:
             sequence_types: Type names of sequences for which to collect name/context pairs.
             skip_last_value (:obj:`bool`, optional): Boolean flag to include tracked sequence last value in
             sequence info. False by default.

        Returns:
             :obj:`list`: list of sequence's `context`, `name` and optionally last tracked value triplets.
        """
        traces = self.meta_run_tree.subtree('traces')
        traces_overview = {}

        # build reverse map of sequence supported dtypes
        dtype_to_sequence_type_map = defaultdict(list)
        if isinstance(sequence_types, str):
            sequence_types = (sequence_types,)
        for seq_type in sequence_types:
            traces_overview[seq_type] = []
            seq_cls = Sequence.registry.get(seq_type, None)
            if seq_cls is None:
                raise ValueError(f'\'{seq_type}\' is not a valid Sequence')
            assert issubclass(seq_cls, Sequence)
            dtypes = seq_cls.allowed_dtypes()
            for dtype in dtypes:
                dtype_to_sequence_type_map[dtype].append(seq_type)

        for idx in traces.keys():
            ctx_dict = self.idx_to_ctx(idx).to_dict()
            for name, value in traces[idx].items():
                dtype = value.get('dtype', 'float')  # old sequences without dtype set are considered float sequences
                if dtype in dtype_to_sequence_type_map:
                    trace_data = {
                        'context': ctx_dict,
                        'name': name,
                    }
                    if not skip_last_value:
                        trace_data['last_value'] = value
                    for seq_type in dtype_to_sequence_type_map[dtype]:
                        traces_overview[seq_type].append(trace_data)
        return traces_overview

    def _calc_hash(self) -> int:
        # TODO maybe take read_only flag into account?
        return hash_auto((self.hash, hash(self.repo)))

    def _set_repo(self, repo):
        if repo is None:
            from aim.sdk.repo import Repo
            repo = Repo.default_repo_path()
        if isinstance(repo, str):
            from aim.sdk.repo import Repo, RepoStatus
            repo_status = Repo.check_repo_status(repo)
            if repo_status == RepoStatus.UPDATE_REQUIRED:
                logger.error(f'Trying to start Run on repository {repo}, which is out of date. '
                             f'Please upgrade repository with the following command: '
                             f'`aim upgrade --repo {repo} 2to3`.')
                raise RuntimeError()
            elif repo_status == RepoStatus.MISSING:
                repo = Repo.from_path(repo, init=True)
            else:
                repo = Repo.from_path(repo)
        self.repo = repo

    def __hash__(self) -> int:
        if self._hash is None:
            self._hash = self._calc_hash()
        return self._hash

    def close(self):
        if self._resources is None:
            return
        self._resources.close()

    @classmethod
    def track_rate_warn(cls):
        if not cls._track_warning_shown:
            # TODO [AT] add link to FAQ section in docs.
            logger.warning('Tracking task queue is almost full which might cause performance degradation. '
                           'Consider tracking at lower pace.')
            cls._track_warning_shown = True

    def finalize(self):
        if self._resources is None:
            return

        self._resources.finalize_run()

    def dataframe(
            self,
            include_props: bool = True,
            include_params: bool = True,
    ) -> 'DataFrame':
        """Get run properties and params as pandas DataFrame

        Args:
             include_props: (:obj:`int`, optional): If true, include run structured props
             include_params: (:obj:`int`, optional): If true, include run parameters
        """
        data = {
            'hash': self.hash,
        }

        if include_props:
            # TODO [GA]: Auto collect props based on StructuredRunMixin:
            #  - Exclude created_at, updated_at, finalized_at auto-populated fields
            #  - Collect list of representations in case of ModelMappedCollection's
            data['name'] = self.props.name
            data['description'] = self.props.description
            data['archived'] = self.props.archived
            data['creation_time'] = self.props.creation_time
            data['end_time'] = self.props.end_time
            data['experiment'] = self.props.experiment
            data['tags'] = json.dumps(self.props.tags)

        if include_params:
            # TODO [GA]:
            #  - Move run params collection to utility function
            #  - Remove code duplication from Metric.dataframe
            for path, val in treeutils.unfold_tree(self[...],
                                                   unfold_array=False,
                                                   depth=3):
                s = ''
                for key in path:
                    if isinstance(key, str):
                        s += f'.{key}' if len(s) else f'{key}'
                    else:
                        s += f'[{key}]'

                if isinstance(val, (tuple, list, dict)):
                    val = json.dumps(val)
                if s not in data.keys():
                    data[s] = val

        import pandas as pd
        df = pd.DataFrame(data, index=[0])
        return df<|MERGE_RESOLUTION|>--- conflicted
+++ resolved
@@ -349,15 +349,11 @@
         """
         return self._collect(key)
 
-<<<<<<< HEAD
     def set(self, key, val: Any, strict: bool = True):
         self.meta_run_attrs_tree.set(key, val, strict)
         self.meta_attrs_tree.set(key, val, strict)
 
-    def get(self, key, default: Any = None, strict: bool = True):
-=======
     def get(self, key, default: Any = None, strict: bool = True, resolve_objects=False):
->>>>>>> b37fbf77
         try:
             return self._collect(key, strict=strict, resolve_objects=resolve_objects)
         except KeyError:
