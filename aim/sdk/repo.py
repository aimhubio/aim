--- conflicted
+++ resolved
@@ -5,14 +5,8 @@
 from collections import defaultdict
 from contextlib import contextmanager
 from enum import Enum
-<<<<<<< HEAD
 from cachetools.func import ttl_cache
-from filelock import FileLock
 from typing import Dict, Tuple, Iterator, NamedTuple, Optional, List, Set
-=======
-
-from typing import Dict, Tuple, Iterator, NamedTuple, Optional, List
->>>>>>> 195c5842
 from weakref import WeakValueDictionary
 
 from aim.ext.sshfs.utils import mount_remote_repo, unmount_remote_repo
