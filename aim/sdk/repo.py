import os
import shutil
import logging

from collections import defaultdict
<<<<<<< HEAD
from contextlib import contextmanager
=======
from enum import Enum
from filelock import FileLock
from packaging import version
>>>>>>> 3cf8d4e9
from typing import Dict, Tuple, Iterator, NamedTuple, Optional, List
from weakref import WeakValueDictionary

from aim.ext.sshfs.utils import mount_remote_repo, unmount_remote_repo
from aim.ext.task_queue.queue import TaskQueue
from aim.ext.cleanup import AutoClean
from aim.ext.transport.client import Client

from aim.sdk.configs import get_aim_repo_name, AIM_ENABLE_TRACKING_THREAD
from aim.sdk.errors import RepoIntegrityError
from aim.sdk.run import Run
from aim.sdk.utils import search_aim_repo, clean_repo_path
from aim.sdk.sequence_collection import QuerySequenceCollection, QueryRunSequenceCollection
from aim.sdk.sequence import Sequence
from aim.sdk.data_version import DATA_VERSION

from aim.storage.container import Container
from aim.storage.rockscontainer import RocksContainer
from aim.storage.union import RocksUnionContainer
from aim.storage.treeviewproxy import ProxyTree

from aim.storage.structured.db import DB
from aim.storage.structured.proxy import StructuredRunProxy

logger = logging.getLogger(__name__)


class ContainerConfig(NamedTuple):
    name: str
    sub: Optional[str]
    read_only: bool


class RepoStatus(Enum):
    MISSING = 1
    UPDATE_REQUIRED = 2
    PATCH_REQUIRED = 3
    UPDATED = 4


def _get_tracking_queue():
    if os.getenv(AIM_ENABLE_TRACKING_THREAD, False):
        return TaskQueue('metric_tracking', max_backlog=10_000_000)  # single thread task queue for Run.track
    return None


class RepoAutoClean(AutoClean):
    PRIORITY = 30

    def __init__(self, instance: 'Repo') -> None:
        """
        Prepare the `Repo` for automatic cleanup.

        Args:
            instance: The `Repo` instance to be cleaned up.
        """
        super().__init__(instance)
        self.root_path = instance.root_path
        self._mount_root = instance._mount_root

    def _close(self) -> None:
        """Close the `Repo` and unmount the remote repository."""
        if self._mount_root:
            logger.debug(f'Unmounting remote repository at {self._mount_root}')
            unmount_remote_repo(self.root_path, self._mount_root)


# TODO make this api thread-safe
class Repo:
    """Aim repository object.

    Provides methods for  repositories creation/opening/cleanup.
    Provides APIs for accessing Runs.
    Provides API for querying Runs/Metrics based on a given expression.

    Args:
        path (str): Path to Aim repository.
        read_only (:obj:`bool`, optional): Flag for opening Repo in readonly mode. False by default.
        init (:obj:`bool`, optional): Flag used to initialize new Repo. False by default.
            Recommended to use ``aim init`` command instead.
    """
    _pool = WeakValueDictionary()  # TODO: take read only into account

    # [AD] create but not used when rack_in_thread = False
    tracking_queue = _get_tracking_queue()

    def __init__(self, path: str, *, read_only: bool = None, init: bool = False):
        if read_only is not None:
            raise NotImplementedError

        self._resources = None
        self.read_only = read_only
        self._mount_root = None
        self._client: Client = None
        if path.startswith('ssh://'):
            self._mount_root, self.root_path = mount_remote_repo(path)
        elif path.startswith('aim://'):
            remote_path = path.replace('aim://', '')
            self._client = Client(remote_path)
            self.root_path = remote_path
        else:
            self.root_path = path
        self.path = os.path.join(self.root_path, get_aim_repo_name())

        if init:
            os.makedirs(self.path, exist_ok=True)
            with open(os.path.join(self.path, 'VERSION'), 'w') as version_fh:
                version_fh.write(DATA_VERSION + '\n')
        if not self.is_remote_repo and not os.path.exists(self.path):
            if self._mount_root:
                unmount_remote_repo(self.root_path, self._mount_root)
            raise RuntimeError(f'Cannot find repository \'{self.path}\'. Please init first.')

        self.container_pool: Dict[ContainerConfig, Container] = WeakValueDictionary()
        self.persistent_pool: Dict[ContainerConfig, Container] = dict()
        self.container_view_pool: Dict[ContainerConfig, Container] = WeakValueDictionary()

        self._run_props_cache_hint = None
        self._encryption_key = None
        self.structured_db = None
        if not self.is_remote_repo:
            self.structured_db = DB.from_path(self.path)
            if init:
                self.structured_db.run_upgrades()

        self._resources = RepoAutoClean(self)

    @property
    def meta_tree(self):
        return self.request_tree('meta', read_only=True, from_union=True).subtree('meta')

    def __repr__(self) -> str:
        return f'<Repo#{hash(self)} path={self.path} read_only={self.read_only}>'

    def __hash__(self) -> int:
        return hash(self.path)

    def __eq__(self, o: 'Repo') -> bool:
        return self.path == o.path

    @classmethod
    def default_repo_path(cls) -> str:
        repo_path, found = search_aim_repo(os.path.curdir)
        if not found:
            repo_path = os.getcwd()
        return repo_path

    @classmethod
    def default_repo(cls, init: bool = False):
        """Named constructor for default repository.

        Searches nearest `.aim` directory from current directory to roo directory.
        If not found, return Repo for current directory.

        Args:
            init (:obj:`bool`, optional): Flag used to initialize new Repo. False by default.
                Recommended to use `aim init` command instead.
        Returns:
            :obj:`Repo` object.
        """
        return cls.from_path(cls.default_repo_path(), init=init)

    @classmethod
    def from_path(cls, path: str, read_only: bool = None, init: bool = False):
        """Named constructor for Repo for given path.

        Arguments:
            path (str): Path to Aim repository.
            read_only (:obj:`bool`, optional): Flag for opening Repo in readonly mode. False by default.
            init (:obj:`bool`, optional): Flag used to initialize new Repo. False by default.
                Recommended to use ``aim init`` command instead.
        Returns:
            :obj:`Repo` object.
        """
        if not path.startswith('ssh://') and not path.startswith('aim://'):
            path = clean_repo_path(path)
        repo = cls._pool.get(path)
        if repo is None:
            repo = Repo(path, read_only=read_only, init=init)
            cls._pool[path] = repo
        return repo

    @classmethod
    def exists(cls, path: str) -> bool:
        """Check Aim repository existence.

        Args:
            path (str): Path to Aim repository.
        Returns:
            True if repository exists, False otherwise.
        """
        path = clean_repo_path(path)
        aim_repo_path = os.path.join(path, get_aim_repo_name())
        return os.path.exists(aim_repo_path)

    @classmethod
    def rm(cls, path: str):
        """Remove Aim repository.

        Args:
            path (str): Path to Aim repository.
        """
        path = clean_repo_path(path)
        repo = cls._pool.get(path)
        if repo is not None:
            del cls._pool[path]
        aim_repo_path = os.path.join(path, get_aim_repo_name())
        shutil.rmtree(aim_repo_path)

    @classmethod
    def check_repo_status(cls, path: str) -> RepoStatus:
        if not cls.exists(path):
            return RepoStatus.MISSING
        repo_version = version.parse(cls.get_version(path))
        current_version = version.parse(DATA_VERSION)
        if repo_version.major < current_version.major:
            return RepoStatus.UPDATE_REQUIRED
        if repo_version.minor < current_version.minor:
            return RepoStatus.PATCH_REQUIRED
        return RepoStatus.UPDATED

    @classmethod
    def get_version(cls, path: str):
        path = clean_repo_path(path)
        version_file_path = os.path.join(path, get_aim_repo_name(), 'VERSION')
        if os.path.exists(version_file_path):
            with open(version_file_path, 'r') as version_fh:
                return version_fh.read()
        return '0.0'  # old Aim repos

    def _get_container(
            self, name: str, read_only: bool, from_union: bool = False
    ) -> Container:
        if self.read_only and not read_only:
            raise ValueError('Repo is read-only')

        container_config = ContainerConfig(name, None, read_only=read_only)
        container = self.container_pool.get(container_config)
        if container is None:
            path = os.path.join(self.path, name)
            if from_union:
                container = RocksUnionContainer(path, read_only=read_only)
                self.persistent_pool[container_config] = container
            else:
                container = RocksContainer(path, read_only=read_only)
            self.container_pool[container_config] = container

        return container

    def _get_index_tree(self, name: str, timeout: int):
        if not self.is_remote_repo:
            return self._get_index_container(name, timeout).tree()
        else:
            return ProxyTree(self._client, name, '', read_only=False, index=True, timeout=timeout)

    def _get_index_container(self, name: str, timeout: int) -> Container:
        if self.read_only:
            raise ValueError('Repo is read-only')

        name = name + '/index'
        container_config = ContainerConfig(name, None, read_only=True)
        container = self.container_pool.get(container_config)
        if container is None:
            path = os.path.join(self.path, name)
            container = RocksContainer(path, read_only=False, timeout=timeout)
            self.container_pool[container_config] = container

        return container

    def request_tree(
        self,
        name: str,
        sub: str = None,
        *,
        read_only: bool,
        from_union: bool = False  # TODO maybe = True by default
    ):
        if not self.is_remote_repo:
            return self.request(name, sub, read_only=read_only, from_union=from_union).tree()
        else:
            return ProxyTree(self._client, name, sub, read_only, from_union)

    def request(
            self,
            name: str,
            sub: str = None,
            *,
            read_only: bool,
            from_union: bool = False  # TODO maybe = True by default
    ):

        container_config = ContainerConfig(name, sub, read_only)
        container_view = self.container_view_pool.get(container_config)
        if container_view is None:
            if read_only:
                if from_union:
                    path = name
                else:
                    assert sub is not None
                    path = os.path.join(name, 'chunks', sub)
                container = self._get_container(path, read_only=True, from_union=from_union)
            else:
                assert sub is not None
                path = os.path.join(name, 'chunks', sub)
                container = self._get_container(path, read_only=False, from_union=False)

            container_view = container
            self.container_view_pool[container_config] = container_view

        return container_view

    def request_props(self, hash_: str, read_only: bool):
        if self.is_remote_repo:
            return StructuredRunProxy(self._client, hash_, read_only)

        assert self.structured_db
        _props = None
        if self.run_props_cache_hint:
            _props = self.structured_db.caches[self.run_props_cache_hint][hash_]
        if not _props:
            _props = self.structured_db.find_run(hash_)
            if not _props:
                if read_only:
                    raise RepoIntegrityError(f'Missing props for Run {hash_}')
                else:
                    _props = self.structured_db.create_run(hash_)
            if self.run_props_cache_hint:
                self.structured_db.caches[self.run_props_cache_hint][hash_] = _props

        return _props

    def iter_runs(self) -> Iterator['Run']:
        """Iterate over Repo runs.

        Yields:
            next :obj:`Run` in readonly mode .
        """
        self.meta_tree.preload()
        for run_name in self.meta_tree.subtree('chunks').keys():
            yield Run(run_name, repo=self, read_only=True)

    def iter_runs_from_cache(self, offset: str = None) -> Iterator['Run']:
        db = self.structured_db
        cache = db.caches.get('runs_cache')
        if cache:
            run_names = cache.keys()
            try:
                offset_idx = run_names.index(offset) + 1
            except ValueError:
                offset_idx = 0
            for run_name in run_names[offset_idx:]:
                yield Run(run_name, repo=self, read_only=True)
        else:
            raise StopIteration

    def get_run(self, run_hash: str) -> Optional['Run']:
        """Get run if exists.

        Args:
            run_hash (str): Run hash.
        Returns:
            :obj:`Run` object if hash is found in repository. `None` otherwise.
        """
        # TODO: [MV] optimize existence check for run
        if run_hash is None or run_hash not in self.meta_tree.subtree('chunks').keys():
            return None
        else:
            return Run(run_hash, repo=self, read_only=True)

    def query_runs(self, query: str = '', paginated: bool = False, offset: str = None) -> QueryRunSequenceCollection:
        """Get runs satisfying query expression.

        Args:
             query (:obj:`str`, optional): query expression.
                If not specified, query results will include all runs.
             paginated (:obj:`bool`, optional): query results pagination flag. False if not specified.
             offset (:obj:`str`, optional): `hash` of Run to skip to.
        Returns:
            :obj:`SequenceCollection`: Iterable for runs/metrics matching query expression.
        """
        self._prepare_runs_cache()
        return QueryRunSequenceCollection(self, Sequence, query, paginated, offset)

    def delete_run(self, run_hash: str) -> bool:
        """Delete Run data from aim repository

        This action removes run data permanently and cannot be reverted.
        If you want to archive run but keep it's data use `repo.get_run(run_hash).archived = True`.

        Args:
            run_hash (:obj:`str`): Run to be deleted.

        Returns:
            True if run deleted successfully, False otherwise.
        """
        try:
            self._delete_run(run_hash)
            return True
        except Exception as e:
            logger.warning(f'Error while trying to delete run \'{run_hash}\'. {str(e)}.')
            return False

    def delete_runs(self, run_hashes: List[str]) -> Tuple[bool, List[str]]:
        """Delete multiple Runs data from aim repository

        This action removes runs data permanently and cannot be reverted.
        If you want to archive run but keep it's data use `repo.get_run(run_hash).archived = True`.

        Args:
            run_hashes (:obj:`str`): list of Runs to be deleted.

        Returns:
            (True, []) if all runs deleted successfully, (False, :obj:`list`) with list of remaining runs otherwise.
        """
        remaining_runs = []
        for run_hash in run_hashes:
            try:
                self._delete_run(run_hash)
            except Exception as e:
                logger.warning(f'Error while trying to delete run \'{run_hash}\'. {str(e)}.')
                remaining_runs.append(run_hash)

        if remaining_runs:
            return False, remaining_runs
        else:
            return True, []

    def copy_runs(self, run_hashes: List[str], dest_repo: 'Repo') -> Tuple[bool, List[str]]:
        """Copy multiple Runs data from current aim repository to destination aim repository

        Args:
            run_hashes (:obj:`str`): list of Runs to be copied.
            dest_repo (:obj:`Repo`): destination Repo instance to copy Runs

        Returns:
            (True, []) if all runs were copied successfully,
            (False, :obj:`list`) with list of remaining runs otherwise.
        """
        remaining_runs = []
        for run_hash in run_hashes:
            try:
                self._copy_run(run_hash, dest_repo)
            except Exception as e:
                logger.warning(f'Error while trying to copy run \'{run_hash}\'. {str(e)}.')
                remaining_runs.append(run_hash)

        if remaining_runs:
            return False, remaining_runs
        else:
            return True, []

    def move_runs(self, run_hashes: List[str], dest_repo: 'Repo') -> Tuple[bool, List[str]]:
        """Move multiple Runs data from current aim repository to destination aim repository

        Args:
            run_hashes (:obj:`str`): list of Runs to be moved.
            dest_repo (:obj:`Repo`): destination Repo instance to move Runs

        Returns:
            (True, []) if all runs were moved successfully,
            (False, :obj:`list`) with list of remaining runs otherwise.
        """
        remaining_runs = []
        for run_hash in run_hashes:
            try:
                self._copy_run(run_hash, dest_repo)
                self._delete_run(run_hash)
            except Exception as e:
                logger.warning(f'Error while trying to move run \'{run_hash}\'. {str(e)}.')
                remaining_runs.append(run_hash)

        if remaining_runs:
            return False, remaining_runs
        else:
            return True, []

    def query_metrics(self, query: str = '') -> QuerySequenceCollection:
        """Get metrics satisfying query expression.

        Args:
             query (str): query expression.
        Returns:
            :obj:`MetricCollection`: Iterable for metrics matching query expression.
        """
        self._prepare_runs_cache()
        from aim.sdk.sequences.metric import Metric
        return QuerySequenceCollection(repo=self, seq_cls=Metric, query=query)

    def query_images(self, query: str = '') -> QuerySequenceCollection:
        """Get image collections satisfying query expression.

        Args:
             query (str): query expression.
        Returns:
            :obj:`SequenceCollection`: Iterable for image sequences matching query expression.
        """
        self._prepare_runs_cache()
        from aim.sdk.sequences.image_sequence import Images
        return QuerySequenceCollection(repo=self, seq_cls=Images, query=query)

    def query_audios(self, query: str = '') -> QuerySequenceCollection:
        """Get audio collections satisfying query expression.

        Args:
             query (str): query expression.
        Returns:
            :obj:`SequenceCollection`: Iterable for audio sequences matching query expression.
        """
        self._prepare_runs_cache()
        from aim.sdk.sequences.audio_sequence import Audios
        return QuerySequenceCollection(repo=self, seq_cls=Audios, query=query)

    def query_figure_objects(self, query: str = '') -> QuerySequenceCollection:
        """Get Figures collections satisfying query expression.

        Args:
             query (str): query expression.
        Returns:
            :obj:`SequenceCollection`: Iterable for Figure sequences matching query expression.
        """
        self._prepare_runs_cache()
        from aim.sdk.sequences.figure_sequence import Figures
        return QuerySequenceCollection(repo=self, seq_cls=Figures, query=query)

    def query_distributions(self, query: str = '') -> QuerySequenceCollection:
        """Get distribution collections satisfying query expression.

        Args:
             query (str): query expression.
        Returns:
            :obj:`SequenceCollection`: Iterable for distribution sequences matching query expression.
        """
        self._prepare_runs_cache()
        from aim.sdk.sequences.distribution_sequence import Distributions
        return QuerySequenceCollection(repo=self, seq_cls=Distributions, query=query)

    def query_texts(self, query: str = '') -> QuerySequenceCollection:
        """Get text collections satisfying query expression.

        Args:
             query (str): query expression.
        Returns:
            :obj:`SequenceCollection`: Iterable for text sequences matching query expression.
        """
        self._prepare_runs_cache()
        from aim.sdk.sequences.text_sequence import Texts
        return QuerySequenceCollection(repo=self, seq_cls=Texts, query=query)

    @property
    def run_props_cache_hint(self):
        return self._run_props_cache_hint

    @run_props_cache_hint.setter
    def run_props_cache_hint(self, cache: str):
        self._run_props_cache_hint = cache

    @property
    def encryption_key(self):
        from cryptography.fernet import Fernet

        if self._encryption_key:
            return self._encryption_key

        encryption_key_path = os.path.join(self.path, 'ENCRYPTION_KEY')
        if not os.path.exists(encryption_key_path):
            with open(encryption_key_path, 'w') as key_fp:
                encryption_key = Fernet.generate_key().decode()
                key_fp.write(encryption_key + '\n')
        else:
            with open(encryption_key_path, 'r') as key_fp:
                encryption_key = key_fp.readline()

        self._encryption_key = encryption_key

        return encryption_key

    def _get_meta_tree(self):
        return self.request_tree(
            'meta', read_only=True, from_union=True
        ).subtree('meta')

    @staticmethod
    def available_sequence_types():
        return Sequence.registry.keys()

    @staticmethod
    def validate_sequence_types(sequence_types: Tuple[str, ...]):
        for seq_name in sequence_types:
            seq_cls = Sequence.registry.get(seq_name, None)
            if seq_cls is None or not issubclass(seq_cls, Sequence):
                raise ValueError(f'\'{seq_name}\' is not a valid Sequence')

    def collect_sequence_info(self, sequence_types: Tuple[str, ...]) -> Dict[str, Dict[str, list]]:
        """Utility function for getting sequence names and contexts for all runs by given sequence types.

        Args:
            sequence_types (:obj:`tuple[str]`, optional): Sequence types to get tracked sequence names/contexts for.
            Defaults to 'metric'.

        Returns:
            :obj:`dict`: Tree of sequences and their contexts groupped by sequence type.
        """
        meta_tree = self._get_meta_tree()
        sequence_traces = {}
        if isinstance(sequence_types, str):
            sequence_types = (sequence_types,)
        for seq_type in sequence_types:
            seq_cls = Sequence.registry.get(seq_type, None)
            if seq_cls is None:
                raise ValueError(f'\'{seq_type}\' is not a valid Sequence')
            assert issubclass(seq_cls, Sequence)
            dtypes = seq_cls.allowed_dtypes()
            dtype_traces = set()
            for dtype in dtypes:
                try:
                    dtype_trace_tree = meta_tree.collect(('traces_types', dtype))
                    for ctx_id, seqs in dtype_trace_tree.items():
                        for seq_name in seqs.keys():
                            dtype_traces.add((ctx_id, seq_name))
                except KeyError:
                    pass
            if 'float' in dtypes:  # old sequences without dtype set are considered float sequences
                try:
                    dtype_trace_tree = meta_tree.collect('traces')
                    for ctx_id, seqs in dtype_trace_tree.items():
                        for seq_name in seqs.keys():
                            dtype_traces.add((ctx_id, seq_name))
                except KeyError:
                    pass
            traces_info = defaultdict(list)
            for ctx_id, seq_name in dtype_traces:
                traces_info[seq_name].append(meta_tree['contexts', ctx_id])
            sequence_traces[seq_type] = traces_info
        return sequence_traces

    def collect_params_info(self) -> dict:
        """Utility function for getting run meta-parameters.

        Returns:
            :obj:`dict`: All runs meta-parameters.
        """
        meta_tree = self._get_meta_tree()
        try:
            return meta_tree.collect('attrs', strict=False)
        except KeyError:
            return {}

    def _prepare_runs_cache(self):
        db = self.structured_db
        cache_name = 'runs_cache'
        db.invalidate_cache(cache_name)
        db.init_cache(cache_name, db.runs, lambda run: run.hash)
        self.run_props_cache_hint = cache_name

    def _delete_run(self, run_hash):
        # try to acquire a lock on a run container to check if it is still in progress or not
        # in progress runs can't be deleted
        lock_path = os.path.join(self.path, 'meta', 'locks', run_hash)
        lock = FileLock(str(lock_path), timeout=0)
        lock.acquire()

        with self.structured_db:  # rollback db entity delete if subsequent actions fail.
            # remove database entry
            self.structured_db.delete_run(run_hash)

            # remove data from index container
            index_tree = self._get_index_container('meta', timeout=0).tree()
            del index_tree.subtree(('meta', 'chunks'))[run_hash]

            # delete rocksdb containers data
            sub_dirs = ('chunks', 'progress', 'locks')
            for sub_dir in sub_dirs:
                meta_path = os.path.join(self.path, 'meta', sub_dir, run_hash)
                if os.path.isfile(meta_path):
                    os.remove(meta_path)
                else:
                    shutil.rmtree(meta_path, ignore_errors=True)
                seqs_path = os.path.join(self.path, 'seqs', sub_dir, run_hash)
                if os.path.isfile(seqs_path):
                    os.remove(seqs_path)
                else:
                    shutil.rmtree(seqs_path, ignore_errors=True)

    def _copy_run(self, run_hash, dest_repo):
        # try to acquire a lock on a run container to check if it is still in progress or not
        # in progress runs can't be copied
        lock_path = os.path.join(self.path, 'meta', 'locks', run_hash)
        lock = FileLock(str(lock_path), timeout=0)
        lock.acquire()
        with dest_repo.structured_db:  # rollback destination db entity if subsequent actions fail.
            # copy run structured data
            source_structured_run = self.structured_db.find_run(run_hash)
            # create destination structured run db instance, set experiment and archived state
            dest_structured_run = dest_repo.structured_db.create_run(run_hash, source_structured_run.created_at)
            dest_structured_run.experiment = source_structured_run.experiment
            dest_structured_run.archived = source_structured_run.archived
            # create and add to the destination run source tags
            for source_tag in source_structured_run.tags_obj:
                try:
                    dest_tag = dest_repo.structured_db.create_tag(source_tag.name)
                    dest_tag.color = source_tag.color
                    dest_tag.description = source_tag.description
                except ValueError:
                    pass  # if the tag already exists in destination db no need to do anything
                dest_structured_run.add_tag(source_tag.name)

            # copy run meta tree
            source_meta_run_tree = self.request_tree(
                'meta', run_hash, read_only=True, from_union=True
            ).subtree('meta').subtree('chunks').subtree(run_hash)
            dest_meta_run_tree = dest_repo.request_tree(
                'meta', run_hash, read_only=False, from_union=True
            ).subtree('meta').subtree('chunks').subtree(run_hash)
            dest_meta_run_tree[...] = source_meta_run_tree[...]
            dest_index = dest_repo._get_index_tree('meta', timeout=0).view(b'')
            dest_meta_run_tree.finalize(index=dest_index)

            # copy run series tree
            source_series_run_tree = self.request_tree(
                'seqs', run_hash, read_only=True
            ).subtree('seqs').subtree('chunks').subtree(run_hash)
            dest_series_run_tree = dest_repo.request_tree(
                'seqs', run_hash, read_only=False
            ).subtree('seqs').subtree('chunks').subtree(run_hash)
            dest_series_run_tree[...] = source_series_run_tree[...]

    def close(self):
        if self._resources is None:
            return
        self._resources.close()

    @property
    def is_remote_repo(self):
        return self._client is not None

    @contextmanager
    def atomic_track(self):
        if self.is_remote_repo:
            self._client.init_tracking()
        yield
        if self.is_remote_repo:
            self._client.flush_tracking()<|MERGE_RESOLUTION|>--- conflicted
+++ resolved
@@ -3,13 +3,10 @@
 import logging
 
 from collections import defaultdict
-<<<<<<< HEAD
 from contextlib import contextmanager
-=======
 from enum import Enum
 from filelock import FileLock
 from packaging import version
->>>>>>> 3cf8d4e9
 from typing import Dict, Tuple, Iterator, NamedTuple, Optional, List
 from weakref import WeakValueDictionary
 
