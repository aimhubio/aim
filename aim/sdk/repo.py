--- conflicted
+++ resolved
@@ -291,17 +291,9 @@
         Returns:
             :obj:`SequenceCollection`: Iterable for runs/metrics matching query expression.
         """
-<<<<<<< HEAD
         self._prepare_runs_cache()
         # TODO [AT]: check other Sequence types once Run explorer is ready.
         from aim.sdk.metric import Metric
-=======
-        db = self.structured_db
-        cache_name = 'runs_cache'
-        db.invalidate_cache(cache_name)
-        db.init_cache(cache_name, db.runs, lambda run: run.hash)
-        self.run_props_cache_hint = cache_name
->>>>>>> ac68f0d1
         return QueryRunSequenceCollection(self, Metric, query, paginated, offset)
 
     def query_metrics(self, query: str = '') -> QuerySequenceCollection:
@@ -312,17 +304,8 @@
         Returns:
             :obj:`MetricCollection`: Iterable for metrics matching query expression.
         """
-<<<<<<< HEAD
         self._prepare_runs_cache()
         from aim.sdk.metric import Metric
-=======
-        db = self.structured_db
-        cache_name = 'runs_cache'
-        db.invalidate_cache(cache_name)
-        db.init_cache(cache_name, db.runs, lambda run: run.hash)
-        self.run_props_cache_hint = cache_name
-
->>>>>>> ac68f0d1
         return QuerySequenceCollection(repo=self, seq_cls=Metric, query=query)
 
     def query_images(self, query: str = '') -> QuerySequenceCollection:
@@ -384,7 +367,7 @@
         db = self.structured_db
         cache_name = 'runs_cache'
         db.invalidate_cache(cache_name)
-        db.init_cache(cache_name, db.runs, lambda run: run.hashname)
+        db.init_cache(cache_name, db.runs, lambda run: run.hash)
         self.run_props_cache_hint = cache_name
 
     def __del__(self):
