import os
import shutil
import logging
from enum import Enum

from packaging import version
from collections import defaultdict
from typing import Dict, Tuple, Iterator, NamedTuple, Optional, List
from weakref import WeakValueDictionary

from aim.ext.sshfs.utils import mount_remote_repo, unmount_remote_repo
from aim.ext.task_queue.queue import TaskQueue
from aim.ext.cleanup import AutoClean

from aim.sdk.configs import get_aim_repo_name, AIM_ENABLE_TRACKING_THREAD
from aim.sdk.run import Run
from aim.sdk.utils import search_aim_repo, clean_repo_path
from aim.sdk.sequence_collection import QuerySequenceCollection, QueryRunSequenceCollection
from aim.sdk.sequence import Sequence
from aim.sdk.data_version import DATA_VERSION

from aim.storage.container import Container
from aim.storage.rockscontainer import RocksContainer
from aim.storage.union import RocksUnionContainer

from aim.storage.structured.db import DB

logger = logging.getLogger(__name__)


class ContainerConfig(NamedTuple):
    name: str
    sub: Optional[str]
    read_only: bool


class RepoStatus(Enum):
    MISSING = 1
    UPDATE_REQUIRED = 2
    PATCH_REQUIRED = 3
    UPDATED = 4


def _get_tracking_queue():
    if os.getenv(AIM_ENABLE_TRACKING_THREAD, False):
        return TaskQueue('metric_tracking', max_backlog=10_000_000)  # single thread task queue for Run.track
    return None


class RepoAutoClean(AutoClean):
    PRIORITY = 30

    def __init__(self, instance: 'Repo') -> None:
        """
        Prepare the `Repo` for automatic cleanup.

        Args:
            instance: The `Repo` instance to be cleaned up.
        """
        super().__init__(instance)
        self.root_path = instance.root_path
        self._mount_root = instance._mount_root

    def _close(self) -> None:
        """Close the `Repo` and unmount the remote repository."""
        if self._mount_root:
            logger.debug(f'Unmounting remote repository at {self._mount_root}')
            unmount_remote_repo(self.root_path, self._mount_root)


# TODO make this api thread-safe
class Repo:
    """Aim repository object.

    Provides methods for  repositories creation/opening/cleanup.
    Provides APIs for accessing Runs.
    Provides API for querying Runs/Metrics based on a given expression.

    Args:
        path (str): Path to Aim repository.
        read_only (:obj:`bool`, optional): Flag for opening Repo in readonly mode. False by default.
        init (:obj:`bool`, optional): Flag used to initialize new Repo. False by default.
            Recommended to use ``aim init`` command instead.
    """
    _pool = WeakValueDictionary()  # TODO: take read only into account

    tracking_queue = _get_tracking_queue()

    def __init__(self, path: str, *, read_only: bool = None, init: bool = False):
        if read_only is not None:
            raise NotImplementedError

        self._resources = None
        self.read_only = read_only
        self._mount_root = None
        if path.startswith('ssh://'):
            self._mount_root, self.root_path = mount_remote_repo(path)
        else:
            self.root_path = path
        self.path = os.path.join(self.root_path, get_aim_repo_name())

        if init:
            os.makedirs(self.path, exist_ok=True)
            with open(os.path.join(self.path, 'VERSION'), 'w') as version_fh:
                version_fh.write(DATA_VERSION + '\n')
        if not os.path.exists(self.path):
            if self._mount_root:
                unmount_remote_repo(self.root_path, self._mount_root)
            raise RuntimeError(f'Cannot find repository \'{self.path}\'. Please init first.')

        self.container_pool: Dict[ContainerConfig, Container] = WeakValueDictionary()
        self.persistent_pool: Dict[ContainerConfig, Container] = dict()
        self.container_view_pool: Dict[ContainerConfig, Container] = WeakValueDictionary()

        self.structured_db = DB.from_path(self.path)
        self._run_props_cache_hint = None
        self._encryption_key = None
        if init:
            self.structured_db.run_upgrades()

        self._resources = RepoAutoClean(self)

    @property
    def meta_tree(self):
        return self.request('meta', read_only=True, from_union=True).tree().subtree('meta')

    def __repr__(self) -> str:
        return f'<Repo#{hash(self)} path={self.path} read_only={self.read_only}>'

    def __hash__(self) -> int:
        return hash(self.path)

    def __eq__(self, o: 'Repo') -> bool:
        return self.path == o.path

    @classmethod
    def default_repo_path(cls) -> str:
        repo_path, found = search_aim_repo(os.path.curdir)
        if not found:
            repo_path = os.getcwd()
        return repo_path

    @classmethod
    def default_repo(cls, init: bool = False):
        """Named constructor for default repository.

        Searches nearest `.aim` directory from current directory to roo directory.
        If not found, return Repo for current directory.

        Args:
            init (:obj:`bool`, optional): Flag used to initialize new Repo. False by default.
                Recommended to use `aim init` command instead.
        Returns:
            :obj:`Repo` object.
        """
        return cls.from_path(cls.default_repo_path(), init=init)

    @classmethod
    def from_path(cls, path: str, read_only: bool = None, init: bool = False):
        """Named constructor for Repo for given path.

        Arguments:
            path (str): Path to Aim repository.
            read_only (:obj:`bool`, optional): Flag for opening Repo in readonly mode. False by default.
            init (:obj:`bool`, optional): Flag used to initialize new Repo. False by default.
                Recommended to use ``aim init`` command instead.
        Returns:
            :obj:`Repo` object.
        """
        if not path.startswith('ssh://'):
            path = clean_repo_path(path)
        repo = cls._pool.get(path)
        if repo is None:
            repo = Repo(path, read_only=read_only, init=init)
            cls._pool[path] = repo
        return repo

    @classmethod
    def exists(cls, path: str) -> bool:
        """Check Aim repository existence.

        Args:
            path (str): Path to Aim repository.
        Returns:
            True if repository exists, False otherwise.
        """
        path = clean_repo_path(path)
        aim_repo_path = os.path.join(path, get_aim_repo_name())
        return os.path.exists(aim_repo_path)

    @classmethod
    def rm(cls, path: str):
        """Remove Aim repository.

        Args:
            path (str): Path to Aim repository.
        """
        path = clean_repo_path(path)
        repo = cls._pool.get(path)
        if repo is not None:
            del cls._pool[path]
        aim_repo_path = os.path.join(path, get_aim_repo_name())
        shutil.rmtree(aim_repo_path)

    @classmethod
    def check_repo_status(cls, path: str) -> RepoStatus:
        if not cls.exists(path):
            return RepoStatus.MISSING
        repo_version = version.parse(cls.get_version(path))
        current_version = version.parse(DATA_VERSION)
        if repo_version.major < current_version.major:
            return RepoStatus.UPDATE_REQUIRED
        if repo_version.minor < current_version.minor:
            return RepoStatus.PATCH_REQUIRED
        return RepoStatus.UPDATED

    @classmethod
    def get_version(cls, path: str):
        path = clean_repo_path(path)
        version_file_path = os.path.join(path, get_aim_repo_name(), 'VERSION')
        if os.path.exists(version_file_path):
            with open(version_file_path, 'r') as version_fh:
                return version_fh.read()
        return '0.0'  # old Aim repos

    def _get_container(
            self, name: str, read_only: bool, from_union: bool = False
    ) -> Container:
        if self.read_only and not read_only:
            raise ValueError('Repo is read-only')

        container_config = ContainerConfig(name, None, read_only=read_only)
        container = self.container_pool.get(container_config)
        if container is None:
            path = os.path.join(self.path, name)
            if from_union:
                container = RocksUnionContainer(path, read_only=read_only)
                self.persistent_pool[container_config] = container
            else:
                container = RocksContainer(path, read_only=read_only)
            self.container_pool[container_config] = container

        return container

    def _get_index_container(self, name: str, timeout: int) -> Container:
        if self.read_only:
            raise ValueError('Repo is read-only')

        name = name + '/index'
        container_config = ContainerConfig(name, None, read_only=True)
        container = self.container_pool.get(container_config)
        if container is None:
            path = os.path.join(self.path, name)
            container = RocksContainer(path, read_only=False, timeout=timeout)
            self.container_pool[container_config] = container

        return container

    def request(
            self,
            name: str,
            sub: str = None,
            *,
            read_only: bool,
            from_union: bool = False  # TODO maybe = True by default
    ):

        container_config = ContainerConfig(name, sub, read_only)
        container_view = self.container_view_pool.get(container_config)
        if container_view is None:
            if read_only:
                if from_union:
                    path = name
                else:
                    assert sub is not None
                    path = os.path.join(name, 'chunks', sub)
                container = self._get_container(path, read_only=True, from_union=from_union)
            else:
                assert sub is not None
                path = os.path.join(name, 'chunks', sub)
                container = self._get_container(path, read_only=False, from_union=False)

            container_view = container
            self.container_view_pool[container_config] = container_view

        return container_view

    def iter_runs(self) -> Iterator['Run']:
        """Iterate over Repo runs.

        Yields:
            next :obj:`Run` in readonly mode .
        """
        self.meta_tree.preload()
        for run_name in self.meta_tree.subtree('chunks').keys():
            yield Run(run_name, repo=self, read_only=True)

    def iter_runs_from_cache(self, offset: str = None) -> Iterator['Run']:
        db = self.structured_db
        cache = db.caches.get('runs_cache')
        if cache:
            run_names = cache.keys()
            try:
                offset_idx = run_names.index(offset) + 1
            except ValueError:
                offset_idx = 0
            for run_name in run_names[offset_idx:]:
                yield Run(run_name, repo=self, read_only=True)
        else:
            raise StopIteration

    def get_run(self, run_hash: str) -> Optional['Run']:
        """Get run if exists.

        Args:
            run_hash (str): Run hash.
        Returns:
            :obj:`Run` object if hash is found in repository. `None` otherwise.
        """
        # TODO: [MV] optimize existence check for run
        if run_hash is None or run_hash not in self.meta_tree.subtree('chunks').keys():
            return None
        else:
            return Run(run_hash, repo=self, read_only=True)

    def query_runs(self, query: str = '', paginated: bool = False, offset: str = None) -> QueryRunSequenceCollection:
        """Get runs satisfying query expression.

        Args:
             query (:obj:`str`, optional): query expression.
                If not specified, query results will include all runs.
             paginated (:obj:`bool`, optional): query results pagination flag. False if not specified.
             offset (:obj:`str`, optional): `hash` of Run to skip to.
        Returns:
            :obj:`SequenceCollection`: Iterable for runs/metrics matching query expression.
        """
        self._prepare_runs_cache()
        return QueryRunSequenceCollection(self, Sequence, query, paginated, offset)

    def delete_run(self, run_hash: str) -> bool:
        """Delete Run data from aim repository

        This action removes run data permanently and cannot be reverted.
        If you want to archive run but keep it's data use `repo.get_run(run_hash).archived = True`.

        Args:
            run_hash (:obj:`str`): Run to be deleted.

        Returns:
            True if run deleted successfully, False otherwise.
        """
        try:
            self._delete_run(run_hash)
            return True
<<<<<<< HEAD
        except Exception:
=======
        except Exception as e:
            logger.warning(f'Error while trying to delete run \'{run_hash}\'. {str(e)}.')
>>>>>>> 789ba469
            return False

    def delete_runs(self, run_hashes: List[str]) -> Tuple[bool, List[str]]:
        """Delete multiple Runs data from aim repository

        This action removes runs data permanently and cannot be reverted.
        If you want to archive run but keep it's data use `repo.get_run(run_hash).archived = True`.

        Args:
            run_hashes (:obj:`str`): list of Runs to be deleted.

        Returns:
            (True, []) if all runs deleted successfully, (False, :obj:`list`) with list of remaining runs otherwise.
        """
        run_count = 0
        try:
            with self.structured_db:
                for run_hash in run_hashes:
                    self._delete_run(run_hash)
                    run_count += 1
            return True, []
<<<<<<< HEAD
        except Exception:
=======
        except Exception as e:
            logger.warning(f'Error while trying to delete run \'{run_hash}\'. {str(e)}.')
>>>>>>> 789ba469
            return False, run_hashes[run_count:]

    def query_metrics(self, query: str = '') -> QuerySequenceCollection:
        """Get metrics satisfying query expression.

        Args:
             query (str): query expression.
        Returns:
            :obj:`MetricCollection`: Iterable for metrics matching query expression.
        """
        self._prepare_runs_cache()
        from aim.sdk.sequences.metric import Metric
        return QuerySequenceCollection(repo=self, seq_cls=Metric, query=query)

    def query_images(self, query: str = '') -> QuerySequenceCollection:
        """Get image collections satisfying query expression.

        Args:
             query (str): query expression.
        Returns:
            :obj:`SequenceCollection`: Iterable for image sequences matching query expression.
        """
        self._prepare_runs_cache()
        from aim.sdk.sequences.image_sequence import Images
        return QuerySequenceCollection(repo=self, seq_cls=Images, query=query)

    def query_audios(self, query: str = '') -> QuerySequenceCollection:
        """Get audio collections satisfying query expression.

        Args:
             query (str): query expression.
        Returns:
            :obj:`SequenceCollection`: Iterable for audio sequences matching query expression.
        """
        self._prepare_runs_cache()
        from aim.sdk.sequences.audio_sequence import Audios
        return QuerySequenceCollection(repo=self, seq_cls=Audios, query=query)

    def query_figure_objects(self, query: str = '') -> QuerySequenceCollection:
        """Get Figures collections satisfying query expression.

        Args:
             query (str): query expression.
        Returns:
            :obj:`SequenceCollection`: Iterable for Figure sequences matching query expression.
        """
        self._prepare_runs_cache()
        from aim.sdk.sequences.figure_sequence import Figures
        return QuerySequenceCollection(repo=self, seq_cls=Figures, query=query)

    def query_distributions(self, query: str = '') -> QuerySequenceCollection:
        """Get distribution collections satisfying query expression.

        Args:
             query (str): query expression.
        Returns:
            :obj:`SequenceCollection`: Iterable for distribution sequences matching query expression.
        """
        self._prepare_runs_cache()
        from aim.sdk.sequences.distribution_sequence import Distributions
        return QuerySequenceCollection(repo=self, seq_cls=Distributions, query=query)

    def query_texts(self, query: str = '') -> QuerySequenceCollection:
        """Get text collections satisfying query expression.

        Args:
             query (str): query expression.
        Returns:
            :obj:`SequenceCollection`: Iterable for text sequences matching query expression.
        """
        self._prepare_runs_cache()
        from aim.sdk.sequences.text_sequence import Texts
        return QuerySequenceCollection(repo=self, seq_cls=Texts, query=query)

    @property
    def run_props_cache_hint(self):
        return self._run_props_cache_hint

    @run_props_cache_hint.setter
    def run_props_cache_hint(self, cache: str):
        self._run_props_cache_hint = cache

    @property
    def encryption_key(self):
        from cryptography.fernet import Fernet

        if self._encryption_key:
            return self._encryption_key

        encryption_key_path = os.path.join(self.path, 'ENCRYPTION_KEY')
        if not os.path.exists(encryption_key_path):
            with open(encryption_key_path, 'w') as key_fp:
                encryption_key = Fernet.generate_key().decode()
                key_fp.write(encryption_key + '\n')
        else:
            with open(encryption_key_path, 'r') as key_fp:
                encryption_key = key_fp.readline()

        self._encryption_key = encryption_key

        return encryption_key

    def _get_meta_tree(self):
        return self.request(
            'meta', read_only=True, from_union=True
        ).tree().subtree('meta')

    @staticmethod
    def available_sequence_types():
        return Sequence.registry.keys()

    @staticmethod
    def validate_sequence_types(sequence_types: Tuple[str, ...]):
        for seq_name in sequence_types:
            seq_cls = Sequence.registry.get(seq_name, None)
            if seq_cls is None or not issubclass(seq_cls, Sequence):
                raise ValueError(f'\'{seq_name}\' is not a valid Sequence')

    def collect_sequence_info(self, sequence_types: Tuple[str, ...]) -> Dict[str, Dict[str, list]]:
        """Utility function for getting sequence names and contexts for all runs by given sequence types.

        Args:
            sequence_types (:obj:`tuple[str]`, optional): Sequence types to get tracked sequence names/contexts for.
            Defaults to 'metric'.

        Returns:
            :obj:`dict`: Tree of sequences and their contexts groupped by sequence type.
        """
        meta_tree = self._get_meta_tree()
        sequence_traces = {}
        if isinstance(sequence_types, str):
            sequence_types = (sequence_types,)
        for seq_type in sequence_types:
            seq_cls = Sequence.registry.get(seq_type, None)
            if seq_cls is None:
                raise ValueError(f'\'{seq_type}\' is not a valid Sequence')
            assert issubclass(seq_cls, Sequence)
            dtypes = seq_cls.allowed_dtypes()
            dtype_traces = set()
            for dtype in dtypes:
                try:
                    dtype_trace_tree = meta_tree.collect(('traces_types', dtype))
                    for ctx_id, seqs in dtype_trace_tree.items():
                        for seq_name in seqs.keys():
                            dtype_traces.add((ctx_id, seq_name))
                except KeyError:
                    pass
            if 'float' in dtypes:  # old sequences without dtype set are considered float sequences
                try:
                    dtype_trace_tree = meta_tree.collect('traces')
                    for ctx_id, seqs in dtype_trace_tree.items():
                        for seq_name in seqs.keys():
                            dtype_traces.add((ctx_id, seq_name))
                except KeyError:
                    pass
            traces_info = defaultdict(list)
            for ctx_id, seq_name in dtype_traces:
                traces_info[seq_name].append(meta_tree['contexts', ctx_id])
            sequence_traces[seq_type] = traces_info
        return sequence_traces

    def collect_params_info(self) -> dict:
        """Utility function for getting run meta-parameters.

        Returns:
            :obj:`dict`: All runs meta-parameters.
        """
        meta_tree = self._get_meta_tree()
        try:
            return meta_tree.collect('attrs', strict=False)
        except KeyError:
            return {}

    def _prepare_runs_cache(self):
        db = self.structured_db
        cache_name = 'runs_cache'
        db.invalidate_cache(cache_name)
        db.init_cache(cache_name, db.runs, lambda run: run.hash)
        self.run_props_cache_hint = cache_name

    def _delete_run(self, run_hash):
        with self.structured_db:  # rollback db entity delete if subsequent actions fail.
            # remove database entry
            self.structured_db.delete_run(run_hash)

            # remove data from index container
            index_tree = self._get_index_container('meta', timeout=0).tree()
            del index_tree.subtree(('meta', 'chunks'))[run_hash]
<<<<<<< HEAD
            del index_tree.subtree(('BLOBS', 'meta', 'chunks'))[run_hash]
=======
>>>>>>> 789ba469

            # delete rocksdb containers data
            sub_dirs = ('chunks', 'progress', 'locks')
            for sub_dir in sub_dirs:
                meta_path = os.path.join(self.path, 'meta', sub_dir, run_hash)
                shutil.rmtree(meta_path, ignore_errors=True)
                seqs_path = os.path.join(self.path, 'seqs', sub_dir, run_hash)
                shutil.rmtree(seqs_path, ignore_errors=True)

    def close(self):
        if self._resources is None:
            return
        self._resources.close()<|MERGE_RESOLUTION|>--- conflicted
+++ resolved
@@ -352,12 +352,8 @@
         try:
             self._delete_run(run_hash)
             return True
-<<<<<<< HEAD
-        except Exception:
-=======
         except Exception as e:
             logger.warning(f'Error while trying to delete run \'{run_hash}\'. {str(e)}.')
->>>>>>> 789ba469
             return False
 
     def delete_runs(self, run_hashes: List[str]) -> Tuple[bool, List[str]]:
@@ -379,12 +375,8 @@
                     self._delete_run(run_hash)
                     run_count += 1
             return True, []
-<<<<<<< HEAD
-        except Exception:
-=======
         except Exception as e:
             logger.warning(f'Error while trying to delete run \'{run_hash}\'. {str(e)}.')
->>>>>>> 789ba469
             return False, run_hashes[run_count:]
 
     def query_metrics(self, query: str = '') -> QuerySequenceCollection:
@@ -573,10 +565,6 @@
             # remove data from index container
             index_tree = self._get_index_container('meta', timeout=0).tree()
             del index_tree.subtree(('meta', 'chunks'))[run_hash]
-<<<<<<< HEAD
-            del index_tree.subtree(('BLOBS', 'meta', 'chunks'))[run_hash]
-=======
->>>>>>> 789ba469
 
             # delete rocksdb containers data
             sub_dirs = ('chunks', 'progress', 'locks')
