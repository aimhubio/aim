import datetime
import pytz

from typing import Any, Union
from typing import TYPE_CHECKING

from aim.storage.proxy import AimObjectProxy
from aim.storage.structured.entities import StructuredObject
from aim.storage.treeview import TreeView
from aim.storage.types import AimObject, AimObjectKey, AimObjectPath, SafeNone
from aim.storage.structured.sql_engine.entities import ModelMappedRun

if TYPE_CHECKING:
    from aim.sdk.run import Run


class RunView:
    def __init__(self, run: 'Run', runs_proxy_cache: dict = None, timezone_offset: int = 0):
        self.db = run.repo.structured_db
        self.hash = run.hash
        self.structured_run_cls: type(StructuredObject) = ModelMappedRun
        self.meta_run_tree: TreeView = run.meta_run_tree
        self.meta_run_attrs_tree: TreeView = run.meta_run_attrs_tree
        self.run = run
        self.proxy_cache = None
        self._timezone_offset = timezone_offset
        if runs_proxy_cache is not None:
            if runs_proxy_cache.get(run.hash) is None:
                runs_proxy_cache[run.hash] = {}
            self.proxy_cache = runs_proxy_cache[run.hash]

    def __getattr__(self, item):
        if item in ['finalized_at', 'end_time']:
            end_time = self.meta_run_tree['end_time']
            if item == 'finalized_at':
                if not end_time:
                    return None
                else:
                    return datetime.datetime.fromtimestamp(end_time, tz=pytz.utc).replace(tzinfo=None)\
                        - datetime.timedelta(minutes=self._timezone_offset)
            else:
                return end_time
        if item == 'created_at':
            return getattr(self.db.caches['runs_cache'][self.hash], item)\
                - datetime.timedelta(minutes=self._timezone_offset)
<<<<<<< HEAD
        if item == 'active':
=======
        if item in ('active', 'duration'):
>>>>>>> 4a178133
            return getattr(self.run, item)
        elif item in self.structured_run_cls.fields():
            if self.db:
                return getattr(self.db.caches['runs_cache'][self.hash], item)
            else:
                return getattr(self.run, item)
        else:
            return self[item]

    def __getitem__(self, key):
        def safe_collect():
            res = None
            if self.proxy_cache is not None:
                res = self.proxy_cache.get(key)
            if not res:
                try:
                    res = self.meta_run_attrs_tree.collect(key)
                except Exception:
                    res = SafeNone()
                if self.proxy_cache is not None:
                    self.proxy_cache[key] = res
            return res

        return AimObjectProxy(safe_collect, view=self.meta_run_attrs_tree.subtree(key),
                              cache=self.proxy_cache)

    def get(
        self,
        key,
        default: Any = None
    ) -> AimObject:
        try:
            return self.__getitem__(key)
        except KeyError:
            return default


class ContextView:
    def __init__(self, context: dict):
        self.context = context

    def __getitem__(self, key):
        return self.context[key]

    def get(
            self,
            key,
            default: Any = None
    ) -> AimObject:
        try:
            return self.__getitem__(key)
        except KeyError:
            return default

    def view(self, path: Union[AimObjectKey, AimObjectPath]):
        if isinstance(path, (int, str)):
            path = (path,)

        return ContextView(self.context[path[0]])


class SequenceView:
    def __init__(self, name: str, context: dict, run_view: RunView):
        self.name = name
        self.run = run_view
        self._context = context

    @property
    def context(self):
        return AimObjectProxy(lambda: self._context, view=ContextView(self._context))<|MERGE_RESOLUTION|>--- conflicted
+++ resolved
@@ -43,11 +43,7 @@
         if item == 'created_at':
             return getattr(self.db.caches['runs_cache'][self.hash], item)\
                 - datetime.timedelta(minutes=self._timezone_offset)
-<<<<<<< HEAD
-        if item == 'active':
-=======
         if item in ('active', 'duration'):
->>>>>>> 4a178133
             return getattr(self.run, item)
         elif item in self.structured_run_cls.fields():
             if self.db:
