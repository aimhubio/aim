from collections import Counter
<<<<<<< HEAD
from datetime import timedelta
=======
from fastapi import Request, HTTPException, Depends, Header
from aim.web.api.runs.utils import get_project_repo
from aim.web.api.utils import APIRouter  # wrapper for fastapi.APIRouter
>>>>>>> 88ac1437
from typing import Optional

from aim.web.api.experiments.pydantic_models import (
    ExperimentActivityApiOut,
    ExperimentCreateIn,
    ExperimentGetOut,
    ExperimentGetRunsOut,
    ExperimentListOut,
    ExperimentUpdateIn,
    ExperimentUpdateOut,
)
from aim.web.api.projects.project import Project
from aim.web.api.runs.pydantic_models import NoteIn
from aim.web.api.utils import (
    APIRouter,  # wrapper for fastapi.APIRouter
    object_factory,
)
from fastapi import Depends, Header, HTTPException, Request


experiment_router = APIRouter()

# static msgs
NOTE_NOT_FOUND = 'Note with id {id} is not found in this experiment.'


@experiment_router.get('/', response_model=ExperimentListOut)
async def get_experiments_list_api(factory=Depends(object_factory)):
    return [
        {
            'id': exp.uuid,
            'name': exp.name,
            'description': exp.description,
            'run_count': len(exp.runs),
            'archived': exp.archived,
            'creation_time': exp.creation_time,
        }
        for exp in factory.experiments()
    ]


@experiment_router.get('/search/', response_model=ExperimentListOut)
async def search_experiments_by_name_api(request: Request, factory=Depends(object_factory)):
    params = request.query_params
    search_term = params.get('q') or ''
    search_term.strip()

    return [
        {'id': exp.uuid, 'name': exp.name, 'run_count': len(exp.runs), 'archived': exp.archived}
        for exp in factory.search_experiments(search_term)
    ]


@experiment_router.post('/', response_model=ExperimentUpdateOut)
async def create_experiment_api(exp_in: ExperimentCreateIn, factory=Depends(object_factory)):
    with factory:
        try:
            exp = factory.create_experiment(exp_in.name.strip())
        except ValueError as e:
            raise HTTPException(status_code=400, detail=str(e))

    return {'id': exp.uuid, 'status': 'OK'}


@experiment_router.get('/{exp_id}/', response_model=ExperimentGetOut)
async def get_experiment_api(exp_id: str, factory=Depends(object_factory)):
    exp = factory.find_experiment(exp_id)
    if not exp:
        raise HTTPException(status_code=404)

    response = {
        'id': exp.uuid,
        'name': exp.name,
        'description': exp.description,
        'archived': exp.archived,
        'run_count': len(exp.runs),
        'creation_time': exp.creation_time,
    }
    return response


@experiment_router.delete('/{exp_id}/')
async def delete_experiment_api(exp_id: str):
    repo = get_project_repo()
    success = repo.delete_experiment(exp_id)
    if not success:
        raise HTTPException(status_code=400, detail=(
            f'Failed to delete experiment \'{exp_id}\'.'
        ))

    return {
        'status': 'OK'
    }


@experiment_router.put('/{exp_id}/', response_model=ExperimentUpdateOut)
async def update_experiment_properties_api(exp_id: str, exp_in: ExperimentUpdateIn, factory=Depends(object_factory)):
    exp = factory.find_experiment(exp_id)
    if not exp:
        raise HTTPException(status_code=404)

    if exp_in.name:
        from sqlalchemy.exc import IntegrityError

        try:
            exp.name = exp_in.name.strip()
        except IntegrityError:
            exp.refresh_model()
            raise HTTPException(status_code=400, detail=(f"Experiment with name '{exp_in.name}' already exists."))
    if exp_in.description is not None:
        exp.description = exp_in.description
    if exp_in.archived is not None:
        if exp_in.archived and len(exp.runs) > 0:
            raise HTTPException(
                status_code=400, detail=(f"Cannot archive experiment '{exp_id}'. " 'Experiment has associated runs.')
            )
        exp.archived = exp_in.archived

    return {'id': exp.uuid, 'status': 'OK'}


@experiment_router.get('/{exp_id}/runs/', response_model=ExperimentGetRunsOut)
async def get_experiment_runs_api(
    exp_id: str, limit: Optional[int] = None, offset: Optional[str] = None, factory=Depends(object_factory)
):
    project = Project()

    exp = factory.find_experiment(exp_id)
    if not exp:
        raise HTTPException(status_code=404)

    from aim.sdk.run import Run

    cache_name = 'exp_runs'
    project.repo.run_props_cache_hint = cache_name
    project.repo.structured_db.invalidate_cache(cache_name)
    project.repo.structured_db.init_cache(cache_name, exp.get_runs, lambda run_: run_.hash)
    exp_runs = []

    run_hashes = [run.hash for run in exp.runs]
    offset_idx = 0
    if offset:
        try:
            offset_idx = run_hashes.index(offset) + 1
        except ValueError:
            pass
    if limit:
        run_hashes = run_hashes[offset_idx : offset_idx + limit]

    for run_hash in run_hashes:
        run = Run(run_hash, repo=project.repo, read_only=True)
        exp_runs.append(
            {
                'run_id': run.hash,
                'name': run.name,
                'creation_time': run.creation_time,
                'end_time': run.end_time,
                'archived': run.archived,
            }
        )

    project.repo.structured_db.invalidate_cache(cache_name)
    project.repo.run_props_cache_hint = None

    response = {'id': exp.uuid, 'runs': exp_runs}
    return response


# Note APIs


@experiment_router.get('/{exp_id}/note/')
async def list_note_api(exp_id, factory=Depends(object_factory)):
    with factory:
        experiment = factory.find_experiment(exp_id)
        if not experiment:
            raise HTTPException(status_code=404)

        notes = experiment.notes

    return notes


@experiment_router.post('/{exp_id}/note/', status_code=201)
async def create_note_api(exp_id, note_in: NoteIn, factory=Depends(object_factory)):
    with factory:
        experiment = factory.find_experiment(exp_id)
        if not experiment:
            raise HTTPException(status_code=404)

        note_content = note_in.content.strip()
        note = experiment.add_note(note_content)

    return {
        'id': note.id,
        'created_at': note.created_at,
    }


@experiment_router.get('/{exp_id}/note/{_id}')
async def get_note_api(exp_id, _id: int, factory=Depends(object_factory)):
    with factory:
        experiment = factory.find_experiment(exp_id)
        if not experiment:
            raise HTTPException(status_code=404)

        note = experiment.find_note(_id=_id)
        if not note:
            raise HTTPException(status_code=404, detail=NOTE_NOT_FOUND.format(id=_id))

    return {
        'id': note.id,
        'content': note.content,
        'updated_at': note.updated_at,
    }


@experiment_router.put('/{exp_id}/note/{_id}')
async def update_note_api(exp_id, _id: int, note_in: NoteIn, factory=Depends(object_factory)):
    with factory:
        experiment = factory.find_experiment(exp_id)
        if not experiment:
            raise HTTPException(status_code=404)

        note = experiment.find_note(_id=_id)
        if not note:
            raise HTTPException(status_code=404, detail=NOTE_NOT_FOUND.format(id=_id))

        content = note_in.content.strip()
        updated_note = experiment.update_note(_id=_id, content=content)

    return {
        'id': updated_note.id,
        'content': updated_note.content,
        'updated_at': updated_note.updated_at,
    }


@experiment_router.delete('/{exp_id}/note/{_id}')
async def delete_note_api(exp_id, _id: int, factory=Depends(object_factory)):
    with factory:
        experiment = factory.find_experiment(exp_id)
        if not experiment:
            raise HTTPException(status_code=404)

        note = experiment.find_note(_id=_id)
        if not note:
            raise HTTPException(status_code=404, detail=NOTE_NOT_FOUND.format(id=_id))

        experiment.remove_note(_id)

    return {'status': 'OK'}


@experiment_router.get('/{exp_id}/activity/', response_model=ExperimentActivityApiOut)
async def experiment_runs_activity_api(
    exp_id, x_timezone_offset: int = Header(default=0), factory=Depends(object_factory)
):
    project = Project()

    if not project.exists():
        raise HTTPException(status_code=404)

    with factory:
        experiment = factory.find_experiment(exp_id)
        if not experiment:
            raise HTTPException(status_code=404)

        active_run_hashes = project.repo.list_active_runs()

        num_runs = 0
        num_archived_runs = 0
        num_active_runs = 0
        activity_counter = Counter()

        for run in experiment.runs:
            creation_time = run.created_at - timedelta(minutes=x_timezone_offset)
            activity_counter[creation_time.strftime('%Y-%m-%dT%H:00:00')] += 1
            num_runs += 1
            if run.archived:
                num_archived_runs += 1
            if run.hash in active_run_hashes:
                num_active_runs += 1

        return {
            'num_runs': num_runs,
            'num_archived_runs': num_archived_runs,
            'num_active_runs': num_active_runs,
            'activity_map': dict(activity_counter),
        }<|MERGE_RESOLUTION|>--- conflicted
+++ resolved
@@ -1,11 +1,7 @@
 from collections import Counter
-<<<<<<< HEAD
-from datetime import timedelta
-=======
 from fastapi import Request, HTTPException, Depends, Header
 from aim.web.api.runs.utils import get_project_repo
 from aim.web.api.utils import APIRouter  # wrapper for fastapi.APIRouter
->>>>>>> 88ac1437
 from typing import Optional
 
 from aim.web.api.experiments.pydantic_models import (
