--- conflicted
+++ resolved
@@ -27,28 +27,13 @@
     return response
 
 
-<<<<<<< HEAD
-@tags_router.post('/')
-async def create_tag_api(request: Request, factory=Depends(object_factory)):
-    body = await request.json()
-    tag_name = body.get('name') or ''
-    if not tag_name:
-        raise HTTPException(400)
-    tag_color = body.get('color')
-    if tag_color is not None:
-        tag_color = tag_color.strip()
-    with factory:
-        try:
-            tag = factory.create_tag(tag_name)
-            tag.color = tag_color
-=======
-# TODO: [MV, AT] take into account tag color
 @tags_router.post('/', response_model=TagUpdateOut)
 async def create_tag_api(tag_in: TagCreateIn, factory=Depends(object_factory)):
     with factory:
         try:
             tag = factory.create_tag(tag_in.name.strip())
->>>>>>> 19aa07b4
+            if tag_in.color is not None:
+                tag.color = tag_in.color.strip()
         except ValueError as e:
             raise HTTPException(400, detail=str(e))
 
