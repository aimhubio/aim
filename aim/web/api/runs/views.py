--- conflicted
+++ resolved
@@ -55,15 +55,10 @@
 @runs_router.get('/search/run/', response_model=RunSearchApiOut,
                  responses={400: {'model': QuerySyntaxErrorOut}})
 def run_search_api(q: Optional[str] = '',
-<<<<<<< HEAD
                    limit: Optional[int] = 0,
                    offset: Optional[str] = None,
+                   skip_system: Optional[bool] = True,
                    report_progress: Optional[bool] = True):
-=======
-                   skip_system: Optional[bool] = True,
-                   limit: Optional[int] = 0,
-                   offset: Optional[str] = None):
->>>>>>> 5c460d01
     repo = get_project_repo()
     query = checked_query(q)
 
@@ -72,11 +67,7 @@
                            offset=offset,
                            report_mode=QueryReportMode.PROGRESS_TUPLE)
 
-<<<<<<< HEAD
-    streamer = run_search_result_streamer(runs, limit, report_progress)
-=======
-    streamer = run_search_result_streamer(runs, limit, skip_system)
->>>>>>> 5c460d01
+    streamer = run_search_result_streamer(runs, limit, skip_system, report_progress)
     return StreamingResponse(streamer)
 
 
@@ -94,13 +85,9 @@
                  responses={400: {'model': QuerySyntaxErrorOut}})
 async def run_metric_search_api(q: Optional[str] = '',
                                 p: Optional[int] = 50,
-<<<<<<< HEAD
                                 x_axis: Optional[str] = None,
+                                skip_system: Optional[bool] = True,
                                 report_progress: Optional[bool] = True):
-=======
-                                skip_system: Optional[bool] = True,
-                                x_axis: Optional[str] = None):
->>>>>>> 5c460d01
     steps_num = p
 
     if x_axis:
@@ -110,11 +97,7 @@
     query = checked_query(q)
     traces = repo.query_metrics(query=query, report_mode=QueryReportMode.PROGRESS_TUPLE)
 
-<<<<<<< HEAD
-    streamer = metric_search_result_streamer(traces, steps_num, x_axis, report_progress)
-=======
-    streamer = metric_search_result_streamer(traces, skip_system, steps_num, x_axis)
->>>>>>> 5c460d01
+    streamer = metric_search_result_streamer(traces, skip_system, steps_num, x_axis, report_progress)
     return StreamingResponse(streamer)
 
 
