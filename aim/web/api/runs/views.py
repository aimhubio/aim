from fastapi import Depends, HTTPException, Query
from fastapi.responses import JSONResponse, StreamingResponse

from aim.web.api.utils import APIRouter  # wrapper for fastapi.APIRouter
from typing import Optional, Tuple

from aim.web.api.runs.utils import (
    collect_requested_metric_traces,
    custom_aligned_metrics_streamer,
    get_run_props,
    metric_search_result_streamer,
    run_search_result_streamer, get_project_repo, checked_query,
)
from aim.web.api.runs.pydantic_models import (
    MetricAlignApiIn,
    QuerySyntaxErrorOut,
    RunTracesBatchApiIn,
    RunMetricCustomAlignApiOut,
    RunMetricSearchApiOut,
    RunInfoOut,
    RunsBatchIn,
    RunSearchApiOut,
    RunMetricsBatchApiOut,
    StructuredRunUpdateIn,
    StructuredRunUpdateOut,
    StructuredRunAddTagIn,
    StructuredRunAddTagOut,
    StructuredRunRemoveTagOut,
<<<<<<< HEAD
=======
    StructuredRunsArchivedOut,
    URIBatchIn,
>>>>>>> 7c3e4cce
)
from aim.web.api.utils import object_factory

runs_router = APIRouter()


@runs_router.get('/search/run/', response_model=RunSearchApiOut,
                 responses={400: {'model': QuerySyntaxErrorOut}})
def run_search_api(q: Optional[str] = '', limit: Optional[int] = 0, offset: Optional[str] = None):
    repo = get_project_repo()
    query = checked_query(q)

    runs = repo.query_runs(query=query, paginated=bool(limit), offset=offset)

    streamer = run_search_result_streamer(runs, limit)
    return StreamingResponse(streamer)


@runs_router.post('/search/metric/align/', response_model=RunMetricCustomAlignApiOut)
def run_metric_custom_align_api(request_data: MetricAlignApiIn):
    repo = get_project_repo()
    x_axis_metric_name = request_data.align_by
    requested_runs = request_data.runs

    streamer = custom_aligned_metrics_streamer(requested_runs, x_axis_metric_name, repo)
    return StreamingResponse(streamer)


@runs_router.get('/search/metric/', response_model=RunMetricSearchApiOut,
                 responses={400: {'model': QuerySyntaxErrorOut}})
async def run_metric_search_api(q: Optional[str] = '',
                                p: Optional[int] = 50,
                                x_axis: Optional[str] = None):
    steps_num = p

    if x_axis:
        x_axis = x_axis.strip()

    repo = get_project_repo()
    query = checked_query(q)
    traces = repo.query_metrics(query=query)

    streamer = metric_search_result_streamer(traces, steps_num, x_axis)
    return StreamingResponse(streamer)


@runs_router.get('/{run_id}/info/', response_model=RunInfoOut)
async def run_params_api(run_id: str, sequence: Optional[Tuple[str, ...]] = Query(())):
    repo = get_project_repo()
    run = repo.get_run(run_id)
    if not run:
        raise HTTPException(status_code=404)

    if sequence != ():
        try:
            repo.validate_sequence_types(sequence)
        except ValueError as e:
            raise HTTPException(status_code=400, detail=str(e))
    else:
        sequence = repo.available_sequence_types()

    response = {
        'params': run.get(...),
        'traces': run.collect_sequence_info(sequence, skip_last_value=True),
        'props': get_run_props(run)
    }
    return JSONResponse(response)


@runs_router.post('/{run_id}/metric/get-batch/', response_model=RunMetricsBatchApiOut)
async def run_metric_batch_api(run_id: str, requested_traces: RunTracesBatchApiIn):
    repo = get_project_repo()
    run = repo.get_run(run_id)
    if not run:
        raise HTTPException(status_code=404)

    traces_data = collect_requested_metric_traces(run, requested_traces)

    return JSONResponse(traces_data)


@runs_router.put('/{run_id}/', response_model=StructuredRunUpdateOut)
async def update_run_properties_api(run_id: str, run_in: StructuredRunUpdateIn, factory=Depends(object_factory)):
    with factory:
        run = factory.find_run(run_id)
        if not run:
            raise HTTPException(status_code=404)

        if run_in.name:
            run.name = run_in.name.strip()
        if run_in.description:
            run.description = run_in.description.strip()
        if run_in.experiment:
            run.experiment = run_in.experiment.strip()
        run.archived = run_in.archived

    return {
        'id': run.hash,
        'status': 'OK'
    }


@runs_router.post('/{run_id}/tags/new/', response_model=StructuredRunAddTagOut)
async def add_run_tag_api(run_id: str, tag_in: StructuredRunAddTagIn, factory=Depends(object_factory)):
    with factory:
        run = factory.find_run(run_id)
        if not run:
            raise HTTPException(status_code=404)

        run.add_tag(tag_in.tag_name)
        tag = next(iter(factory.search_tags(tag_in.tag_name)))
    return {
        'id': run.hash,
        'tag_id': tag.uuid,
        'status': 'OK'
    }


@runs_router.delete('/{run_id}/tags/{tag_id}/', response_model=StructuredRunRemoveTagOut)
async def remove_run_tag_api(run_id: str, tag_id: str, factory=Depends(object_factory)):
    with factory:
        run = factory.find_run(run_id)
        tag = factory.find_tag(tag_id)
        if not (run or tag):
            raise HTTPException(status_code=404)

        removed = run.remove_tag(tag.name)

    return {
        'id': run.hash,
        'removed': removed,
        'status': 'OK'
    }


@runs_router.delete('/{run_id}/')
async def delete_run_api(run_id: str):
    # Get project
    project = Project()
    if not project.exists():
        raise HTTPException(status_code=404)
    success = project.repo.delete_run(run_id)
    if not success:
        raise HTTPException(400, detail=f'Error while deleting run {run_id}.')

    return {
        'id': run_id,
        'status': 'OK'
    }


@runs_router.post('/delete-batch/')
async def delete_runs_batch_api(runs_batch: RunsBatchIn):
    # Get project
    project = Project()
    if not project.exists():
        raise HTTPException(status_code=404)
    success, remaining_runs = project.repo.delete_runs(runs_batch)
    if not success:
        raise HTTPException(400, detail={'message': 'Error while deleting runs.',
                                         'remaining_runs': remaining_runs})

    return {
        'status': 'OK'
    }


@runs_router.post('/archive-batch/', response_model=StructuredRunsArchivedOut)
async def archive_runs_batch_api(runs_batch: RunsBatchIn, archive: Optional[bool] = True,
                                 factory=Depends(object_factory)):
    with factory:
        runs = factory.find_runs(runs_batch)
        if not runs:
            raise HTTPException(status_code=404)

        for run in runs:
            run.archived = archive

    return {
        'status': 'OK'
    }<|MERGE_RESOLUTION|>--- conflicted
+++ resolved
@@ -26,11 +26,7 @@
     StructuredRunAddTagIn,
     StructuredRunAddTagOut,
     StructuredRunRemoveTagOut,
-<<<<<<< HEAD
-=======
     StructuredRunsArchivedOut,
-    URIBatchIn,
->>>>>>> 7c3e4cce
 )
 from aim.web.api.utils import object_factory
 
