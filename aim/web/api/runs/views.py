--- conflicted
+++ resolved
@@ -54,20 +54,6 @@
 
 @runs_router.get('/search/run/', response_model=RunSearchApiOut,
                  responses={400: {'model': QuerySyntaxErrorOut}})
-<<<<<<< HEAD
-def run_search_api(q: Optional[str] = '',
-                   limit: Optional[int] = 0,
-                   offset: Optional[str] = None,
-                   skip_system: Optional[bool] = True,
-                   report_progress: Optional[bool] = True):
-    repo = get_project_repo()
-    query = checked_query(q)
-
-    runs = repo.query_runs(query=query,
-                           paginated=bool(limit),
-                           offset=offset,
-                           report_mode=QueryReportMode.PROGRESS_TUPLE)
-=======
 async def run_search_api(q: Optional[str] = '',
                          limit: Optional[int] = 0,
                          offset: Optional[str] = None,
@@ -85,7 +71,6 @@
                                       offset=offset,
                                       report_mode=QueryReportMode.PROGRESS_TUPLE,
                                       timezone_offset=x_timezone_offset)
->>>>>>> 4bde64a5
 
     streamer = run_search_result_streamer(runs, limit, skip_system, report_progress)
     return StreamingResponse(streamer)
@@ -107,15 +92,11 @@
                                 p: Optional[int] = 50,
                                 x_axis: Optional[str] = None,
                                 skip_system: Optional[bool] = True,
-<<<<<<< HEAD
-                                report_progress: Optional[bool] = True):
-=======
                                 report_progress: Optional[bool] = True,
                                 x_timezone_offset: int = Header(default=0),):
     from aim.sdk.sequences.metric import Metric
     from aim.sdk.sequence_collection import QuerySequenceCollection
 
->>>>>>> 4bde64a5
     steps_num = p
 
     if x_axis:
@@ -123,10 +104,6 @@
 
     repo = get_project_repo()
     query = checked_query(q)
-<<<<<<< HEAD
-    traces = repo.query_metrics(query=query, report_mode=QueryReportMode.PROGRESS_TUPLE)
-
-=======
 
     repo._prepare_runs_cache()
     traces = QuerySequenceCollection(repo=repo,
@@ -135,7 +112,6 @@
                                      report_mode=QueryReportMode.PROGRESS_TUPLE,
                                      timezone_offset=x_timezone_offset,)
 
->>>>>>> 4bde64a5
     streamer = metric_search_result_streamer(traces, skip_system, steps_num, x_axis, report_progress)
     return StreamingResponse(streamer)
 
