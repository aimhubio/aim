--- conflicted
+++ resolved
@@ -32,13 +32,8 @@
 
 
 @runs_router.get('/search/run/', response_model=RunSearchApiOut,
-<<<<<<< HEAD
-                 responses={403: {'model': QuerySyntaxErrorOut}})
+                 responses={400: {'model': QuerySyntaxErrorOut}})
 def run_search_api(q: Optional[str] = '', limit: Optional[int] = 0, offset: Optional[str] = None):
-=======
-                 responses={400: {'model': QuerySyntaxErrorOut}})
-async def run_search_api(q: Optional[str] = '', limit: Optional[int] = 0, offset: Optional[str] = None):
->>>>>>> 5d23b535
     # Get project
     project = Project()
     if not project.exists():
@@ -75,13 +70,8 @@
 
 
 @runs_router.get('/search/metric/', response_model=RunMetricSearchApiOut,
-<<<<<<< HEAD
-                 responses={403: {'model': QuerySyntaxErrorOut}})
+                 responses={400: {'model': QuerySyntaxErrorOut}})
 def run_metric_search_api(q: Optional[str] = '', p: Optional[int] = 50, x_axis: Optional[str] = None):
-=======
-                 responses={400: {'model': QuerySyntaxErrorOut}})
-async def run_metric_search_api(q: Optional[str] = '', p: Optional[int] = 50, x_axis: Optional[str] = None):
->>>>>>> 5d23b535
     steps_num = p
 
     if x_axis:
