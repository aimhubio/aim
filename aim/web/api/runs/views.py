--- conflicted
+++ resolved
@@ -161,11 +161,7 @@
 
 
 @runs_router.get('/{run_id}/info/', response_model=RunInfoOut)
-<<<<<<< HEAD
-async def run_params_api(run_id: str, sequence: Optional[Tuple[str, ...]] = Query(('metric',))):
-=======
 async def run_params_api(run_id: str, sequence: Optional[Tuple[str, ...]] = Query(())):
->>>>>>> 8297f053
     # Get project
     project = Project()
     if not project.exists():
@@ -174,16 +170,6 @@
     if not run:
         raise HTTPException(status_code=404)
 
-<<<<<<< HEAD
-    try:
-        project.repo.check_sequence_types(sequence)
-    except ValueError as e:
-        raise HTTPException(status_code=400, detail=str(e))
-
-    response = {
-        'params': run.get(...),
-        'traces': run.collect_metrics_info(sequence, skip_last_value=True),
-=======
     if sequence != ():
         try:
             project.repo.validate_sequence_types(sequence)
@@ -195,7 +181,6 @@
     response = {
         'params': run.get(...),
         'traces': run.collect_sequence_info(sequence, skip_last_value=True),
->>>>>>> 8297f053
         'props': get_run_props(run)
     }
     return JSONResponse(response)
