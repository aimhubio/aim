--- conflicted
+++ resolved
@@ -55,12 +55,8 @@
                              skip_system: Optional[bool] = True,
                              record_range: Optional[str] = '', record_density: Optional[int] = 50,
                              index_range: Optional[str] = '', index_density: Optional[int] = 5,
-<<<<<<< HEAD
-                             report_progress: Optional[bool] = True):
-=======
                              report_progress: Optional[bool] = True,
                              x_timezone_offset: int = Header(default=0),):
->>>>>>> 4bde64a5
             # search Sequence API
             repo = get_project_repo()
             query = checked_query(q)
@@ -74,12 +70,8 @@
             query_iterator = QuerySequenceCollection(repo=repo,
                                                      seq_cls=cls.sequence_type,
                                                      query=query,
-<<<<<<< HEAD
-                                                     report_mode=QueryReportMode.PROGRESS_TUPLE)
-=======
                                                      report_mode=QueryReportMode.PROGRESS_TUPLE,
                                                      timezone_offset=x_timezone_offset)
->>>>>>> 4bde64a5
 
             api = CustomObjectApi(seq_name, resolve_blobs=cls.resolve_blobs)
             api.set_dump_data_fn(cls.dump_record_fn)
