--- conflicted
+++ resolved
@@ -75,11 +75,7 @@
             api.set_dump_data_fn(cls.dump_record_fn)
             api.set_trace_collection(query_iterator)
             api.set_ranges(record_range, record_density, index_range, index_density)
-<<<<<<< HEAD
-            streamer = api.search_result_streamer(report_progress)
-=======
-            streamer = api.search_result_streamer(skip_system)
->>>>>>> 5c460d01
+            streamer = api.search_result_streamer(skip_system, report_progress)
             return StreamingResponse(streamer)
 
         # run sequence batch API
