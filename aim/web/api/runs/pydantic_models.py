from pydantic import BaseModel
from typing import Dict, List, Tuple, Optional, Union
from uuid import UUID


# response models
class EncodedNumpyArray(BaseModel):
    type: str = 'numpy'
    shape: int = 0
    dtype: str = 'float64'
    blob: bytes = ''


class TraceBase(BaseModel):
    context: dict
    name: str


class TraceOverview(TraceBase):
    last_value: float = 0.1


class TraceBaseView(TraceBase):
    iters: List[int]


class MetricsBaseView(TraceBaseView):
    values: List[float]


class DistributionsBaseView(TraceBaseView):
    class Distribution(BaseModel):
        data: EncodedNumpyArray
        bin_count: int
        range: Tuple[Union[int, float], Union[int, float]]
<<<<<<< HEAD
    record_range: Tuple[int, int]
=======

    trace_range: Tuple[int, int]
>>>>>>> 4eb74818
    values: List[Distribution]


class TextsBaseView(TraceBaseView):
    class Text(BaseModel):
        data: str
        idx: int
    record_range: Tuple[int, int]
    index_range: Tuple[int, int]
    values: List[Text]


RunMetricsBatchApiOut = List[MetricsBaseView]
RunDistributionsBatchApiOut = List[DistributionsBaseView]
RunTextsBatchApiOut = List[TextsBaseView]


class TraceAlignedView(TraceBase):
    x_axis_values: Optional[EncodedNumpyArray] = None
    x_axis_iters: Optional[EncodedNumpyArray] = None


RunMetricCustomAlignApiOut = Dict[str, List[TraceAlignedView]]


class TraceFullView(TraceAlignedView):
    slice: Tuple[int, int, int]
    values: Optional[EncodedNumpyArray] = None
    iters: Optional[EncodedNumpyArray] = None
    epochs: Optional[EncodedNumpyArray] = None
    timestamps: Optional[EncodedNumpyArray] = None


class PropsView(BaseModel):
    class Tag(BaseModel):
        id: UUID
        name: str
        color: str
        description: str

    class Experiment(BaseModel):
        id: UUID
        name: str

    name: Optional[str] = None
    experiment: Optional[Experiment] = None
    tags: Optional[List[Tag]] = []
    creation_time: float
    end_time: Optional[float]


class MetricSearchRunView(BaseModel):
    params: dict
    traces: List[TraceFullView]
    props: PropsView


class RunInfoOut(BaseModel):
    params: dict
    traces: Dict[str, List[TraceOverview]]
    props: PropsView


RunMetricSearchApiOut = Dict[str, MetricSearchRunView]


class RunSearchRunView(BaseModel):
    params: dict
    traces: List[TraceOverview]
    props: PropsView


RunSearchApiOut = Dict[str, RunSearchRunView]


# request models
class AlignedTraceIn(BaseModel):
    context: dict
    name: str
    slice: Tuple[int, int, int]


class AlignedRunIn(BaseModel):
    run_id: str
    traces: List[AlignedTraceIn]


class MetricAlignApiIn(BaseModel):
    align_by: str
    runs: List[AlignedRunIn]


RunTracesBatchApiIn = List[TraceBase]


# structured run models
class StructuredRunUpdateIn(BaseModel):
    name: Optional[str] = ''
    description: Optional[str] = ''
    archived: Optional[bool] = None
    experiment: Optional[str] = ''


class StructuredRunUpdateOut(BaseModel):
    id: str
    status: str = 'OK'


class StructuredRunAddTagIn(BaseModel):
    tag_name: str


class StructuredRunAddTagOut(BaseModel):
    id: str
    tag_id: UUID
    status: str = 'OK'


class StructuredRunRemoveTagOut(BaseModel):
    id: str
    removed: bool
    status: str = 'OK'


class QuerySyntaxErrorOut(BaseModel):
    class SE(BaseModel):
        name: str
        statement: str
        line: int
        offset: int

    detail: SE


# image search API response models
class RangeInfo(BaseModel):
    records_range: Tuple[int, int]
    index_range: Tuple[int, int]
    record_slice: Tuple[int, int, int]
    index_slice: Tuple[int, int, int]


class ImageInfo(BaseModel):
    caption: str
    width: int
    height: int
    blob_uri: str
    index: int


class ImagesBaseView(TraceBaseView):
    record_range: Tuple[int, int]
    index_range: Tuple[int, int]
    values: List[List[ImageInfo]]


RunImagesBatchApiOut = List[ImagesBaseView]


class ImageSequenceFullView(TraceBase):
    values: List[List[ImageInfo]]
    iters: List[int]
    epochs: List[int]
    timestamps: List[float]


class ImagesSearchRunView(BaseModel):
    params: dict
    traces: List[ImageSequenceFullView]
    ranges: RangeInfo
    props: PropsView


RunImagesSearchApiOut = Dict[str, ImagesSearchRunView]

URIBatchIn = List[str]


class FigureInfo(BaseModel):
    blob_uri: str


class FigureBaseView(TraceBaseView):
    values: List[FigureInfo]


RunFiguresBatchApiOut = List[FigureBaseView]


class FigureSequenceFullView(TraceBase):
    values: List[FigureInfo]
    iters: List[int]
    epochs: List[int]
    timestamps: List[float]


class FigureSearchRunView(BaseModel):
    params: dict
    traces: List[FigureSequenceFullView]
    ranges: RangeInfo
    props: PropsView


RunFiguresSearchApiOut = Dict[str, FigureSearchRunView]<|MERGE_RESOLUTION|>--- conflicted
+++ resolved
@@ -33,12 +33,7 @@
         data: EncodedNumpyArray
         bin_count: int
         range: Tuple[Union[int, float], Union[int, float]]
-<<<<<<< HEAD
     record_range: Tuple[int, int]
-=======
-
-    trace_range: Tuple[int, int]
->>>>>>> 4eb74818
     values: List[Distribution]
 
 
