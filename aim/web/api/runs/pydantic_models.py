from pydantic import BaseModel
from typing import Dict, List, Tuple, Optional
from uuid import UUID


# response models
class EncodedNumpyArray(BaseModel):
    type: str = 'numpy'
    shape: int = 0
    dtype: str = 'float64'
    blob: bytes = ''


class TraceBase(BaseModel):
    context: dict
    metric_name: str


class TraceOverview(TraceBase):
    last_value: float = 0.1


RunTracesApiOut = List[TraceOverview]


class TraceBaseView(TraceBase):
    values: List[float]
    iters: List[int]


RunTracesBatchApiOut = List[TraceBaseView]


class TraceAlignedView(TraceBase):
    x_axis_values: Optional[EncodedNumpyArray] = None
    x_axis_iters: Optional[EncodedNumpyArray] = None


RunMetricCustomAlignApiOut = Dict[str, List[TraceAlignedView]]


class TraceFullView(TraceAlignedView):
    slice: Tuple[int, int, int]
    values: Optional[EncodedNumpyArray] = None
    iters: Optional[EncodedNumpyArray] = None
    epochs: Optional[EncodedNumpyArray] = None
    timestamps: Optional[EncodedNumpyArray] = None


class PropsView(BaseModel):
    class Tag(BaseModel):
        id: UUID
        name: str
        color: str

    class Experiment(BaseModel):
        id: UUID
        name: str

    name: Optional[str] = None
    experiment: Optional[Experiment] = None
    tags: Optional[List[Tag]] = []
    creation_time: float
    end_time: Optional[float]


class MetricSearchRunView(BaseModel):
    params: dict
    traces: List[TraceFullView]
    props: PropsView


class RunInfoOut(BaseModel):
    params: dict
    traces: List[TraceOverview]
    props: PropsView


RunMetricSearchApiOut = Dict[str, MetricSearchRunView]


class RunSearchRunView(BaseModel):
    params: dict
    traces: List[TraceOverview]
    props: PropsView


RunSearchApiOut = Dict[str, RunSearchRunView]


# request models
class AlignedTraceIn(BaseModel):
    context: dict
    metric_name: str
    slice: Tuple[int, int, int]


class AlignedRunIn(BaseModel):
    run_id: str
    traces: List[AlignedTraceIn]


class MetricAlignApiIn(BaseModel):
    align_by: str
    runs: List[AlignedRunIn]


RunTracesBatchApiIn = List[TraceBase]


# structured run models
class StructuredRunUpdateIn(BaseModel):
    name: Optional[str] = ''
    description: Optional[str] = ''
    archived: Optional[bool] = None
    experiment: Optional[str] = ''


class StructuredRunUpdateOut(BaseModel):
    id: str
    status: str = 'OK'


class StructuredRunAddTagIn(BaseModel):
    tag_name: str


class StructuredRunAddTagOut(BaseModel):
    id: str
    tag_id: UUID
    status: str = 'OK'


class StructuredRunRemoveTagOut(BaseModel):
    id: str
    removed: bool
    status: str = 'OK'


class QuerySyntaxErrorOut(BaseModel):
    class SE(BaseModel):
        name: str
        statement: str
        line: int
        offset: int
    detail: SE


<<<<<<< HEAD
URIBatchIn = List[str]
=======
# image search API response models
class RangeInfo(BaseModel):
    records_range: Tuple[int, int]
    index_range: Tuple[int, int]
    record_slice: Tuple[int, int, int]
    index_slice: Tuple[int, int, int]


class ImageInfo(BaseModel):
    caption: str
    width: int
    height: int
    blob_uri: bytes
    index: int


class ImageSequenceFullView(BaseModel):
    context: dict
    trace_name: str
    values: List[List[ImageInfo]]
    iters: List[int]
    epochs: List[int]
    timestamps: List[float]


class ImagesSearchRunView(BaseModel):
    params: dict
    traces: List[ImageSequenceFullView]
    ranges: RangeInfo
    props: PropsView


RunImagesSearchApiOut = Dict[str, ImagesSearchRunView]
>>>>>>> aa3258a5
<|MERGE_RESOLUTION|>--- conflicted
+++ resolved
@@ -146,9 +146,6 @@
     detail: SE
 
 
-<<<<<<< HEAD
-URIBatchIn = List[str]
-=======
 # image search API response models
 class RangeInfo(BaseModel):
     records_range: Tuple[int, int]
@@ -182,4 +179,6 @@
 
 
 RunImagesSearchApiOut = Dict[str, ImagesSearchRunView]
->>>>>>> aa3258a5
+
+
+URIBatchIn = List[str]