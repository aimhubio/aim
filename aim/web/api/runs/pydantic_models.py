from pydantic import BaseModel
from pydantic.generics import GenericModel
from typing import Dict, List, Tuple, Optional, Union, Generic, TypeVar
from uuid import UUID


# response models
class EncodedNumpyArray(BaseModel):
    type: str = 'numpy'
    shape: int = 0
    dtype: str = 'float64'
    blob: bytes = ''


class TraceBase(BaseModel):
    context: dict
    name: str


class TraceOverview(TraceBase):
    last_value: float = 0.1


class TraceBaseView(TraceBase):
    iters: List[int]


class MetricsBaseView(TraceBaseView):
    values: List[float]


<<<<<<< HEAD
=======
class DistributionsBaseView(TraceBaseView):
    class Distribution(BaseModel):
        data: EncodedNumpyArray
        bin_count: int
        range: Tuple[Union[int, float], Union[int, float]]

    record_range: Tuple[int, int]
    values: List[Distribution]


class TextsBaseView(TraceBaseView):
    class Text(BaseModel):
        data: str
        idx: int

    record_range: Tuple[int, int]
    index_range: Tuple[int, int]
    values: List[Text]


>>>>>>> 7c3e4cce
RunMetricsBatchApiOut = List[MetricsBaseView]


class TraceAlignedView(TraceBase):
    x_axis_values: Optional[EncodedNumpyArray] = None
    x_axis_iters: Optional[EncodedNumpyArray] = None


RunMetricCustomAlignApiOut = Dict[str, List[TraceAlignedView]]


class TraceFullView(TraceAlignedView):
    slice: Tuple[int, int, int]
    values: Optional[EncodedNumpyArray] = None
    iters: Optional[EncodedNumpyArray] = None
    epochs: Optional[EncodedNumpyArray] = None
    timestamps: Optional[EncodedNumpyArray] = None


class PropsView(BaseModel):
    class Tag(BaseModel):
        id: UUID
        name: str
        color: str
        description: str

    class Experiment(BaseModel):
        id: UUID
        name: str

    name: Optional[str] = None
    experiment: Optional[Experiment] = None
    tags: Optional[List[Tag]] = []
    creation_time: float
    end_time: Optional[float]


class MetricSearchRunView(BaseModel):
    params: dict
    traces: List[TraceFullView]
    props: PropsView


class RunInfoOut(BaseModel):
    params: dict
    traces: Dict[str, List[TraceOverview]]
    props: PropsView


RunMetricSearchApiOut = Dict[str, MetricSearchRunView]


class RunSearchRunView(BaseModel):
    params: dict
    traces: List[TraceOverview]
    props: PropsView


RunSearchApiOut = Dict[str, RunSearchRunView]


# request models
class AlignedTraceIn(BaseModel):
    context: dict
    name: str
    slice: Tuple[int, int, int]


class AlignedRunIn(BaseModel):
    run_id: str
    traces: List[AlignedTraceIn]


class MetricAlignApiIn(BaseModel):
    align_by: str
    runs: List[AlignedRunIn]


RunTracesBatchApiIn = List[TraceBase]


# structured run models
class StructuredRunUpdateIn(BaseModel):
    name: Optional[str] = ''
    description: Optional[str] = ''
    archived: Optional[bool] = None
    experiment: Optional[str] = ''


class StructuredRunUpdateOut(BaseModel):
    id: str
    status: str = 'OK'


class StructuredRunsArchivedOut(BaseModel):
    status: str = 'OK'


class StructuredRunAddTagIn(BaseModel):
    tag_name: str


class StructuredRunAddTagOut(BaseModel):
    id: str
    tag_id: UUID
    status: str = 'OK'


class StructuredRunRemoveTagOut(BaseModel):
    id: str
    removed: bool
    status: str = 'OK'


class QuerySyntaxErrorOut(BaseModel):
    class SE(BaseModel):
        name: str
        statement: str
        line: int
        offset: int

    detail: SE


<<<<<<< HEAD
URIBatchIn = List[str]
=======
RunsBatchIn = List[str]


# image search API response models
class RangeInfo(BaseModel):
    records_range: Tuple[int, int]
    index_range: Tuple[int, int]
    record_slice: Tuple[int, int, int]
    index_slice: Tuple[int, int, int]
>>>>>>> 7c3e4cce


# Custom object Models (Generic)
DataT = TypeVar('DataT')


class BaseRangeInfo(BaseModel):
    records_range: Tuple[int, int]
    record_slice: Tuple[int, int, int]
    index_range: Tuple[int, int]
    index_slice: Tuple[int, int, int]


class ObjectSequenceBaseView(GenericModel, Generic[DataT]):
    record_range: Tuple[int, int]
    index_range: Tuple[int, int]
    values: List[DataT]


class ObjectSequenceFullView(GenericModel, Generic[DataT]):
    values: List[DataT]
    iters: List[int]
    epochs: List[int]
    timestamps: List[float]


class ObjectSearchRunView(GenericModel, Generic[DataT]):
    params: dict
    traces: List[ObjectSequenceFullView[DataT]]
    ranges: BaseRangeInfo
    props: PropsView


# Custom objects
class ImageInfo(BaseModel):
    caption: str
    width: int
    height: int
    blob_uri: str
    index: int


class TextInfo(BaseModel):
    data: str
    index: int


class AudioInfo(BaseModel):
    caption: str
    blob_uri: str
    index: int


class DistributionInfo(BaseModel):
    data: EncodedNumpyArray
    bin_count: int
    range: Tuple[Union[int, float], Union[int, float]]


class FigureInfo(BaseModel):
    blob_uri: str


ImageList = List[ImageInfo]
TextList = List[TextInfo]
AudioList = List[AudioInfo]<|MERGE_RESOLUTION|>--- conflicted
+++ resolved
@@ -29,29 +29,6 @@
     values: List[float]
 
 
-<<<<<<< HEAD
-=======
-class DistributionsBaseView(TraceBaseView):
-    class Distribution(BaseModel):
-        data: EncodedNumpyArray
-        bin_count: int
-        range: Tuple[Union[int, float], Union[int, float]]
-
-    record_range: Tuple[int, int]
-    values: List[Distribution]
-
-
-class TextsBaseView(TraceBaseView):
-    class Text(BaseModel):
-        data: str
-        idx: int
-
-    record_range: Tuple[int, int]
-    index_range: Tuple[int, int]
-    values: List[Text]
-
-
->>>>>>> 7c3e4cce
 RunMetricsBatchApiOut = List[MetricsBaseView]
 
 
@@ -176,19 +153,8 @@
     detail: SE
 
 
-<<<<<<< HEAD
 URIBatchIn = List[str]
-=======
 RunsBatchIn = List[str]
-
-
-# image search API response models
-class RangeInfo(BaseModel):
-    records_range: Tuple[int, int]
-    index_range: Tuple[int, int]
-    record_slice: Tuple[int, int, int]
-    index_slice: Tuple[int, int, int]
->>>>>>> 7c3e4cce
 
 
 # Custom object Models (Generic)
