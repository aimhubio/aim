import asyncio
import numpy as np
import random
import struct
import time

from collections import namedtuple
from itertools import chain
from typing import Iterator, Tuple, Optional, List
from typing import TYPE_CHECKING

from fastapi import HTTPException

from aim.storage.context import Context
from aim.sdk import Run
from aim.sdk.sequences.metric import Metric
from aim.sdk.sequence_collection import SequenceCollection
from aim.storage.query import syntax_error_check
from aim.web.configs import AIM_PROGRESS_REPORT_INTERVAL
from aim.web.api.projects.project import Project
from aim.web.api.runs.pydantic_models import AlignedRunIn, TraceBase
from aim.storage.treeutils import encode_tree

if TYPE_CHECKING:
    from aim.sdk import Repo

IndexRange = namedtuple('IndexRange', ['start', 'stop'])

# added to progress keys to escape buffering due to gzipping responses
PROGRESS_KEY_SUFFIX = ''.join([str(hash(random.random())) for _ in range(2000)])

# Used for async sleep to mimic real async streamer
# reference here
# https://github.com/tiangolo/fastapi/issues/4146
ASYNC_SLEEP_INTERVAL = 0.00001


def get_run_or_404(run_id, repo=None):
    if repo is None:
        repo = get_project_repo()

    run = repo.get_run(run_id)
    if not run:
        raise HTTPException(status_code=404, detail="Run not found.")

    return run


def str_to_range(range_str: str):
    defaults = [None, None]
    slice_values = chain(range_str.strip().split(':'), defaults)

    start, stop, step, *_ = map(lambda x: int(x) if x else None, slice_values)
    return IndexRange(start, stop)


def get_run_params(run: Run, *, skip_system: bool):
    params = run.get(..., {}, resolve_objects=True)
    if skip_system and '__system_params' in params:
        del params['__system_params']
    return params


def get_run_props(run: Run):
    return {
        'name': run.name if run.name else None,
        'description': run.description if run.description else None,
        'experiment': {
            'id': run.props.experiment_obj.uuid,
            'name': run.props.experiment_obj.name,
        } if run.props.experiment_obj else None,
        'tags': [{'id': tag.uuid,
                  'name': tag.name,
                  'color': tag.color,
                  'description': tag.description}
                 for tag in run.props.tags_obj],
        'archived': run.archived if run.archived else False,
        'creation_time': run.creation_time,
        'end_time': run.end_time,
        'active': run.active
    }


def numpy_to_encodable(array: np.ndarray) -> Optional[dict]:
    encoded_numpy = {
        'type': 'numpy',
        'shape': array.shape[0],
        'dtype': 'float64',  # hardcoded for now
    }

    if array.dtype == 'float64':
        encoded_numpy['blob'] = array.tobytes()
    elif array.dtype == 'object':
        return None
    else:
        encoded_numpy['blob'] = array.astype('float64').tobytes()
    return encoded_numpy


def collect_x_axis_data(x_trace: Metric, iters: np.ndarray) -> Tuple[Optional[dict], Optional[dict]]:
    if not x_trace:
        return None, None

    x_axis_values = []
    x_axis_iters = []
    step_index_fn = x_trace.data.step_hash
    for idx in iters:
        try:
            x_val = x_trace.values[step_index_fn(idx.item())]
        except KeyError:
            x_val = None
        if x_val:
            x_axis_iters.append(step_index_fn(idx.item()))
            x_axis_values.append(x_val)

    if not x_axis_iters:
        return None, None

    return (
        numpy_to_encodable(np.array(x_axis_iters, dtype='float64')),
        numpy_to_encodable(np.array(x_axis_values, dtype='float64'))
    )


def collect_streamable_data(encoded_tree: Iterator[Tuple[bytes, bytes]]) -> bytes:
    result = [struct.pack('I', len(key)) + key + struct.pack('I', len(val)) + val for key, val in encoded_tree]
    return b''.join(result)


async def custom_aligned_metrics_streamer(requested_runs: List[AlignedRunIn], x_axis: str, repo: 'Repo') -> bytes:
    try:
        for run_data in requested_runs:
            await asyncio.sleep(ASYNC_SLEEP_INTERVAL)
            run_hash = run_data.run_id
            requested_traces = run_data.traces
            run = Run(run_hash, repo=repo, read_only=True)

            traces_list = []
            for trace_data in requested_traces:
                context = Context(trace_data.context)
                trace = run.get_metric(name=trace_data.name,
                                       context=context)
                x_axis_trace = run.get_metric(name=x_axis,
                                              context=context)
                if not (trace and x_axis_trace):
                    continue

                iters = np.array(trace.data.sample(trace_data.slice[-1]).indices_list())
                x_axis_iters, x_axis_values = collect_x_axis_data(x_axis_trace, iters)
                traces_list.append({
                    'name': trace.name,
                    'context': trace.context.to_dict(),
                    'x_axis_values': x_axis_values,
                    'x_axis_iters': x_axis_iters,
                })
            run_dict = {
                run_hash: traces_list
            }
            encoded_tree = encode_tree(run_dict)
            yield collect_streamable_data(encoded_tree)
    except asyncio.CancelledError:
        pass


async def metric_search_result_streamer(traces: SequenceCollection,
                                        skip_system: bool,
                                        steps_num: int,
                                        x_axis: Optional[str] = None,
                                        report_progress: Optional[bool] = True) -> bytes:
    try:
        last_reported_progress_time = time.time()
        progress = None
        progress_reports_sent = 0
        for run_trace_collection, progress in traces.iter_runs():
            await asyncio.sleep(ASYNC_SLEEP_INTERVAL)
            if report_progress and time.time() - last_reported_progress_time > AIM_PROGRESS_REPORT_INTERVAL:
                yield collect_streamable_data(encode_tree(
                    {f'progress_{progress_reports_sent}_{PROGRESS_KEY_SUFFIX}': progress}
                ))
                progress_reports_sent += 1
                last_reported_progress_time = time.time()

            run = None
            traces_list = []
            for trace in run_trace_collection.iter():
                if not run:
                    run = run_trace_collection.run
                iters, (values, epochs, timestamps) = trace.data.sample(steps_num).numpy()

                x_axis_trace = run.get_metric(x_axis, trace.context) if x_axis else None
                x_axis_iters, x_axis_values = collect_x_axis_data(x_axis_trace, iters)

                traces_list.append({
                    'name': trace.name,
                    'context': trace.context.to_dict(),
                    'slice': [0, 0, steps_num],  # TODO [AT] change once UI is ready
                    'values': numpy_to_encodable(values),
                    'iters': numpy_to_encodable(iters),
                    'epochs': numpy_to_encodable(epochs),
                    'timestamps': numpy_to_encodable(timestamps),
                    'x_axis_values': x_axis_values,
                    'x_axis_iters': x_axis_iters,
                })

            if run:
                run_dict = {
                    run.hash: {
                        'params': get_run_params(run, skip_system=skip_system),
                        'traces': traces_list,
                        'props': get_run_props(run)
                    }
                }

                encoded_tree = encode_tree(run_dict)
                yield collect_streamable_data(encoded_tree)
                if report_progress:
                    yield collect_streamable_data(encode_tree({f'progress_{progress_reports_sent}': progress}))
                    progress_reports_sent += 1
                    last_reported_progress_time = time.time()

        if report_progress and progress:
            yield collect_streamable_data(encode_tree({f'progress_{progress_reports_sent}': progress}))
    except asyncio.CancelledError:
        pass


async def run_search_result_streamer(runs: SequenceCollection,
                                     limit: int,
                                     skip_system: bool,
                                     report_progress: Optional[bool] = True,
                                     exclude_params: Optional[bool] = False,
                                     exclude_traces: Optional[bool] = False) -> bytes:
    try:
        run_count = 0
        last_reported_progress_time = time.time()
        progress = None
        progress_reports_sent = 0
        for run_trace_collection, progress in runs.iter_runs():
            await asyncio.sleep(ASYNC_SLEEP_INTERVAL)
            # if no progress was reported for a long interval, report progress
            if report_progress and time.time() - last_reported_progress_time > AIM_PROGRESS_REPORT_INTERVAL:
                yield collect_streamable_data(encode_tree(
                    {f'progress_{progress_reports_sent}_{PROGRESS_KEY_SUFFIX}': progress}
                ))
                progress_reports_sent += 1
                last_reported_progress_time = time.time()
            if not run_trace_collection:
                continue
            run = run_trace_collection.run
            run_dict = {
                run.hash: {
                    'props': get_run_props(run)
                }
            }
            if not exclude_params:
                run_dict[run.hash]['params'] = get_run_params(run, skip_system=skip_system)
            if not exclude_traces:
                run_dict[run.hash]['traces'] = run.collect_sequence_info(sequence_types='metric')

            encoded_tree = encode_tree(run_dict)
            yield collect_streamable_data(encoded_tree)
            if report_progress:
                yield collect_streamable_data(encode_tree({f'progress_{progress_reports_sent}': progress}))
                progress_reports_sent += 1
                last_reported_progress_time = time.time()
            run_count += 1
            if limit and run_count >= limit:
                break

        if report_progress and progress:
            yield collect_streamable_data(encode_tree({f'progress_{progress_reports_sent}': progress}))
    except asyncio.CancelledError:
        pass


async def run_active_result_streamer(repo: 'Repo', report_progress: Optional[bool] = True):
    try:
        active_run_hashes = repo.list_active_runs()

        active_runs_count = len(active_run_hashes)
        progress_reports_sent = 0

        for run_hash in active_run_hashes:
            await asyncio.sleep(ASYNC_SLEEP_INTERVAL)

            run = Run(run_hash, repo=repo, read_only=True)
            run_dict = {
                run.hash: {
                    'props': get_run_props(run),
                    'traces': run.collect_sequence_info(sequence_types='metric')
                }
            }

            encoded_tree = encode_tree(run_dict)
            yield collect_streamable_data(encoded_tree)

            if report_progress:
                yield collect_streamable_data(encode_tree(
<<<<<<< HEAD
                    {f'progress_{progress_reports_sent}': (progress_reports_sent+1, active_runs_count)}
=======
                    {f'progress_{progress_reports_sent}': (progress_reports_sent + 1, active_runs_count)}
>>>>>>> 8441a58a
                ))
                progress_reports_sent += 1
    except asyncio.CancelledError:
        pass


def collect_requested_metric_traces(run: Run, requested_traces: List[TraceBase], steps_num: int = 200) -> List[dict]:
    processed_traces_list = []
    for requested_trace in requested_traces:
        metric_name = requested_trace.name
        context = Context(requested_trace.context)
        trace = run.get_metric(name=metric_name, context=context)
        if not trace:
            continue

        iters, (values,) = trace.data.view('val').sample(steps_num).items_list()
        values = list(map(lambda x: x if float('-inf') < x < float('inf') and x == x else None, values))

        processed_traces_list.append({
            'name': trace.name,
            'context': trace.context.to_dict(),
            'values': values,
            'iters': iters,
        })

    return processed_traces_list


async def run_logs_streamer(run: Run, record_range: str) -> bytes:
    logs = run.get_terminal_logs()

    if not logs:
        return

    record_range = checked_range(record_range)
    start = record_range.start
    stop = record_range.stop

    # range stop is missing
    if record_range.stop is None:
        stop = logs.last_step() + 1

    # range start is missing
    if record_range.start is None:
        start = 0

    # range is missing completely
    if record_range.start is None and record_range.stop is None:
        start = max(logs.last_step() - 200, 0)

    try:
        steps_vals = logs.data.view('val').range(start, stop)
        for step, (val,) in steps_vals:
            await asyncio.sleep(ASYNC_SLEEP_INTERVAL)
            encoded_tree = encode_tree({step: val.data})
            yield collect_streamable_data(encoded_tree)
    except asyncio.CancelledError:
        pass


def get_project():
    project = Project()
    if not project.exists():
        raise HTTPException(status_code=404)
    return project


def get_project_repo():
    project = get_project()
    return project.repo


def checked_query(q: str):
    query = q.strip()
    try:
        syntax_error_check(query)
    except SyntaxError as se:
        raise HTTPException(status_code=400, detail={
            'message': 'SyntaxError',
            'detail': {
                'statement': se.text,
                'line': se.lineno,
                'offset': se.offset,
                'end_offset': getattr(se, 'end_offset', 0)
            }
        })
    return query


def checked_range(range_: str = ''):
    try:
        range_ = str_to_range(range_)
    except ValueError:
        raise HTTPException(status_code=400, detail='Invalid range format')
    return range_<|MERGE_RESOLUTION|>--- conflicted
+++ resolved
@@ -296,11 +296,7 @@
 
             if report_progress:
                 yield collect_streamable_data(encode_tree(
-<<<<<<< HEAD
-                    {f'progress_{progress_reports_sent}': (progress_reports_sent+1, active_runs_count)}
-=======
                     {f'progress_{progress_reports_sent}': (progress_reports_sent + 1, active_runs_count)}
->>>>>>> 8441a58a
                 ))
                 progress_reports_sent += 1
     except asyncio.CancelledError:
