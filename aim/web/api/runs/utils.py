--- conflicted
+++ resolved
@@ -11,9 +11,6 @@
 from aim.storage.treeutils import encode_tree
 
 
-<<<<<<< HEAD
-def numpy_to_encodable(array: np.ndarray) -> Optional[dict]:
-=======
 def get_run_props(run: Run):
     return {
         'name': run.props.name if run.props.name else None,
@@ -24,8 +21,7 @@
     }
 
 
-def numpy_to_encodable(array: np.ndarray) -> dict:
->>>>>>> 27cab495
+def numpy_to_encodable(array: np.ndarray) -> Optional[dict]:
     encoded_numpy = {
         'type': 'numpy',
         'shape': array.shape[0],
@@ -144,22 +140,14 @@
                     'x_axis_iters': x_axis_iters,
                 })
 
-<<<<<<< HEAD
         if run:
             run_dict = {
                 run.hashname: {
                     'params': run[...],
                     'traces': traces_list,
-                    'created_at': run.creation_time,
+                    'props': get_run_props(run)
                 }
             }
-=======
-        runs_dict[run.hashname] = {
-            'params': run[...],
-            'traces': traces_list,
-            'props': get_run_props(run)
-        }
->>>>>>> 27cab495
 
             encoded_tree = encode_tree(run_dict)
             yield collect_run_streamable_data(encoded_tree)
@@ -168,19 +156,12 @@
 async def run_search_result_streamer(runs: QueryRunTraceCollection) -> bytes:
     for run_trace_collection in runs.iter_runs():
         run = run_trace_collection.run
-<<<<<<< HEAD
         run_dict = {
             run.hashname: {
                 'params': run[...],
                 'traces': run.get_traces_overview(),
-                'created_at': run.creation_time,
+                'props': get_run_props(run)
             }
-=======
-        runs_dict[run.hashname] = {
-            'params': run[...],
-            'traces': run.get_traces_overview(),
-            'props': get_run_props(run)
->>>>>>> 27cab495
         }
 
         encoded_tree = encode_tree(run_dict)
