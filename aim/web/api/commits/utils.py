--- conflicted
+++ resolved
@@ -1,5 +1,4 @@
 import numpy as np
-<<<<<<< HEAD
 import struct
 
 from typing import Iterator, Tuple
@@ -35,70 +34,6 @@
                 'context': trace.context.to_dict(),
                 'x_axis_values': x_axis_values if x_axis_trace else None,
                 'x_axis_iters': x_axis_iters if x_axis_trace else None,
-=======
-import json
-import struct
-
-from typing import Optional, Iterator, Tuple
-
-from aim.artifacts.metric import Metric as MetricArtifact
-from aim.engine.repo.run import Run as OldRun
-from aim.ql.grammar import Expression
-from aim.ql.utils import match
-from aim.web.adapters.tf_summary_adapter import TFSummaryAdapter
-from aim.web.api.commits.models import TFSummaryLog
-from aim.web.api.db import get_session
-from aim.web.api.utils import normalize_type, unsupported_float_type
-from aim.storage.run import Run
-from aim.storage.trace import QueryTraceCollection
-
-
-def select_tf_summary_scalars(session, tags, expression: Optional[Expression] = None):
-    # Search
-    runs = []
-
-    params = {}
-    scalars_models = session.query(TFSummaryLog).all()
-    for scalar in scalars_models:
-        scalar_params = json.loads(scalar.params)
-        for k, v in scalar_params.items():
-            scalar_params[k] = normalize_type(v)
-        params[scalar.log_path] = scalar_params
-
-    if expression is not None:
-        log_paths = []
-        for scalar in scalars_models:
-            hparams = {
-                'params': params[scalar.log_path],
-            }
-            fields = {
-                'params': hparams,
-                'context': None,
-            }
-            if match(False, expression, None, fields, hparams):
-                log_paths.append(scalar.log_path)
-    else:
-        log_paths = TFSummaryAdapter.list_log_dir_paths()
-
-    # Get scalar paths
-    for log_path in log_paths:
-        tf = TFSummaryAdapter(log_path)
-        scalars = tf.get_scalars(tags)
-        dir_scalars = scalars['scalars']
-        start_time = int(scalars['start_time']) \
-            if isinstance(scalars['start_time'], (int, float)) else 0
-        if dir_scalars and len(dir_scalars) > 0:
-            runs.append({
-                'name': log_path,
-                'date': start_time,
-                'run_hash': TFSummaryAdapter.name_to_hash(log_path),
-                'experiment_name': 'TF',
-                'metrics': dir_scalars,
-                'params': {
-                    'params': params.get(log_path) or {},
-                },
-                'source': 'tf_summary',
->>>>>>> d8100e9f
             })
         processed_runs_dict[run_name] = traces_list
 
@@ -126,7 +61,7 @@
             sliced_iters = sliced_np_array(iters, _slice)
             x_axis_trace = run.get_trace(x_axis, trace.context) if x_axis else None
             if x_axis_trace:
-                x_axis_iters, x_axis_values = collect_x_axis_data(x_axis_trace, sliced_iters_numpy)
+                x_axis_iters, x_axis_values = collect_x_axis_data(x_axis_trace, sliced_iters)
 
             traces_list.append(
                 {
@@ -178,209 +113,8 @@
         "blob": array.tobytes()
     }
 
-<<<<<<< HEAD
 
 async def encoded_tree_streamer(encoded_runs_tree: Iterator[Tuple[bytes, bytes]]) -> bytes:
-=======
-    if x_axis_trace is not None:
-        # try to initialize new value for x_axis from already available sources
-        if x_axis_trace.metric == trace.metric:
-            new_x_axis_value = metric_record.value
-        else:
-            new_x_axis_value = x_axis_trace.tmp_data.get(x_idx)
-        if new_x_axis_value:
-            if x_axis_trace.current_x_axis_value and new_x_axis_value < x_axis_trace.current_x_axis_value:
-                trace.alignment['is_asc'] = False
-            x_axis_trace.current_x_axis_value = new_x_axis_value
-        else:
-            # if there was no available value for x_idx index from available sources read from storage
-            try:
-                x_r = next(x_axis_trace.read_records(x_idx))
-                _, x_axis_metric_record = MetricArtifact.deserialize_pb(x_r)
-                if not unsupported_float_type(x_axis_metric_record.value):
-                    new_x_axis_value = x_axis_metric_record.value
-                    if x_axis_trace.current_x_axis_value and \
-                            new_x_axis_value < x_axis_trace.current_x_axis_value:
-                        trace.alignment['is_asc'] = False
-                    x_axis_trace.current_x_axis_value = new_x_axis_value
-                    x_axis_trace.tmp_data[x_idx] = x_axis_trace.current_x_axis_value
-                else:
-                    trace.alignment['skipped_steps'] += 1
-            except StopIteration:
-                trace.alignment['is_synced'] = False
-    trace.append((
-        metric_record.value,
-        base.step,
-        base.epoch if base.has_epoch else None,
-        base.timestamp,
-        x_axis_trace.current_x_axis_value if x_axis_trace else None
-    ))
-
-
-def process_custom_aligned_run(project, run_data, x_axis_metric_name) -> OldRun or None:
-    # get run_hash and experiment_name from request data
-    run_hash = run_data.get('run_hash')
-    experiment_name = run_data.get('experiment_name')
-    if run_hash is None or experiment_name is None:
-        return None
-
-    # initialize Run object and try to get metric corresponding to x_axis_metric_name
-    selected_run = OldRun(project.repo, experiment_name, run_hash)
-    x_axis_metric = selected_run.get_all_metrics().get(x_axis_metric_name)
-    if x_axis_metric is None:
-        return None
-
-    # open run storage and metric artifact
-    try:
-        selected_run.open_storage()
-        x_axis_metric.open_artifact()
-    except:
-        return None
-
-    # collect selected metrics and traces
-    for metric in run_data.get('metrics'):
-        metric_name = metric.get('name')
-        selected_metric = selected_run.get_all_metrics().get(metric_name)
-        if selected_metric is None:
-            continue
-        for trace in metric.get('traces'):
-            trace_context = trace.get('context')
-            # get the corresponding traces for x_axis_metric and selected_metric
-            selected_trace = selected_metric.get_trace(trace_context)
-            x_axis_trace = x_axis_metric.get_trace(trace_context)
-            if x_axis_trace is None or selected_trace is None:
-                continue
-            # initialize alignment fields for selected_trace
-            selected_trace.alignment = {
-                'is_synced': True,
-                'is_asc': True,
-                'skipped_steps': 0,
-                'aligned_by': {
-                    'metric_name': x_axis_metric.name,
-                    'trace_context': x_axis_trace.context
-                }
-            }
-
-            def process_single_x_axis_trace_record(x_idx):
-                new_x_axis_value = x_axis_trace.tmp_data.get(x_idx)
-                if not new_x_axis_value:
-                    # if there was no available value for x_idx index from trace cached data, read from storage
-                    try:
-                        x_r = next(x_axis_trace.read_records(x_idx))
-                        _, x_axis_metric_record = MetricArtifact.deserialize_pb(x_r)
-                        if not unsupported_float_type(x_axis_metric_record.value):
-                            new_x_axis_value = x_axis_metric_record.value
-                            x_axis_trace.tmp_data[x_idx] = new_x_axis_value
-                        else:
-                            selected_trace.alignment['skipped_steps'] += 1
-                    except StopIteration:
-                        selected_trace.alignment['is_synced'] = False
-                if new_x_axis_value:
-                    # check if the resulting array is ascending or not
-                    if x_axis_trace.current_x_axis_value and \
-                            new_x_axis_value < x_axis_trace.current_x_axis_value:
-                        selected_trace.alignment['is_asc'] = False
-                    x_axis_trace.current_x_axis_value = new_x_axis_value
-                return new_x_axis_value
-
-            # get values of x_axis_trace and store them in the data attribute of selected_trace as a plain list
-            start, stop, step = trace.get('slice')
-            for i in range(start, stop, step):
-                selected_trace.append(process_single_x_axis_trace_record(i))
-            if (stop-1) % step != 0:
-                selected_trace.append(process_single_x_axis_trace_record(stop-1))
-            # clear current_x_axis_value for x_axis_trace for the next possible iteration
-            x_axis_trace.current_x_axis_value = None
-
-            selected_metric.append(selected_trace)
-        selected_run.add(selected_metric)
-
-    # close run storage and metric artifact
-    try:
-        selected_run.close_storage()
-        x_axis_metric.close_artifact()
-    except:
-        pass
-
-    return selected_run
-
-
-def runs_resp_generator(response, runs, exclude_list=None):
-    yield json.dumps({
-        'header': response,
-    }).encode() + '\n'.encode()
-    for run in runs:
-        if not is_tf_run(run):
-            yield json.dumps({
-                'run': run.to_dict(include_only_selected_agg_metrics=True, exclude_list=exclude_list),
-            }).encode() + '\n'.encode()
-        else:
-            yield json.dumps({
-                'run': run,
-            }).encode() + '\n'.encode()
-
-
-def nested_runs_dict_constructor(traces: QueryTraceCollection, steps_num: int, x_axis: str) -> dict:
-    # TODO: add x_axis alignment
-    query_runs_collection = {}
-    for trace in traces:
-        if query_runs_collection.get(trace.run.name):
-            query_runs_collection[trace.run.name].append(trace)
-        else:
-            query_runs_collection[trace.run.name] = [trace]
-
-    runs_dict = {}
-    for run_name in query_runs_collection.keys():
-        run = Run(run_name)
-        query_run_traces = query_runs_collection[run_name]
-        traces_list = []
-        for trace in query_run_traces:
-            sparse_values_numpy = trace.values.sparse_numpy()
-            num_records = len(sparse_values_numpy[0])
-            step = (num_records // steps_num) or 1
-
-            traces_list.append(
-                {
-                    'metric_name': trace.name,
-                    'context': trace.context.to_dict(),
-                    'values': numpy_to_encodable(sliced_np_array(sparse_values_numpy[1],
-                                                                 num_records, step)),
-                    'iters': numpy_to_encodable(sliced_np_array(sparse_values_numpy[0],
-                                                                num_records, step)),
-                    'epochs': numpy_to_encodable(sliced_np_array(trace.epochs.values_numpy(),
-                                                                 num_records, step)),
-                    'timestamps': numpy_to_encodable(sliced_np_array(trace.timestamps.values_numpy(),
-                                                                     num_records, step)),
-                }
-            )
-
-        runs_dict[run.name] = {
-            'params': run[...],
-            'traces': traces_list
-        }
-
-    return runs_dict
-
-
-def sliced_np_array(array: np.ndarray, num_records: int, step: int) -> np.ndarray:
-    last_step_needed = (num_records - 1) % step != 0
-    if last_step_needed:
-        return np.append(array[0:num_records:step], array[-1])
-    else:
-        return array[0:num_records:step]
-
-
-def numpy_to_encodable(array: np.ndarray) -> dict:
-    return {
-        "_type": "numpy",
-        "shape": array.shape[0],
-        "dtype": str(array.dtype),
-        "blob": array.tobytes()
-    }
-
-
-async def metric_search_response_streamer(encoded_runs_tree: Iterator[Tuple[bytes, bytes]]) -> bytes:
->>>>>>> d8100e9f
     for key, val in encoded_runs_tree:
         yield struct.pack('I', len(key))
         yield key
