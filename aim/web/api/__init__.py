--- conflicted
+++ resolved
@@ -85,11 +85,7 @@
     api_app.include_router(projects_router, prefix='/projects')
     api_app.include_router(runs_router, prefix='/runs')
     api_app.include_router(tags_router, prefix='/tags')
-<<<<<<< HEAD
-    api_app.include_router(query_router, prefix='/objects')
-=======
     api_app.include_router(query_router, prefix='/data')
->>>>>>> 92aaaba3
 
     base_path = os.environ.get(AIM_UI_BASE_PATH, '')
 
