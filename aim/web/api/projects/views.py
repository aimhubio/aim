import os
import pytz
from typing import Optional, Tuple

from collections import Counter
from datetime import datetime
from fastapi import Depends, HTTPException, Request, Query
from aim.web.api.utils import APIRouter  # wrapper for fastapi.APIRouter
from urllib import parse

from aim.web.configs import AIM_UI_TELEMETRY_KEY
from aim.web.api.projects.project import Project
from aim.web.api.projects.pydantic_models import (
    ProjectActivityApiOut,
    ProjectApiOut,
    ProjectParamsOut,
)
from aim.web.api.utils import object_factory
projects_router = APIRouter()


@projects_router.get('/', response_model=ProjectApiOut)
async def project_api():
    project = Project()

    if not project.exists():
        raise HTTPException(status_code=404)

    return {
        'name': project.name,
        'path': project.path,
        'description': project.description,
        'telemetry_enabled': os.getenv(AIM_UI_TELEMETRY_KEY, '1'),
    }


@projects_router.get('/activity/', response_model=ProjectActivityApiOut)
async def project_activity_api(request: Request, factory=Depends(object_factory)):
    project = Project()

    if not project.exists():
        raise HTTPException(status_code=404)

    try:
        timezone = request.cookies.get('__AIMDE__:TIMEZONE')
        if timezone:
            timezone = pytz.timezone(parse.unquote(timezone))
    except Exception:
        timezone = None
    if not timezone:
        timezone = pytz.timezone('gmt')

    num_runs = 0
    activity_counter = Counter()
    for run in factory.runs():
        creation_timestamp = run.creation_time if run.creation_time > 0 else 0
        # TODO: [AT] fix timezone
        activity_counter[datetime.fromtimestamp(creation_timestamp, timezone).strftime('%Y-%m-%d')] += 1
        num_runs += 1

    return {
        'num_experiments': len(factory.experiments()),
        'num_runs': num_runs,
        'activity_map': dict(activity_counter),
    }


<<<<<<< HEAD
@projects_router.get('/params/', response_model=ProjectParamsOut)
async def project_params_api(sequence: Optional[Tuple[str, ...]] = Query(('metric',))):
=======
@projects_router.get('/params/', response_model=ProjectParamsOut, response_model_exclude_defaults=True)
async def project_params_api(sequence: Optional[Tuple[str, ...]] = Query(())):
>>>>>>> 8297f053
    project = Project()

    if not project.exists():
        raise HTTPException(status_code=404)

<<<<<<< HEAD
    try:
        project.repo.check_sequence_types(sequence)
    except ValueError as e:
        raise HTTPException(status_code=400, detail=str(e))
=======
    if sequence != ():
        try:
            project.repo.validate_sequence_types(sequence)
        except ValueError as e:
            raise HTTPException(status_code=400, detail=str(e))
    else:
        sequence = project.repo.available_sequence_types()
>>>>>>> 8297f053

    response = {
        'params': project.repo.collect_params_info(),
    }
<<<<<<< HEAD
    response.update(**project.repo.collect_metrics_info(sequence))
=======
    response.update(**project.repo.collect_sequence_info(sequence))
>>>>>>> 8297f053
    return response<|MERGE_RESOLUTION|>--- conflicted
+++ resolved
@@ -65,24 +65,13 @@
     }
 
 
-<<<<<<< HEAD
-@projects_router.get('/params/', response_model=ProjectParamsOut)
-async def project_params_api(sequence: Optional[Tuple[str, ...]] = Query(('metric',))):
-=======
 @projects_router.get('/params/', response_model=ProjectParamsOut, response_model_exclude_defaults=True)
 async def project_params_api(sequence: Optional[Tuple[str, ...]] = Query(())):
->>>>>>> 8297f053
     project = Project()
 
     if not project.exists():
         raise HTTPException(status_code=404)
 
-<<<<<<< HEAD
-    try:
-        project.repo.check_sequence_types(sequence)
-    except ValueError as e:
-        raise HTTPException(status_code=400, detail=str(e))
-=======
     if sequence != ():
         try:
             project.repo.validate_sequence_types(sequence)
@@ -90,14 +79,9 @@
             raise HTTPException(status_code=400, detail=str(e))
     else:
         sequence = project.repo.available_sequence_types()
->>>>>>> 8297f053
 
     response = {
         'params': project.repo.collect_params_info(),
     }
-<<<<<<< HEAD
-    response.update(**project.repo.collect_metrics_info(sequence))
-=======
     response.update(**project.repo.collect_sequence_info(sequence))
->>>>>>> 8297f053
     return response