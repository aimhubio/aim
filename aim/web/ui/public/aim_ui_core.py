--- conflicted
+++ resolved
@@ -57,23 +57,11 @@
     return wrapper
 
 
-<<<<<<< HEAD
-class Object:
-    def __init__(self, type, methods={}):
-        self.type = type
-        self.methods = methods
-        self.items = []
-
-    # @memoize_async
-    async def query(self, query=""):
-        data = await search(self.type, query)
-=======
 class Repo:
     @classmethod
     @memoize_async
     async def filter(self, type, query=""):
         data = await search(type, query)
->>>>>>> 0a020943
         data = create_proxy(data.to_py())
         items = []
         i = 0
