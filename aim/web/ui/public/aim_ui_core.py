--- conflicted
+++ resolved
@@ -801,27 +801,14 @@
 
         self.render()
 
-    async def on_change(self, val):
+    def on_change(self, val):
         # You can define the callback behavior here
         self.set_state({
             "data": val
         })
         print("Switch" + str(val))
 
-<<<<<<< HEAD
-
-class Checkbox(Component):
-    def __init__(self, checked=None, defaultChecked=None, disabled=None, key=None):
-        component_type = "Checkbox"
-        component_key = update_viz_map(component_type, key)
-        super().__init__(component_key, component_type)
-
-        self.data = checked or defaultChecked
-
-        self.options = {
-            "defaultChecked": defaultChecked,
-            "disabled": disabled,
-=======
+
 class TextArea(Component):
     def __init__(self, value=None, size=None, resize=None, disabled=None, caption=None, key=None):
         component_type = "TextArea"
@@ -836,7 +823,6 @@
             "resize": resize,
             "disabled": disabled,
             "caption": caption
->>>>>>> ce8b5266
         }
 
         self.callbacks = {
@@ -845,20 +831,38 @@
 
         self.render()
 
-<<<<<<< HEAD
-    async def on_change(self, val):
+    @property
+    def value(self):
+        return self.state["value"] if "value" in self.state else self.data
+
+    def on_change(self, val):
+        self.set_state({
+            "value": val
+        })
+
+
+class Checkbox(Component):
+    def __init__(self, checked=None, defaultChecked=None, disabled=None, key=None):
+        component_type = "Checkbox"
+        component_key = update_viz_map(component_type, key)
+        super().__init__(component_key, component_type)
+
+        self.data = checked or defaultChecked
+
+        self.options = {
+            "defaultChecked": defaultChecked,
+            "disabled": disabled,
+        }
+
+        self.callbacks = {
+            "on_change": self.on_change
+        }
+
+        self.render()
+
+    def on_change(self, val):
         # You can define the callback behavior here
         self.set_state({
             "data": val
         })
-        print("Checked " + str(val))
-=======
-    @property
-    def value(self):
-        return self.state["value"] if "value" in self.state else self.data
-
-    async def on_change(self, val):
-        self.set_state({
-           "value": val
-        })
->>>>>>> ce8b5266
+        print("Checked " + str(val))