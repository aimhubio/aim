--- conflicted
+++ resolved
@@ -593,6 +593,7 @@
 
         self.render()
 
+
 class RunLogs(Component):
     def __init__(self, run_hash, key=None):
         component_type = "RunLogs"
@@ -777,11 +778,7 @@
             "size": size,
             "variant": variant,
             "color": color,
-<<<<<<< HEAD
-            "label": label,
-=======
             "label": label or 'button',
->>>>>>> c596ed20
         }
 
         self.callbacks = {
