@font-face {
  font-family: 'icomoon';
<<<<<<< HEAD
  src:  url('fonts/icomoon.eot?sebhau');
  src:  url('fonts/icomoon.eot?sebhau#iefix') format('embedded-opentype'),
  url('fonts/icomoon.ttf?sebhau') format('truetype'),
  url('fonts/icomoon.woff?sebhau') format('woff'),
  url('fonts/icomoon.svg?sebhau#icomoon') format('svg');
=======
  src:  url('fonts/icomoon.eot?bbsu97');
  src:  url('fonts/icomoon.eot?bbsu97#iefix') format('embedded-opentype'),
    url('fonts/icomoon.ttf?bbsu97') format('truetype'),
    url('fonts/icomoon.woff?bbsu97') format('woff'),
    url('fonts/icomoon.svg?bbsu97#icomoon') format('svg');
>>>>>>> 1478ad32
  font-weight: normal;
  font-style: normal;
  font-display: block;
}

[class^="icon-"], [class*=" icon-"] {
  /* use !important to prevent issues with browser extensions that change fonts */
  font-family: 'icomoon' !important;
  speak: never;
  font-style: normal;
  font-weight: normal;
  font-variant: normal;
  text-transform: none;
  line-height: 1;

  /* Better Font Rendering =========== */
  -webkit-font-smoothing: antialiased;
  -moz-osx-font-smoothing: grayscale;
}

.icon-avatar:before {
  content: "\e971";
}
.icon-branch:before {
  content: "\e972";
}
.icon-circle-question:before {
  content: "\e96c";
}
.icon-hide-system-metrics:before {
  content: "\e96a";
}
.icon-show-system-metrics:before {
  content: "\e96b";
}
.icon-images-stacking:before {
  content: "\e969";
}
.icon-case-sensitive:before {
  content: "\e966";
}
.icon-word-match:before {
  content: "\e967";
}
.icon-regex:before {
  content: "\e968";
}
.icon-archive:before {
  content: "\e94f";
}
.icon-unarchive:before {
  content: "\e965";
}
.icon-partially-selected:before {
  content: "\e964";
}
.icon-trendline:before {
  content: "\e95f";
}
.icon-slack:before {
  content: "\e960";
}
.icon-success-icon:before {
  content: "\e961";
}
.icon-circle-info:before {
  content: "\e94e";
}
.icon-warning-outline:before {
  content: "\e962";
}
.icon-warning-contained:before {
  content: "\e95e";
}
.icon-voice-on:before {
  content: "\e95a";
}
.icon-voice-off:before {
  content: "\e95b";
}
.icon-pause:before {
  content: "\e95c";
}
.icon-play:before {
  content: "\e95d";
}
.icon-image-properties:before {
  content: "\e959";
}
.icon-y-axis:before {
  content: "\e957";
}
.icon-image-group:before {
  content: "\e958";
}
.icon-scatterplot:before {
  content: "\e955";
}
.icon-image-explorer:before {
  content: "\e956";
}
.icon-full-docs:before {
  content: "\e952";
}
.icon-live-demo:before {
  content: "\e953";
}
.icon-co:before {
  content: "\e954";
}
.icon-sort-arrow-down:before {
  content: "\e91b";
}
.icon-sort-arrow-up:before {
  content: "\e951";
}
.icon-images:before {
  content: "\e950";
}
.icon-link:before {
  content: "\e93e";
}
.icon-close-rectangle:before {
  content: "\e900";
}
.icon-close:before {
  content: "\e901";
}
.icon-close-circle:before {
  content: "\e902";
}
.icon-eye-fill-show:before {
  content: "\e903";
}
.icon-eye-outline-hide:before {
  content: "\e904";
}
.icon-eye-show-outline:before {
  content: "\e905";
}
.icon-eye-fill-hide:before {
  content: "\e906";
}
.icon-row-height-down:before {
  content: "\e907";
}
.icon-reset-width-outside:before {
  content: "\e908";
}
.icon-reset-width-inside:before {
  content: "\e909";
}
.icon-row-height-up:before {
  content: "\e90a";
}
.icon-pin-right:before {
  content: "\e90b";
}
.icon-pin-left:before {
  content: "\e90c";
}
.icon-pin:before {
  content: "\e90d";
}
.icon-expand-horizontal:before {
  content: "\e90e";
}
.icon-expand-vertical:before {
  content: "\e90f";
}
.icon-arrow-up:before {
  content: "\e910";
}
.icon-arrow-left:before {
  content: "\e911";
}
.icon-arrow-down:before {
  content: "\e912";
}
.icon-arrow-right:before {
  content: "\e913";
}
.icon-manage-column:before {
  content: "\e914";
}
.icon-long-arrow-right:before {
  content: "\e915";
}
.icon-long-arrow-left:before {
  content: "\e916";
}
.icon-cursor:before {
  content: "\e917";
}
.icon-delete:before {
  content: "\e918";
}
.icon-sort-inside:before {
  content: "\e919";
}
.icon-sort-outside:before {
  content: "\e91a";
}
.icon-metrics:before {
  content: "\e91c";
}
.icon-tags:before {
  content: "\e91d";
}
.icon-bookmarks:before {
  content: "\e91e";
}
.icon-runs:before {
  content: "\e91f";
}
.icon-back-left:before {
  content: "\e920";
}
.icon-back-down:before {
  content: "\e921";
}
.icon-back-up:before {
  content: "\e922";
}
.icon-back-right:before {
  content: "\e923";
}
.icon-back-up-right:before {
  content: "\e924";
}
.icon-back-up-left:before {
  content: "\e925";
}
.icon-back-down-left:before {
  content: "\e926";
}
.icon-back-down-right:before {
  content: "\e927";
}
.icon-more-horizontal:before {
  content: "\e928";
}
.icon-more-vertical:before {
  content: "\e929";
}
.icon-drag:before {
  content: "\e92a";
}
.icon-move-to-left:before {
  content: "\e92b";
}
.icon-move-to-right:before {
  content: "\e92c";
}
.icon-reset:before {
  content: "\e92d";
}
.icon-line-style:before {
  content: "\e92e";
}
.icon-chart-group:before {
  content: "\e92f";
}
.icon-coloring:before {
  content: "\e930";
}
.icon-zoom-in:before {
  content: "\e931";
}
.icon-ignore-outliers:before {
  content: "\e932";
}
.icon-smoothing:before {
  content: "\e933";
}
.icon-highlight-mode:before {
  content: "\e934";
}
.icon-axes-scale:before {
  content: "\e935";
}
.icon-x-axis:before {
  content: "\e936";
}
.icon-indicator:before {
  content: "\e937";
}
.icon-aggregation:before {
  content: "\e938";
}
.icon-zoom-out:before {
  content: "\e939";
}
.icon-collapse-inside:before {
  content: "\e93a";
}
.icon-collapse-outside:before {
  content: "\e93b";
}
.icon-arrow-bidirectional-close:before {
  content: "\e93c";
}
.icon-arrow-bidirectional-open:before {
  content: "\e93d";
}
.icon-row-height:before {
  content: "\e93f";
}
.icon-copy:before {
  content: "\e941";
}
.icon-menu:before {
  content: "\e942";
}
.icon-download:before {
  content: "\e943";
}
.icon-upload:before {
  content: "\e944";
}
.icon-edit:before {
  content: "\e945";
}
.icon-search-info:before {
  content: "\e946";
}
.icon-search:before {
  content: "\e947";
}
.icon-table-resize-maximize:before {
  content: "\e948";
}
.icon-table-resize-hide:before {
  content: "\e949";
}
.icon-table-resize-resizable:before {
  content: "\e94a";
}
.icon-plus:before {
  content: "\e94b";
}
.icon-circle-with-dot:before {
  content: "\e94c";
}
.icon-check-rectangle:before {
  content: "\e94d";
}
.icon-check:before {
  content: "\e963";
}
.icon-params:before {
  content: "\e940";
}
.icon-time:before {
  content: "\e96d";
}
.icon-duration:before {
  content: "\e96e";
}
.icon-hash:before {
  content: "\e96f";
}
.icon-calendar:before {
  content: "\e970";
}<|MERGE_RESOLUTION|>--- conflicted
+++ resolved
@@ -1,18 +1,10 @@
 @font-face {
   font-family: 'icomoon';
-<<<<<<< HEAD
-  src:  url('fonts/icomoon.eot?sebhau');
-  src:  url('fonts/icomoon.eot?sebhau#iefix') format('embedded-opentype'),
-  url('fonts/icomoon.ttf?sebhau') format('truetype'),
-  url('fonts/icomoon.woff?sebhau') format('woff'),
-  url('fonts/icomoon.svg?sebhau#icomoon') format('svg');
-=======
   src:  url('fonts/icomoon.eot?bbsu97');
   src:  url('fonts/icomoon.eot?bbsu97#iefix') format('embedded-opentype'),
     url('fonts/icomoon.ttf?bbsu97') format('truetype'),
     url('fonts/icomoon.woff?bbsu97') format('woff'),
     url('fonts/icomoon.svg?bbsu97#icomoon') format('svg');
->>>>>>> 1478ad32
   font-weight: normal;
   font-style: normal;
   font-display: block;
