@font-face {
  font-family: 'icomoon';
<<<<<<< HEAD
  src:  url('./fonts/icomoon.eot?w20ibk');
  src:  url('./fonts/icomoon.eot?w20ibk#iefix') format('embedded-opentype'),
    url('./fonts/icomoon.ttf?w20ibk') format('truetype'),
    url('./fonts/icomoon.woff?w20ibk') format('woff'),
    url('./fonts/icomoon.svg?w20ibk#icomoon') format('svg');
=======
  src: url('fonts/icomoon.eot?y51phi');
  src: url('fonts/icomoon.eot?y51phi#iefix') format('embedded-opentype'),
    url('fonts/icomoon.ttf?y51phi') format('truetype'),
    url('fonts/icomoon.woff?y51phi') format('woff'),
    url('fonts/icomoon.svg?y51phi#icomoon') format('svg');
>>>>>>> 3bfe0379
  font-weight: normal;
  font-style: normal;
  font-display: block;
}

[class^='icon-'],
[class*=' icon-'] {
  /* use !important to prevent issues with browser extensions that change fonts */
  font-family: 'icomoon' !important;
  speak: never;
  font-style: normal;
  font-weight: normal;
  font-variant: normal;
  text-transform: none;
  line-height: 1;

  /* Better Font Rendering =========== */
  -webkit-font-smoothing: antialiased;
  -moz-osx-font-smoothing: grayscale;
}

<<<<<<< HEAD
.icon-partially-selected:before {
  content: "\e95f";
}
.icon-slack:before {
  content: "\e95e";
=======
.icon-trendline:before {
  content: '\e95f';
}
.icon-Slack:before {
  content: '\e960';
}
.icon-successIcon:before {
  content: '\e961';
}
.icon-circle-info:before {
  content: '\e94e';
}
.icon-TypeTriangle-Outline:before {
  content: '\e962';
}
.icon-StateDefault1:before {
  content: '\e962';
}
.icon-TypeTriangle:before {
  content: '\e95e';
}
.icon-StateDefault:before {
  content: '\e95e';
>>>>>>> 3bfe0379
}
.icon-voice-on:before {
  content: '\e95a';
}
.icon-voice-off:before {
  content: '\e95b';
}
.icon-pause:before {
  content: '\e95c';
}
.icon-play:before {
  content: '\e95d';
}
.icon-image-properties:before {
  content: '\e959';
}
.icon-y-axis:before {
  content: '\e957';
}
.icon-image-group:before {
  content: '\e958';
}
.icon-scatterplot:before {
  content: '\e955';
}
.icon-image-explorer:before {
  content: '\e956';
}
.icon-full-docs:before {
  content: '\e952';
}
.icon-live-demo:before {
  content: '\e953';
}
.icon-co:before {
  content: '\e954';
}
.icon-sort-arrow-down:before {
  content: '\e91b';
}
.icon-sort-arrow-up:before {
  content: '\e951';
}
.icon-images:before {
  content: '\e950';
}
.icon-link:before {
  content: '\e93e';
}
.icon-close-rectangle:before {
  content: '\e900';
}
.icon-close:before {
  content: '\e901';
}
.icon-close-circle:before {
  content: '\e902';
}
.icon-eye-fill-show:before {
  content: '\e903';
}
.icon-eye-outline-hide:before {
  content: '\e904';
}
.icon-eye-show-outline:before {
  content: '\e905';
}
.icon-eye-fill-hide:before {
  content: '\e906';
}
.icon-row-height-down:before {
  content: '\e907';
}
.icon-reset-width-outside:before {
  content: '\e908';
}
.icon-reset-width-inside:before {
  content: '\e909';
}
.icon-row-height-up:before {
  content: '\e90a';
}
.icon-pin-right:before {
  content: '\e90b';
}
.icon-pin-left:before {
  content: '\e90c';
}
.icon-pin:before {
  content: '\e90d';
}
.icon-expand-horizontal:before {
  content: '\e90e';
}
.icon-expand-vertical:before {
  content: '\e90f';
}
.icon-arrow-up:before {
  content: '\e910';
}
.icon-arrow-left:before {
  content: '\e911';
}
.icon-arrow-down:before {
  content: '\e912';
}
.icon-arrow-right:before {
  content: '\e913';
}
.icon-manage-column:before {
  content: '\e914';
}
.icon-long-arrow-right:before {
  content: '\e915';
}
.icon-long-arrow-left:before {
  content: '\e916';
}
.icon-cursor:before {
  content: '\e917';
}
.icon-delete:before {
  content: '\e918';
}
.icon-sort-inside:before {
  content: '\e919';
}
.icon-sort-outside:before {
  content: '\e91a';
}
.icon-metrics:before {
  content: '\e91c';
}
.icon-tags:before {
  content: '\e91d';
}
.icon-bookmarks:before {
  content: '\e91e';
}
.icon-runs:before {
  content: '\e91f';
}
.icon-back-left:before {
  content: '\e920';
}
.icon-back-down:before {
  content: '\e921';
}
.icon-back-up:before {
  content: '\e922';
}
.icon-back-right:before {
  content: '\e923';
}
.icon-back-up-right:before {
  content: '\e924';
}
.icon-back-up-left:before {
  content: '\e925';
}
.icon-back-down-left:before {
  content: '\e926';
}
.icon-back-down-right:before {
  content: '\e927';
}
.icon-more-horizontal:before {
  content: '\e928';
}
.icon-more-vertical:before {
  content: '\e929';
}
.icon-drag:before {
  content: '\e92a';
}
.icon-move-to-left:before {
  content: '\e92b';
}
.icon-move-to-right:before {
  content: '\e92c';
}
.icon-reset:before {
  content: '\e92d';
}
.icon-line-style:before {
  content: '\e92e';
}
.icon-chart-group:before {
  content: '\e92f';
}
.icon-coloring:before {
  content: '\e930';
}
.icon-zoom-in:before {
  content: '\e931';
}
.icon-ignore-outliers:before {
  content: '\e932';
}
.icon-smoothing:before {
  content: '\e933';
}
.icon-highlight-mode:before {
  content: '\e934';
}
.icon-axes-scale:before {
  content: '\e935';
}
.icon-x-axis:before {
  content: '\e936';
}
.icon-indicator:before {
  content: '\e937';
}
.icon-aggregation:before {
  content: '\e938';
}
.icon-zoom-out:before {
  content: '\e939';
}
.icon-collapse-inside:before {
  content: '\e93a';
}
.icon-collapse-outside:before {
  content: '\e93b';
}
.icon-arrow-bidirectional-close:before {
  content: '\e93c';
}
.icon-arrow-bidirectional-open:before {
  content: '\e93d';
}
.icon-row-height:before {
  content: '\e93f';
}
.icon-copy:before {
  content: '\e941';
}
.icon-menu:before {
  content: '\e942';
}
.icon-download:before {
  content: '\e943';
}
.icon-upload:before {
  content: '\e944';
}
.icon-edit:before {
  content: '\e945';
}
.icon-search-info:before {
  content: '\e946';
}
.icon-search:before {
  content: '\e947';
}
.icon-table-resize-maximize:before {
  content: '\e948';
}
.icon-table-resize-hide:before {
  content: '\e949';
}
.icon-table-resize-resizable:before {
  content: '\e94a';
}
.icon-plus:before {
  content: '\e94b';
}
.icon-Runs:before {
  content: '\e94c';
}
.icon-check-rectangle:before {
  content: '\e94d';
}
.icon-check-circle:before {
  content: '\e94f';
}
.icon-check:before {
  content: '\e963';
}
.icon-params:before {
  content: '\e940';
}<|MERGE_RESOLUTION|>--- conflicted
+++ resolved
@@ -1,25 +1,16 @@
 @font-face {
   font-family: 'icomoon';
-<<<<<<< HEAD
-  src:  url('./fonts/icomoon.eot?w20ibk');
-  src:  url('./fonts/icomoon.eot?w20ibk#iefix') format('embedded-opentype'),
-    url('./fonts/icomoon.ttf?w20ibk') format('truetype'),
-    url('./fonts/icomoon.woff?w20ibk') format('woff'),
-    url('./fonts/icomoon.svg?w20ibk#icomoon') format('svg');
-=======
-  src: url('fonts/icomoon.eot?y51phi');
-  src: url('fonts/icomoon.eot?y51phi#iefix') format('embedded-opentype'),
-    url('fonts/icomoon.ttf?y51phi') format('truetype'),
-    url('fonts/icomoon.woff?y51phi') format('woff'),
-    url('fonts/icomoon.svg?y51phi#icomoon') format('svg');
->>>>>>> 3bfe0379
+  src:  url('./fonts/icomoon.eot?8x5vgv');
+  src:  url('./fonts/icomoon.eot?8x5vgv#iefix') format('embedded-opentype'),
+    url('./fonts/icomoon.ttf?8x5vgv') format('truetype'),
+    url('./fonts/icomoon.woff?8x5vgv') format('woff'),
+    url('./fonts/icomoon.svg?8x5vgv#icomoon') format('svg');
   font-weight: normal;
   font-style: normal;
   font-display: block;
 }
 
-[class^='icon-'],
-[class*=' icon-'] {
+[class^="icon-"], [class*=" icon-"] {
   /* use !important to prevent issues with browser extensions that change fonts */
   font-family: 'icomoon' !important;
   speak: never;
@@ -34,317 +25,312 @@
   -moz-osx-font-smoothing: grayscale;
 }
 
-<<<<<<< HEAD
 .icon-partially-selected:before {
+  content: "\e964";
+}
+.icon-trendline:before {
   content: "\e95f";
 }
-.icon-slack:before {
+.icon-Slack:before {
+  content: "\e960";
+}
+.icon-successIcon:before {
+  content: "\e961";
+}
+.icon-circle-info:before {
+  content: "\e94e";
+}
+.icon-TypeTriangle-Outline:before {
+  content: "\e962";
+}
+.icon-StateDefault1:before {
+  content: "\e962";
+}
+.icon-TypeTriangle:before {
   content: "\e95e";
-=======
-.icon-trendline:before {
-  content: '\e95f';
-}
-.icon-Slack:before {
-  content: '\e960';
-}
-.icon-successIcon:before {
-  content: '\e961';
-}
-.icon-circle-info:before {
-  content: '\e94e';
-}
-.icon-TypeTriangle-Outline:before {
-  content: '\e962';
-}
-.icon-StateDefault1:before {
-  content: '\e962';
-}
-.icon-TypeTriangle:before {
-  content: '\e95e';
 }
 .icon-StateDefault:before {
-  content: '\e95e';
->>>>>>> 3bfe0379
+  content: "\e95e";
 }
 .icon-voice-on:before {
-  content: '\e95a';
+  content: "\e95a";
 }
 .icon-voice-off:before {
-  content: '\e95b';
+  content: "\e95b";
 }
 .icon-pause:before {
-  content: '\e95c';
+  content: "\e95c";
 }
 .icon-play:before {
-  content: '\e95d';
+  content: "\e95d";
 }
 .icon-image-properties:before {
-  content: '\e959';
+  content: "\e959";
 }
 .icon-y-axis:before {
-  content: '\e957';
+  content: "\e957";
 }
 .icon-image-group:before {
-  content: '\e958';
+  content: "\e958";
 }
 .icon-scatterplot:before {
-  content: '\e955';
+  content: "\e955";
 }
 .icon-image-explorer:before {
-  content: '\e956';
+  content: "\e956";
 }
 .icon-full-docs:before {
-  content: '\e952';
+  content: "\e952";
 }
 .icon-live-demo:before {
-  content: '\e953';
+  content: "\e953";
 }
 .icon-co:before {
-  content: '\e954';
+  content: "\e954";
 }
 .icon-sort-arrow-down:before {
-  content: '\e91b';
+  content: "\e91b";
 }
 .icon-sort-arrow-up:before {
-  content: '\e951';
+  content: "\e951";
 }
 .icon-images:before {
-  content: '\e950';
+  content: "\e950";
 }
 .icon-link:before {
-  content: '\e93e';
+  content: "\e93e";
 }
 .icon-close-rectangle:before {
-  content: '\e900';
+  content: "\e900";
 }
 .icon-close:before {
-  content: '\e901';
+  content: "\e901";
 }
 .icon-close-circle:before {
-  content: '\e902';
+  content: "\e902";
 }
 .icon-eye-fill-show:before {
-  content: '\e903';
+  content: "\e903";
 }
 .icon-eye-outline-hide:before {
-  content: '\e904';
+  content: "\e904";
 }
 .icon-eye-show-outline:before {
-  content: '\e905';
+  content: "\e905";
 }
 .icon-eye-fill-hide:before {
-  content: '\e906';
+  content: "\e906";
 }
 .icon-row-height-down:before {
-  content: '\e907';
+  content: "\e907";
 }
 .icon-reset-width-outside:before {
-  content: '\e908';
+  content: "\e908";
 }
 .icon-reset-width-inside:before {
-  content: '\e909';
+  content: "\e909";
 }
 .icon-row-height-up:before {
-  content: '\e90a';
+  content: "\e90a";
 }
 .icon-pin-right:before {
-  content: '\e90b';
+  content: "\e90b";
 }
 .icon-pin-left:before {
-  content: '\e90c';
+  content: "\e90c";
 }
 .icon-pin:before {
-  content: '\e90d';
+  content: "\e90d";
 }
 .icon-expand-horizontal:before {
-  content: '\e90e';
+  content: "\e90e";
 }
 .icon-expand-vertical:before {
-  content: '\e90f';
+  content: "\e90f";
 }
 .icon-arrow-up:before {
-  content: '\e910';
+  content: "\e910";
 }
 .icon-arrow-left:before {
-  content: '\e911';
+  content: "\e911";
 }
 .icon-arrow-down:before {
-  content: '\e912';
+  content: "\e912";
 }
 .icon-arrow-right:before {
-  content: '\e913';
+  content: "\e913";
 }
 .icon-manage-column:before {
-  content: '\e914';
+  content: "\e914";
 }
 .icon-long-arrow-right:before {
-  content: '\e915';
+  content: "\e915";
 }
 .icon-long-arrow-left:before {
-  content: '\e916';
+  content: "\e916";
 }
 .icon-cursor:before {
-  content: '\e917';
+  content: "\e917";
 }
 .icon-delete:before {
-  content: '\e918';
+  content: "\e918";
 }
 .icon-sort-inside:before {
-  content: '\e919';
+  content: "\e919";
 }
 .icon-sort-outside:before {
-  content: '\e91a';
+  content: "\e91a";
 }
 .icon-metrics:before {
-  content: '\e91c';
+  content: "\e91c";
 }
 .icon-tags:before {
-  content: '\e91d';
+  content: "\e91d";
 }
 .icon-bookmarks:before {
-  content: '\e91e';
+  content: "\e91e";
 }
 .icon-runs:before {
-  content: '\e91f';
+  content: "\e91f";
 }
 .icon-back-left:before {
-  content: '\e920';
+  content: "\e920";
 }
 .icon-back-down:before {
-  content: '\e921';
+  content: "\e921";
 }
 .icon-back-up:before {
-  content: '\e922';
+  content: "\e922";
 }
 .icon-back-right:before {
-  content: '\e923';
+  content: "\e923";
 }
 .icon-back-up-right:before {
-  content: '\e924';
+  content: "\e924";
 }
 .icon-back-up-left:before {
-  content: '\e925';
+  content: "\e925";
 }
 .icon-back-down-left:before {
-  content: '\e926';
+  content: "\e926";
 }
 .icon-back-down-right:before {
-  content: '\e927';
+  content: "\e927";
 }
 .icon-more-horizontal:before {
-  content: '\e928';
+  content: "\e928";
 }
 .icon-more-vertical:before {
-  content: '\e929';
+  content: "\e929";
 }
 .icon-drag:before {
-  content: '\e92a';
+  content: "\e92a";
 }
 .icon-move-to-left:before {
-  content: '\e92b';
+  content: "\e92b";
 }
 .icon-move-to-right:before {
-  content: '\e92c';
+  content: "\e92c";
 }
 .icon-reset:before {
-  content: '\e92d';
+  content: "\e92d";
 }
 .icon-line-style:before {
-  content: '\e92e';
+  content: "\e92e";
 }
 .icon-chart-group:before {
-  content: '\e92f';
+  content: "\e92f";
 }
 .icon-coloring:before {
-  content: '\e930';
+  content: "\e930";
 }
 .icon-zoom-in:before {
-  content: '\e931';
+  content: "\e931";
 }
 .icon-ignore-outliers:before {
-  content: '\e932';
+  content: "\e932";
 }
 .icon-smoothing:before {
-  content: '\e933';
+  content: "\e933";
 }
 .icon-highlight-mode:before {
-  content: '\e934';
+  content: "\e934";
 }
 .icon-axes-scale:before {
-  content: '\e935';
+  content: "\e935";
 }
 .icon-x-axis:before {
-  content: '\e936';
+  content: "\e936";
 }
 .icon-indicator:before {
-  content: '\e937';
+  content: "\e937";
 }
 .icon-aggregation:before {
-  content: '\e938';
+  content: "\e938";
 }
 .icon-zoom-out:before {
-  content: '\e939';
+  content: "\e939";
 }
 .icon-collapse-inside:before {
-  content: '\e93a';
+  content: "\e93a";
 }
 .icon-collapse-outside:before {
-  content: '\e93b';
+  content: "\e93b";
 }
 .icon-arrow-bidirectional-close:before {
-  content: '\e93c';
+  content: "\e93c";
 }
 .icon-arrow-bidirectional-open:before {
-  content: '\e93d';
+  content: "\e93d";
 }
 .icon-row-height:before {
-  content: '\e93f';
+  content: "\e93f";
 }
 .icon-copy:before {
-  content: '\e941';
+  content: "\e941";
 }
 .icon-menu:before {
-  content: '\e942';
+  content: "\e942";
 }
 .icon-download:before {
-  content: '\e943';
+  content: "\e943";
 }
 .icon-upload:before {
-  content: '\e944';
+  content: "\e944";
 }
 .icon-edit:before {
-  content: '\e945';
+  content: "\e945";
 }
 .icon-search-info:before {
-  content: '\e946';
+  content: "\e946";
 }
 .icon-search:before {
-  content: '\e947';
+  content: "\e947";
 }
 .icon-table-resize-maximize:before {
-  content: '\e948';
+  content: "\e948";
 }
 .icon-table-resize-hide:before {
-  content: '\e949';
+  content: "\e949";
 }
 .icon-table-resize-resizable:before {
-  content: '\e94a';
+  content: "\e94a";
 }
 .icon-plus:before {
-  content: '\e94b';
+  content: "\e94b";
 }
 .icon-Runs:before {
-  content: '\e94c';
+  content: "\e94c";
 }
 .icon-check-rectangle:before {
-  content: '\e94d';
+  content: "\e94d";
 }
 .icon-check-circle:before {
-  content: '\e94f';
+  content: "\e94f";
 }
 .icon-check:before {
-  content: '\e963';
+  content: "\e963";
 }
 .icon-params:before {
-  content: '\e940';
+  content: "\e940";
 }