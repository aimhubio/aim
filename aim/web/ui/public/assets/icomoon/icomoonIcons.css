@font-face {
  font-family: 'icomoon';
<<<<<<< HEAD
  src:  url('./fonts/icomoon.eot?fc3g78');
  src:  url('./fonts/icomoon.eot?fc3g78#iefix') format('embedded-opentype'),
  url('./fonts/icomoon.ttf?fc3g78') format('truetype'),
  url('./fonts/icomoon.woff?fc3g78') format('woff'),
  url('./fonts/icomoon.svg?fc3g78#icomoon') format('svg');
=======
  src: url('fonts/icomoon.eot?y51phi');
  src: url('fonts/icomoon.eot?y51phi#iefix') format('embedded-opentype'),
    url('fonts/icomoon.ttf?y51phi') format('truetype'),
    url('fonts/icomoon.woff?y51phi') format('woff'),
    url('fonts/icomoon.svg?y51phi#icomoon') format('svg');
>>>>>>> e81a74bc
  font-weight: normal;
  font-style: normal;
  font-display: block;
}

[class^="icon-"], [class*=" icon-"] {
  /* use !important to prevent issues with browser extensions that change fonts */
  font-family: 'icomoon' !important;
  speak: never;
  font-style: normal;
  font-weight: normal;
  font-variant: normal;
  text-transform: none;
  line-height: 1;

  /* Better Font Rendering =========== */
  -webkit-font-smoothing: antialiased;
  -moz-osx-font-smoothing: grayscale;
}

<<<<<<< HEAD
.icon-word-match:before {
  content: "\e95e";
}
.icon-regex:before {
  content: "\e95f";
}
.icon-case-sensitive:before {
  content: "\e960";
=======
.icon-trendline:before {
  content: '\e95f';
}
.icon-Slack:before {
  content: '\e960';
}
.icon-successIcon:before {
  content: '\e961';
}
.icon-circle-info:before {
  content: '\e94e';
}
.icon-TypeTriangle-Outline:before {
  content: '\e962';
}
.icon-StateDefault1:before {
  content: '\e962';
}
.icon-TypeTriangle:before {
  content: '\e95e';
}
.icon-StateDefault:before {
  content: '\e95e';
>>>>>>> e81a74bc
}
.icon-voice-on:before {
  content: "\e95a";
}
.icon-voice-off:before {
  content: "\e95b";
}
.icon-pause:before {
  content: "\e95c";
}
.icon-play:before {
  content: "\e95d";
}
.icon-image-properties:before {
  content: "\e959";
}
.icon-y-axis:before {
  content: "\e957";
}
.icon-image-group:before {
  content: "\e958";
}
.icon-scatterplot:before {
  content: "\e955";
}
.icon-image-explorer:before {
  content: "\e956";
}
.icon-full-docs:before {
  content: "\e952";
}
.icon-live-demo:before {
  content: "\e953";
}
.icon-co:before {
  content: "\e954";
}
.icon-sort-arrow-down:before {
  content: "\e91b";
}
.icon-sort-arrow-up:before {
  content: "\e951";
}
.icon-images:before {
  content: "\e950";
}
.icon-link:before {
  content: "\e93e";
}
.icon-close-rectangle:before {
  content: "\e900";
}
.icon-close:before {
  content: "\e901";
}
.icon-close-circle:before {
  content: "\e902";
}
.icon-eye-fill-show:before {
  content: "\e903";
}
.icon-eye-outline-hide:before {
  content: "\e904";
}
.icon-eye-show-outline:before {
  content: "\e905";
}
.icon-eye-fill-hide:before {
  content: "\e906";
}
.icon-row-height-down:before {
  content: "\e907";
}
.icon-reset-width-outside:before {
  content: "\e908";
}
.icon-reset-width-inside:before {
  content: "\e909";
}
.icon-row-height-up:before {
  content: "\e90a";
}
.icon-pin-right:before {
  content: "\e90b";
}
.icon-pin-left:before {
  content: "\e90c";
}
.icon-pin:before {
  content: "\e90d";
}
.icon-expand-horizontal:before {
  content: "\e90e";
}
.icon-expand-vertical:before {
  content: "\e90f";
}
.icon-arrow-up:before {
  content: "\e910";
}
.icon-arrow-left:before {
  content: "\e911";
}
.icon-arrow-down:before {
  content: "\e912";
}
.icon-arrow-right:before {
  content: "\e913";
}
.icon-manage-column:before {
  content: "\e914";
}
.icon-long-arrow-right:before {
  content: "\e915";
}
.icon-long-arrow-left:before {
  content: "\e916";
}
.icon-cursor:before {
  content: "\e917";
}
.icon-delete:before {
  content: "\e918";
}
.icon-sort-inside:before {
  content: "\e919";
}
.icon-sort-outside:before {
  content: "\e91a";
}
.icon-metrics:before {
  content: "\e91c";
}
.icon-tags:before {
  content: "\e91d";
}
.icon-bookmarks:before {
  content: "\e91e";
}
.icon-runs:before {
  content: "\e91f";
}
.icon-back-left:before {
  content: "\e920";
}
.icon-back-down:before {
  content: "\e921";
}
.icon-back-up:before {
  content: "\e922";
}
.icon-back-right:before {
  content: "\e923";
}
.icon-back-up-right:before {
  content: "\e924";
}
.icon-back-up-left:before {
  content: "\e925";
}
.icon-back-down-left:before {
  content: "\e926";
}
.icon-back-down-right:before {
  content: "\e927";
}
.icon-more-horizontal:before {
  content: "\e928";
}
.icon-more-vertical:before {
  content: "\e929";
}
.icon-drag:before {
  content: "\e92a";
}
.icon-move-to-left:before {
  content: "\e92b";
}
.icon-move-to-right:before {
  content: "\e92c";
}
.icon-reset:before {
  content: "\e92d";
}
.icon-line-style:before {
  content: "\e92e";
}
.icon-chart-group:before {
  content: "\e92f";
}
.icon-coloring:before {
  content: "\e930";
}
.icon-zoom-in:before {
  content: "\e931";
}
.icon-ignore-outliers:before {
  content: "\e932";
}
.icon-smoothing:before {
  content: "\e933";
}
.icon-highlight-mode:before {
  content: "\e934";
}
.icon-axes-scale:before {
  content: "\e935";
}
.icon-x-axis:before {
  content: "\e936";
}
.icon-indicator:before {
  content: "\e937";
}
.icon-aggregation:before {
  content: "\e938";
}
.icon-zoom-out:before {
  content: "\e939";
}
.icon-collapse-inside:before {
  content: "\e93a";
}
.icon-collapse-outside:before {
  content: "\e93b";
}
.icon-arrow-bidirectional-close:before {
  content: "\e93c";
}
.icon-arrow-bidirectional-open:before {
  content: "\e93d";
}
.icon-row-height:before {
  content: "\e93f";
}
.icon-copy:before {
  content: "\e941";
}
.icon-menu:before {
  content: "\e942";
}
.icon-download:before {
  content: "\e943";
}
.icon-upload:before {
  content: "\e944";
}
.icon-edit:before {
  content: "\e945";
}
.icon-search-info:before {
  content: "\e946";
}
.icon-search:before {
  content: "\e947";
}
.icon-table-resize-maximize:before {
  content: "\e948";
}
.icon-table-resize-hide:before {
  content: "\e949";
}
.icon-table-resize-resizable:before {
  content: "\e94a";
}
.icon-plus:before {
  content: "\e94b";
}
.icon-Runs:before {
  content: "\e94c";
}
.icon-check-rectangle:before {
  content: "\e94d";
}
.icon-check-circle:before {
<<<<<<< HEAD
  content: "\e94e";
}
.icon-check:before {
  content: "\e94f";
=======
  content: '\e94f';
}
.icon-check:before {
  content: '\e963';
>>>>>>> e81a74bc
}
.icon-params:before {
  content: "\e940";
}<|MERGE_RESOLUTION|>--- conflicted
+++ resolved
@@ -1,18 +1,10 @@
 @font-face {
   font-family: 'icomoon';
-<<<<<<< HEAD
-  src:  url('./fonts/icomoon.eot?fc3g78');
-  src:  url('./fonts/icomoon.eot?fc3g78#iefix') format('embedded-opentype'),
-  url('./fonts/icomoon.ttf?fc3g78') format('truetype'),
-  url('./fonts/icomoon.woff?fc3g78') format('woff'),
-  url('./fonts/icomoon.svg?fc3g78#icomoon') format('svg');
-=======
-  src: url('fonts/icomoon.eot?y51phi');
-  src: url('fonts/icomoon.eot?y51phi#iefix') format('embedded-opentype'),
-    url('fonts/icomoon.ttf?y51phi') format('truetype'),
-    url('fonts/icomoon.woff?y51phi') format('woff'),
-    url('fonts/icomoon.svg?y51phi#icomoon') format('svg');
->>>>>>> e81a74bc
+  src:  url('fonts/icomoon.eot?9z4maw');
+  src:  url('fonts/icomoon.eot?9z4maw#iefix') format('embedded-opentype'),
+    url('fonts/icomoon.ttf?9z4maw') format('truetype'),
+    url('fonts/icomoon.woff?9z4maw') format('woff'),
+    url('fonts/icomoon.svg?9z4maw#icomoon') format('svg');
   font-weight: normal;
   font-style: normal;
   font-display: block;
@@ -33,40 +25,38 @@
   -moz-osx-font-smoothing: grayscale;
 }
 
-<<<<<<< HEAD
+.icon-regex:before {
+  content: "\e964";
+}
+.icon-case-sensitive:before {
+  content: "\e965";
+}
 .icon-word-match:before {
+  content: "\e966";
+}
+.icon-trendline:before {
+  content: "\e95f";
+}
+.icon-Slack:before {
+  content: "\e960";
+}
+.icon-successIcon:before {
+  content: "\e961";
+}
+.icon-circle-info:before {
+  content: "\e94e";
+}
+.icon-TypeTriangle-Outline:before {
+  content: "\e962";
+}
+.icon-StateDefault1:before {
+  content: "\e962";
+}
+.icon-TypeTriangle:before {
   content: "\e95e";
 }
-.icon-regex:before {
-  content: "\e95f";
-}
-.icon-case-sensitive:before {
-  content: "\e960";
-=======
-.icon-trendline:before {
-  content: '\e95f';
-}
-.icon-Slack:before {
-  content: '\e960';
-}
-.icon-successIcon:before {
-  content: '\e961';
-}
-.icon-circle-info:before {
-  content: '\e94e';
-}
-.icon-TypeTriangle-Outline:before {
-  content: '\e962';
-}
-.icon-StateDefault1:before {
-  content: '\e962';
-}
-.icon-TypeTriangle:before {
-  content: '\e95e';
-}
 .icon-StateDefault:before {
-  content: '\e95e';
->>>>>>> e81a74bc
+  content: "\e95e";
 }
 .icon-voice-on:before {
   content: "\e95a";
@@ -342,17 +332,10 @@
   content: "\e94d";
 }
 .icon-check-circle:before {
-<<<<<<< HEAD
-  content: "\e94e";
+  content: "\e94f";
 }
 .icon-check:before {
-  content: "\e94f";
-=======
-  content: '\e94f';
-}
-.icon-check:before {
-  content: '\e963';
->>>>>>> e81a74bc
+  content: "\e963";
 }
 .icon-params:before {
   content: "\e940";
