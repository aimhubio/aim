--- conflicted
+++ resolved
@@ -1,18 +1,10 @@
 @font-face {
   font-family: 'icomoon';
-<<<<<<< HEAD
-  src:  url('./fonts/icomoon.eot?vxlh50');
-  src:  url('./fonts/icomoon.eot?vxlh50#iefix') format('embedded-opentype'),
-  url('./fonts/icomoon.ttf?vxlh50') format('truetype'),
-  url('./fonts/icomoon.woff?vxlh50') format('woff'),
-  url('./fonts/icomoon.svg?vxlh50#icomoon') format('svg');
-=======
   src:  url('fonts/icomoon.eot?9z4maw');
   src:  url('fonts/icomoon.eot?9z4maw#iefix') format('embedded-opentype'),
     url('fonts/icomoon.ttf?9z4maw') format('truetype'),
     url('fonts/icomoon.woff?9z4maw') format('woff'),
     url('fonts/icomoon.svg?9z4maw#icomoon') format('svg');
->>>>>>> ae1155e0
   font-weight: normal;
   font-style: normal;
   font-display: block;
@@ -33,11 +25,6 @@
   -moz-osx-font-smoothing: grayscale;
 }
 
-<<<<<<< HEAD
-.icon-images-stacking:before {
-  content: "\e964";
-}
-=======
 .icon-regex:before {
   content: "\e964";
 }
@@ -47,16 +34,11 @@
 .icon-word-match:before {
   content: "\e966";
 }
->>>>>>> ae1155e0
 .icon-trendline:before {
   content: "\e95f";
 }
 .icon-slack:before {
-<<<<<<< HEAD
-  content: "\e960";
-=======
   content: '\e960';
->>>>>>> ae1155e0
 }
 .icon-successIcon:before {
   content: "\e961";
@@ -64,21 +46,13 @@
 .icon-circle-info:before {
   content: "\e94e";
 }
-<<<<<<< HEAD
-.icon-typeTriangle-Outline:before {
-=======
 .icon-TypeTriangle-Outline:before {
->>>>>>> ae1155e0
   content: "\e962";
 }
 .icon-StateDefault1:before {
   content: "\e962";
 }
-<<<<<<< HEAD
-.icon-typeTriangle:before {
-=======
 .icon-TypeTriangle:before {
->>>>>>> ae1155e0
   content: "\e95e";
 }
 .icon-StateDefault:before {
