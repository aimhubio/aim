import React from 'react';

import { GroupType } from 'modules/core/pipeline';
import { GroupingConfigs } from 'modules/core/engine/explorer/groupings';
import { ControlsConfigs } from 'modules/core/engine/visualizations/controls';
import { CustomStates } from 'modules/core/utils/store';
import { VisualizationsConfig } from 'modules/core/engine/visualizations';
import { EngineNew } from 'modules/core/engine/explorer-engine';
import { PipelineStatusEnum } from 'modules/core/engine/types';

import { AimObjectDepths, SequenceTypesEnum } from 'types/core/enums';
import { AimFlatObjectBase } from 'types/core/AimObjects';

export interface IEngineStates {
  [key: string]: {
    initialState: Record<string, any>;
  };
}

export interface IOptionalEngineConfig {
  useCache?: boolean;
  sequenceName: SequenceTypesEnum;
  adapter: {
    depth: AimObjectDepths;
    objectCreator?: () => any;
  };
  grouping?: {
    [key: string]: {
      type: GroupType;
    };
  };
}

export type IEngineConfig = {
  useCache: boolean;
  sequenceName: SequenceTypesEnum;
  adapter: {
    objectDepth: AimObjectDepths;
    objectCreator?: () => any;
  };
  grouping?: GroupingConfigs;
  controls?: ControlsConfigs;
};

export type StyleApplier = (object: any, currentConfig: any, group: any) => any;

export type IUIConfig = {
  defaultBoxConfig: {
    width: number;
    height: number;
    gap: number;
  };
  // will store them, and will create selector to use data and function to update data
  visualizationConfig?: object;
  components: IUIComponents;
};

export interface IUIComponents {
  queryForm: React.FunctionComponent<IQueryFormProps>;
  grouping: React.FunctionComponent<IGroupingProps>;
  visualizations: React.FunctionComponent<IVisualizationProps>[];
  box: React.FunctionComponent<IBoxProps>;
  controls: React.FunctionComponent<IControlsProps>;
}

export interface IQueryFormProps extends IBaseComponentProps {
  hasAdvancedMode?: boolean;
}
export interface IGroupingProps extends IBaseComponentProps {}
export interface IControlsProps extends IBaseComponentProps {
  visualizationName: string;
}

export interface IVisualizationsProps extends IBaseComponentProps {
  components: IUIComponents;
  visualizers: VisualizationsConfig;
  getStaticContent?: (
    type: StaticContentType,
    defaultContent?: React.ReactNode,
  ) => React.ReactNode;
}

export interface IVisualizationProps extends IBaseComponentProps {
  box?: React.FunctionComponent<IBoxProps>;
  hasDepthSlider: boolean;
  panelRenderer: () => React.ReactNode;
  name: string;
}

export interface IProgressBarProps extends IBaseComponentProps {}

export interface IBoxProps extends IBaseComponentProps {
  data: any;
  style?: React.CSSProperties;
  isFullView?: boolean;
<<<<<<< HEAD
  index?: number;
  id?: string;
=======
  visualizationName: string;
>>>>>>> 95685bc9
}

export interface IOptionalExplorerConfig {}
export interface IExplorerBarProps extends IBaseComponentProps {
  explorerName: string;
  documentationLink: string;
}
export interface IExplorerNotificationProps extends IBaseComponentProps {}

export interface IBaseComponentProps {
  engine: any;
  // dataSelector: () => any;
}

export declare interface ExplorerEngineConfiguration {
  /**
   * @optional
   * Useful when it need to persist query and grouping states through url
   */
  persist?: boolean; // TODO later use StatePersistOption;
  /**
   * Enable/disable pipeline cache
   * @optional
   * @default value is false
   */
  enablePipelineCache?: boolean;

  /**
   * Sequence name
   */
  sequenceName: SequenceTypesEnum;

  /**
   * Pipeline Adapter phase config
   */
  adapter: {
    /**
     * Object depth indicates the depth of the object inside the sequence
     * @example
     *   If sequenceName is Images then the objectDepth should be Index
     */
    objectDepth: AimObjectDepths;
  };
  /**
   * groupings configurations
   * @optional
   * @default value is {}
   */
  groupings?: GroupingConfigs;

  /**
   * Visualizations
   */
  visualizations: ExplorerVisualizationsConfiguration;

  /**
   * Explorer level additional custom states
   * @optional
   * This property is useful to create custom states for the explorer, and it will be accessible directly from engine
   * The usage of the state defined on state slice documentation
   * @default value is {}
   */
  states?: CustomStates;
}

export declare interface ExplorerVisualizationsConfiguration
  extends VisualizationsConfig {}

export declare interface ExplorerUIComponents {
  /**
   * Query Form component
   * This component will render at the top of the explorer
   * query form allows to query and search sequence data
   * If you want to pass this component, you should manage querying searching for your own
   * @optional
   * @default value is BaseExplorers default BaseQueryForm component
   */
  queryForm?: React.FunctionComponent<IQueryFormProps>;

  /**
   * Grouping item wrappers component
   * This component will render at the top of the explorer
   * query form allows to query and search sequence data
   * If you want to pass this component, you should manage querying searching for your own
   * @optional
   * @default value is BaseExplorers default BaseQueryForm component
   */
  groupingContainer?: React.FunctionComponent<IGroupingProps>;
}

export declare interface ExplorerConfiguration
  extends ExplorerEngineConfiguration {
  /**
   * The name of explorer, used to identify user configuration for the explorer
   * Since it is identifier, it should be a unique
   */
  readonly name: string;

  /**
   * The url basePath the explorer will render relatively
   * @optional
   * @example if the name of explorer is Images Explorer, the basePath will be images-explorer
   * @default value is the lower cased name separated by -
   */
  readonly basePath?: string;

  /**
   * The link to this explorer documentation
   * @default value is https://aimstack.readthedocs.io/en/latest/ui/pages/explorers.html
   */
  readonly documentationLink?: string;

  /**  [Fill in empty data illustrations config] **/

  /**
   * Explorer level components
   * like query from, groupings container
   */
  components?: ExplorerUIComponents;

  /**
   * Explorer level static content
   * @param type
   */
  getStaticContent?: (type: string) => React.ReactNode;
}

export declare interface ExplorerProps<
  TEngineInstance extends EngineNew<any, any, SequenceTypesEnum> = EngineNew<
    any,
    any,
    SequenceTypesEnum
  >,
> {
  configuration: ExplorerConfiguration;

  engineInstance: TEngineInstance;

  /**
   * The children component will render static content at the end of explorer
   * @optional
   */
  children?: React.ReactChildren;
}

export type StaticContentType = string | PipelineStatusEnum;<|MERGE_RESOLUTION|>--- conflicted
+++ resolved
@@ -93,12 +93,9 @@
   data: any;
   style?: React.CSSProperties;
   isFullView?: boolean;
-<<<<<<< HEAD
   index?: number;
   id?: string;
-=======
   visualizationName: string;
->>>>>>> 95685bc9
 }
 
 export interface IOptionalExplorerConfig {}
