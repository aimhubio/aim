--- conflicted
+++ resolved
@@ -32,15 +32,8 @@
           documentationLink={documentationLink}
         />
         {/* {__DEV__ && <Text>Engine status ::: status</Text>} */}
-<<<<<<< HEAD
-        <div className='ComponentsWrapper'>
-          <components.queryForm engine={props.engineInstance} />
-          <components.grouping engine={props.engineInstance} />
-        </div>
+        <components.queryForm engine={props.engineInstance} />
         {/*@ts-ignore */}
-=======
-        <components.queryForm engine={engineInstance} />
->>>>>>> 61aa2ada
         <Visualizations components={components} engine={engineInstance} />
       </div>
     )
