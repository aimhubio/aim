--- conflicted
+++ resolved
@@ -98,11 +98,7 @@
         },
         {
           label: 'step',
-<<<<<<< HEAD
-          value: element.props.data.record.step,
-=======
           value: item.record?.step,
->>>>>>> 732ea2d1
         },
       ];
     }
