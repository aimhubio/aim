@use 'src/styles/abstracts' as *;

.BoxWrapper {
  position: absolute;
<<<<<<< HEAD
  box-shadow: 0 0 0 1px $pico-20;
=======
  box-shadow: 0 0 0 0.0625rem $pico-30;
>>>>>>> accba554
  &__box {
    height: 100%;
    width: 100%;
    display: flex;
    align-items: center;
    justify-content: center;
    overflow: auto;
    box-shadow: 0 0 0 0.0625rem $pico-30;
    position: relative;
  }
  &__fullScreen {
    position: absolute;
    top: $space-xxxs;
    left: calc(100% - 24px - 0.25rem);
    z-index: 1;
    text-align: right;
    background-color: $white;
  }
  &__depthSlider {
    position: absolute;
    padding: 0;
    z-index: 1;
    background-color: white;
    width: 100%;
    height: 1.75rem;
    bottom: 0;
    & > .Slider {
      width: 100%;
      max-width: 46rem;
      margin: 0 auto;
    }
  }

  &__fullViewContent {
    width: 100%;
    height: 100%;
    display: flex;
    align-items: center;
    background-color: $cuddle-10;
    position: relative;
    overflow: auto;
    &__box {
      display: inline-flex;
      margin: 0 auto;
    }
    &__depthSlider {
      position: absolute;
      padding: 0 $space-xs;
      z-index: 1;
      background-color: white;
      width: calc(100% - 20rem);
      height: 2rem;
      bottom: 0;
      & > .Slider {
        width: 100%;
        max-width: 46rem;
        margin: 0 auto;
      }
      & .depthSliderLabel {
        margin-right: $space-xxs;
      }
    }
  }
}<|MERGE_RESOLUTION|>--- conflicted
+++ resolved
@@ -2,11 +2,7 @@
 
 .BoxWrapper {
   position: absolute;
-<<<<<<< HEAD
   box-shadow: 0 0 0 1px $pico-20;
-=======
-  box-shadow: 0 0 0 0.0625rem $pico-30;
->>>>>>> accba554
   &__box {
     height: 100%;
     width: 100%;
@@ -14,7 +10,6 @@
     align-items: center;
     justify-content: center;
     overflow: auto;
-    box-shadow: 0 0 0 0.0625rem $pico-30;
     position: relative;
   }
   &__fullScreen {
