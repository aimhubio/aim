--- conflicted
+++ resolved
@@ -3,11 +3,8 @@
 .BoxWrapper {
   position: absolute;
   background-color: #fff;
-<<<<<<< HEAD
-=======
   display: flex;
   flex-direction: column;
->>>>>>> ae66f4f5
   box-shadow: 0 0 0 1px $pico-30;
   &__box {
     flex: 1;
