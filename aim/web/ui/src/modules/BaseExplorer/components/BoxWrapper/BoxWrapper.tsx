--- conflicted
+++ resolved
@@ -106,11 +106,7 @@
       >
         <Icon name='full-screen' />
       </Button>
-<<<<<<< HEAD
-      <div className='BoxWrapper__box' style={{ height: boxHeight }}>
-=======
       <div className='BoxWrapper__box'>
->>>>>>> ae66f4f5
         {BoxContent && (
           <BoxContent
             data={currentItem}
