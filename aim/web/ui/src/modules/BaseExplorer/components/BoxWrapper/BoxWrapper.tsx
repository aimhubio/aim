import React from 'react';
import _ from 'lodash-es';

import { AimFlatObjectBase } from 'modules/BaseExplorerCore/pipeline/adapter/processor';

import DepthSlider, { IDepthSliderProps } from 'components/DepthSlider';
import { Button, Icon, Text } from 'components/kit';

import { SequenceTypesEnum } from 'types/core/enums';

import BoxFullViewPopover from '../BoxFullViewPopover';
import CaptionBox from '../CaptionBox';
import { ICaptionProperties } from '../Controls/CaptionProperties';

import { IBoxWrapperProps } from '.';

import './BoxWrapper.scss';

function BoxWrapper(props: IBoxWrapperProps<AimFlatObjectBase<any>>) {
  const {
    engine,
    engine: {
      useStore,
      sequenceNameSelector,
      boxConfig: { stateSelector: boxConfigStateSelector },
      controls: {
        captionProperties: { stateSelector: captionPropertiesStateSelector },
      },
    },
    items,
    component: BoxContent,
    groupId,
    depthSelector,
    onDepthMapChange,
  } = props;

  const [fullView, setFullView] = React.useState<boolean>(false);
  const sequenceName: SequenceTypesEnum = useStore(sequenceNameSelector);
  const boxConfig = useStore(boxConfigStateSelector);
  const captionProperties: ICaptionProperties = useStore(
    captionPropertiesStateSelector,
  );
  const foundGroups = engine.useStore(engine.foundGroupsSelector);
<<<<<<< HEAD
  const depth = engine.useStore(depthSelector(groupKey));
  const captionBoxRef: React.RefObject<HTMLDivElement | null> =
    React.useRef<HTMLDivElement>(null);
  const [captionBoxHeight, setCaptionBoxHeight] = React.useState<number>(0);
=======
  const depth = engine.useStore(depthSelector(groupId));
>>>>>>> 73b82482

  const currentItem = React.useMemo(() => items[depth], [items, depth]);
  const groupInfo = React.useMemo(() => {
    const groupTypes = Object.keys(currentItem?.groups || {});
    const info: Record<string, object> = {};
    if (!foundGroups || !currentItem) {
      return info;
    }

    groupTypes.forEach((groupType) => {
      const current = foundGroups[currentItem.groups[groupType]];
      if (current) {
        info[groupType] = {
          key: current.key,
          config: current.fields,
          items_count_in_group: current.items.length,
          order: current.order,
        };
      }
    });

    return info;
  }, [foundGroups, currentItem]);

  const renderDepthSlider = (props: Partial<IDepthSliderProps> = {}) => {
    return items.length > 1 ? (
      <DepthSlider
        items={items}
        depth={depth}
        onDepthChange={(value) => onDepthMapChange(value, groupId)}
        valueLabelDisplay='on'
        {...props}
      />
    ) : null;
  };

  const boxHeight = React.useMemo(() => {
    const tmpStyles = { ...boxConfig, ...currentItem.style };
    let height = 0;
    if (captionBoxHeight > (tmpStyles.height / 100) * 30) {
      height = tmpStyles.height - (tmpStyles.height / 100) * 30;
    } else {
      height = tmpStyles.height - captionBoxHeight;
    }
    return height;
  }, [boxConfig, currentItem.style, captionBoxHeight]);

  React.useEffect(() => {
    setCaptionBoxHeight(captionBoxRef.current?.offsetHeight ?? 0);
  }, [
    captionBoxRef.current?.offsetHeight,
    captionProperties.selectedFields,
    captionProperties.displayBoxCaption,
    boxConfig.height,
  ]);

  return currentItem ? (
    <div
      className='BoxWrapper'
      style={{
        ...boxConfig,
        ...currentItem.style,
      }}
    >
      <Button
        onClick={() => setFullView(true)}
        size='xSmall'
        withOnlyIcon
        className='BoxWrapper__fullScreen'
      >
        <Icon name='full-screen' />
      </Button>
      <div className='BoxWrapper__box' style={{ height: boxHeight }}>
        {BoxContent && <BoxContent data={currentItem} engine={engine} />}
      </div>
      {renderDepthSlider({
        className: 'BoxWrapper__depthSlider',
        style: { bottom: captionBoxHeight },
      })}
      {captionProperties.displayBoxCaption &&
        !_.isEmpty(captionProperties.selectedFields) && (
          <CaptionBox
            captionBoxRef={captionBoxRef}
            engine={engine}
            item={currentItem}
          />
        )}
      {fullView && (
        <BoxFullViewPopover
          onClose={() => setFullView(false)}
          groupInfo={groupInfo}
          sequenceName={sequenceName}
          item={items[depth]}
        >
          <div className='BoxWrapper__fullViewContent'>
            <div className='BoxWrapper__fullViewContent__box'>
              {BoxContent && <BoxContent data={currentItem} engine={engine} />}
            </div>
          </div>
          {renderDepthSlider({
            className: 'BoxWrapper__fullViewContent__depthSlider',
            label: <Text className='depthSliderLabel'>Depth</Text>,
          })}
        </BoxFullViewPopover>
      )}
    </div>
  ) : null;
}

BoxWrapper.displayName = 'BoxWrapper';

export default React.memo<IBoxWrapperProps<AimFlatObjectBase<any>>>(BoxWrapper);<|MERGE_RESOLUTION|>--- conflicted
+++ resolved
@@ -41,14 +41,10 @@
     captionPropertiesStateSelector,
   );
   const foundGroups = engine.useStore(engine.foundGroupsSelector);
-<<<<<<< HEAD
-  const depth = engine.useStore(depthSelector(groupKey));
+  const depth = engine.useStore(depthSelector(groupId));
   const captionBoxRef: React.RefObject<HTMLDivElement | null> =
     React.useRef<HTMLDivElement>(null);
   const [captionBoxHeight, setCaptionBoxHeight] = React.useState<number>(0);
-=======
-  const depth = engine.useStore(depthSelector(groupId));
->>>>>>> 73b82482
 
   const currentItem = React.useMemo(() => items[depth], [items, depth]);
   const groupInfo = React.useMemo(() => {
