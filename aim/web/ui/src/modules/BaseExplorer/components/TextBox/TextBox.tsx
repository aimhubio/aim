--- conflicted
+++ resolved
@@ -3,11 +3,7 @@
 
 import { Text } from 'components/kit';
 
-<<<<<<< HEAD
-import { TEXT_RENDERER_MODES } from 'pages/TextExplorer/textConfig';
-=======
 import { TEXT_RNDERER_MODES } from 'pages/Explorers/TextExplorer/textConfig';
->>>>>>> 3337a203
 
 import './TextBox.scss';
 
@@ -25,12 +21,12 @@
   const text = data.data.data;
 
   const content: Record<string, JSX.Element> = {
-    [TEXT_RENDERER_MODES.TEXT]: (
+    [TEXT_RNDERER_MODES.TEXT]: (
       <Text color={props.data.style.color} style={{ whiteSpace: 'normal' }}>
         {text}
       </Text>
     ),
-    [TEXT_RENDERER_MODES.MARKDOWN]: (
+    [TEXT_RNDERER_MODES.MARKDOWN]: (
       <Editor
         ref={null}
         value={text}
@@ -39,10 +35,10 @@
         disableExtensions={['table', 'image', 'container_notice']}
       />
     ),
-    [TEXT_RENDERER_MODES.HTML]: (
+    [TEXT_RNDERER_MODES.HTML]: (
       <div dangerouslySetInnerHTML={{ __html: text }} />
     ),
-    [TEXT_RENDERER_MODES.CODE]: (
+    [TEXT_RNDERER_MODES.CODE]: (
       <Text component='pre' color={props.data.style.color}>
         {text}
       </Text>
