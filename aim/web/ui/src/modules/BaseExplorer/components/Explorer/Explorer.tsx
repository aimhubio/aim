--- conflicted
+++ resolved
@@ -30,14 +30,11 @@
       {/* @ts-ignore*/}
       <configuration.components.queryForm engine={engineInstance} />
       <Visualizations
-<<<<<<< HEAD
         forceRenderVisualizations={
           configuration.forceRenderVisualizations ?? false
         }
         displayProgress={configuration.displayProgress ?? true}
-=======
         getStaticContent={configuration.getStaticContent}
->>>>>>> cb5472f9
         visualizers={configuration.visualizations}
         engine={engineInstance}
         components={{
