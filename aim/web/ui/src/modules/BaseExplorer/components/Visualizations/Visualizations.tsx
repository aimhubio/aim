--- conflicted
+++ resolved
@@ -15,28 +15,15 @@
     engine: { pipeline, useStore },
     components,
     visualizers,
-<<<<<<< HEAD
     forceRenderVisualizations,
     displayProgress,
-=======
     getStaticContent,
->>>>>>> cb5472f9
   } = props;
 
   const status: PipelineStatusEnum = useStore(pipeline.statusSelector);
 
   const Visualizations: React.ReactNode = React.useMemo(
     () =>
-<<<<<<< HEAD
-      !forceRenderVisualizations &&
-      [
-        PipelineStatusEnum.NeverExecuted,
-        PipelineStatusEnum.Empty,
-        PipelineStatusEnum.Insufficient_Resources,
-        PipelineStatusEnum.Failed,
-      ].indexOf(status) !== -1,
-    [status],
-=======
       Object.keys(visualizers).map((name: string, index: number) => {
         const visualizer = visualizers[name];
         const Viz = visualizer.component as FunctionComponent;
@@ -61,7 +48,6 @@
         );
       }),
     [components, engine, visualizers],
->>>>>>> cb5472f9
   );
 
   const Content = React.useMemo(() => {
@@ -73,17 +59,8 @@
 
   return (
     <div className='Visualizations'>
-<<<<<<< HEAD
       {displayProgress && <ProgressBar engine={engine} />}
-      {renderIllustration ? (
-        <IllustrationBlock size='xLarge' page='figures' type={status} />
-      ) : (
-        Visualizations
-      )}
-=======
-      <ProgressBar engine={engine} />
       {Content}
->>>>>>> cb5472f9
     </div>
   );
 }
