--- conflicted
+++ resolved
@@ -68,8 +68,6 @@
       }
     }
   }
-<<<<<<< HEAD
-=======
 }
 
 .Controls__icon {
@@ -132,5 +130,4 @@
     transition: all 0.18s ease-out;
     color: $pico-70;
   }
->>>>>>> e03641ec
 }