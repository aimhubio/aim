import * as React from 'react';

import { MenuItem } from '@material-ui/core';

import { Text } from 'components/kit';
import ErrorBoundary from 'components/ErrorBoundary/ErrorBoundary';

<<<<<<< HEAD
import { TEXT_RENDERER_MODES } from 'pages/TextExplorer/textConfig';
=======
import { TEXT_RNDERER_MODES } from 'pages/Explorers/TextExplorer/textConfig';
>>>>>>> 3337a203

import { ITextRendererModePopoverProps } from '.';

import './TextRendererModePopover.scss';

function TextRendererModePopover(props: ITextRendererModePopoverProps) {
  const { update, textRenderer } = props;

  return (
    <ErrorBoundary>
      <div className='TextRendererModePopover'>
        <div className='TextRendererModePopover__section'>
          {Object.keys(TEXT_RENDERER_MODES).map((key) => (
            <MenuItem
              key={key}
              property='line'
              selected={key.toLowerCase() === textRenderer.type}
              onClick={() =>
                update({
                  type: key.toLowerCase(),
                })
              }
            >
              <Text>{key}</Text>
            </MenuItem>
          ))}
        </div>
      </div>
    </ErrorBoundary>
  );
}

TextRendererModePopover.displayName = 'TextRendererModePopover';

export default React.memo<ITextRendererModePopoverProps>(
  TextRendererModePopover,
);<|MERGE_RESOLUTION|>--- conflicted
+++ resolved
@@ -5,11 +5,7 @@
 import { Text } from 'components/kit';
 import ErrorBoundary from 'components/ErrorBoundary/ErrorBoundary';
 
-<<<<<<< HEAD
-import { TEXT_RENDERER_MODES } from 'pages/TextExplorer/textConfig';
-=======
 import { TEXT_RNDERER_MODES } from 'pages/Explorers/TextExplorer/textConfig';
->>>>>>> 3337a203
 
 import { ITextRendererModePopoverProps } from '.';
 
@@ -22,7 +18,7 @@
     <ErrorBoundary>
       <div className='TextRendererModePopover'>
         <div className='TextRendererModePopover__section'>
-          {Object.keys(TEXT_RENDERER_MODES).map((key) => (
+          {Object.keys(TEXT_RNDERER_MODES).map((key) => (
             <MenuItem
               key={key}
               property='line'
