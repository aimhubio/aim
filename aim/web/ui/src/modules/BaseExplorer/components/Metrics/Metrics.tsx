--- conflicted
+++ resolved
@@ -25,19 +25,16 @@
   } = props;
   const vizEngine = engine.visualizations[visualizationName];
 
+  console.log('Metrics vizEngine', vizEngine);
+
   const chartRef = React.useRef<ILineChartRef>(null);
   const containerRef = React.useRef<HTMLDivElement | null>(null);
-
-<<<<<<< HEAD
-  const [alignedData, axesPropsConfig] = useAlignMetricsData(
-=======
   const ignoreOutliers = useStore(
     vizEngine.controls.ignoreOutliers.stateSelector,
   );
   const highlighting = useStore(vizEngine.controls.highlighting.stateSelector);
 
-  const { alignedData, axesPropsConfig } = useAlignMetricsData(
->>>>>>> 1c48c4ea
+  const [alignedData, axesPropsConfig] = useAlignMetricsData(
     engine,
     vizEngine,
     data,
@@ -53,7 +50,7 @@
 
   const [aggregatedData, aggregationConfig] = useAggregateChartData(
     engine,
-    visualizationName,
+    vizEngine,
     smoothedData,
     axesPropsConfig.axesScaleType,
   );
@@ -76,11 +73,8 @@
         alignmentConfig={axesPropsConfig.alignment}
         axesScaleRange={axesPropsConfig.axesScaleRange}
         axesScaleType={axesPropsConfig.axesScaleType}
-<<<<<<< HEAD
         curveInterpolation={smoothingConfig.curveInterpolation}
-=======
         ignoreOutliers={ignoreOutliers.isApplied}
->>>>>>> 1c48c4ea
         syncHoverState={syncHoverState}
       />
     </div>
