<<<<<<< HEAD
import * as React from 'react';
import * as _ from 'lodash-es';
import { useDepthMap } from 'hooks';

import { AimFlatObjectBase } from 'modules/BaseExplorerCore/pipeline/adapter/processor';

import { IVisualizationProps } from '../../types';
import BoxVirtualizer from '../BoxVirtualizer';
import BoxWrapper from '../BoxWrapper';

import './styles.scss';

function BaseVisualizer(props: IVisualizationProps) {
  const {
    engine,
    engine: {
      useStore,
      boxConfig: { stateSelector: boxConfigSelector },
      foundGroupsSelector,
      dataSelector,
    },
    box: BoxContent,
    controlComponent: ControlComponent,
  } = props;
  const boxConfig = useStore(boxConfigSelector);
  const foundGroups = useStore(foundGroupsSelector);
  const dataState = useStore(dataSelector);

  const data = React.useMemo(() => {
    return dataState?.map((d: any, i: number) => {
      const groupTypes = Object.keys(d.groups || {});
      const info: Record<string, object> = {};
      if (foundGroups) {
        groupTypes.forEach((groupType) => {
          const current = foundGroups[d.groups[groupType]];
          if (current) {
            info[groupType] = {
              key: current.key,
              config: current.fields,
              items_count_in_group: current.items.length,
              order: current.order,
            };
          }
        });
      }

      // calculate styles by position
      // get style applier of box  from engine
      // listen to found groups
      function applyStyles(obj: any, group: any, iteration: number) {
        let style = {};
        engine.styleAppliers.forEach((applier: any) => {
          style = {
            ...style,
            ...applier(obj, group, boxConfig, iteration),
          };
        });

        return style;
      }

      return {
        ...d,
        style: {
          width: boxConfig.width,
          height: boxConfig.height,
          ...applyStyles(d, info, i),
        },
      };
    });
  }, [dataState, foundGroups, boxConfig]);

  const groupByPosition = React.useCallback(
    (data: Array<AimFlatObjectBase<any>>) =>
      _.groupBy(data, (item) => `${item.style.top}__${item.style.left}`),
    [],
  );

  const [depthMap, onDepthMapChange, groupedItems] = useDepthMap<
    AimFlatObjectBase<any>
  >(data, groupByPosition, [dataState, foundGroups]);

  return (
    <div className='Visualizer'>
      <BoxVirtualizer
        data={data}
        itemsRenderer={(items, groupKey) => {
          const groupIndex = Object.keys(groupedItems).indexOf(groupKey);
          return (
            <BoxWrapper
              key={groupKey}
              engine={engine}
              component={BoxContent}
              items={items}
              depth={depthMap[groupIndex]}
              onDepthChange={(value) => onDepthMapChange(value, groupIndex)}
            />
          );
        }}
      />
      {ControlComponent && <ControlComponent engine={engine} />}
    </div>
  );
}

BaseVisualizer.displayName = 'Visualization';

export default BaseVisualizer;
=======
import Visualizer from './Visualizer';

export default Visualizer;
>>>>>>> c7d044a0
<|MERGE_RESOLUTION|>--- conflicted
+++ resolved
@@ -1,114 +1,3 @@
-<<<<<<< HEAD
-import * as React from 'react';
-import * as _ from 'lodash-es';
-import { useDepthMap } from 'hooks';
-
-import { AimFlatObjectBase } from 'modules/BaseExplorerCore/pipeline/adapter/processor';
-
-import { IVisualizationProps } from '../../types';
-import BoxVirtualizer from '../BoxVirtualizer';
-import BoxWrapper from '../BoxWrapper';
-
-import './styles.scss';
-
-function BaseVisualizer(props: IVisualizationProps) {
-  const {
-    engine,
-    engine: {
-      useStore,
-      boxConfig: { stateSelector: boxConfigSelector },
-      foundGroupsSelector,
-      dataSelector,
-    },
-    box: BoxContent,
-    controlComponent: ControlComponent,
-  } = props;
-  const boxConfig = useStore(boxConfigSelector);
-  const foundGroups = useStore(foundGroupsSelector);
-  const dataState = useStore(dataSelector);
-
-  const data = React.useMemo(() => {
-    return dataState?.map((d: any, i: number) => {
-      const groupTypes = Object.keys(d.groups || {});
-      const info: Record<string, object> = {};
-      if (foundGroups) {
-        groupTypes.forEach((groupType) => {
-          const current = foundGroups[d.groups[groupType]];
-          if (current) {
-            info[groupType] = {
-              key: current.key,
-              config: current.fields,
-              items_count_in_group: current.items.length,
-              order: current.order,
-            };
-          }
-        });
-      }
-
-      // calculate styles by position
-      // get style applier of box  from engine
-      // listen to found groups
-      function applyStyles(obj: any, group: any, iteration: number) {
-        let style = {};
-        engine.styleAppliers.forEach((applier: any) => {
-          style = {
-            ...style,
-            ...applier(obj, group, boxConfig, iteration),
-          };
-        });
-
-        return style;
-      }
-
-      return {
-        ...d,
-        style: {
-          width: boxConfig.width,
-          height: boxConfig.height,
-          ...applyStyles(d, info, i),
-        },
-      };
-    });
-  }, [dataState, foundGroups, boxConfig]);
-
-  const groupByPosition = React.useCallback(
-    (data: Array<AimFlatObjectBase<any>>) =>
-      _.groupBy(data, (item) => `${item.style.top}__${item.style.left}`),
-    [],
-  );
-
-  const [depthMap, onDepthMapChange, groupedItems] = useDepthMap<
-    AimFlatObjectBase<any>
-  >(data, groupByPosition, [dataState, foundGroups]);
-
-  return (
-    <div className='Visualizer'>
-      <BoxVirtualizer
-        data={data}
-        itemsRenderer={(items, groupKey) => {
-          const groupIndex = Object.keys(groupedItems).indexOf(groupKey);
-          return (
-            <BoxWrapper
-              key={groupKey}
-              engine={engine}
-              component={BoxContent}
-              items={items}
-              depth={depthMap[groupIndex]}
-              onDepthChange={(value) => onDepthMapChange(value, groupIndex)}
-            />
-          );
-        }}
-      />
-      {ControlComponent && <ControlComponent engine={engine} />}
-    </div>
-  );
-}
-
-BaseVisualizer.displayName = 'Visualization';
-
-export default BaseVisualizer;
-=======
 import Visualizer from './Visualizer';
 
-export default Visualizer;
->>>>>>> c7d044a0
+export default Visualizer;