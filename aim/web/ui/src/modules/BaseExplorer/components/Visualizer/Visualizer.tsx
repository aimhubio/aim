import * as React from 'react';
import _ from 'lodash-es';
import { useDepthMap } from 'hooks';

<<<<<<< HEAD
import { Tooltip } from '@material-ui/core';
import { IQueryableData } from 'modules/BaseExplorerCore/pipeline/adapter/processor';
import { GroupType } from 'modules/BaseExplorerCore/pipeline/grouping/types';

import { Text } from 'components/kit';

import contextToString from 'utils/contextToString';
=======
import {
  AimFlatObjectBase,
  IQueryableData,
} from 'modules/BaseExplorerCore/pipeline/adapter/processor';
>>>>>>> 732ea2d1

import { IVisualizationProps } from '../../types';
import BoxVirtualizer from '../BoxVirtualizer';
import BoxWrapper from '../BoxWrapper';
import RangePanel from '../RangePanel';

import './Visualizer.scss';

function Visualizer(props: IVisualizationProps) {
  const {
    engine,
    engine: {
      useStore,
      boxConfig: { stateSelector: boxConfigSelector },
      foundGroupsSelector,
      dataSelector,
      queryableDataSelector,
    },
    box: BoxContent,
    controlComponent: ControlComponent,
  } = props;
  const boxConfig = useStore(boxConfigSelector);
  const foundGroups = useStore(foundGroupsSelector);
  const dataState = useStore(dataSelector);
  const rangesData: IQueryableData = useStore(queryableDataSelector);

  const data = React.useMemo(() => {
    return dataState?.map((d: any, i: number) => {
      const groupTypes = Object.keys(d.groups || {});
      const info: Record<string, object> = {};
      if (foundGroups) {
        groupTypes.forEach((groupType) => {
          const current = foundGroups[d.groups[groupType]];
          if (current) {
            info[groupType] = {
              key: current.key,
              config: current.fields,
              items_count_in_group: current.items.length,
              order: current.order,
            };
          }
        });
      }

      // calculate styles by position
      // get style applier of box  from engine
      // listen to found groups
      function applyStyles(obj: any, group: any, iteration: number) {
        let style = {};
        engine.styleAppliers.forEach((applier: any) => {
          style = {
            ...style,
            ...applier(obj, group, boxConfig, iteration),
          };
        });

        return style;
      }

      return {
        ...d,
        style: {
          width: boxConfig.width,
          height: boxConfig.height,
          ...applyStyles(d, info, i),
        },
      };
    });
  }, [dataState, foundGroups, boxConfig]);

<<<<<<< HEAD
  // FOR ROWS
  const rowsAxisData = React.useMemo(() => {
    if (foundGroups) {
      return Object.keys(foundGroups)
        .filter((key: string) => foundGroups[key].type === GroupType.ROW)
        .map((key: string) => {
          const item = foundGroups[key];
          return {
            key: key,
            value: contextToString(item.fields),
            style: {
              position: 'absolute',
              top:
                item.order * (boxConfig.height + boxConfig.gap) +
                boxConfig.gap -
                boxConfig.gap / 2,
              left: -1,
              height: boxConfig.height + boxConfig.gap,
              width: 200,
              padding: `${boxConfig.gap / 2}px 0.5rem`,
              backgroundColor: '#fff',
              borderBottom: '0.0625rem solid #dceafb',
              overflow: 'hidden',
              textAlign: 'right',
              textOverflow: 'ellipsis',
              lineHeight: '0.875rem',
              zIndex: 1,
            },
          };
        });
    }
  }, [foundGroups, boxConfig, engine]);

  // FOR COLUMNS
  const columnsAxisData = React.useMemo(() => {
    if (foundGroups) {
      return Object.keys(foundGroups)
        .filter((key: string) => foundGroups[key].type === GroupType.COLUMN)
        .map((key: string) => {
          const item = foundGroups[key];
          return {
            key: key,
            value: contextToString(item.fields),
            style: {
              position: 'absolute',
              top: -1,
              left:
                item.order * (boxConfig.width + boxConfig.gap) +
                (rowsAxisData && rowsAxisData.length > 0 ? 200 : 0) +
                boxConfig.gap -
                boxConfig.gap / 2,
              height: 30,
              width: boxConfig.width + boxConfig.gap,
              padding: '0.25rem 0.5rem',
              backgroundColor: '#fff',
              borderRight: '0.0625rem solid #dceafb',
              textAlign: 'center',
              overflow: 'hidden',
              whiteSpace: 'nowrap',
              textOverflow: 'ellipsis',
              zIndex: 1,
            },
          };
        });
    }
  }, [foundGroups, boxConfig, engine, rowsAxisData]);
=======
  const [depthSelector, onDepthMapChange] = useDepthMap<AimFlatObjectBase<any>>(
    {
      data,
      groupItemCb: (item) => `${item.style.top}__${item.style.left}`,
      state: engine.depthMap,
      deps: [dataState, foundGroups],
    },
  );
>>>>>>> 732ea2d1

  return (
    <div className='Visualizer'>
      <div className='VisualizerContainer'>
        <BoxVirtualizer
          data={data}
          itemsRenderer={([groupKey, items]) => (
            <BoxWrapper
              key={groupKey}
              groupKey={groupKey}
              engine={engine}
              component={BoxContent}
              items={items}
              depthSelector={depthSelector}
              onDepthMapChange={onDepthMapChange}
            />
          )}
          offset={boxConfig.gap}
          axisData={{
            columns: columnsAxisData,
            rows: rowsAxisData,
          }}
          axisItemRenderer={{
            columns: (item: any, i: number) => (
              <Tooltip title={item.value} key={item.key}>
                <div style={item.style}>
                  <Text>{item.value}</Text>
                </div>
              </Tooltip>
            ),
            rows: (item: any, i: number) => (
              <div style={item.style}>
                <Tooltip title={item.value} key={item.key}>
                  <div>
                    <Text>{item.value}</Text>
                  </div>
                </Tooltip>
              </div>
            ),
          }}
        />
        {ControlComponent && <ControlComponent engine={engine} />}
      </div>
      {!_.isEmpty(rangesData) && (
        <RangePanel engine={engine} rangesData={rangesData} />
      )}
    </div>
  );
}

Visualizer.displayName = 'Visualization';

export default Visualizer;<|MERGE_RESOLUTION|>--- conflicted
+++ resolved
@@ -2,20 +2,16 @@
 import _ from 'lodash-es';
 import { useDepthMap } from 'hooks';
 
-<<<<<<< HEAD
 import { Tooltip } from '@material-ui/core';
-import { IQueryableData } from 'modules/BaseExplorerCore/pipeline/adapter/processor';
 import { GroupType } from 'modules/BaseExplorerCore/pipeline/grouping/types';
-
-import { Text } from 'components/kit';
-
-import contextToString from 'utils/contextToString';
-=======
 import {
   AimFlatObjectBase,
   IQueryableData,
 } from 'modules/BaseExplorerCore/pipeline/adapter/processor';
->>>>>>> 732ea2d1
+
+import { Text } from 'components/kit';
+
+import contextToString from 'utils/contextToString';
 
 import { IVisualizationProps } from '../../types';
 import BoxVirtualizer from '../BoxVirtualizer';
@@ -86,7 +82,6 @@
     });
   }, [dataState, foundGroups, boxConfig]);
 
-<<<<<<< HEAD
   // FOR ROWS
   const rowsAxisData = React.useMemo(() => {
     if (foundGroups) {
@@ -153,7 +148,7 @@
         });
     }
   }, [foundGroups, boxConfig, engine, rowsAxisData]);
-=======
+
   const [depthSelector, onDepthMapChange] = useDepthMap<AimFlatObjectBase<any>>(
     {
       data,
@@ -162,7 +157,6 @@
       deps: [dataState, foundGroups],
     },
   );
->>>>>>> 732ea2d1
 
   return (
     <div className='Visualizer'>
