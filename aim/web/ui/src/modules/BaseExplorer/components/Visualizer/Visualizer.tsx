import * as React from 'react';
import _ from 'lodash-es';
import { useDepthMap } from 'hooks';

import { Tooltip } from '@material-ui/core';
import { GroupType } from 'modules/BaseExplorerCore/pipeline/grouping/types';
import {
  AimFlatObjectBase,
  IQueryableData,
} from 'modules/BaseExplorerCore/pipeline/adapter/processor';

import { Text } from 'components/kit';

import contextToString from 'utils/contextToString';

import { IVisualizationProps } from '../../types';
import BoxVirtualizer from '../BoxVirtualizer';
import BoxWrapper from '../BoxWrapper';
import RangePanel from '../RangePanel';
import ProgressBar from '../ProgressBar';

import './Visualizer.scss';

function Visualizer(props: IVisualizationProps) {
  const {
    engine,
    engine: {
      useStore,
      boxConfig: { stateSelector: boxConfigSelector },
      foundGroupsSelector,
      dataSelector,
      queryableDataSelector,
    },
    box: BoxContent,
    controlComponent: ControlComponent,
  } = props;
  const boxConfig = useStore(boxConfigSelector);
  const foundGroups = useStore(foundGroupsSelector);
  const dataState = useStore(dataSelector);
  const rangesData: IQueryableData = useStore(queryableDataSelector);

  const data = React.useMemo(() => {
    return dataState?.map((d: any, i: number) => {
      const groupTypes = Object.keys(d.groups || {});
      const info: Record<string, object> = {};
      if (foundGroups) {
        groupTypes.forEach((groupType) => {
          const current = foundGroups[d.groups[groupType]];
          if (current) {
            info[groupType] = {
              key: current.key,
              config: current.fields,
              items_count_in_group: current.items.length,
              order: current.order,
            };
          }
        });
      }

      // calculate styles by position
      // get style applier of box  from engine
      // listen to found groups
      function applyStyles(obj: any, group: any, iteration: number) {
        let style = {};
        engine.styleAppliers.forEach((applier: any) => {
          style = {
            ...style,
            ...applier(obj, group, boxConfig, iteration),
          };
        });

        return style;
      }

      return {
        ...d,
        style: {
          width: boxConfig.width,
          height: boxConfig.height,
          ...applyStyles(d, info, i),
        },
      };
    });
  }, [dataState, foundGroups, boxConfig]);

  // FOR ROWS
  const rowsAxisData = React.useMemo(() => {
    if (foundGroups) {
      return Object.keys(foundGroups)
        .filter((key: string) => foundGroups[key].type === GroupType.ROW)
        .map((key: string, i: number, source: {}[]) => {
          const item = foundGroups[key];
          return {
            key: key,
            value: contextToString(item.fields),
            style: {
              position: 'absolute',
              top:
                item.order * (boxConfig.height + boxConfig.gap) +
                boxConfig.gap -
                boxConfig.gap / 2,
              left: -1,
              height: boxConfig.height + boxConfig.gap,
              width: 200,
              padding: `${boxConfig.gap / 2}px 0.5rem`,
              backgroundColor: '#fff',
              borderBottom:
                source.length - 1 === i ? '' : '0.0625rem solid #dceafb',
              overflow: 'hidden',
              textAlign: 'right',
              textOverflow: 'ellipsis',
              lineHeight: '0.875rem',
              zIndex: 1,
            },
          };
        });
    }
  }, [foundGroups, boxConfig, engine]);

  // FOR COLUMNS
  const columnsAxisData = React.useMemo(() => {
    if (foundGroups) {
      return Object.keys(foundGroups)
        .filter((key: string) => foundGroups[key].type === GroupType.COLUMN)
        .map((key: string, i: number, source: {}[]) => {
          const item = foundGroups[key];
          return {
            key: key,
            value: contextToString(item.fields),
            style: {
              position: 'absolute',
              top: -1,
              left:
                item.order * (boxConfig.width + boxConfig.gap) +
                (rowsAxisData && rowsAxisData.length > 0 ? 200 : 0) +
                boxConfig.gap -
                boxConfig.gap / 2,
              height: 30,
              width: boxConfig.width + boxConfig.gap,
              padding: '0.25rem 0.5rem',
              backgroundColor: '#fff',
              borderRight:
                source.length - 1 === i ? '' : '0.0625rem solid #dceafb',
              textAlign: 'center',
              overflow: 'hidden',
              whiteSpace: 'nowrap',
              textOverflow: 'ellipsis',
              zIndex: 1,
            },
          };
        });
    }
  }, [foundGroups, boxConfig, engine, rowsAxisData]);

  const [depthSelector, onDepthMapChange] = useDepthMap<AimFlatObjectBase<any>>(
    {
      data,
      groupItemCb: (item) => `${item.style.top}__${item.style.left}`,
      state: engine.depthMap,
      deps: [dataState, foundGroups],
    },
  );
  const status = useStore(engine.pipelineStatusSelector);

  return (
    <div className='Visualizer'>
      {status === 'fetching' ||
      status === 'decoding' ||
      status === 'grouping' ||
      status === 'adopting' ? (
        <ProgressBar engine={engine} />
      ) : (
        <>
          <div className='VisualizerContainer'>
            <BoxVirtualizer
              data={data}
              itemsRenderer={([groupKey, items]) => (
                <BoxWrapper
                  key={groupKey}
                  groupKey={groupKey}
                  engine={engine}
                  component={BoxContent}
                  items={items}
                  depthSelector={depthSelector}
                  onDepthMapChange={onDepthMapChange}
                />
              )}
            />
            {ControlComponent && <ControlComponent engine={engine} />}
          </div>
          {!_.isEmpty(rangesData) && (
            <RangePanel engine={engine} rangesData={rangesData} />
          )}
<<<<<<< HEAD
        </>
=======
          offset={boxConfig.gap}
          axisData={{
            columns: columnsAxisData,
            rows: rowsAxisData,
          }}
          axisItemRenderer={{
            columns: (item: any) => (
              <Tooltip title={item.value} key={item.key}>
                <div style={item.style}>
                  <Text>{item.value}</Text>
                </div>
              </Tooltip>
            ),
            rows: (item: any) => (
              <div style={item.style}>
                <Tooltip title={item.value} key={item.key}>
                  <span>
                    <Text>{item.value}</Text>
                  </span>
                </Tooltip>
              </div>
            ),
          }}
        />
        {ControlComponent && <ControlComponent engine={engine} />}
      </div>
      {!_.isEmpty(rangesData) && (
        <RangePanel engine={engine} rangesData={rangesData} />
>>>>>>> f2893066
      )}
    </div>
  );
}

Visualizer.displayName = 'Visualization';

export default Visualizer;<|MERGE_RESOLUTION|>--- conflicted
+++ resolved
@@ -185,44 +185,36 @@
                   onDepthMapChange={onDepthMapChange}
                 />
               )}
+              offset={boxConfig.gap}
+              axisData={{
+                columns: columnsAxisData,
+                rows: rowsAxisData,
+              }}
+              axisItemRenderer={{
+                columns: (item: any) => (
+                  <Tooltip title={item.value} key={item.key}>
+                    <div style={item.style}>
+                      <Text>{item.value}</Text>
+                    </div>
+                  </Tooltip>
+                ),
+                rows: (item: any) => (
+                  <div style={item.style}>
+                    <Tooltip title={item.value} key={item.key}>
+                      <span>
+                        <Text>{item.value}</Text>
+                      </span>
+                    </Tooltip>
+                  </div>
+                ),
+              }}
             />
             {ControlComponent && <ControlComponent engine={engine} />}
           </div>
           {!_.isEmpty(rangesData) && (
             <RangePanel engine={engine} rangesData={rangesData} />
           )}
-<<<<<<< HEAD
         </>
-=======
-          offset={boxConfig.gap}
-          axisData={{
-            columns: columnsAxisData,
-            rows: rowsAxisData,
-          }}
-          axisItemRenderer={{
-            columns: (item: any) => (
-              <Tooltip title={item.value} key={item.key}>
-                <div style={item.style}>
-                  <Text>{item.value}</Text>
-                </div>
-              </Tooltip>
-            ),
-            rows: (item: any) => (
-              <div style={item.style}>
-                <Tooltip title={item.value} key={item.key}>
-                  <span>
-                    <Text>{item.value}</Text>
-                  </span>
-                </Tooltip>
-              </div>
-            ),
-          }}
-        />
-        {ControlComponent && <ControlComponent engine={engine} />}
-      </div>
-      {!_.isEmpty(rangesData) && (
-        <RangePanel engine={engine} rangesData={rangesData} />
->>>>>>> f2893066
       )}
     </div>
   );
