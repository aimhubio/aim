import * as React from 'react';
import _ from 'lodash-es';
import { useDepthMap } from 'hooks';

import { Tooltip } from '@material-ui/core';
import { GroupType } from 'modules/BaseExplorerCore/pipeline/grouping/types';
import {
  AimFlatObjectBase,
  IQueryableData,
} from 'modules/BaseExplorerCore/pipeline/adapter/processor';

import { Text } from 'components/kit';

import contextToString from 'utils/contextToString';

import { IVisualizationProps } from '../../types';
import BoxVirtualizer from '../BoxVirtualizer';
import BoxWrapper from '../BoxWrapper';
import RangePanel from '../RangePanel';
import ProgressBar from '../ProgressBar';

import './Visualizer.scss';

function Visualizer(props: IVisualizationProps) {
  const {
    engine,
    engine: {
      useStore,
      boxConfig: { stateSelector: boxConfigSelector },
      foundGroupsSelector,
      dataSelector,
      queryableDataSelector,
    },
    box: BoxContent,
    controlComponent: ControlComponent,
  } = props;
  const boxConfig = useStore(boxConfigSelector);
  const foundGroups = useStore(foundGroupsSelector);
  const dataState = useStore(dataSelector);
  const rangesData: IQueryableData = useStore(queryableDataSelector);

  const data = React.useMemo(() => {
    return dataState?.map((d: any, i: number) => {
      const groupTypes = Object.keys(d.groups || {});
      const info: Record<string, object> = {};
      if (foundGroups) {
        groupTypes.forEach((groupType) => {
          const current = foundGroups[d.groups[groupType]];
          if (current) {
            info[groupType] = {
              key: current.key,
              config: current.fields,
              items_count_in_group: current.items.length,
              order: current.order,
            };
          }
        });
      }

      // calculate styles by position
      // get style applier of box  from engine
      // listen to found groups
      function applyStyles(obj: any, group: any, iteration: number) {
        let style = {};
        engine.styleAppliers.forEach((applier: any) => {
          style = {
            ...style,
            ...applier(obj, group, boxConfig, iteration),
          };
        });

        return style;
      }

      return {
        ...d,
        style: {
          width: boxConfig.width,
          height: boxConfig.height,
          ...applyStyles(d, info, i),
        },
      };
    });
  }, [dataState, foundGroups, boxConfig]);

  // FOR ROWS
  const rowsAxisData = React.useMemo(() => {
    if (foundGroups) {
      return Object.keys(foundGroups)
        .filter((key: string) => foundGroups[key].type === GroupType.ROW)
        .map((key: string, i: number, source: {}[]) => {
          const item = foundGroups[key];
          return {
            key: key,
            value: contextToString(item.fields),
            style: {
              position: 'absolute',
              top:
                item.order * (boxConfig.height + boxConfig.gap) +
                boxConfig.gap -
                boxConfig.gap / 2,
              left: -1,
              height: boxConfig.height + boxConfig.gap,
              width: 200,
              padding: `${boxConfig.gap / 2}px 0.5rem`,
              backgroundColor: '#fff',
              borderBottom:
                source.length - 1 === i ? '' : '0.0625rem solid #dceafb',
              overflow: 'hidden',
              textAlign: 'right',
              textOverflow: 'ellipsis',
              lineHeight: '0.875rem',
              zIndex: 1,
            },
          };
        });
    }
  }, [foundGroups, boxConfig, engine]);

  // FOR COLUMNS
  const columnsAxisData = React.useMemo(() => {
    if (foundGroups) {
      return Object.keys(foundGroups)
        .filter((key: string) => foundGroups[key].type === GroupType.COLUMN)
        .map((key: string, i: number, source: {}[]) => {
          const item = foundGroups[key];
          return {
            key: key,
            value: contextToString(item.fields),
            style: {
              position: 'absolute',
              top: -1,
              left:
                item.order * (boxConfig.width + boxConfig.gap) +
                (rowsAxisData && rowsAxisData.length > 0 ? 200 : 0) +
                boxConfig.gap -
                boxConfig.gap / 2,
              height: 30,
              width: boxConfig.width + boxConfig.gap,
              padding: '0.25rem 0.5rem',
              backgroundColor: '#fff',
              borderRight:
                source.length - 1 === i ? '' : '0.0625rem solid #dceafb',
              textAlign: 'center',
              overflow: 'hidden',
              whiteSpace: 'nowrap',
              textOverflow: 'ellipsis',
              zIndex: 1,
            },
          };
        });
    }
  }, [foundGroups, boxConfig, engine, rowsAxisData]);

  const [depthSelector, onDepthMapChange] = useDepthMap<AimFlatObjectBase<any>>(
    {
      data,
      groupItemCb: (item) => {
        const rowId = item.groups?.rows ? item.groups.rows[0] : '';
        const columnId = item.groups?.columns ? item.groups.columns[0] : '';
        return `${rowId}--${columnId}`;
      },
      state: engine.depthMap,
      sync: true,
      deps: [dataState, foundGroups],
    },
  );
  const status = useStore(engine.pipelineStatusSelector);

  return (
    <div className='Visualizer'>
<<<<<<< HEAD
      {status === 'fetching' ||
      status === 'decoding' ||
      status === 'grouping' ||
      status === 'adopting' ? (
        <ProgressBar engine={engine} />
      ) : (
        <>
          <div className='VisualizerContainer'>
            <BoxVirtualizer
              data={data}
              itemsRenderer={([groupKey, items]) => (
                <BoxWrapper
                  key={groupKey}
                  groupKey={groupKey}
                  engine={engine}
                  component={BoxContent}
                  items={items}
                  depthSelector={depthSelector}
                  onDepthMapChange={onDepthMapChange}
                />
              )}
              offset={boxConfig.gap}
              axisData={{
                columns: columnsAxisData,
                rows: rowsAxisData,
              }}
              axisItemRenderer={{
                columns: (item: any) => (
                  <Tooltip title={item.value} key={item.key}>
                    <div style={item.style}>
                      <Text>{item.value}</Text>
                    </div>
                  </Tooltip>
                ),
                rows: (item: any) => (
                  <div style={item.style}>
                    <Tooltip title={item.value} key={item.key}>
                      <span>
                        <Text>{item.value}</Text>
                      </span>
                    </Tooltip>
                  </div>
                ),
              }}
=======
      <div className='VisualizerContainer'>
        <BoxVirtualizer
          data={data}
          itemsRenderer={([groupId, items]) => (
            <BoxWrapper
              key={groupId}
              groupId={groupId}
              engine={engine}
              component={BoxContent}
              items={items}
              depthSelector={depthSelector}
              onDepthMapChange={onDepthMapChange}
>>>>>>> 3b99f56a
            />
            {ControlComponent && <ControlComponent engine={engine} />}
          </div>
          {!_.isEmpty(rangesData) && (
            <RangePanel engine={engine} rangesData={rangesData} />
          )}
        </>
      )}
    </div>
  );
}

Visualizer.displayName = 'Visualization';

export default Visualizer;<|MERGE_RESOLUTION|>--- conflicted
+++ resolved
@@ -169,7 +169,6 @@
 
   return (
     <div className='Visualizer'>
-<<<<<<< HEAD
       {status === 'fetching' ||
       status === 'decoding' ||
       status === 'grouping' ||
@@ -180,10 +179,10 @@
           <div className='VisualizerContainer'>
             <BoxVirtualizer
               data={data}
-              itemsRenderer={([groupKey, items]) => (
+              itemsRenderer={([groupId, items]) => (
                 <BoxWrapper
-                  key={groupKey}
-                  groupKey={groupKey}
+                  key={groupId}
+                  groupId={groupId}
                   engine={engine}
                   component={BoxContent}
                   items={items}
@@ -214,20 +213,6 @@
                   </div>
                 ),
               }}
-=======
-      <div className='VisualizerContainer'>
-        <BoxVirtualizer
-          data={data}
-          itemsRenderer={([groupId, items]) => (
-            <BoxWrapper
-              key={groupId}
-              groupId={groupId}
-              engine={engine}
-              component={BoxContent}
-              items={items}
-              depthSelector={depthSelector}
-              onDepthMapChange={onDepthMapChange}
->>>>>>> 3b99f56a
             />
             {ControlComponent && <ControlComponent engine={engine} />}
           </div>
