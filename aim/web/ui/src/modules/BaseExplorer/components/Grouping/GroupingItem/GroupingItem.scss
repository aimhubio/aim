@use 'src/styles/abstracts' as *;

<<<<<<< HEAD
.GroupingItem {
  margin-right: $space-xxxs;
=======
.BaseGroupingItem {
  margin-right: $space-xxxxs;
>>>>>>> e19115f8
  border: $border-transparent;

  &__label {
    margin-right: $space-xs;
    margin-top: toRem(1px);
  }
  &:last-child {
    margin-right: 0;
  }

  &.active {
    background-color: $primary-color-10;
  }
  &.outlined {
    background-color: $primary-color-10;
    border: $border-main-active;
  }
  &:hover {
    background-color: $pico-5;
  }
  .Icon__container {
    color: $pico-80;
  }
}<|MERGE_RESOLUTION|>--- conflicted
+++ resolved
@@ -1,12 +1,7 @@
 @use 'src/styles/abstracts' as *;
 
-<<<<<<< HEAD
-.GroupingItem {
+.BaseGroupingItem {
   margin-right: $space-xxxs;
-=======
-.BaseGroupingItem {
-  margin-right: $space-xxxxs;
->>>>>>> e19115f8
   border: $border-transparent;
 
   &__label {
