@use 'src/styles/abstracts' as *;

.BoxVirtualizer {
  position: relative;
  width: 100%;
  height: 100%;
  overflow: hidden;
}

.BoxVirtualizer__placeholder {
  position: absolute;
  top: 0px;
  left: 0px;
  width: 200px;
  height: 30px;
  background-color: #fff;
  border-bottom: $border-separator;
  border-right: $border-separator;
  z-index: 3;
}

.BoxVirtualizer__container {
  width: 100%;
  height: 100%;
  position: relative;
  overflow: auto;
}

<<<<<<< HEAD
=======
.BoxVirtualizer__grid {
  display: inline;
  overflow: hidden;
}

>>>>>>> f2893066
.BoxVirtualizer__container__horizontalRuler {
  position: sticky;
  top: 0px;
  height: 30px;
  min-width: 100%;
  border-bottom: $border-separator;
  background-color: #fff;
  z-index: 2;
}

.BoxVirtualizer__container__verticalRuler {
  position: sticky;
  left: 0px;
  width: 200px;
  min-height: 100%;
  border-right: $border-separator;
  background-color: #fff;
  z-index: 2;
}<|MERGE_RESOLUTION|>--- conflicted
+++ resolved
@@ -26,14 +26,11 @@
   overflow: auto;
 }
 
-<<<<<<< HEAD
-=======
 .BoxVirtualizer__grid {
   display: inline;
   overflow: hidden;
 }
 
->>>>>>> f2893066
 .BoxVirtualizer__container__horizontalRuler {
   position: sticky;
   top: 0px;
