import React from 'react';

<<<<<<< HEAD
export interface IBoxVirtualizerProps<T> {
  data: Array<T>;
  itemsRenderer: (value: [groupId: string, items: Array<T>]) => React.ReactNode;
=======
import { AimFlatObjectBase } from 'modules/BaseExplorerCore/pipeline/adapter/processor';

export interface IBoxVirtualizerProps {
  data: Array<AimFlatObjectBase<any>>;
  itemsRenderer: (
    value: [groupKey: string, items: Array<AimFlatObjectBase<any>>],
  ) => React.ReactNode;
  offset: number;
  axisData?: {
    columns?: any;
    rows?: any;
  };
  axisItemRenderer?: {
    columns?: (item: any, i: number) => React.ReactNode;
    rows?: (item: any, i: number) => React.ReactNode;
  };
>>>>>>> f2893066
}<|MERGE_RESOLUTION|>--- conflicted
+++ resolved
@@ -1,17 +1,8 @@
 import React from 'react';
 
-<<<<<<< HEAD
 export interface IBoxVirtualizerProps<T> {
   data: Array<T>;
   itemsRenderer: (value: [groupId: string, items: Array<T>]) => React.ReactNode;
-=======
-import { AimFlatObjectBase } from 'modules/BaseExplorerCore/pipeline/adapter/processor';
-
-export interface IBoxVirtualizerProps {
-  data: Array<AimFlatObjectBase<any>>;
-  itemsRenderer: (
-    value: [groupKey: string, items: Array<AimFlatObjectBase<any>>],
-  ) => React.ReactNode;
   offset: number;
   axisData?: {
     columns?: any;
@@ -21,5 +12,4 @@
     columns?: (item: any, i: number) => React.ReactNode;
     rows?: (item: any, i: number) => React.ReactNode;
   };
->>>>>>> f2893066
 }