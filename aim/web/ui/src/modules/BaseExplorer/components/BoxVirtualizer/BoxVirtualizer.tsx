--- conflicted
+++ resolved
@@ -87,40 +87,11 @@
       item.style.top <= gridWindow.top + gridWindow.height,
   );
 
-<<<<<<< HEAD
-  React.useEffect(() => {
-    setGridWindow({
-      left: grid.current.scrollLeft,
-      top: grid.current.scrollTop,
-      width: container.current.offsetWidth,
-      height: container.current.offsetHeight,
-    });
-  }, []);
-
-  const groupedByPosition = React.useMemo(
-    () =>
-      _.groupBy(filteredItems, (item) => {
-        const rowId = item.groups?.rows ? item.groups.rows[0] : '';
-        const columnId = item.groups?.columns ? item.groups.columns[0] : '';
-        const groupId = rowId + '--' + columnId;
-        return groupId;
-      }),
-    [filteredItems],
-  );
-
-  // @TODO remove this variable and calculate width and height of the container with optimized way
-  const sortedByPosition = React.useMemo(
-    () =>
-      data
-        .sort((a: any, b: any) => a.style.left - b.style.left)
-        .sort((a: any, b: any) => a.style.top - b.style.top),
-    [data],
-=======
-  const groupedByPosition = _.groupBy(
-    filteredItems,
-    (item) => `${item.style.top}__${item.style.left}`,
->>>>>>> f2893066
-  );
+  const groupedByPosition = _.groupBy(filteredItems, (item) => {
+    const rowId = item.groups?.rows ? item.groups.rows[0] : '';
+    const columnId = item.groups?.columns ? item.groups.columns[0] : '';
+    return `${rowId}--${columnId}`;
+  });
 
   // Find the edges for container size calculation
   const gridSize = React.useMemo(() => {
