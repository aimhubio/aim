--- conflicted
+++ resolved
@@ -87,19 +87,9 @@
       item.style.top <= gridWindow.top + gridWindow.height,
   );
 
-<<<<<<< HEAD
-  const groupedByPosition = React.useMemo(
-    () =>
-      _.groupBy(
-        filteredItems,
-        (item) => `${item.style.top}__${item.style.left}`,
-      ),
-    [filteredItems],
-=======
   const groupedByPosition = _.groupBy(
     filteredItems,
     (item) => `${item.style.top}__${item.style.left}`,
->>>>>>> f2893066
   );
 
   // Find the edges for container size calculation
@@ -167,18 +157,10 @@
         )}
         <div
           ref={grid}
-<<<<<<< HEAD
-          style={{
-            display: 'inline',
-            width: gridSize.width,
-            height: gridSize.height,
-            overflow: 'hidden',
-=======
           className='BoxVirtualizer__grid'
           style={{
             width: gridSize.width,
             height: gridSize.height,
->>>>>>> f2893066
           }}
         >
           {Object.entries(groupedByPosition).map(props.itemsRenderer)}
