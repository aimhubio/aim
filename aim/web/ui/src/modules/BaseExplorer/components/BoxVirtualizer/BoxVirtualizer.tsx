import * as React from 'react';
import _ from 'lodash-es';
import { useResizeObserver } from 'hooks';

import { AimFlatObjectBase } from 'modules/BaseExplorerCore/pipeline/adapter/processor';

import { IBoxVirtualizerProps } from './';

import './BoxVirtualizer.scss';

<<<<<<< HEAD
function BoxVirtualizer(props: BoxVirtualizerProps) {
=======
function BoxVirtualizer(props: IBoxVirtualizerProps) {
  const { data = [] } = props;
>>>>>>> 732ea2d1
  let container: React.MutableRefObject<HTMLDivElement> =
    React.useRef<HTMLDivElement>(document.createElement('div'));
  let grid: React.MutableRefObject<HTMLDivElement> =
    React.useRef<HTMLDivElement>(document.createElement('div'));
  const rafIDRef = React.useRef<number>();

  let [gridWindow, setGridWindow] = React.useState({
    left: 0,
    top: 0,
    width: 0,
    height: 0,
  });

  const onScroll = React.useCallback(({ target }: any) => {
    setGridWindow({
      left: target.scrollLeft,
      top: target.scrollTop,
      width: container.current.offsetWidth,
      height: container.current.offsetHeight,
    });
<<<<<<< HEAD
  }

  // Sort items to find the edges for container size calculation
  let sortedByPosition = props.data
    ?.sort((a: any, b: any) => a.style.left - b.style.left)
    .sort((a: any, b: any) => a.style.top - b.style.top);

  // Filter boxes/items based on their position intersection with the viewport
  let items = _.uniqWith<{ style: React.CSSProperties }>(
    props.data?.filter(
      (item: any) =>
        item.style.left >= gridWindow.left - item.style.width &&
        item.style.left <= gridWindow.left + gridWindow.width &&
        item.style.top >= gridWindow.top - item.style.height &&
        item.style.top <= gridWindow.top + gridWindow.height,
    ),
    (a, b) => _.isEqual(a.style, b.style),
  );

  // Filter column group values based on their position intersection with the viewport
  let columnsAxisItems = props.axisData?.columns?.filter(
    (item: any) =>
      item.style.left >= gridWindow.left - item.style.width &&
      item.style.left <= gridWindow.left + gridWindow.width,
  );

  // Filter row group values based on their position intersection with the viewport
  let rowsAxisItems = props.axisData?.rows?.filter(
    (item: any) =>
      item.style.top >= gridWindow.top - item.style.height &&
      item.style.top <= gridWindow.top + gridWindow.height,
  );

  React.useEffect(() => {
    setGridWindow({
      left: grid.current.scrollLeft,
      top: grid.current.scrollTop,
      width: container.current.offsetWidth,
      height: container.current.offsetHeight,
    });
=======
>>>>>>> 732ea2d1
  }, []);

  const resizeObserverCallback: ResizeObserverCallback = React.useCallback(
    (entries: ResizeObserverEntry[]) => {
      if (entries?.length) {
        rafIDRef.current = window.requestAnimationFrame(() => {
          setGridWindow((gW) => ({
            left: gW.left,
            top: gW.top,
            width: container.current.offsetWidth,
            height: container.current.offsetHeight,
          }));
        });
      }
    },
    [setGridWindow],
  );

  const observerReturnCallback = React.useCallback(() => {
    if (rafIDRef.current) {
      window.cancelAnimationFrame(rafIDRef.current);
    }
  }, []);

  useResizeObserver(resizeObserverCallback, container, observerReturnCallback);

  const filteredItems = React.useMemo(
    () =>
      data.filter(
        (item: AimFlatObjectBase<any>) =>
          item.style.left >= gridWindow.left - item.style.width &&
          item.style.left <= gridWindow.left + gridWindow.width &&
          item.style.top >= gridWindow.top - item.style.height &&
          item.style.top <= gridWindow.top + gridWindow.height,
      ),
    [data, gridWindow],
  );

  React.useEffect(() => {
    setGridWindow({
      left: grid.current.scrollLeft,
      top: grid.current.scrollTop,
      width: container.current.offsetWidth,
      height: container.current.offsetHeight,
    });
  }, []);

  const groupedByPosition = React.useMemo(
    () =>
      _.groupBy(
        filteredItems,
        (item) => `${item.style.top}__${item.style.left}`,
      ),
    [filteredItems],
  );
  // @TODO remove this variable and calculate width and height of the container with optimized way
  const sortedByPosition = React.useMemo(
    () =>
      data
        .sort((a: any, b: any) => a.style.left - b.style.left)
        .sort((a: any, b: any) => a.style.top - b.style.top),
    [data],
  );
  const gridWidth =
    sortedByPosition?.[sortedByPosition?.length - 1]?.style?.left +
    sortedByPosition?.[sortedByPosition?.length - 1]?.style?.width;
  const gridHeight =
    sortedByPosition?.[sortedByPosition?.length - 1]?.style?.top +
    sortedByPosition?.[sortedByPosition?.length - 1]?.style?.height;
  return (
<<<<<<< HEAD
    <div className='BoxVirtualizer'>
      {columnsAxisItems &&
        columnsAxisItems.length > 0 &&
        rowsAxisItems &&
        rowsAxisItems.length > 0 && (
          <div className='BoxVirtualizer__placeholder' />
        )}
      <div
        ref={container}
        className='BoxVirtualizer__container'
        onScroll={onScroll}
      >
        {((columnsAxisItems && columnsAxisItems.length > 0) ||
          (rowsAxisItems && rowsAxisItems.length > 0)) && (
          <div
            className='BoxVirtualizer__container__horizontalRuler'
            style={{
              width:
                sortedByPosition?.[sortedByPosition?.length - 1]?.style?.left +
                sortedByPosition?.[sortedByPosition?.length - 1]?.style?.width +
                props.offset,
            }}
          >
            {columnsAxisItems?.map(props.axisItemRenderer?.columns)}
          </div>
        )}
        {rowsAxisItems && rowsAxisItems.length > 0 && (
          <div
            className='BoxVirtualizer__container__verticalRuler'
            style={{
              height:
                sortedByPosition?.[sortedByPosition?.length - 1]?.style?.top +
                sortedByPosition?.[sortedByPosition?.length - 1]?.style?.height,
            }}
          >
            {rowsAxisItems?.map(props.axisItemRenderer?.rows)}
          </div>
        )}
        <div
          ref={grid}
          style={{
            display: 'inline',
            width:
              sortedByPosition?.[sortedByPosition?.length - 1]?.style?.left +
              sortedByPosition?.[sortedByPosition?.length - 1]?.style?.width +
              props.offset,
            height:
              sortedByPosition?.[sortedByPosition?.length - 1]?.style?.top +
              sortedByPosition?.[sortedByPosition?.length - 1]?.style?.height,
            overflow: 'hidden',
          }}
        >
          {items?.map(props.itemRenderer)}
        </div>
=======
    <div ref={container} className='BoxVirtualizer' onScroll={onScroll}>
      <div
        ref={grid}
        className='BoxVirtualizer__grid'
        style={{ width: gridWidth || 0, height: gridHeight || 0 }}
      >
        {Object.entries(groupedByPosition).map(props.itemsRenderer)}
>>>>>>> 732ea2d1
      </div>
    </div>
  );
}

export default React.memo<IBoxVirtualizerProps>(BoxVirtualizer);<|MERGE_RESOLUTION|>--- conflicted
+++ resolved
@@ -8,12 +8,8 @@
 
 import './BoxVirtualizer.scss';
 
-<<<<<<< HEAD
-function BoxVirtualizer(props: BoxVirtualizerProps) {
-=======
 function BoxVirtualizer(props: IBoxVirtualizerProps) {
   const { data = [] } = props;
->>>>>>> 732ea2d1
   let container: React.MutableRefObject<HTMLDivElement> =
     React.useRef<HTMLDivElement>(document.createElement('div'));
   let grid: React.MutableRefObject<HTMLDivElement> =
@@ -34,25 +30,7 @@
       width: container.current.offsetWidth,
       height: container.current.offsetHeight,
     });
-<<<<<<< HEAD
-  }
-
-  // Sort items to find the edges for container size calculation
-  let sortedByPosition = props.data
-    ?.sort((a: any, b: any) => a.style.left - b.style.left)
-    .sort((a: any, b: any) => a.style.top - b.style.top);
-
-  // Filter boxes/items based on their position intersection with the viewport
-  let items = _.uniqWith<{ style: React.CSSProperties }>(
-    props.data?.filter(
-      (item: any) =>
-        item.style.left >= gridWindow.left - item.style.width &&
-        item.style.left <= gridWindow.left + gridWindow.width &&
-        item.style.top >= gridWindow.top - item.style.height &&
-        item.style.top <= gridWindow.top + gridWindow.height,
-    ),
-    (a, b) => _.isEqual(a.style, b.style),
-  );
+  }, []);
 
   // Filter column group values based on their position intersection with the viewport
   let columnsAxisItems = props.axisData?.columns?.filter(
@@ -75,8 +53,6 @@
       width: container.current.offsetWidth,
       height: container.current.offsetHeight,
     });
-=======
->>>>>>> 732ea2d1
   }, []);
 
   const resizeObserverCallback: ResizeObserverCallback = React.useCallback(
@@ -115,15 +91,6 @@
     [data, gridWindow],
   );
 
-  React.useEffect(() => {
-    setGridWindow({
-      left: grid.current.scrollLeft,
-      top: grid.current.scrollTop,
-      width: container.current.offsetWidth,
-      height: container.current.offsetHeight,
-    });
-  }, []);
-
   const groupedByPosition = React.useMemo(
     () =>
       _.groupBy(
@@ -132,7 +99,9 @@
       ),
     [filteredItems],
   );
+
   // @TODO remove this variable and calculate width and height of the container with optimized way
+  // Sort items to find the edges for container size calculation
   const sortedByPosition = React.useMemo(
     () =>
       data
@@ -140,14 +109,17 @@
         .sort((a: any, b: any) => a.style.top - b.style.top),
     [data],
   );
+
   const gridWidth =
     sortedByPosition?.[sortedByPosition?.length - 1]?.style?.left +
-    sortedByPosition?.[sortedByPosition?.length - 1]?.style?.width;
+    sortedByPosition?.[sortedByPosition?.length - 1]?.style?.width +
+    props.offset;
+
   const gridHeight =
     sortedByPosition?.[sortedByPosition?.length - 1]?.style?.top +
     sortedByPosition?.[sortedByPosition?.length - 1]?.style?.height;
+
   return (
-<<<<<<< HEAD
     <div className='BoxVirtualizer'>
       {columnsAxisItems &&
         columnsAxisItems.length > 0 &&
@@ -165,10 +137,7 @@
           <div
             className='BoxVirtualizer__container__horizontalRuler'
             style={{
-              width:
-                sortedByPosition?.[sortedByPosition?.length - 1]?.style?.left +
-                sortedByPosition?.[sortedByPosition?.length - 1]?.style?.width +
-                props.offset,
+              width: gridWidth || 0,
             }}
           >
             {columnsAxisItems?.map(props.axisItemRenderer?.columns)}
@@ -178,9 +147,7 @@
           <div
             className='BoxVirtualizer__container__verticalRuler'
             style={{
-              height:
-                sortedByPosition?.[sortedByPosition?.length - 1]?.style?.top +
-                sortedByPosition?.[sortedByPosition?.length - 1]?.style?.height,
+              height: gridHeight || 0,
             }}
           >
             {rowsAxisItems?.map(props.axisItemRenderer?.rows)}
@@ -190,27 +157,13 @@
           ref={grid}
           style={{
             display: 'inline',
-            width:
-              sortedByPosition?.[sortedByPosition?.length - 1]?.style?.left +
-              sortedByPosition?.[sortedByPosition?.length - 1]?.style?.width +
-              props.offset,
-            height:
-              sortedByPosition?.[sortedByPosition?.length - 1]?.style?.top +
-              sortedByPosition?.[sortedByPosition?.length - 1]?.style?.height,
+            width: gridWidth || 0,
+            height: gridHeight || 0,
             overflow: 'hidden',
           }}
         >
-          {items?.map(props.itemRenderer)}
+          {Object.entries(groupedByPosition).map(props.itemsRenderer)}
         </div>
-=======
-    <div ref={container} className='BoxVirtualizer' onScroll={onScroll}>
-      <div
-        ref={grid}
-        className='BoxVirtualizer__grid'
-        style={{ width: gridWidth || 0, height: gridHeight || 0 }}
-      >
-        {Object.entries(groupedByPosition).map(props.itemsRenderer)}
->>>>>>> 732ea2d1
       </div>
     </div>
   );
