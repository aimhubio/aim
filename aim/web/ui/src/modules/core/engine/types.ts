import { IRunProgressObject } from 'modules/core/api/runsApi';
import { CustomStates } from 'modules/core/utils/store';

import { AimObjectDepths, SequenceTypesEnum } from 'types/core/enums';

import { GetState, SetState } from 'utils/store/createSlice';

import { GroupingConfigs } from './explorer/groupings';
import { ControlsConfigs } from './visualizations/controls';

export interface ProgressState extends IRunProgressObject {
  percent: number;
}

export type EngineStoreReservedSliceKeys =
  | 'instructions'
  | 'groupings'
  | 'pipeline'
  | 'query'
  | 'visualizations'
  | 'controls'
  | 'states';

export type SliceCreationConfig<TSliceState> = {
  initialState: TSliceState;
};

export type StoreSliceCreator<TSliceState> = {
  [key: string]: SliceCreationConfig<TSliceState>;
};

export interface StoreSliceMethods {
  update: Function;
  reset(): void;
}

export type StoreSlice<TStore, TSliceState> = {
  readonly initialState: TSliceState;
  readonly methods: StoreSliceMethods /*<TStore>*/;
  readonly stateSelector: (store: TStore) => TSliceState;
};

export type GenerateStoreMethods = <T>(
  setState: SetState<T>,
  getState: GetState<T>,
) => StoreSliceMethods /*<T>*/;

export type CreateStoreSlice = <TStore, TSliceState>(
  initialState: TSliceState,
) => StoreSlice<TStore, TSliceState>;

export interface IEngineConfigFinal {
  useCache?: boolean;
  sequenceName: SequenceTypesEnum;
  adapter: {
    objectDepth: AimObjectDepths;
  };
  grouping?: GroupingConfigs;
  controls?: ControlsConfigs;
  defaultBoxConfig: {
    width: number;
    height: number;
    gap: number;
  };
  styleAppliers?: {
    [key: string]: Function;
  };
  states?: CustomStates;
}

export type ExplorerConfig = {
  sequenceName: SequenceTypesEnum;
  objectDepth: AimObjectDepths;
  useCache: boolean;
};

export enum PipelineStatusEnum {
  /*
   * There is no tracked data in storage to execute pipeline
   */
  Insufficient_Resources = 'Insufficient Resources',
  /*
   * Never queried
   */
  NeverExecuted = 'Never Executed',
  /*
   * Executing
   */
  Executing = 'Executing',
  /**
   * Successfully executed
   */
  Succeed = 'Succeed',
  /*
   * Executed with failure
   */
  Failed = 'Failed',
  /*
   * Executed but there is no data in pipeline
   */
  Empty = 'Empty',
  /**
   * Executed query but processing
   */
  Processing = 'Processing',
}

export type SelectorCreator<TState, P> = (state: TState) => P;

<<<<<<< HEAD
export type PersistenceFunction = () => void;
export enum PersistenceTypesEnum {
  Url = 'url',
  LocalStorage = 'localStorage',
}

export type StatePersistOption =
  | `${PersistenceTypesEnum}`
  | PersistenceFunction;
=======
export interface BaseErrorType {
  name: string;
  message: string;
  detail: Record<string, any>;
}

export interface PipelineErrorType extends BaseErrorType {
  source: string;
}
>>>>>>> 2f942f9a
<|MERGE_RESOLUTION|>--- conflicted
+++ resolved
@@ -107,17 +107,6 @@
 
 export type SelectorCreator<TState, P> = (state: TState) => P;
 
-<<<<<<< HEAD
-export type PersistenceFunction = () => void;
-export enum PersistenceTypesEnum {
-  Url = 'url',
-  LocalStorage = 'localStorage',
-}
-
-export type StatePersistOption =
-  | `${PersistenceTypesEnum}`
-  | PersistenceFunction;
-=======
 export interface BaseErrorType {
   name: string;
   message: string;
@@ -127,4 +116,13 @@
 export interface PipelineErrorType extends BaseErrorType {
   source: string;
 }
->>>>>>> 2f942f9a
+
+export type PersistenceFunction = () => void;
+export enum PersistenceTypesEnum {
+  Url = 'url',
+  LocalStorage = 'localStorage',
+}
+
+export type StatePersistOption =
+  | `${PersistenceTypesEnum}`
+  | PersistenceFunction;