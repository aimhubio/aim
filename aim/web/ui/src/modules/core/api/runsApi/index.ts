--- conflicted
+++ resolved
@@ -6,9 +6,9 @@
 import { SequenceTypesEnum } from 'types/core/enums';
 
 import {
+  IAlignMetricsData,
   RunsSearchQueryParams,
   RunsSearchResult,
-  IAlignMetricsData,
 } from './types';
 
 const api = new NetworkService(`${getAPIHost()}${ENDPOINTS.RUNS.BASE}`);
@@ -82,8 +82,33 @@
   };
 }
 
-<<<<<<< HEAD
-function alignMetricsRequest(): RequestInstance {
+function createRunLogRecordsRequest(): RequestInstance {
+  const controller = new AbortController();
+  const signal = controller.signal;
+
+  async function call(
+    runId: string,
+    record_range?: string,
+  ): Promise<RunsSearchResult> {
+    return (
+      await api.makeAPIGetRequest(`${runId}/log-records`, {
+        query_params: record_range ? { record_range } : {},
+        signal,
+      })
+    ).body;
+  }
+
+  function cancel(): void {
+    controller.abort();
+  }
+
+  return {
+    call,
+    cancel,
+  };
+}
+
+function createAlignMetricsRequest(): RequestInstance {
   const controller = new AbortController();
   const signal = controller.signal;
 
@@ -95,19 +120,6 @@
       await api.makeAPIPostRequest(`${ENDPOINTS.RUNS.SEARCH}/metric/align`, {
         body: query.body,
         query_params: query.params,
-=======
-function createRunLogRecordsRequest(): RequestInstance {
-  const controller = new AbortController();
-  const signal = controller.signal;
-
-  async function call(
-    runId: string,
-    record_range?: string,
-  ): Promise<RunsSearchResult> {
-    return (
-      await api.makeAPIGetRequest(`${runId}/log-records`, {
-        query_params: record_range ? { record_range } : {},
->>>>>>> 9e652486
         signal,
       })
     ).body;
@@ -152,7 +164,9 @@
   const controller = new AbortController();
   const signal = controller.signal;
 
-  async function call(): Promise<RunsSearchResult> {
+  async function call(
+    queryParams: RunsSearchQueryParams,
+  ): Promise<RunsSearchResult> {
     return (
       await api.makeAPIGetRequest(`${ENDPOINTS.RUNS.ACTIVE}`, {
         signal,
@@ -176,10 +190,7 @@
   createActiveRunsRequest,
   createSearchRunRequest,
   createBlobsRequest,
-<<<<<<< HEAD
-  alignMetricsRequest,
-=======
   createRunLogRecordsRequest,
->>>>>>> 9e652486
+  createAlignMetricsRequest,
 };
 export * from './types';