--- conflicted
+++ resolved
@@ -52,6 +52,7 @@
     cancel,
   };
 }
+
 function createSearchRunRequest(): RequestInstance {
   const controller = new AbortController();
   const signal = controller.signal;
@@ -77,33 +78,5 @@
   };
 }
 
-<<<<<<< HEAD
-=======
-function createSearchRunRequest(): RequestInstance {
-  const controller = new AbortController();
-  const signal = controller.signal;
-
-  async function call(
-    queryParams: RunsSearchQueryParams,
-  ): Promise<RunsSearchResult> {
-    return (
-      await api.makeAPIGetRequest(`${ENDPOINTS.RUNS.SEARCH}/run`, {
-        query_params: queryParams,
-        signal,
-      })
-    ).body;
-  }
-
-  function cancel(): void {
-    controller.abort();
-  }
-
-  return {
-    call,
-    cancel,
-  };
-}
-
->>>>>>> 2781f8b8
 export { searchRuns, createSearchRunsRequest, createSearchRunRequest };
 export * from './types';