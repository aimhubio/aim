--- conflicted
+++ resolved
@@ -26,11 +26,7 @@
   /**
    * The date the experiment have been created at in milliseconds
    */
-<<<<<<< HEAD
-  created_at: number;
-=======
   creation_time: number;
->>>>>>> 59fa97cc
 }
 
 /**
@@ -58,11 +54,8 @@
   activity_map: Record<string, number>;
 };
 
-<<<<<<< HEAD
 export type GetExperimentNoteResult = ExperimentNote[];
 
-=======
->>>>>>> 59fa97cc
 /**
  * type ExperimentRunsSearchQueryParams
  */
@@ -94,7 +87,6 @@
    * the limit of the runs per call
    */
   runs?: ExperimentRun;
-<<<<<<< HEAD
 };
 
 export type ExperimentNote = {
@@ -114,6 +106,4 @@
    * the experiment note updated at
    */
   updated_at: string;
-=======
->>>>>>> 59fa97cc
 };