--- conflicted
+++ resolved
@@ -11,23 +11,15 @@
 
 import depthInterceptors from './depthInterceptors';
 
-<<<<<<< HEAD
-export interface AimFlatObjectBase<T> {
-  data: T;
-  record?: {
-    index: number;
-    step: number;
-  };
-=======
 export type Record = {
   index?: number;
   step: number;
   epoch: number;
 };
-export interface AimFlatObjectBase {
-  data: any;
+
+export interface AimFlatObjectBase<T> {
+  data: T;
   record?: Record;
->>>>>>> bfee246a
   [key: string]: any;
   run?: {
     // run props
