import * as React from 'react';

import pyodideStore, { loadPyodideInstance } from './pyodide';

function usePyodide() {
<<<<<<< HEAD
  let [isLoading, setIsLoading] = React.useState(pyodideStore.isLoading);
  let [isRunning, setIsRunning] = React.useState(pyodideStore.isRunning);
  let [pyodide, setPyodide] = React.useState(pyodideStore.current);
=======
>>>>>>> dd529963
  let namespace = React.useRef(pyodideStore.namespace);
  let [state, setState] = React.useState({
    pyodide: pyodideStore.current,
    isLoading: pyodideStore.isLoading,
  });

  const loadPyodide = React.useCallback(() => {
    if (state.pyodide === null && state.isLoading === null) {
      setState((s) => ({
        ...s,
        isLoading: true,
      }));
      loadPyodideInstance(() => {
        namespace.current = pyodideStore.namespace;

        setState({
          pyodide: pyodideStore.current,
          isLoading: false,
        });
      });
    }

    if (state.pyodide !== null) {
      state.pyodide._api.fatal_error = async (err: unknown) => {
        console.log('---- fatal error ----', err);
        setState((s) => ({
          ...s,
          pyodide: null,
        }));
      };
    }
  }, [state.pyodide, state.isLoading]);

  return {
<<<<<<< HEAD
    isLoading,
    isRunning,
    pyodide,
=======
    isLoading: state.isLoading,
    pyodide: state.pyodide,
>>>>>>> dd529963
    namespace: namespace.current,
    model: pyodideStore.model,
    loadPyodide,
  };
}

export default usePyodide;<|MERGE_RESOLUTION|>--- conflicted
+++ resolved
@@ -3,12 +3,6 @@
 import pyodideStore, { loadPyodideInstance } from './pyodide';
 
 function usePyodide() {
-<<<<<<< HEAD
-  let [isLoading, setIsLoading] = React.useState(pyodideStore.isLoading);
-  let [isRunning, setIsRunning] = React.useState(pyodideStore.isRunning);
-  let [pyodide, setPyodide] = React.useState(pyodideStore.current);
-=======
->>>>>>> dd529963
   let namespace = React.useRef(pyodideStore.namespace);
   let [state, setState] = React.useState({
     pyodide: pyodideStore.current,
@@ -43,14 +37,8 @@
   }, [state.pyodide, state.isLoading]);
 
   return {
-<<<<<<< HEAD
-    isLoading,
-    isRunning,
-    pyodide,
-=======
     isLoading: state.isLoading,
     pyodide: state.pyodide,
->>>>>>> dd529963
     namespace: namespace.current,
     model: pyodideStore.model,
     loadPyodide,
