import _ from 'lodash-es';
import moment from 'moment';

import { RequestStatusEnum } from 'config/enums/requestStatusEnum';
import { ResizeModeEnum } from 'config/enums/tableEnums';
import { RowHeightSize } from 'config/table/tableConfigs';
import COLORS from 'config/colors/colors';
import { BookmarkNotificationsEnum } from 'config/notification-messages/notificationMessages';
import { ANALYTICS_EVENT_KEYS } from 'config/analytics/analyticsKeysMap';

import {
  getTablePanelColumns,
  textsTablePanelRowRenderer,
} from 'pages/TextExplorer/components/TextPanelGrid/TextPanelGrid';

import projectsService from 'services/api/projects/projectsService';
import appsService from 'services/api/apps/appsService';
import textExplorerService from 'services/api/textExplorer/textExplorerService';
import dashboardService from 'services/api/dashboard/dashboardService';
import * as analytics from 'services/analytics';

import {
  IAppData,
  IDashboardData,
  IMetricsCollection,
} from 'types/services/models/metrics/metricsAppModel';
import {
  ITextExplorerAppConfig,
  ITextExplorerAppModelState,
} from 'types/services/models/textExplorer/texteExplorerAppModel';
import {
  ISelectConfig,
  ISelectOption,
} from 'types/services/models/explorer/createAppModel';
import { IProjectParamsMetrics } from 'types/services/models/projects/projectsModel';
import {
  IMetricTrace,
  IParamTrace,
  IRun,
} from 'types/services/models/metrics/runModel';
import {
  IImageData,
  IImageRunData,
  IImagesExploreAppConfig,
} from 'types/services/models/imagesExplore/imagesExploreAppModel';
import { IBookmarkFormState } from 'types/components/BookmarkForm/BookmarkForm';

import { getCompatibleSelectConfig } from 'utils/app/getCompatibleSelectConfig';
import onNotificationAdd from 'utils/app/onNotificationAdd';
import exceptionHandler from 'utils/app/exceptionHandler';
import { formatValue } from 'utils/formatValue';
import getUrlWithParam from 'utils/getUrlWithParam';
import { decode, encode } from 'utils/encoder/encoder';
import { getItem, setItem } from 'utils/storage';
import { getParamsSuggestions } from 'utils/app/getParamsSuggestions';
import contextToString from 'utils/contextToString';
import alphabeticalSortComparator from 'utils/alphabeticalSortComparator';
import getStateFromUrl from 'utils/getStateFromUrl';
import {
  adjustable_reader,
  decode_buffer_pairs,
  decodePathsVals,
  iterFoldTree,
} from 'utils/encoder/streamEncoding';
import getObjectPaths from 'utils/getObjectPaths';
<<<<<<< HEAD
import getValueByField from 'utils/getValueByField';
import onRowVisibilityChange from 'utils/app/onRowVisibilityChange';
import { isSystemMetric } from 'utils/isSystemMetric';
import { getValue } from 'utils/helper';
=======
import onNotificationDelete from 'utils/app/onNotificationDelete';
>>>>>>> 2281e791

import createModel from '../model';
import blobsURIModel from '../media/blobsURIModel';

const model = createModel<Partial<ITextExplorerAppModelState>>({
  requestStatus: RequestStatusEnum.NotRequested,
  searchButtonDisabled: false,
  applyButtonDisabled: true,
  selectFormData: {
    options: undefined,
    suggestions: [],
  },
  notifyData: [],
});

function getConfig(): ITextExplorerAppConfig {
  return {
    select: {
      options: [],
      query: '',
      advancedMode: false,
      advancedQuery: '',
    },
    texts: {
      indexDensity: '5',
      recordDensity: '50',
      inputsValidations: {},
    },
    table: {
      resizeMode: ResizeModeEnum.Resizable,
      rowHeight: RowHeightSize.md,
      sortFields: [],
      hiddenMetrics: [],
      hiddenColumns: [],
      hideSystemMetrics: undefined,
      columnsWidths: {},
      columnsOrder: {
        left: [],
        middle: [],
        right: [],
      },
      height: '0.5',
    },
  };
}

let appRequestRef: {
  call: (exceptionHandler: (detail: any) => void) => Promise<IAppData>;
  abort: () => void;
};

let textsRequestRef: {
  call: (
    exceptionHandler: (detail: any) => void,
  ) => Promise<ReadableStream<IRun<IMetricTrace>[]>>;
  abort: () => void;
};

function getSelectFormOptions(projectsData: IProjectParamsMetrics) {
  let data: ISelectOption[] = [];
  let index: number = 0;
  if (projectsData?.texts) {
    for (let key in projectsData.texts) {
      data.push({
        label: key,
        group: key,
        color: COLORS[0][index % COLORS[0].length],
        value: {
          option_name: key,
          context: null,
        },
      });
      index++;

      for (let val of projectsData.texts[key]) {
        if (!_.isEmpty(val)) {
          let label = contextToString(val);
          data.push({
            label: `${key} ${label}`,
            group: key,
            color: COLORS[0][index % COLORS[0].length],
            value: {
              option_name: key,
              context: val,
            },
          });
          index++;
        }
      }
    }
  }

  return data.sort(
    alphabeticalSortComparator<ISelectOption>({ orderBy: 'label' }),
  );
}

function initialize(appId: string): void {
  model.init();
  model.setState({
    refs: {
      tableRef: { current: null },
    },
    groupingSelectOptions: [],
  });
  if (!appId) {
    setDefaultAppConfigData();
  }
  projectsService
    .getProjectParams(['texts'])
    .call()
    .then((data: IProjectParamsMetrics) => {
      model.setState({
        selectFormData: {
          options: getSelectFormOptions(data),
          suggestions: getParamsSuggestions(data),
        },
      });
    });
}

function getAppConfigData(appId: string) {
  if (appRequestRef) {
    appRequestRef.abort();
  }
  appRequestRef = appsService.fetchApp(appId);
  return {
    call: async () => {
      const appData = await appRequestRef.call((detail: any) => {
        exceptionHandler({ detail, model });
      });
      let select = appData?.state?.select;
      if (select) {
        const compatibleSelectConfig = getCompatibleSelectConfig(
          ['texts'],
          select,
        );
        appData.state = {
          ...appData.state,
          select: {
            ...compatibleSelectConfig,
          },
        };
      }
      const configData: any = _.merge(getConfig(), appData.state);
      model.setState({ config: configData });
    },
    abort: appRequestRef.abort,
  };
}

function resetModelState() {}

function abortRequest(): void {
  if (textsRequestRef) {
    textsRequestRef.abort();
  }
  model.setState({ requestStatus: RequestStatusEnum.Ok });
  onNotificationAdd({
    notification: {
      id: Date.now(),
      severity: 'info',
      messages: ['Request has been cancelled'],
    },
    model,
  });
}

function setDefaultAppConfigData() {
  const compatibleSelectConfig = getCompatibleSelectConfig(
    ['texts'],
    getStateFromUrl('select'),
  );
  const select: ISelectConfig = compatibleSelectConfig || getConfig().select;
  const texts: ITextExplorerAppConfig['texts'] =
    getStateFromUrl('texts') || getConfig().texts;
  const tableConfigHash = getItem('textsExplorerTable');
  const table = tableConfigHash
    ? JSON.parse(decode(tableConfigHash))
    : getConfig().table;
  const configData = _.merge(getConfig(), {
    select,
    table,
    texts,
  });

  model.setState({ config: configData });
}

function getQueryStringFromSelect(selectData: any) {
  let query: string | undefined = '';
  if (selectData !== undefined) {
    if (selectData.advancedMode) {
      query = selectData.advancedQuery;
    } else {
      query = `${
        selectData.query ? `${selectData.query} and ` : ''
      }(${selectData.options
        .map(
          (option: ISelectOption) =>
            `(texts.name == "${option.value?.option_name}"${
              option.value?.context === null
                ? ''
                : ' and ' +
                  Object.keys(option.value?.context)
                    .map(
                      (item) =>
                        `texts.context.${item} == ${formatValue(
                          (option.value?.context as any)[item],
                        )}`,
                    )
                    .join(' and ')
            })`,
        )
        .join(' or ')})`.trim();
    }
  }

  return query;
}

/**
 * function updateURL has 2 major functionalities:
 *    1. Keeps URL in sync with the app config
 *    2. Stores updated URL in localStorage if App is not in the bookmark state
 * @param {ITextExplorerAppConfig} configData - the current state of the app config
 */
function updateURL(
  configData: ITextExplorerAppConfig = model.getState()!.config!,
) {
  const { select, texts } = configData;
  const url: string = getUrlWithParam({
    select: encode(select as {}),
    texts: encode(texts),
  });

  if (url === `${window.location.pathname}${window.location.search}`) {
    return;
  }

  const appId: string = window.location.pathname.split('/')[2];
  if (!appId) {
    setItem('textsUrl', url);
  }

  window.history.pushState(null, '', url);
}

function processData(data: any[]): {
  data: IMetricsCollection<IImageData>[];
  params: string[];
  highLevelParams: string[];
  contexts: string[];
  selectedRows: any;
} {
  const configData = model.getState()?.config;
  let selectedRows = model.getState()?.selectedRows;
  let metrics: any[] = [];
  let params: string[] = [];
  let highLevelParams: string[] = [];
  let contexts: string[] = [];
  data?.forEach((run: IImageRunData) => {
    params = params.concat(getObjectPaths(run.params, run.params));
    highLevelParams = highLevelParams.concat(
      getObjectPaths(run.params, run.params, '', false, true),
    );
    run.traces.forEach((trace: any) => {
      contexts = contexts.concat(getObjectPaths(trace.context, trace.context));
      trace.values.forEach((stepData: any[], stepIndex: number) => {
        stepData.forEach((text: any) => {
          // const imageKey = encode({
          //   name: trace.name,
          //   runHash: run.hash,
          //   traceContext: trace.context,
          //   index: text.index,
          //   step: trace.iters[stepIndex],
          //   caption: text.caption,
          // });
          // const seqKey = encode({
          //   name: trace.name,
          //   runHash: run.hash,
          //   traceContext: trace.context,
          // });
          metrics.push({
            ...text,
            // images_name: trace.name,
            step: trace.iters[stepIndex],
            context: trace.context,
            run: _.omit(run, 'traces'),
            // key: imageKey,
            // seqKey: seqKey,
          });
        });
      });
    });
  });

  let sortFields = configData?.table?.sortFields ?? [];

  if (sortFields?.length === 0) {
    sortFields = [
      {
        value: 'run.props.creation_time',
        order: 'desc',
        label: '',
        group: '',
      },
    ];
  }

  // const processedData = groupData(
  //   _.orderBy(
  //     metrics,
  //     sortFields?.map(
  //       (f: SortField) =>
  //         function (metric: SortField) {
  //           return getValue(metric, f.value, '');
  //         },
  //     ),
  //     sortFields?.map((f: any) => f.order),
  //   ),
  // );
  const processedData = metrics;
  const uniqParams = _.uniq(params).sort();
  const uniqHighLevelParams = _.uniq(highLevelParams).sort();
  const uniqContexts = _.uniq(contexts).sort();

  const mappedData =
    data?.reduce((acc: any, item: any) => {
      acc[item.hash] = { runHash: item.hash, ...item.props };
      return acc;
    }, {}) || {};
  if (selectedRows && !_.isEmpty(selectedRows)) {
    selectedRows = Object.keys(selectedRows).reduce((acc: any, key: string) => {
      const slicedKey = key.slice(0, key.indexOf('/'));
      acc[key] = {
        selectKey: key,
        ...mappedData[slicedKey],
      };
      return acc;
    }, {});
  }
  return {
    data: processedData,
    params: uniqParams,
    highLevelParams: uniqHighLevelParams,
    contexts: uniqContexts,
    selectedRows,
  };
}

//
// function onRowVisibilityChange(metricKey: string) {
//   const configData: ITextExplorerAppConfig | undefined =
//     model.getState()?.config;
//   if (configData?.table) {
//     let hiddenMetrics = configData?.table?.hiddenMetrics || [];
//     if (hiddenMetrics?.includes(metricKey)) {
//       hiddenMetrics = hiddenMetrics.filter(
//         (hiddenMetric: any) => hiddenMetric !== metricKey,
//       );
//     } else {
//       hiddenMetrics = [...hiddenMetrics, metricKey];
//     }
//     const table = {
//       ...configData.table,
//       hiddenMetrics,
//     };
//     const config = {
//       ...configData,
//       table,
//     };
//     model.setState({ config });
//     setItem('textsExplorerTable', encode(table));
//     updateModelData(config);
//   }
// }

function updateModelData(
  configData: ITextExplorerAppConfig = model.getState()!.config!,
  shouldURLUpdate?: boolean,
): void {
  const { data, params, contexts, highLevelParams, selectedRows } = processData(
    model.getState()?.rawData as any[],
  );
  const sortedParams = params.concat(highLevelParams).sort();
  // const groupingSelectOptions = [
  //   ...getGroupingSelectOptions({
  //     params: sortedParams,
  //     contexts,
  //   }),
  // ];
  // const { mediaSetData, orderedMap } = getDataAsMediaSetNestedObject({
  //   data,
  //   groupingSelectOptions,
  //   model,
  // });
  // tooltipData = getTooltipData({
  //   processedData: data,
  //   paramKeys: sortedParams,
  //   groupingSelectOptions,
  //   groupingItems: ['group'],
  //   model,
  // });

  // if (configData.images.focusedState.key) {
  //   configData = {
  //     ...configData,
  //     images: {
  //       ...configData.images,
  //       tooltip: {
  //         ...configData.images.tooltip,
  //         content: filterTooltipContent(
  //           tooltipData[configData.images.focusedState.key],
  //           configData?.images.tooltip.selectedParams,
  //         ),
  //       },
  //     },
  //   };
  // }

  // const tableData = getDataAsTableRows(
  //   data,
  //   params,
  //   false,
  //   configData,
  //   groupingSelectOptions,
  // );
  // const tableColumns = getImagesExploreTableColumns(
  //   params,
  //   groupingSelectOptions,
  //   data[0]?.config,
  //   configData.table.columnsOrder!,
  //   configData.table.hiddenColumns!,
  //   configData.table.sortFields,
  //   onTableSortChange,
  // );
  // const tableRef: any = model.getState()?.refs?.tableRef;
  // tableRef?.current?.updateData({
  //   newData: tableData.rows,
  //   newColumns: tableColumns,
  //   hiddenColumns: configData.table.hiddenColumns!,
  // });

  if (shouldURLUpdate) {
    updateURL(configData);
  }

  model.setState({
    config: configData,
    data: model.getState()?.data,
    // imagesData: mediaSetData,
    // orderedMap,
    // tableData: tableData.rows,
    // tableColumns,
    // sameValueColumns: tableData.sameValueColumns,
    // groupingSelectOptions,
    selectedRows,
  });
}

//
// function getDataAsTableRows(
//   processedData: IMetricsCollection<IImageData>[],
//   paramKeys: string[],
//   isRawData: boolean,
//   config: IImagesExploreAppConfig,
//   groupingSelectOptions: any,
//   dynamicUpdate?: boolean,
// ): { rows: any[] | any; sameValueColumns: string[] } {
//   if (!processedData) {
//     return {
//       rows: [],
//       sameValueColumns: [],
//     };
//   }
//
//   const rows: any[] | any = processedData[0]?.config !== null ? {} : [];
//
//   let rowIndex = 0;
//   const sameValueColumns: string[] = [];
//   const tableData = groupData(
//     Object.values(
//       _.groupBy(
//         Object.values(processedData)
//           .map((v) => v.data)
//           .flat(),
//         'seqKey',
//       ),
//     ).map((v) => v[0]),
//   );
//   tableData.forEach((metricsCollection: IMetricsCollection<IImageData>) => {
//     const groupKey = metricsCollection.key;
//     const columnsValues: { [key: string]: string[] } = {};
//
//     if (metricsCollection.config !== null) {
//       const groupConfigData: { [key: string]: string } = {};
//       for (let key in metricsCollection.config) {
//         groupConfigData[getValueByField(groupingSelectOptions, key)] =
//           metricsCollection.config[key];
//       }
//       const groupHeaderRow = {
//         meta: {
//           dasharray: null,
//           itemsCount: metricsCollection.data.length,
//           config: groupConfigData,
//         },
//         key: groupKey!,
//         groupRowsKeys: metricsCollection.data.map(
//           (metric) => (metric as any).seqKey,
//         ),
//         experiment: '',
//         run: '',
//         metric: '',
//         context: [],
//         children: [],
//         groups: groupConfigData,
//       };
//
//       rows[groupKey!] = {
//         data: groupHeaderRow,
//         items: [],
//       };
//     }
//
//     Object.values(_.groupBy(metricsCollection.data, 'seqKey'))
//       .map((v) => v[0])
//       .forEach((metric: any) => {
//         const rowValues: any = {
//           rowMeta: {
//             color: metricsCollection.color ?? metric.color,
//           },
//           key: metric.seqKey,
//           selectKey: `${metric.run.hash}/${metric.seqKey}`,
//           runHash: metric.run.hash,
//           isHidden: config?.table?.hiddenMetrics?.includes(metric.key),
//           index: rowIndex,
//           color: metricsCollection.color ?? metric.color,
//           dasharray: metricsCollection.dasharray ?? metric.dasharray,
//           experiment: metric.run.props.experiment?.name ?? 'default',
//           run: moment(metric.run.props.creation_time * 1000).format(
//             'HH:mm:ss · D MMM, YY',
//           ),
//           name: metric.images_name,
//           context: Object.entries(metric.context).map((entry) =>
//             entry.join(':'),
//           ),
//           parentId: groupKey,
//         };
//         rowIndex++;
//
//         [
//           'experiment',
//           'run',
//           'metric',
//           'context',
//           'step',
//           'epoch',
//           'time',
//           'name',
//         ].forEach((key) => {
//           if (columnsValues.hasOwnProperty(key)) {
//             if (
//               _.findIndex(columnsValues[key], (value) =>
//                 _.isEqual(rowValues[key], value),
//               ) === -1
//             ) {
//               columnsValues[key].push(rowValues[key]);
//             }
//           } else {
//             columnsValues[key] = [rowValues[key]];
//           }
//         });
//
//         if (!dynamicUpdate) {
//           paramKeys.forEach((paramKey) => {
//             const value = getValue(metric.run.params, paramKey, '-');
//             rowValues[paramKey] = formatValue(value);
//             if (columnsValues.hasOwnProperty(paramKey)) {
//               if (
//                 _.findIndex(columnsValues[paramKey], (paramValue) =>
//                   _.isEqual(value, paramValue),
//                 ) === -1
//               ) {
//                 columnsValues[paramKey].push(value);
//               }
//             } else {
//               columnsValues[paramKey] = [value];
//             }
//           });
//         }
//         if (metricsCollection.config !== null) {
//           rows[groupKey!].items.push(
//             isRawData
//               ? rowValues
//               : imagesExploreTableRowRenderer(rowValues, {
//                   toggleVisibility: (e) => {
//                     e.stopPropagation();
//                     onRowVisibilityChange(rowValues.key);
//                   },
//                 }),
//           );
//         } else {
//           rows.push(
//             isRawData
//               ? rowValues
//               : imagesExploreTableRowRenderer(rowValues, {
//                   toggleVisibility: (e) => {
//                     e.stopPropagation();
//                     onRowVisibilityChange(rowValues.key);
//                   },
//                 }),
//           );
//         }
//       });
//
//     for (let columnKey in columnsValues) {
//       if (columnsValues[columnKey].length === 1) {
//         sameValueColumns.push(columnKey);
//       }
//
//       if (metricsCollection.config !== null) {
//         rows[groupKey!].data[columnKey] =
//           columnsValues[columnKey].length === 1
//             ? paramKeys.includes(columnKey)
//               ? formatValue(columnsValues[columnKey][0])
//               : columnsValues[columnKey][0]
//             : columnsValues[columnKey];
//       }
//     }
//     if (metricsCollection.config !== null && !isRawData) {
//       rows[groupKey!].data = imagesExploreTableRowRenderer(
//         rows[groupKey!].data,
//         {},
//         true,
//         ['value', 'name', 'groups'].concat(Object.keys(columnsValues)),
//       );
//     }
//   });
//   return { rows, sameValueColumns };
// }

//
// // internal function to update config.table.sortFields and cache data
// function updateTableSortFields(sortFields: SortFields) {
//   const configData: ITextExplorerAppConfig | undefined =
//     model.getState()?.config;
//   if (configData?.table) {
//     const table = {
//       ...configData.table,
//       sortFields,
//     };
//     const configUpdate = {
//       ...configData,
//       table,
//     };
//     model.setState({ config: configUpdate });
//
//     setItem('textsExplorerTable', encode(table));
//     updateModelData(configUpdate, true);
//   }
//   // analytics.trackEvent(
//   //   `${ANALYTICS_EVENT_KEYS.images.table.changeSorting} ${
//   //     _.isEmpty(sortFields) ? 'Reset' : 'Apply'
//   //   }`,
//   // );
// }
//
// function onTableSortChange({
//   sortFields,
//   order,
//   index,
//   actionType,
//   field,
// }: any) {
//   const configData: ITextExplorerAppConfig | undefined =
//     model.getState()?.config;
//
//   updateTableSortFields(
//     getSortedFields({
//       sortFields: sortFields || configData?.table.sortFields || [],
//       order,
//       index,
//       actionType,
//       field,
//     }),
//   );
// }

function updateData(newData: IRun<IParamTrace>[]): void {
  const configData = model.getState()?.config;
  if (configData) {
    setModelData(newData, configData);
  }
}

function setModelData(rawData: any[], configData: ITextExplorerAppConfig) {
  const sortFields = model.getState()?.config?.table.sortFields;
  const { data, params, contexts, highLevelParams, selectedRows } =
    processData(rawData);
  // const tablePanelData = getPanelDataAsTableRows();

  const tablePanelColumns = getTablePanelColumns(
    data,
    params,
    configData.table.columnsOrder!,
    configData.table.hiddenColumns!,
  );
  console.log(tablePanelColumns, processData(rawData), rawData);
  model.setState({ tablePanelColumns });

  const sortedParams = params.concat(highLevelParams).sort();
  // const groupingSelectOptions = [
  //   ...getGroupingSelectOptions({
  //     params: sortedParams,
  //     contexts,
  //   }),
  // ];
  // const { mediaSetData, orderedMap } = getDataAsMediaSetNestedObject({
  //   data,
  //   groupingSelectOptions,
  //   model,
  // });

  // tooltipData = getTooltipData({
  //   processedData: data,
  //   paramKeys: sortedParams,
  //   groupingSelectOptions,
  //   groupingItems: ['group'],
  //   model,
  // });
  // if (configData.images.focusedState.key) {
  //   configData = {
  //     ...configData,
  //     images: {
  //       ...configData.images,
  //       tooltip: {
  //         ...configData.images.tooltip,
  //         content: filterTooltipContent(
  //           tooltipData[configData.images.focusedState.key],
  //           configData?.images.tooltip.selectedParams,
  //         ),
  //       },
  //     },
  //   };
  // }
  const ranges = rawData?.[0]?.ranges;
  // const tableData = getDataAsTableRows(
  //   data,
  //   params,
  //   false,
  //   configData,
  //   groupingSelectOptions,
  // );
  const config = configData;
  const recordSlice = [
    _.inRange(
      ranges?.record_range_used[0],
      ranges?.record_range_total[0] - 1,
      ranges?.record_range_total[1] + 1,
    )
      ? ranges?.record_range_used[0]
      : ranges?.record_range_total[0],
    _.inRange(
      ranges?.record_range_used[1] - 1,
      ranges?.record_range_total[0] - 1,
      ranges?.record_range_total[1] + 1,
    )
      ? ranges?.record_range_used[1] - 1
      : ranges?.record_range_total[1] - 1,
  ];
  const indexSlice = [
    _.inRange(
      ranges?.index_range_used[0],
      ranges?.index_range_total[0] - 1,
      ranges?.index_range_total[1] + 1,
    )
      ? ranges?.index_range_used[0]
      : ranges?.index_range_total[0],
    _.inRange(
      ranges?.index_range_used[1] - 1,
      ranges?.index_range_total[0] - 1,
      ranges?.index_range_total[1] + 1,
    )
      ? ranges?.index_range_used[1] - 1
      : ranges?.index_range_total[1] - 1,
  ];
  const recordRangeTotalCount =
    ranges?.record_range_total[1] - 1 - ranges?.record_range_total[0];
  const indexRangeTotalCount =
    ranges?.index_range_total[1] - 1 - ranges?.index_range_total[0];
  const recordDensity =
    !config.texts.recordDensity ||
    +config.texts.recordDensity < ranges?.record_range_total[0] ||
    +config.texts.recordDensity > recordRangeTotalCount
      ? `${recordRangeTotalCount === 0 ? 1 : recordRangeTotalCount}`
      : config.texts.recordDensity;
  const indexDensity =
    !config.texts.indexDensity ||
    +config.texts.indexDensity < ranges?.index_range_total[0] ||
    +config.texts.indexDensity > indexRangeTotalCount
      ? `${indexRangeTotalCount === 0 ? 1 : indexRangeTotalCount}`
      : config.texts.indexDensity;

  config.texts = {
    ...config.texts,
    stepRange: !_.isEmpty(rawData)
      ? [ranges?.record_range_total[0], ranges?.record_range_total[1] - 1]
      : config.texts.stepRange,
    indexRange: !_.isEmpty(rawData)
      ? [ranges?.index_range_total[0], ranges?.index_range_total[1] - 1]
      : config.texts.indexRange,
    recordSlice,
    indexSlice,
    recordDensity,
    indexDensity,
    // tooltip: config.images.tooltip || {
    //   content: {},
    //   display: true,
    //   selectedParams: [],
    // },
    // focusedState: config.images.focusedState || {
    //   active: false,
    //   key: null,
    // },
    // additionalProperties: config.images.additionalProperties,
  };
  model.setState({
    requestStatus: RequestStatusEnum.Ok,
    rawData,
    config,
    params,
    data,
    selectedRows,
    // textsData: data,
    // orderedMap,
    // tableData: tableData.rows,
    // tableColumns: getImagesExploreTableColumns(
    //   params,
    //   groupingSelectOptions,
    //   data[0]?.config,
    //   configData.table.columnsOrder!,
    //   configData.table.hiddenColumns!,
    //   sortFields,
    //   onTableSortChange,
    // ),
    // sameValueColumns: tableData.sameValueColumns,
    // groupingSelectOptions,
  });
}

async function getTextsMetricsData(
  stream: ReadableStream<IRun<IMetricTrace>[]>,
) {
  let gen = adjustable_reader(stream);
  let buffer_pairs = decode_buffer_pairs(gen);
  let decodedPairs = decodePathsVals(buffer_pairs);
  let objects = iterFoldTree(decodedPairs, 1);

  const runData = [];
  for await (let [keys, val] of objects) {
    runData.push({
      ...(val as any),
      hash: keys[0],
    });
  }
  return runData;
}

function getTextData(
  shouldUrlUpdate?: boolean,
  shouldResetSelectedRows?: boolean,
) {
  if (textsRequestRef) {
    textsRequestRef.abort();
  }
  const configData: ITextExplorerAppConfig | undefined =
    model.getState()?.config;
  if (shouldUrlUpdate) {
    updateURL(configData);
  }
  const recordSlice: number[] | undefined = configData?.texts?.recordSlice as
    | number[]
    | undefined;
  const indexSlice: number[] | undefined = configData?.texts?.indexSlice as
    | number[]
    | undefined;
  const recordDensity = configData?.texts?.recordDensity;
  const indexDensity = configData?.texts?.indexDensity;
  let query = getQueryStringFromSelect(configData?.select as any);
  let textDataBody: any = {
    q: query !== '()' ? query : '',
  };
  if (recordSlice) {
    //TODO check values nullability
    textDataBody = {
      ...textDataBody,
      record_range:
        !_.isEmpty(recordSlice) &&
        !_.isNil(recordSlice?.[0]) &&
        !_.isNil(recordSlice[1])
          ? `${recordSlice[0]}:${recordSlice[1] + 1}`
          : '',
      index_range:
        !_.isEmpty(indexSlice) &&
        !_.isNil(recordSlice?.[0]) &&
        !_.isNil(recordSlice[1])
          ? `${indexSlice?.[0]}:${(indexSlice?.[1] || 0) + 1}`
          : '',
      record_density:
        !_.isNil(recordDensity) && +recordDensity > 0 ? recordDensity : '',
      index_density:
        !_.isNil(indexDensity) && +indexDensity > 0 ? indexDensity : '',
    };
  }
  textsRequestRef = textExplorerService.getTextExplorerData(textDataBody);
  return {
    call: async () => {
      if (query !== '()') {
        model.setState({
          requestStatus: RequestStatusEnum.Pending,
          queryIsEmpty: false,
          applyButtonDisabled: false,
          selectedRows: shouldResetSelectedRows
            ? {}
            : model.getState()?.selectedRows,
        });
        blobsURIModel.init();
        try {
          const stream = await textsRequestRef.call((detail) => {
            exceptionHandler({ detail, model });
            resetModelState();
          });
          const runData = await getTextsMetricsData(stream);

          if (configData) {
            updateData(runData);
          }
        } catch (ex: Error | any) {
          if (ex.name === 'AbortError') {
            // Abort Error
          } else {
            console.log('Unhandled error: ', ex);
          }
        }
      } else {
        model.setState({
          selectedRows: shouldResetSelectedRows
            ? {}
            : model.getState()?.selectedRows,
          queryIsEmpty: true,
          textsData: {},
          tableData: [],
          texts: {
            tooltip: {
              content: {},
              display: true,
              selectedParams: [],
            },
            focusedState: {
              active: false,
              key: null,
            },
          },
          config: {
            ...configData,
            // grouping: { ...getConfig().grouping },
            table: {
              ...configData?.table,
              resizeMode: ResizeModeEnum.Resizable,
            },
          },
        });
      }
    },
    abort: textsRequestRef.abort,
  };
}

function onTextsExplorerSelectChange(options: ISelectOption[]) {
  const configData: ITextExplorerAppConfig | undefined =
    model.getState()?.config;
  if (configData?.select) {
    const newConfig = {
      ...configData,
      select: { ...configData.select, options },
      texts: { ...configData.texts },
    };

    model.setState({ config: newConfig });
  }
}

function onSelectRunQueryChange(query: string) {
  const configData: ITextExplorerAppConfig | undefined =
    model.getState()?.config;
  if (configData?.select) {
    const newConfig = {
      ...configData,
      select: { ...configData.select, advancedQuery: query, query },
      texts: { ...configData.texts },
    };

    model.setState({ config: newConfig });
  }
}

<<<<<<< HEAD
function getPanelDataAsTableRows(
  processedData: any,
  metricsColumns: any,
  paramKeys: string[],
  isRawData?: boolean,
): { rows: any[] | any; sameValueColumns: string[] } {
  if (!processedData) {
    return {
      rows: [],
      sameValueColumns: [],
    };
  }
  const initialMetricsRowData = Object.keys(metricsColumns).reduce(
    (acc: any, key: string) => {
      const groupByMetricName: any = {};
      Object.keys(metricsColumns[key]).forEach((metricContext: string) => {
        groupByMetricName[
          `${isSystemMetric(key) ? key : `${key}_${metricContext}`}`
        ] = '-';
      });
      acc = { ...acc, ...groupByMetricName };
      return acc;
    },
    {},
  );
  const rows: any = processedData[0]?.config !== null ? {} : [];
  let rowIndex = 0;
  const sameValueColumns: string[] = [];

  processedData.forEach((metricsCollection: any) => {
    const groupKey = metricsCollection.key;
    const columnsValues: { [key: string]: string[] } = {};
    if (metricsCollection.config !== null) {
      const groupHeaderRow = {
        meta: {
          chartIndex: metricsCollection.chartIndex + 1,
        },
        key: groupKey!,
        color: metricsCollection.color,
        dasharray: metricsCollection.dasharray,
        experiment: '',
        run: '',
        metric: '',
        context: [],
        children: [],
      };
      rows[groupKey!] = {
        data: groupHeaderRow,
        items: [],
      };
    }
    metricsCollection.data.forEach((metric: any) => {
      const metricsRowValues = { ...initialMetricsRowData };
      metric.run.traces.metric.forEach((trace: any) => {
        metricsRowValues[
          `${
            isSystemMetric(trace.name)
              ? trace.name
              : `${trace.name}_${contextToString(trace.context)}`
          }`
        ] = formatValue(trace.last_value.last);
      });
      const rowValues: any = {
        key: metric.key,
        selectKey: `${metric.run.hash}/${metric.key}`,
        runHash: metric.run.hash,
        index: rowIndex,
        color: metricsCollection.color ?? metric.color,
        dasharray: metricsCollection.dasharray ?? metric.dasharray,
        experiment: metric.run.props.experiment?.name ?? 'default',
        run: moment(metric.run.props.creation_time * 1000).format(
          'HH:mm:ss · D MMM, YY',
        ),
        metric: metric.name,
        ...metricsRowValues,
      };
      rowIndex++;
      [
        'experiment',
        'run',
        'metric',
        'context',
        'step',
        'epoch',
        'time',
      ].forEach((key) => {
        if (columnsValues.hasOwnProperty(key)) {
          if (!_.some(columnsValues[key], rowValues[key])) {
            columnsValues[key].push(rowValues[key]);
          }
        } else {
          columnsValues[key] = [rowValues[key]];
        }
      });
      paramKeys.forEach((paramKey) => {
        const value = getValue(metric.run.params, paramKey, '-');
        rowValues[paramKey] = formatValue(value);
        if (columnsValues.hasOwnProperty(paramKey)) {
          if (!columnsValues[paramKey].includes(value)) {
            columnsValues[paramKey].push(value);
          }
        } else {
          columnsValues[paramKey] = [value];
        }
      });
      if (metricsCollection.config !== null) {
        rows[groupKey!].items.push(
          isRawData ? rowValues : textsTablePanelRowRenderer(rowValues),
        );
      } else {
        rows.push(
          isRawData ? rowValues : textsTablePanelRowRenderer(rowValues),
        );
      }
    });

    for (let columnKey in columnsValues) {
      if (columnsValues[columnKey].length === 1) {
        sameValueColumns.push(columnKey);
      }

      if (metricsCollection.config !== null) {
        rows[groupKey!].data[columnKey] =
          columnsValues[columnKey].length === 1
            ? columnsValues[columnKey][0]
            : columnsValues[columnKey];
      }

      if (metricsCollection.config !== null && !isRawData) {
        rows[groupKey!].data = textsTablePanelRowRenderer(
          rows[groupKey!].data,
          true,
          Object.keys(columnsValues),
        );
      }
    }
  });

  return { rows, sameValueColumns };
=======
async function onBookmarkCreate({ name, description }: IBookmarkFormState) {
  const configData: ITextExplorerAppConfig | undefined =
    model.getState()?.config;
  if (configData) {
    const app: IAppData | any = await appsService
      .createApp({ state: configData, type: 'texts' })
      .call((detail: any) => {
        exceptionHandler({ detail, model });
      });

    if (app.id) {
      const bookmark: IDashboardData = await dashboardService
        .createDashboard({ app_id: app.id, name, description })
        .call((detail: any) => {
          exceptionHandler({ detail, model });
        });
      if (bookmark.name) {
        onNotificationAdd({
          notification: {
            id: Date.now(),
            severity: 'success',
            messages: [BookmarkNotificationsEnum.CREATE],
          },
          model,
        });
      } else {
        onNotificationAdd({
          notification: {
            id: Date.now(),
            severity: 'error',
            messages: [BookmarkNotificationsEnum.ERROR],
          },
          model,
        });
      }
    }
  }
  analytics.trackEvent(ANALYTICS_EVENT_KEYS.texts.createBookmark);
}

function onBookmarkUpdate(id: string) {
  const configData: ITextExplorerAppConfig | undefined =
    model.getState()?.config;
  if (configData) {
    appsService
      .updateApp(id, { state: configData, type: 'texts' })
      .call((detail: any) => {
        exceptionHandler({ detail, model });
      })
      .then((res: IDashboardData | any) => {
        if (res.id) {
          onNotificationAdd({
            notification: {
              id: Date.now(),
              severity: 'success',
              messages: [BookmarkNotificationsEnum.UPDATE],
            },
            model,
          });
        }
      });
  }
}

function onModelNotificationDelete(id: number): void {
  onNotificationDelete({ id, model });
}

function onTableResizeEnd(tableHeight: string) {
  const configData: ITextExplorerAppConfig | undefined =
    model.getState()?.config;
  if (configData?.table) {
    const table = {
      ...configData.table,
      height: tableHeight,
    };
    const config = {
      ...configData,
      table,
    };
    model.setState({
      config,
    });
    setItem('textExploreTable', encode(table));
  }
}

function onTableResizeModeChange(mode: ResizeModeEnum): void {
  const configData: ITextExplorerAppConfig | undefined =
    model.getState()?.config;
  if (configData?.table) {
    const table = {
      ...configData.table,
      resizeMode: mode,
    };
    const config = {
      ...configData,
      table,
    };
    model.setState({
      config,
    });
    setItem('textExploreTable', encode(table));
  }
  analytics.trackEvent(ANALYTICS_EVENT_KEYS.texts.table.changeResizeMode);
}

function onSelectAdvancedQueryChange(query: string) {
  const configData: ITextExplorerAppConfig | undefined =
    model.getState()?.config;
  if (configData?.select) {
    const newConfig = {
      ...configData,
      select: { ...configData.select, advancedQuery: query },
      images: { ...configData.texts },
    };

    model.setState({
      config: newConfig,
    });
  }
}

function toggleSelectAdvancedMode() {
  const configData: ITextExplorerAppConfig | undefined =
    model.getState()?.config;

  if (configData?.select) {
    let query =
      configData.select.advancedQuery ||
      getQueryStringFromSelect(configData?.select);
    if (query === '()') {
      query = '';
    }
    const newConfig = {
      ...configData,
      select: {
        ...configData.select,
        advancedQuery: query,
        advancedMode: !configData.select.advancedMode,
      },
    };
    updateURL(newConfig);

    model.setState({ config: newConfig });
  }

  /*analytics.trackEvent(
    `${ANALYTICS_EVENT_KEYS.texts.useAdvancedSearch} ${
      !configData?.select.advancedMode ? 'on' : 'off'
    }`,
  );*/
}

function onSearchQueryCopy(): void {
  const selectedMetricsData = model.getState()?.config?.select;
  let query = getQueryStringFromSelect(selectedMetricsData as any);
  if (query) {
    navigator.clipboard.writeText(query);
    onNotificationAdd({
      notification: {
        id: Date.now(),
        severity: 'success',
        messages: ['Run Expression Copied'],
      },
      model,
    });
  }
>>>>>>> 2281e791
}

const textsExploreAppModel = {
  ...model,
  initialize,
  getTextData,
  abortRequest,
  updateModelData,
  getAppConfigData,
  onBookmarkCreate,
  onTableResizeEnd,
  onBookmarkUpdate,
  onNotificationAdd,
  onSearchQueryCopy,
  setDefaultAppConfigData,
  onSelectRunQueryChange,
  onTableResizeModeChange,
  toggleSelectAdvancedMode,
  onTextsExplorerSelectChange,
  onSelectAdvancedQueryChange,
  onNotificationDelete: onModelNotificationDelete,
};

export default textsExploreAppModel;<|MERGE_RESOLUTION|>--- conflicted
+++ resolved
@@ -41,7 +41,6 @@
 import {
   IImageData,
   IImageRunData,
-  IImagesExploreAppConfig,
 } from 'types/services/models/imagesExplore/imagesExploreAppModel';
 import { IBookmarkFormState } from 'types/components/BookmarkForm/BookmarkForm';
 
@@ -63,14 +62,11 @@
   iterFoldTree,
 } from 'utils/encoder/streamEncoding';
 import getObjectPaths from 'utils/getObjectPaths';
-<<<<<<< HEAD
 import getValueByField from 'utils/getValueByField';
 import onRowVisibilityChange from 'utils/app/onRowVisibilityChange';
 import { isSystemMetric } from 'utils/isSystemMetric';
 import { getValue } from 'utils/helper';
-=======
 import onNotificationDelete from 'utils/app/onNotificationDelete';
->>>>>>> 2281e791
 
 import createModel from '../model';
 import blobsURIModel from '../media/blobsURIModel';
@@ -1078,7 +1074,6 @@
   }
 }
 
-<<<<<<< HEAD
 function getPanelDataAsTableRows(
   processedData: any,
   metricsColumns: any,
@@ -1218,7 +1213,8 @@
   });
 
   return { rows, sameValueColumns };
-=======
+}
+
 async function onBookmarkCreate({ name, description }: IBookmarkFormState) {
   const configData: ITextExplorerAppConfig | undefined =
     model.getState()?.config;
@@ -1387,7 +1383,6 @@
       model,
     });
   }
->>>>>>> 2281e791
 }
 
 const textsExploreAppModel = {
