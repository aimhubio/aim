import React from 'react';
import _ from 'lodash-es';
import moment from 'moment';
import { saveAs } from 'file-saver';

import runsService from 'services/api/runs/runsService';
import createModel from '../model';
import { decode, encode } from 'utils/encoder/encoder';
import getObjectPaths from 'utils/getObjectPaths';
import contextToString from 'utils/contextToString';
import {
  adjustable_reader,
  decode_buffer_pairs,
  decodePathsVals,
  iterFoldTree,
} from 'utils/encoder/streamEncoding';
import COLORS from 'config/colors/colors';
import DASH_ARRAYS from 'config/dash-arrays/dashArrays';
import filterTooltipContent from 'utils/filterTooltipContent';
import { getItem, setItem } from 'utils/storage';
import getStateFromUrl from 'utils/getStateFromUrl';
// Types
import { IActivePoint } from 'types/utils/d3/drawHoverAttributes';
import { CurveEnum } from 'utils/d3';
import {
  GroupNameType,
  IAppData,
  IMetricAppConfig,
  IMetricsCollection,
  IMetricTableRowData,
  ITooltipData,
  SortField,
} from 'types/services/models/metrics/metricsAppModel';
import { IParamTrace, IRun } from 'types/services/models/metrics/runModel';
import {
  IParam,
  IParamsAppConfig,
  IParamsAppModelState,
} from 'types/services/models/params/paramsAppModel';
import { IDimensionsType } from 'types/utils/d3/drawParallelAxes';
import { ISelectParamsOption } from 'types/pages/params/components/SelectForm/SelectForm';
import appsService from 'services/api/apps/appsService';
import {
  getParamsTableColumns,
  paramsTableRowRenderer,
} from 'pages/Params/components/ParamsTableGrid/ParamsTableGrid';
import { ITableColumn } from 'types/pages/metrics/components/TableColumns/TableColumns';
import JsonToCSV from 'utils/JsonToCSV';
import { formatValue } from 'utils/formatValue';
import { RowHeightSize } from 'config/table/tableConfigs';
import { ResizeModeEnum } from 'config/enums/tableEnums';
import * as analytics from 'services/analytics';
import LiveUpdateService from 'services/live-update/examples/LiveUpdateBridge.example';
<<<<<<< HEAD
import getTooltipData from 'utils/app/getTooltipData';
import getChartTitleData from 'utils/app/getChartTitleData';
import { IModel } from 'types/services/models/model';
import getFilteredRow from 'utils/app/getFilteredRow';
import updateUrlParam from 'utils/app/updateUrlParam';
import { appInitialConfig, createAppModel } from '../explorer';
import { getGroupingPersistIndex } from 'utils/app/getGroupingPersistIndex';
import getGroupingSelectOptions from 'utils/app/getGroupingSelectOptions';
import onNotificationAdd from 'utils/app/onNotificationAdd';
import onRowVisibilityChange from 'utils/app/onRowVisibilityChange';
import updateSortFields from 'utils/app/updateTableSortFields';
=======
import getValueByField from 'utils/getValueByField';
>>>>>>> 27e1917d

// TODO need to implement state type
const model = createModel<Partial<any>>({
  isParamsLoading: null,
  config: getConfig(),
});

let tooltipData: ITooltipData = {};

let appRequestRef: {
  call: () => Promise<IAppData>;
  abort: () => void;
};

let liveUpdateInstance: LiveUpdateService | null;

function getConfig() {
  return {
    grouping: {
      color: [],
      stroke: [],
      chart: [],
      // TODO refactor boolean value types objects into one
      reverseMode: {
        color: false,
        stroke: false,
        chart: false,
      },
      isApplied: {
        color: true,
        stroke: true,
        chart: true,
      },
      persistence: {
        color: false,
        stroke: false,
      },
      seed: {
        color: 10,
        stroke: 10,
      },
      paletteIndex: 0,
    },
    chart: {
      curveInterpolation: CurveEnum.Linear,
      isVisibleColorIndicator: false,
      focusedState: {
        key: null,
        xValue: null,
        yValue: null,
        active: false,
        chartIndex: null,
      },
      tooltip: {
        content: {},
        display: true,
        selectedParams: [],
      },
    },
    select: {
      params: [],
      query: '',
    },
    table: {
      resizeMode: ResizeModeEnum.Resizable,
      rowHeight: RowHeightSize.md,
      sortFields: [],
      hiddenMetrics: [],
      hiddenColumns: [],
      columnsWidths: {},
      columnsOrder: {
        left: [],
        middle: [],
        right: [],
      },
    },
    liveUpdate: {
      delay: 7000,
      enabled: false,
    },
  };
}

let getRunsRequestRef: {
  call: (exceptionHandler: (detail: any) => void) => Promise<any>;
  abort: () => void;
};

function initialize(appId: string): void {
  model.init();
  model.setState({
    refs: {
      tableRef: { current: null },
      chartPanelRef: { current: null },
    },
    groupingSelectOptions: [],
  });
  if (!appId) {
    setDefaultAppConfigData();
  }

  const liveUpdateState = model.getState()?.config.liveUpdate;

  if (liveUpdateState?.enabled) {
    liveUpdateInstance = new LiveUpdateService(
      'params',
      updateData,
      liveUpdateState.delay,
    );
  }
}

function updateData(newData: any) {
  const { data, params, metricsColumns } = processData(newData);

  const configData = model.getState()?.config;
<<<<<<< HEAD
  if (configData) {
    configData.grouping.selectOptions = [
      ...getGroupingSelectOptions({ params }),
    ];
  }
=======
  const groupingSelectOptions = [...getGroupingSelectOptions(params)];
>>>>>>> 27e1917d

  const sortFields = model.getState()?.config?.table.sortFields;

  const tableData = getDataAsTableRows(
    data,
    metricsColumns,
    params,
    false,
    configData,
    groupingSelectOptions,
  );

  const tableColumns = getParamsTableColumns(
    metricsColumns,
    params,
    data[0]?.config,
    configData.table.columnsOrder!,
    configData.table.hiddenColumns!,
    sortFields,
    onSortChange,
    configData.grouping as any,
    onGroupingSelectChange,
  );

  if (!model.getState()?.requestIsPending) {
    model.getState()?.refs?.tableRef.current?.updateData({
      newData: tableData.rows,
      newColumns: tableColumns,
    });
  }

  model.setState({
    data,
    highPlotData: getDataAsLines(data),
<<<<<<< HEAD
    chartTitleData: getChartTitleData<IParam, IParamsAppModelState>({
      processedData: data,
      model: model as IModel<IParamsAppModelState>,
    }),
=======
    chartTitleData: getChartTitleData(data, groupingSelectOptions),
>>>>>>> 27e1917d
    params,
    metricsColumns,
    rawData: newData,
    config: configData,
    tableData: tableData.rows,
    tableColumns: tableColumns,
    sameValueColumns: tableData.sameValueColumns,
    isParamsLoading: false,
<<<<<<< HEAD
    groupingSelectOptions: [...getGroupingSelectOptions({ params })],
=======
    groupingSelectOptions,
>>>>>>> 27e1917d
  });
}

function resetModelOnError(detail?: any) {
  model.setState({
    data: [],
    rowData: [],
    highPlotData: [],
    chartTitleData: null,
    requestIsPending: false,
    infiniteIsPending: false,
    tableColumns: [],
    tableData: [],
    isParamsLoading: false,
  });

  const tableRef: any = model.getState()?.refs?.tableRef;
  tableRef.current?.updateData({
    newData: [],
    newColumns: [],
  });
}

function exceptionHandler(detail: any) {
  let message = '';

  if (detail.name === 'SyntaxError') {
    message = `Query syntax error at line (${detail.line}, ${detail.offset})`;
  } else {
    message = detail.message || 'Something went wrong';
  }

  onNotificationAdd({
    notification: {
      id: Date.now(),
      severity: 'error',
      message,
    },
    model,
  });

  // reset model
  resetModelOnError(detail);
}

function getAppConfigData(appId: string) {
  if (appRequestRef) {
    appRequestRef.abort();
  }
  appRequestRef = appsService.fetchApp(appId);
  return {
    call: async () => {
      const appData = await appRequestRef.call();
      const configData: IMetricAppConfig = _.merge(getConfig(), appData.state);
      model.setState({
        config: configData,
      });
    },
    abort: appRequestRef.abort,
  };
}

function setDefaultAppConfigData() {
  const grouping: IParamsAppConfig['grouping'] =
    getStateFromUrl('grouping') || getConfig().grouping;
  const chart: IParamsAppConfig['chart'] =
    getStateFromUrl('chart') || getConfig().chart;
  const select: IParamsAppConfig['select'] =
    getStateFromUrl('select') || getConfig().select;
  const tableConfigHash = getItem('paramsTable');
  const table = tableConfigHash
    ? JSON.parse(decode(tableConfigHash))
    : getConfig().table;

  const liveUpdateConfigHash = getItem('paramsLUConfig');
  const luConfig = liveUpdateConfigHash
    ? JSON.parse(decode(liveUpdateConfigHash))
    : getConfig().liveUpdate;

  const configData: IParamsAppConfig | any = _.merge(getConfig(), {
    chart,
    grouping,
    select,
    table,
    liveUpdate: luConfig,
  });

  model.setState({
    config: configData,
  });
}

function getParamsData(shouldUrlUpdate?: boolean) {
  return {
    call: async () => {
      if (shouldUrlUpdate) {
        updateURL();
      }
      liveUpdateInstance?.stop().then();
      const select = model.getState()?.config?.select;
      getRunsRequestRef = runsService.getRunsData(select?.query);
      if (_.isEmpty(select?.params)) {
        model.setState({
          highPlotData: [],
          tableData: [],
          data: [],
          rawData: [],
          tableColumns: [],
          isParamsLoading: false,
        });
      } else {
        model.setState({ isParamsLoading: true });
<<<<<<< HEAD
        const stream = await getRunsRequestRef.call(exceptionHandler);
        let gen = adjustable_reader(stream);
        let buffer_pairs = decode_buffer_pairs(gen);
        let decodedPairs = decodePathsVals(buffer_pairs);
        let objects = iterFoldTree(decodedPairs, 1);

        const runData: IRun<IParamTrace>[] = [];
        for await (let [keys, val] of objects) {
          runData.push({ ...(val as any), hash: keys[0] });
        }

        const { data, params, metricsColumns } = processData(runData);
        const configData = model.getState()?.config;
        if (configData) {
          configData.grouping.selectOptions = [
            ...getGroupingSelectOptions({ params }),
          ];
        }

        const tableData = getDataAsTableRows(
          data,
          metricsColumns,
          params,
          false,
          configData,
        );
        const sortFields = model.getState()?.config?.table.sortFields;

        model.setState({
          data,
          highPlotData: getDataAsLines(data),
          chartTitleData: getChartTitleData<IParam, IParamsAppModelState>({
            processedData: data,
            model: model as IModel<IParamsAppModelState>,
          }),
          params,
          metricsColumns,
          rawData: runData,
          config: configData,
          tableData: tableData.rows,
          tableColumns: getParamsTableColumns(
            metricsColumns,
            params,
            data[0]?.config,
            configData.table.columnsOrder!,
            configData.table.hiddenColumns!,
            sortFields,
            onSortChange,
          ),
          sameValueColumns: tableData.sameValueColumns,
          isParamsLoading: false,
          groupingSelectOptions: [...getGroupingSelectOptions({ params })],
        });
=======
        try {
          const stream = await getRunsRequestRef.call(exceptionHandler);
          let gen = adjustable_reader(stream);
          let buffer_pairs = decode_buffer_pairs(gen);
          let decodedPairs = decodePathsVals(buffer_pairs);
          let objects = iterFoldTree(decodedPairs, 1);

          const runData: IRun<IParamTrace>[] = [];
          for await (let [keys, val] of objects) {
            runData.push({ ...(val as any), hash: keys[0] });
          }
          const { data, params, metricsColumns } = processData(runData);
          const groupingSelectOptions = [...getGroupingSelectOptions(params)];
          setTooltipData(data, params, groupingSelectOptions);
          const configData = model.getState()?.config;

          const tableData = getDataAsTableRows(
            data,
            metricsColumns,
            params,
            false,
            configData,
            groupingSelectOptions,
          );
          const sortFields = model.getState()?.config?.table.sortFields;
>>>>>>> 27e1917d

          model.setState({
            data,
            highPlotData: getDataAsLines(data),
            chartTitleData: getChartTitleData(data, groupingSelectOptions),
            params,
            metricsColumns,
            rawData: runData,
            config: configData,
            tableData: tableData.rows,
            tableColumns: getParamsTableColumns(
              metricsColumns,
              params,
              data[0]?.config,
              configData.table.columnsOrder!,
              configData.table.hiddenColumns!,
              sortFields,
              onSortChange,
              configData.grouping as any,
              onGroupingSelectChange,
            ),
            sameValueColumns: tableData.sameValueColumns,
            isParamsLoading: false,
            groupingSelectOptions,
          });

          liveUpdateInstance?.start({
            q: select?.query,
          });
        } catch (ex) {
          if (ex.name === 'AbortError') {
            // Abort Error
          } else {
            console.log('Unhandled error: ', ex);
          }
        }
      }
    },
    abort: () => getRunsRequestRef.abort(),
  };
}

//Table Methods
<<<<<<< HEAD
//
// function onTableRowHover(rowKey?: string): void {
//   const configData: IParamsAppConfig = model.getState()?.config;
//   if (configData?.chart) {
//     const chartPanelRef: any = model.getState()?.refs?.chartPanelRef;
//
//     if (chartPanelRef && !configData.chart.focusedState.active) {
//       chartPanelRef.current?.setActiveLineAndCircle(rowKey);
//     }
//   }
// }

// function onTableRowClick(rowKey?: string): void {
//   const configData: IParamsAppConfig = model.getState()!.config!;
//   const chartPanelRef: any = model.getState()?.refs?.chartPanelRef;
//   let focusedStateActive = !!rowKey;
//   if (
//     configData?.chart?.focusedState.active &&
//     configData?.chart.focusedState.key === rowKey
//   ) {
//     focusedStateActive = false;
//   }
//   chartPanelRef?.current?.setActiveLineAndCircle(
//     rowKey || configData?.chart?.focusedState?.key,
//     focusedStateActive,
//     true,
//   );
// }
=======

function onTableRowHover(rowKey?: string): void {
  const configData: IParamsAppConfig | undefined = model.getState()?.config;
  if (configData?.chart) {
    const chartPanelRef: any = model.getState()?.refs?.chartPanelRef;

    if (chartPanelRef && !configData.chart.focusedState.active) {
      chartPanelRef.current?.setActiveLineAndCircle(rowKey);
    }
  }
}

function onTableRowClick(rowKey?: string): void {
  const configData: IParamsAppConfig | undefined = model.getState()!.config!;
  const chartPanelRef: any = model.getState()?.refs?.chartPanelRef;
  let focusedStateActive = !!rowKey;
  if (
    configData?.chart.focusedState.active &&
    configData?.chart.focusedState.key === rowKey
  ) {
    focusedStateActive = false;
  }
  chartPanelRef?.current?.setActiveLineAndCircle(
    rowKey || configData?.chart?.focusedState?.key,
    focusedStateActive,
    true,
  );
}

function getChartTitleData(
  processedData: IMetricsCollection<IParam>[],
  groupingSelectOptions: any,
  configData: any = model.getState()?.config,
): IChartTitleData {
  if (!processedData) {
    return {};
  }
  const groupData = configData?.grouping;
  let chartTitleData: IChartTitleData = {};
  processedData.forEach((metricsCollection) => {
    if (!chartTitleData[metricsCollection.chartIndex]) {
      chartTitleData[metricsCollection.chartIndex] = groupData.chart.reduce(
        (acc: IChartTitle, groupItemKey: string) => {
          if (metricsCollection.config?.hasOwnProperty(groupItemKey)) {
            acc[getValueByField(groupingSelectOptions || [], groupItemKey)] =
              formatValue(metricsCollection.config[groupItemKey]);
          }
          return acc;
        },
        {},
      );
    }
  });
  return chartTitleData;
}
>>>>>>> 27e1917d

function processData(data: IRun<IParamTrace>[]): {
  data: IMetricsCollection<IParam>[];
  params: string[];
  metricsColumns: any;
} {
  const configData = model.getState()?.config;
  const grouping = model.getState()?.config?.grouping;
  let runs: IParam[] = [];
  let params: string[] = [];
  const paletteIndex: number = grouping?.paletteIndex || 0;
  const metricsColumns: any = {};

  data?.forEach((run: IRun<IParamTrace>, index) => {
    params = params.concat(getObjectPaths(run.params, run.params));
    run.traces.forEach((trace) => {
      metricsColumns[trace.metric_name] = {
        ...metricsColumns[trace.metric_name],
        [contextToString(trace.context) as string]: '-',
      };
    });
    runs.push({
      run,
      isHidden: configData!.table.hiddenMetrics!.includes(run.hash),
      color: COLORS[paletteIndex][index % COLORS[paletteIndex].length],
      key: run.hash,
      dasharray: DASH_ARRAYS[0],
    });
  });

  const processedData = groupData(
    _.orderBy(
      runs,
      configData?.table?.sortFields?.map(
        (f: any) =>
          function (run: IParam) {
            return _.get(run, f[0], '');
          },
      ) ?? [],
      configData?.table?.sortFields?.map((f: any) => f[1]) ?? [],
    ),
  );
  const uniqParams = _.uniq(params);

<<<<<<< HEAD
  tooltipData = getTooltipData({ processedData, paramKeys: uniqParams, model });

=======
>>>>>>> 27e1917d
  return {
    data: processedData,
    params: uniqParams,
    metricsColumns,
  };
}

function getDataAsLines(
  processedData: IMetricsCollection<IParam>[],
  configData: any = model.getState()?.config,
): { dimensions: IDimensionsType; data: any }[] {
  if (!processedData || _.isEmpty(configData.select.params)) {
    return [];
  }
  const dimensionsObject: any = {};
  const lines = processedData.map(
    ({ chartIndex, color, data, dasharray }: IMetricsCollection<IParam>) => {
      if (!dimensionsObject[chartIndex]) {
        dimensionsObject[chartIndex] = {};
      }

      return data
        .filter((run) => !run.isHidden)
        .map((run: IParam) => {
          const values: { [key: string]: string | number | null } = {};
          configData.select.params.forEach(
            ({ type, label, value }: ISelectParamsOption) => {
              const dimension = dimensionsObject[chartIndex];
              if (!dimension[label] && type === 'params') {
                dimension[label] = {
                  values: new Set(),
                  scaleType: 'linear',
                  displayName: label,
                  dimensionType: 'param',
                };
              }
              if (type === 'metrics') {
                run.run.traces.forEach((trace: IParamTrace) => {
                  const formattedContext = `${
                    value?.param_name
                  }-${contextToString(trace.context)}`;
                  if (
                    trace.metric_name === value?.param_name &&
                    _.isEqual(trace.context, value?.context)
                  ) {
                    values[formattedContext] = trace.last_value.last;
                    if (dimension[formattedContext]) {
                      dimension[formattedContext].values.add(
                        trace.last_value.last,
                      );
                      if (typeof trace.last_value.last === 'string') {
                        dimension[formattedContext].scaleType = 'point';
                      }
                    } else {
                      dimension[formattedContext] = {
                        values: new Set().add(trace.last_value.last),
                        scaleType: 'linear',
                        displayName: `${value.param_name} ${contextToString(
                          trace.context,
                        )}`,
                        dimensionType: 'metric',
                      };
                    }
                  }
                });
              } else {
                const paramValue = _.get(run.run.params, label);
                values[label] = formatValue(paramValue, null);
                if (values[label] !== null) {
                  if (typeof values[label] === 'string') {
                    dimension[label].scaleType = 'point';
                  }
                  dimension[label].values.add(values[label]);
                }
              }
            },
          );
          return {
            values,
            color: color ?? run.color,
            dasharray: dasharray ?? run.dasharray,
            chartIndex: chartIndex,
            key: run.key,
          };
        });
    },
  );

  const flattedLines = lines.flat();
  const groupedByChartIndex = Object.values(
    _.groupBy(flattedLines, 'chartIndex'),
  );

  return Object.keys(dimensionsObject)
    .map((keyOfDimension, i) => {
      const dimensions: IDimensionsType = {};
      Object.keys(dimensionsObject[keyOfDimension]).forEach((key: string) => {
        if (dimensionsObject[keyOfDimension][key].scaleType === 'linear') {
          dimensions[key] = {
            scaleType: dimensionsObject[keyOfDimension][key].scaleType,
            domainData: [
              Math.min(...dimensionsObject[keyOfDimension][key].values),
              Math.max(...dimensionsObject[keyOfDimension][key].values),
            ],
            displayName: dimensionsObject[keyOfDimension][key].displayName,
            dimensionType: dimensionsObject[keyOfDimension][key].dimensionType,
          };
        } else {
          dimensions[key] = {
            scaleType: dimensionsObject[keyOfDimension][key].scaleType,
            domainData: [...dimensionsObject[keyOfDimension][key].values],
            displayName: dimensionsObject[keyOfDimension][key].displayName,
            dimensionType: dimensionsObject[keyOfDimension][key].dimensionType,
          };
        }
      });
      return {
        dimensions,
        data: groupedByChartIndex[i],
      };
    })
    .filter((data) => !_.isEmpty(data.data) && !_.isEmpty(data.dimensions));
}

<<<<<<< HEAD
=======
function getGroupConfig(
  metricsCollection: IMetricsCollection<IParam>,
  groupingSelectOptions: any,
  groupingItems: GroupNameType[] = ['color', 'stroke', 'chart'],
) {
  const configData = model.getState()?.config;
  let groupConfig: { [key: string]: {} } = {};

  for (let groupItemKey of groupingItems) {
    const groupItem: string[] = configData?.grouping?.[groupItemKey] || [];
    if (groupItem.length) {
      groupConfig[groupItemKey] = groupItem.reduce((acc, paramKey) => {
        Object.assign(acc, {
          [getValueByField(groupingSelectOptions || [], paramKey)]: _.get(
            metricsCollection.config,
            paramKey,
          ),
        });
        return acc;
      }, {});
    }
  }
  return groupConfig;
}

function setTooltipData(
  processedData: IMetricsCollection<IParam>[],
  paramKeys: string[],
  groupingSelectOptions: any,
): void {
  const data: { [key: string]: any } = {};

  for (let metricsCollection of processedData) {
    const groupConfig = getGroupConfig(
      metricsCollection,
      groupingSelectOptions,
    );
    for (let param of metricsCollection.data) {
      data[param.key] = {
        runHash: param.run.hash,
        groupConfig,
        params: paramKeys.reduce((acc, paramKey) => {
          Object.assign(acc, {
            [paramKey]: _.get(param, `run.params.${paramKey}`),
          });
          return acc;
        }, {}),
      };
    }
  }

  tooltipData = data;
}

function getGroupingPersistIndex({
  groupConfig,
  grouping,
  groupName,
}: IGetGroupingPersistIndex) {
  const configHash = encode(groupConfig as {}, true);
  let index = BigInt(0);
  for (let i = 0; i < configHash.length; i++) {
    const charCode = configHash.charCodeAt(i);
    if (charCode > 47 && charCode < 58) {
      index += BigInt(
        (charCode - 48) * Math.ceil(Math.pow(16, i) / grouping.seed[groupName]),
      );
    } else if (charCode > 96 && charCode < 103) {
      index += BigInt(
        (charCode - 87) * Math.ceil(Math.pow(16, i) / grouping.seed.color),
      );
    }
  }
  return index;
}

>>>>>>> 27e1917d
function getFilteredGroupingOptions(
  grouping: IParamsAppConfig['grouping'],
  groupName: GroupNameType,
): string[] {
<<<<<<< HEAD
  if (!grouping) {
    return [];
  }
  const { selectOptions, reverseMode, isApplied } = grouping;

  const filteredOptions = [...selectOptions]
    .filter((opt) => grouping[groupName].indexOf(opt.value) === -1)
    .map((item) => item.value);
  return isApplied[groupName]
    ? reverseMode[groupName]
      ? filteredOptions
      : grouping[groupName]
    : [];
=======
  const { reverseMode, isApplied } = grouping;
  const groupingSelectOptions = model.getState()?.groupingSelectOptions;
  if (groupingSelectOptions) {
    const filteredOptions = [...groupingSelectOptions]
      .filter((opt) => grouping[groupName].indexOf(opt.value) === -1)
      .map((item) => item.value);
    return isApplied[groupName]
      ? reverseMode[groupName]
        ? filteredOptions
        : grouping[groupName]
      : [];
  } else {
    return [];
  }
>>>>>>> 27e1917d
}

function groupData(data: IParam[]): IMetricsCollection<IParam>[] {
  const grouping = model.getState()!.config!.grouping;
  const { paletteIndex } = grouping;
  const groupByColor = getFilteredGroupingOptions(grouping, 'color');
  const groupByStroke = getFilteredGroupingOptions(grouping, 'stroke');
  const groupByChart = getFilteredGroupingOptions(grouping, 'chart');
  if (
    groupByColor.length === 0 &&
    groupByStroke.length === 0 &&
    groupByChart.length === 0
  ) {
    return [
      {
        config: null,
        color: null,
        dasharray: null,
        chartIndex: 0,
        data,
      },
    ];
  }

  const groupValues: {
    [key: string]: IMetricsCollection<IParam> | any;
  } = {};

  const groupingFields = _.uniq(
    groupByColor.concat(groupByStroke).concat(groupByChart),
  );

  for (let i = 0; i < data.length; i++) {
    const groupValue: { [key: string]: unknown } = {};
    groupingFields.forEach((field) => {
      groupValue[field] = _.get(data[i], field);
    });
    const groupKey = encode(groupValue);
    if (groupValues.hasOwnProperty(groupKey)) {
      groupValues[groupKey].data.push(data[i]);
    } else {
      groupValues[groupKey] = {
        key: groupKey,
        config: groupValue,
        color: null,
        dasharray: null,
        chartIndex: 0,
        data: [data[i]],
      };
    }
  }

  let colorIndex = 0;
  let dasharrayIndex = 0;
  let chartIndex = 0;

  const colorConfigsMap: { [key: string]: number } = {};
  const dasharrayConfigsMap: { [key: string]: number } = {};
  const chartIndexConfigsMap: { [key: string]: number } = {};

  for (let groupKey in groupValues) {
    const groupValue = groupValues[groupKey];

    if (groupByColor.length > 0) {
      const colorConfig = _.pick(groupValue.config, groupByColor);
      const colorKey = encode(colorConfig);

      if (grouping.persistence.color && grouping.isApplied.color) {
        let index = getGroupingPersistIndex({
          groupConfig: colorConfig,
          grouping,
          groupName: 'color',
        });
        groupValue.color =
          COLORS[paletteIndex][
            Number(index % BigInt(COLORS[paletteIndex].length))
          ];
      } else if (colorConfigsMap.hasOwnProperty(colorKey)) {
        groupValue.color =
          COLORS[paletteIndex][
            colorConfigsMap[colorKey] % COLORS[paletteIndex].length
          ];
      } else {
        colorConfigsMap[colorKey] = colorIndex;
        groupValue.color =
          COLORS[paletteIndex][colorIndex % COLORS[paletteIndex].length];
        colorIndex++;
      }
    }

    if (groupByStroke.length > 0) {
      const dasharrayConfig = _.pick(groupValue.config, groupByStroke);
      const dasharrayKey = encode(dasharrayConfig);
      if (grouping.persistence.stroke && grouping.isApplied.stroke) {
        let index = getGroupingPersistIndex({
          groupConfig: dasharrayConfig,
          grouping,
          groupName: 'stroke',
        });
        groupValue.dasharray =
          DASH_ARRAYS[Number(index % BigInt(DASH_ARRAYS.length))];
      } else if (dasharrayConfigsMap.hasOwnProperty(dasharrayKey)) {
        groupValue.dasharray =
          DASH_ARRAYS[dasharrayConfigsMap[dasharrayKey] % DASH_ARRAYS.length];
      } else {
        dasharrayConfigsMap[dasharrayKey] = dasharrayIndex;
        groupValue.dasharray = DASH_ARRAYS[dasharrayIndex % DASH_ARRAYS.length];
        dasharrayIndex++;
      }
    }

    if (groupByChart.length > 0) {
      const chartIndexConfig = _.pick(groupValue.config, groupByChart);
      const chartIndexKey = encode(chartIndexConfig);
      if (chartIndexConfigsMap.hasOwnProperty(chartIndexKey)) {
        groupValue.chartIndex = chartIndexConfigsMap[chartIndexKey];
      } else {
        chartIndexConfigsMap[chartIndexKey] = chartIndex;
        groupValue.chartIndex = chartIndex;
        chartIndex++;
      }
    }
  }
  return Object.values(groupValues);
}
//
// function onColorIndicatorChange(): void {
//   const configData: IParamsAppConfig = model.getState()?.config;
//   if (configData?.chart) {
//     const chart = { ...configData.chart };
//     chart.isVisibleColorIndicator = !configData.chart.isVisibleColorIndicator;
//     updateModelData({ ...configData, chart }, true);
//   }
//   analytics.trackEvent(
//     `[ParamsExplorer][Chart] ${
//       configData.chart?.isVisibleColorIndicator ? 'Disable' : 'Enable'
//     } color indicator`,
//   );
// }
//
// function onShuffleChange(name: 'color' | 'stroke') {
//   const configData = model.getState()?.config;
//   if (configData?.grouping) {
//     configData.grouping = {
//       ...configData.grouping,
//       seed: {
//         ...configData.grouping.seed,
//         [name]: configData.grouping.seed[name] + 1,
//       },
//     };
//     updateModelData(configData);
//   }
// }
//
// function onCurveInterpolationChange(): void {
//   // separated
//   const configData: IParamsAppConfig = model.getState()?.config;
//   if (configData?.chart) {
//     const chart = { ...configData.chart };
//     chart.curveInterpolation =
//       configData.chart.curveInterpolation === CurveEnum.Linear
//         ? CurveEnum.MonotoneX
//         : CurveEnum.Linear;
//     updateModelData({ ...configData, chart }, true);
//   }
//   analytics.trackEvent(
//     `[ParamsExplorer][Chart] Set interpolation mode to "${
//       configData.chart?.curveInterpolation === CurveEnum.Linear
//         ? 'cubic'
//         : 'linear'
//     }"`,
//   );
// }

function onActivePointChange(
  activePoint: IActivePoint,
  focusedStateActive: boolean = false,
): void {
  const { refs, config } = model.getState() as any;
  if (config.table.resizeMode !== ResizeModeEnum.Hide) {
    const tableRef: any = refs?.tableRef;
    if (tableRef) {
      tableRef.current?.setHoveredRow?.(activePoint.key);
      tableRef.current?.setActiveRow?.(
        focusedStateActive ? activePoint.key : null,
      );
      if (focusedStateActive) {
        tableRef.current?.scrollToRow?.(activePoint.key);
      }
    }
  }
  let configData: IParamsAppConfig = config;
  if (configData?.chart) {
    configData = {
      ...configData,
      chart: {
        ...configData.chart,
        focusedState: {
          active: focusedStateActive,
          key: activePoint.key,
          xValue: activePoint.xValue,
          yValue: activePoint.yValue,
          chartIndex: activePoint.chartIndex,
        },
        tooltip: {
          ...configData.chart.tooltip,
          content: filterTooltipContent(
            tooltipData[activePoint.key],
            configData?.chart.tooltip.selectedParams,
          ),
        },
      },
    };

    if (
      config.chart.focusedState.active !== focusedStateActive ||
      (config.chart.focusedState.active &&
        (activePoint.key !== config.chart.focusedState.key ||
          activePoint.xValue !== config.chart.focusedState.xValue))
    ) {
      updateURL(configData);
    }
  }

  model.setState({
    config: configData,
  });
}

function onParamsSelectChange(data: any[]) {
  const configData: IParamsAppConfig = model.getState()?.config;
  if (configData?.select) {
    const newConfig = {
      ...configData,
      select: { ...configData.select, params: data },
    };

    model.setState({
      config: newConfig,
    });
  }
}

// function onSelectRunQueryChange(query: string) {
//   const configData: IParamsAppConfig = model.getState()?.config;
//   if (configData?.select) {
//     const newConfig = {
//       ...configData,
//       select: { ...configData.select, query },
//     };
//
//     model.setState({
//       config: newConfig,
//     });
//   }
// }
//
// function getGroupingSelectOptions(params: string[]): IGroupingSelectOption[] {
//   const paramsOptions: IGroupingSelectOption[] = params.map((param) => ({
//     group: 'run',
//     label: `run.${param}`,
//     value: `run.params.${param}`,
//   }));
//
//   return [
//     {
//       group: 'run',
//       label: 'run.experiment',
//       value: 'run.props.experiment',
//     },
//     {
//       group: 'run',
//       label: 'run.hash',
//       value: 'run.hash',
//     },
//     ...paramsOptions,
//   ];
// }
//
// function onGroupingSelectChange({
//   groupName,
//   list,
// }: IOnGroupingSelectChangeParams) {
//   const configData: IParamsAppConfig = model.getState()?.config;
//   if (configData?.grouping) {
//     configData.grouping = { ...configData.grouping, [groupName]: list };
//     updateModelData(configData, true);
//   }
//   analytics.trackEvent(`[ParamsExplorer] Group by ${groupName}`);
// }
//
// function onGroupingModeChange({
//   groupName,
//   value,
// }: IOnGroupingModeChangeParams): void {
//   const configData: IParamsAppConfig = model.getState()?.config;
//   if (configData?.grouping) {
//     configData.grouping.reverseMode = {
//       ...configData.grouping.reverseMode,
//       [groupName]: value,
//     };
//     updateModelData(configData, true);
//   }
//   analytics.trackEvent(
//     `[ParamsExplorer] ${
//       value ? 'Disable' : 'Enable'
//     } grouping by ${groupName} reverse mode`,
//   );
// }
//
// function onGroupingPaletteChange(index: number): void {
//   const configData: IParamsAppConfig = model.getState()?.config;
//   if (configData?.grouping) {
//     configData.grouping = {
//       ...configData.grouping,
//       paletteIndex: index,
//     };
//     updateModelData(configData, true);
//   }
//   analytics.trackEvent(
//     `[ParamsExplorer] Set color palette to "${
//       index === 0 ? '8 distinct colors' : '24 colors'
//     }"`,
//   );
// }
//
// function onGroupingReset(groupName: GroupNameType) {
//   const configData: IParamsAppConfig = model.getState()?.config;
//   if (configData?.grouping) {
//     const { reverseMode, paletteIndex, isApplied, persistence } =
//       configData.grouping;
//     configData.grouping = {
//       ...configData.grouping,
//       reverseMode: { ...reverseMode, [groupName]: false },
//       [groupName]: [],
//       paletteIndex: groupName === 'color' ? 0 : paletteIndex,
//       persistence: { ...persistence, [groupName]: false },
//       isApplied: { ...isApplied, [groupName]: true },
//     };
//     updateModelData(configData, true);
//   }
//   analytics.trackEvent('[ParamsExplorer] Reset grouping');
// }

function updateModelData(
  configData: IParamsAppConfig = model.getState()!.config!,
  shouldURLUpdate?: boolean,
): void {
  const { data, params, metricsColumns } = processData(
    model.getState()?.rawData as IRun<IParamTrace>[],
  );
  const groupingSelectOptions = [...getGroupingSelectOptions(params)];
  setTooltipData(data, params, groupingSelectOptions);
  const tableData = getDataAsTableRows(
    data,
    metricsColumns,
    params,
    false,
    configData,
    groupingSelectOptions,
  );
  const tableColumns = getParamsTableColumns(
    metricsColumns,
    params,
    data[0]?.config,
    configData.table?.columnsOrder!,
    configData.table?.hiddenColumns!,
    configData.table?.sortFields,
    onSortChange,
    configData.grouping as any,
    onGroupingSelectChange,
  );
  const tableRef: any = model.getState()?.refs?.tableRef;
  tableRef.current?.updateData({
    newData: tableData.rows,
    newColumns: tableColumns,
    hiddenColumns: configData.table?.hiddenColumns!,
  });

  if (shouldURLUpdate) {
    updateURL(configData);
  }

  model.setState({
    config: configData,
    data,
    highPlotData: getDataAsLines(data),
<<<<<<< HEAD
    chartTitleData: getChartTitleData<IParam, IParamsAppModelState>({
      processedData: data,
      model: model as IModel<IParamsAppModelState>,
    }),
    groupingSelectOptions: [...getGroupingSelectOptions({ params })],
=======
    chartTitleData: getChartTitleData(data, groupingSelectOptions),
    groupingSelectOptions: groupingSelectOptions,
>>>>>>> 27e1917d
    tableData: tableData.rows,
    tableColumns,
    sameValueColumns: tableData.sameValueColumns,
  });
}

function getDataAsTableRows(
  processedData: IMetricsCollection<any>[],
  metricsColumns: any,
  paramKeys: string[],
  isRawData: boolean,
  config: IParamsAppConfig,
  groupingSelectOptions: any,
): { rows: IMetricTableRowData[] | any; sameValueColumns: string[] } {
  if (!processedData) {
    return {
      rows: [],
      sameValueColumns: [],
    };
  }
  const initialMetricsRowData = Object.keys(metricsColumns).reduce(
    (acc: any, key: string) => {
      const groupByMetricName: any = {};
      Object.keys(metricsColumns[key]).forEach((metricContext: string) => {
        groupByMetricName[`${key}_${metricContext}`] = '-';
      });
      acc = { ...acc, ...groupByMetricName };
      return acc;
    },
    {},
  );
  const rows: IMetricTableRowData[] | any =
    processedData[0]?.config !== null ? {} : [];

  let rowIndex = 0;
  const sameValueColumns: string[] = [];

  processedData.forEach((metricsCollection: IMetricsCollection<IParam>) => {
    const groupKey = metricsCollection.key;
    const columnsValues: { [key: string]: string[] } = {};

    if (metricsCollection.config !== null) {
      const groupConfigData: { [key: string]: string } = {};
      for (let key in metricsCollection.config) {
        groupConfigData[getValueByField(groupingSelectOptions, key)] =
          metricsCollection.config[key];
      }
      const groupHeaderRow = {
        meta: {
          chartIndex:
            config.grouping?.chart.length! > 0 ||
            config.grouping?.reverseMode.chart
              ? metricsCollection.chartIndex + 1
              : null,
          color: metricsCollection.color,
          dasharray: metricsCollection.dasharray,
          itemsCount: metricsCollection.data.length,
          config: groupConfigData,
        },
        key: groupKey!,
        groupRowsKeys: metricsCollection.data.map((metric) => metric.key),
        color: metricsCollection.color,
        dasharray: metricsCollection.dasharray,
        experiment: '',
        run: '',
        metric: '',
        context: [],
        children: [],
      };

      rows[groupKey!] = {
        data: groupHeaderRow,
        items: [],
      };
    }

    metricsCollection.data.forEach((metric: any) => {
      const metricsRowValues = { ...initialMetricsRowData };
      metric.run.traces.forEach((trace: any) => {
        metricsRowValues[
          `${trace.metric_name}_${contextToString(trace.context)}`
        ] = formatValue(trace.last_value.last);
      });
      const rowValues: any = {
        rowMeta: {
          color: metricsCollection.color ?? metric.color,
        },
        key: metric.key,
        runHash: metric.run.hash,
        isHidden: metric.isHidden,
        index: rowIndex,
        color: metricsCollection.color ?? metric.color,
        dasharray: metricsCollection.dasharray ?? metric.dasharray,
        experiment: metric.run.props.experiment ?? 'default',
        run: moment(metric.run.props.creation_time * 1000).format(
          'HH:mm:ss · D MMM, YY',
        ),
        metric: metric.metric_name,
        ...metricsRowValues,
      };
      rowIndex++;

      for (let key in metricsRowValues) {
        columnsValues[key] = ['-'];
      }

      [
        'experiment',
        'run',
        'metric',
        'context',
        'step',
        'epoch',
        'time',
      ].forEach((key) => {
        if (columnsValues.hasOwnProperty(key)) {
          if (!_.some(columnsValues[key], rowValues[key])) {
            columnsValues[key].push(rowValues[key]);
          }
        } else {
          columnsValues[key] = [rowValues[key]];
        }
      });

      paramKeys.forEach((paramKey) => {
        const value = _.get(metric.run.params, paramKey, '-');
        rowValues[paramKey] = formatValue(value);
        if (columnsValues.hasOwnProperty(paramKey)) {
          if (!columnsValues[paramKey].includes(value)) {
            columnsValues[paramKey].push(value);
          }
        } else {
          columnsValues[paramKey] = [value];
        }
      });

      if (metricsCollection.config !== null) {
        rows[groupKey!].items.push(
          isRawData
            ? rowValues
            : paramsTableRowRenderer(rowValues, {
                toggleVisibility: (e) => {
                  e.stopPropagation();
                  onRowVisibilityChange({
                    metricKey: rowValues.key,
                    model,
                    appName: 'params',
                    updateModelData,
                  });
                },
              }),
        );
      } else {
        rows.push(
          isRawData
            ? rowValues
            : paramsTableRowRenderer(rowValues, {
                toggleVisibility: (e) => {
                  e.stopPropagation();
                  onRowVisibilityChange({
                    metricKey: rowValues.key,
                    model,
                    appName: 'params',
                    updateModelData,
                  });
                },
              }),
        );
      }
    });

    for (let columnKey in columnsValues) {
      if (columnsValues[columnKey].length === 1) {
        sameValueColumns.push(columnKey);
      }

      if (metricsCollection.config !== null) {
        rows[groupKey!].data[columnKey] =
          columnsValues[columnKey].length === 1
            ? paramKeys.includes(columnKey)
              ? formatValue(columnsValues[columnKey][0])
              : columnsValues[columnKey][0]
            : columnsValues[columnKey];
      }
    }

    if (metricsCollection.config !== null && !isRawData) {
      rows[groupKey!].data = paramsTableRowRenderer(
        rows[groupKey!].data,
        {},
        true,
        Object.keys(columnsValues),
      );
    }
  });

  return { rows, sameValueColumns };
}
//
// function onGroupingApplyChange(groupName: GroupNameType): void {
//   const configData: IParamsAppConfig = model.getState()?.config;
//   if (configData?.grouping) {
//     configData.grouping = {
//       ...configData.grouping,
//       isApplied: {
//         ...configData.grouping.isApplied,
//         [groupName]: !configData.grouping.isApplied[groupName],
//       },
//     };
//     updateModelData(configData, true);
//   }
// }
//
// function onGroupingPersistenceChange(groupName: 'stroke' | 'color'): void {
//   const configData: IParamsAppConfig = model.getState()?.config;
//   if (configData?.grouping) {
//     configData.grouping = {
//       ...configData.grouping,
//       persistence: {
//         ...configData.grouping.persistence,
//         [groupName]: !configData.grouping.persistence[groupName],
//       },
//     };
//     updateModelData(configData, true);
//   }
//   analytics.trackEvent(
//     `[ParamsExplorer] ${
//       !configData?.grouping?.persistence[groupName] ? 'Enable' : 'Disable'
//     } ${groupName} persistence`,
//   );
// }
//
// async function onBookmarkCreate({ name, description }: IBookmarkFormState) {
//   const configData: IMetricAppConfig = model.getState()?.config;
//   if (configData) {
//     const data: IAppData | any = await appsService
//       .createApp({ state: configData, type: 'params' })
//       .call();
//     if (data.id) {
//       dashboardService
//         .createDashboard({ app_id: data.id, name, description })
//         .call()
//         .then((res: IDashboardData | any) => {
//           if (res.id) {
//             onNotificationAdd({
//               id: Date.now(),
//               severity: 'success',
//               message: BookmarkNotificationsEnum.CREATE,
//             });
//           }
//         })
//         .catch(() => {
//           onNotificationAdd({
//             id: Date.now(),
//             severity: 'error',
//             message: BookmarkNotificationsEnum.ERROR,
//           });
//         });
//     }
//   }
//   analytics.trackEvent('[ParamsExplorer] Create bookmark');
// }
//
// function onBookmarkUpdate(id: string) {
//   const configData: IParamsAppConfig = model.getState()?.config;
//   if (configData) {
//     appsService
//       .updateApp(id, { state: configData, type: 'params' })
//       .call()
//       .then((res: IDashboardData | any) => {
//         if (res.id) {
//           onNotificationAdd({
//             id: Date.now(),
//             severity: 'success',
//             message: BookmarkNotificationsEnum.UPDATE,
//           });
//         }
//       });
//   }
//   analytics.trackEvent('[ParamsExplorer] Update bookmark');
// }
//
// function onChangeTooltip(tooltip: Partial<IChartTooltip>): void {
//   let configData: IParamsAppConfig = model.getState()?.config;
//   if (configData?.chart) {
//     let content = configData.chart.tooltip.content;
//     if (tooltip.selectedParams && configData?.chart.focusedState.key) {
//       content = filterTooltipContent(
//         tooltipData[configData.chart.focusedState.key],
//         tooltip.selectedParams,
//       );
//     }
//     configData = {
//       ...configData,
//       chart: {
//         ...configData.chart,
//         tooltip: {
//           ...configData.chart.tooltip,
//           ...tooltip,
//           content,
//         },
//       },
//     };
//
//     model.setState({ config: configData });
//     updateURL(configData);
//   }
//   analytics.trackEvent('[ParamsExplorer] Change tooltip content');
// }

function onExportTableData(e: React.ChangeEvent<any>): void {
  const { data, params, config, metricsColumns, groupingSelectOptions } =
    model.getState() as any;
  const tableData = getDataAsTableRows(
    data,
    metricsColumns,
    params,
    true,
    config,
    groupingSelectOptions,
  );
  const tableColumns: ITableColumn[] = getParamsTableColumns(
    metricsColumns,
    params,
    data[0]?.config,
    config.table.columnsOrder!,
    config.table.hiddenColumns!,
  );
  const excludedFields: string[] = ['#', 'actions'];
  const filteredHeader: string[] = tableColumns.reduce(
    (acc: string[], column: ITableColumn) =>
      acc.concat(
        excludedFields.indexOf(column.key) === -1 && !column.isHidden
          ? column.key
          : [],
      ),
    [],
  );

  let emptyRow: { [key: string]: string } = {};
  filteredHeader.forEach((column: string) => {
    emptyRow[column] = '--';
  });

  const groupedRows: IMetricTableRowData[][] =
    data.length > 1
      ? Object.keys(tableData.rows).map(
          (groupedRowKey: string) => tableData.rows[groupedRowKey].items,
        )
      : [tableData.rows];

  const dataToExport: { [key: string]: string }[] = [];

  groupedRows.forEach(
    (groupedRow: IMetricTableRowData[], groupedRowIndex: number) => {
      groupedRow.forEach((row: IMetricTableRowData) => {
        const filteredRow = getFilteredRow<IMetricTableRowData>({
          columnKeys: filteredHeader,
          row,
        });
        dataToExport.push(filteredRow);
      });
      if (groupedRows.length - 1 !== groupedRowIndex) {
        dataToExport.push(emptyRow);
      }
    },
  );

  const blob = new Blob([JsonToCSV(dataToExport)], {
    type: 'text/csv;charset=utf-8;',
  });
  saveAs(blob, `params-${moment().format('HH:mm:ss · D MMM, YY')}.csv`);
  analytics.trackEvent('[ParamsExplorer] Export runs data to CSV');
}

// function onNotificationDelete(id: number) {
//   let notifyData: INotification[] | [] = model.getState()?.notifyData || [];
//   notifyData = [...notifyData].filter((i) => i.id !== id);
//   model.setState({ notifyData });
// }

// function onNotificationAdd(notification: INotification) {
//   let notifyData: INotification[] | [] = model.getState()?.notifyData || [];
//   notifyData = [...notifyData, notification];
//   model.setState({ notifyData });
//   setTimeout(() => {
//     onNotificationDelete(notification.id);
//   }, 3000);
// }

// function onResetConfigData(): void {
//   const configData: IParamsAppConfig = model.getState()?.config;
//   if (configData) {
//     configData.grouping = {
//       ...getConfig().grouping,
//     };
//     configData.chart = { ...getConfig().chart };
//     updateModelData(configData, true);
//   }
// }

/**
 * function updateURL has 2 major functionalities:
 *    1. Keeps URL in sync with the app config
 *    2. Stores updated URL in localStorage if App is not in the bookmark state
 * @param {IParamsAppConfig} configData - the current state of the app config
 */
function updateURL(configData = model.getState()!.config!) {
  const { grouping, chart, select } = configData;
  const encodedParams: { [key: string]: string } = {};

  if (grouping) {
    encodedParams.grouping = encode(grouping);
  }
  if (chart) {
    encodedParams.chart = encode(chart);
  }
  if (select) {
    encodedParams.select = encode(select);
  }

  updateUrlParam({ data: encodedParams, appName: 'params' });
}

// function onRowHeightChange(height: RowHeightSize) {
//   const configData: IMetricAppConfig = model.getState()?.config;
//   if (configData?.table) {
//     const table = {
//       ...configData.table,
//       rowHeight: height,
//     };
//     model.setState({
//       config: {
//         ...configData,
//         table,
//       },
//     });
//     setItem('paramsTable', encode(table));
//   }
//   analytics.trackEvent(
//     `[ParamsExplorer][Table] Set table row height to "${RowHeightEnum[
//       height
//     ].toLowerCase()}"`,
//   );
// }
//
// function onSortFieldsChange(sortFields: [string, any][]) {
//   // separated
//   const configData: IParamsAppConfig = model.getState()?.config;
//   if (configData?.table) {
//     const configUpdate = {
//       ...configData,
//       table: {
//         ...configData.table,
//         sortFields: sortFields,
//       },
//     };
//     model.setState({
//       config: configUpdate,
//     });
//     updateModelData(configUpdate);
//   }
//   analytics.trackEvent(
//     `[ParamsExplorer][Table] ${
//       _.isEmpty(sortFields) ? 'Reset' : 'Apply'
//     } table sorting by a key`,
//   );
// }

// function onParamVisibilityChange(metricsKeys: string[]) {
//   const configData: IParamsAppConfig = model.getState()?.config;
//   const processedData: IMetricsCollection<IParam>[] = model.getState()?.data;
//   if (configData?.table && processedData) {
//     const table = {
//       ...configData.table,
//       hiddenMetrics:
//         metricsKeys[0] === 'all'
//           ? Object.values(processedData)
//               .map((metricCollection) =>
//                 metricCollection.data.map((metric) => metric.key),
//               )
//               .flat()
//           : metricsKeys,
//     };
//     const configUpdate = {
//       ...configData,
//       table,
//     };
//     model.setState({
//       config: configUpdate,
//     });
//     setItem('paramsTable', encode(table));
//     updateModelData(configUpdate);
//   }
//   analytics.trackEvent(
//     `[ParamsExplorer][Table] ${
//       metricsKeys[0] === 'all'
//         ? 'Visualize all hidden metrics from table'
//         : 'Hide all metrics from table'
//     }`,
//   );
// }
//
// function onColumnsVisibilityChange(hiddenColumns: string[]) {
//   const configData: IParamsAppConfig = model.getState()?.config;
//   const columnsData = model.getState()!.tableColumns!;
//   if (configData?.table) {
//     const table = {
//       ...configData.table,
//       hiddenColumns:
//         hiddenColumns[0] === 'all'
//           ? columnsData.map((col: any) => col.key)
//           : hiddenColumns,
//     };
//     const configUpdate = {
//       ...configData,
//       table,
//     };
//     model.setState({
//       config: configUpdate,
//     });
//     setItem('paramsTable', encode(table));
//     updateModelData(configUpdate);
//   }
//   if (hiddenColumns[0] === 'all') {
//     analytics.trackEvent('[ParamsExplorer][Table] Hide all table columns');
//   } else if (_.isEmpty(hiddenColumns)) {
//     analytics.trackEvent('[ParamsExplorer][Table] Show all table columns');
//   }
// }
//
// function onColumnsOrderChange(columnsOrder: any) {
//   const configData: IParamsAppConfig = model.getState()?.config;
//   if (configData?.table) {
//     const table = {
//       ...configData.table,
//       columnsOrder: columnsOrder,
//     };
//     const configUpdate = {
//       ...configData,
//       table,
//     };
//     model.setState({
//       config: configUpdate,
//     });
//     setItem('paramsTable', encode(table));
//     updateModelData(configUpdate);
//   }
//   if (
//     _.isEmpty(columnsOrder?.left) &&
//     _.isEmpty(columnsOrder?.middle) &&
//     _.isEmpty(columnsOrder?.right)
//   ) {
//     analytics.trackEvent('[ParamsExplorer][Table] Reset table columns order');
//   }
// }

// function onTableResizeModeChange(mode: ResizeModeEnum): void {
//   const configData: IParamsAppConfig = model.getState()?.config;
//   if (configData?.table) {
//     const table = {
//       ...configData.table,
//       resizeMode: mode,
//     };
//     const config = {
//       ...configData,
//       table,
//     };
//     model.setState({ config });
//     setItem('paramsTable', encode(table));
//     updateModelData(config);
//   }
//   analytics.trackEvent(
//     `[ParamsExplorer][Table] Set table view mode to "${mode}"`,
//   );
// }

// function onTableDiffShow() {
//   const sameValueColumns = model.getState()?.sameValueColumns;
//   if (sameValueColumns) {
//     onColumnsVisibilityChange(sameValueColumns);
//   }
//   analytics.trackEvent('[ParamsExplorer][Table] Show table columns diff');
// }

// function onRowVisibilityChange(metricKey: string) {
//   const configData: IParamsAppConfig = model.getState()?.config;
//   if (configData?.table) {
//     let hiddenMetrics = configData?.table?.hiddenMetrics || [];
//     if (hiddenMetrics?.includes(metricKey)) {
//       hiddenMetrics = hiddenMetrics.filter(
//         (hiddenMetric: any) => hiddenMetric !== metricKey,
//       );
//     } else {
//       hiddenMetrics = [...hiddenMetrics, metricKey];
//     }
//     const table = {
//       ...configData.table,
//       hiddenMetrics,
//     };
//     const config = {
//       ...configData,
//       table,
//     };
//     model.setState({
//       config,
//     });
//     setItem('paramsTable', encode(table));
//     updateModelData(config);
//   }
// }
//
// function onTableResizeEnd(tableHeight: string) {
//   const configData: IParamsAppConfig = model.getState()?.config;
//   if (configData?.table) {
//     const table = {
//       ...configData.table,
//       height: tableHeight,
//     };
//     const config = {
//       ...configData,
//       table,
//     };
//     model.setState({
//       config,
//     });
//     setItem('metricsTable', encode(table));
//     updateModelData(config);
//   }
// }

// internal function to update config.table.sortFields and cache data
// function updateSortFields(sortFields: SortField[]) {
//   const configData: IParamsAppConfig = model.getState()?.config;
//   if (configData?.table) {
//     const table = {
//       ...configData.table,
//       sortFields,
//     };
//     const configUpdate = {
//       ...configData,
//       table,
//     };
//     model.setState({
//       config: configUpdate,
//     });
//
//     setItem('paramsTable', encode(table));
//     updateModelData(configUpdate);
//   }
//   analytics.trackEvent(
//     `[MetricsExplorer][Table] ${
//       _.isEmpty(sortFields) ? 'Reset' : 'Apply'
//     } table sorting by a key`,
//   );
// }

// set empty array to config.table.sortFields
function onSortReset() {
  updateSortFields({
    sortFields: [],
    model,
    appName: 'params',
    updateModelData,
  });
}

/**
 * function onSortChange has 3 major functionalities
 *    1. if only field param passed, the function will change sort option with the following cycle ('asc' -> 'desc' -> none -> 'asc)
 *    2. if value param passed 'asc' or 'desc', the function will replace the sort option of the field in sortFields
 *    3. if value param passed 'none', the function will delete the field from sortFields
 * @param {String} field  - the name of the field (i.e params.dataset.preproc)
 * @param {'asc' | 'desc' | 'none'} value - 'asc' | 'desc' | 'none'
 */
function onSortChange(field: string, value?: 'asc' | 'desc' | 'none') {
  const configData: IMetricAppConfig = model.getState()?.config;
  const sortFields = configData?.table?.sortFields || [];

  const existField = sortFields?.find((d: SortField) => d[0] === field);
  let newFields: SortField[] = [];

  if (value && existField) {
    if (value === 'none') {
      // delete
      newFields = sortFields?.filter(
        ([name]: SortField) => name !== existField[0],
      );
    } else {
      newFields = sortFields.map(([name, v]: SortField) =>
        name === existField[0] ? [name, value] : [name, v],
      );
    }
  } else {
    if (existField) {
      if (existField[1] === 'asc') {
        // replace to desc
        newFields = sortFields?.map(([name, value]: SortField) => {
          return name === existField[0] ? [name, 'desc'] : [name, value];
        });
      } else {
        // delete field
        newFields = sortFields?.filter(
          ([name]: SortField) => name !== existField[0],
        );
      }
    } else {
      // add field
      newFields = [...sortFields, [field, 'asc']];
    }
  }
  updateSortFields({
    sortFields: newFields,
    model,
    appName: 'params',
    updateModelData,
  });
}
//
// function updateColumnsWidths(key: string, width: number, isReset: boolean) {
//   const configData: IParamsAppConfig = model.getState()?.config;
//   if (configData?.table && configData?.table?.columnsWidths) {
//     let columnsWidths = configData?.table?.columnsWidths;
//     if (isReset) {
//       columnsWidths = _.omit(columnsWidths, [key]);
//     } else {
//       columnsWidths = { ...columnsWidths, [key]: width };
//     }
//     const table = {
//       ...configData.table,
//       columnsWidths,
//     };
//     const config = {
//       ...configData,
//       table,
//     };
//     model.setState({
//       config,
//     });
//     setItem('paramsTable', encode(table));
//     updateModelData(config);
//   }
// }

function changeLiveUpdateConfig(config: { enabled?: boolean; delay?: number }) {
  const state = model.getState();
  const configData = state?.config;
  const query = configData.select?.query;
  const liveUpdateConfig = configData.liveUpdate;

  if (!liveUpdateConfig?.enabled && config.enabled && query !== '()') {
    liveUpdateInstance = new LiveUpdateService(
      'params',
      updateData,
      config.delay || liveUpdateConfig.delay,
    );
    liveUpdateInstance?.start({
      q: query,
    });
  } else {
    liveUpdateInstance?.clear();
    liveUpdateInstance = null;
  }

  const newLiveUpdateConfig = {
    ...liveUpdateConfig,
    ...config,
  };
  model.setState({
    // @ts-ignore
    config: {
      ...configData,
      liveUpdate: newLiveUpdateConfig,
    },
  });

  setItem('paramsLUConfig', encode(newLiveUpdateConfig));
}

function destroy() {
  liveUpdateInstance?.clear();
  liveUpdateInstance = null; //@TODO check is this need or not
}

// const paramsAppModel = {
//   ...model,
//   destroy,
//   initialize,
//   getAppConfigData,
//   getParamsData,
//   setDefaultAppConfigData,
//   updateURL,
//   updateModelData,
//   onActivePointChange,
//   onExportTableData,
//   onBookmarkCreate,
//   onBookmarkUpdate,
//   onNotificationAdd,
//   onNotificationDelete,
//   onResetConfigData,
//   // grouping
//   onGroupingSelectChange,
//   onGroupingModeChange,
//   onGroupingPaletteChange,
//   onGroupingReset,
//   onGroupingApplyChange,
//   onGroupingPersistenceChange,
//   // select
//   onParamsSelectChange,
//   onSelectRunQueryChange,
//   // chart
//   onChangeTooltip,
//   onColorIndicatorChange,
//   onCurveInterpolationChange,
//   // table
//   onRowHeightChange,
//   onTableRowHover,
//   onTableRowClick,
//   onSortFieldsChange,
//   onParamVisibilityChange,
//   onColumnsOrderChange,
//   onColumnsVisibilityChange,
//   onTableResizeModeChange,
//   onTableDiffShow,
//   onTableResizeEnd,
//   onSortReset,
//   onSortChange,
//   updateColumnsWidths,
//   changeLiveUpdateConfig,
//   onShuffleChange,
// };

const paramsAppModel = createAppModel(appInitialConfig.PARAMS) as any;

export default paramsAppModel;<|MERGE_RESOLUTION|>--- conflicted
+++ resolved
@@ -23,11 +23,11 @@
 import { IActivePoint } from 'types/utils/d3/drawHoverAttributes';
 import { CurveEnum } from 'utils/d3';
 import {
-  GroupNameType,
   IAppData,
   IMetricAppConfig,
   IMetricsCollection,
   IMetricTableRowData,
+  IOnGroupingSelectChangeParams,
   ITooltipData,
   SortField,
 } from 'types/services/models/metrics/metricsAppModel';
@@ -51,7 +51,6 @@
 import { ResizeModeEnum } from 'config/enums/tableEnums';
 import * as analytics from 'services/analytics';
 import LiveUpdateService from 'services/live-update/examples/LiveUpdateBridge.example';
-<<<<<<< HEAD
 import getTooltipData from 'utils/app/getTooltipData';
 import getChartTitleData from 'utils/app/getChartTitleData';
 import { IModel } from 'types/services/models/model';
@@ -63,9 +62,8 @@
 import onNotificationAdd from 'utils/app/onNotificationAdd';
 import onRowVisibilityChange from 'utils/app/onRowVisibilityChange';
 import updateSortFields from 'utils/app/updateTableSortFields';
-=======
 import getValueByField from 'utils/getValueByField';
->>>>>>> 27e1917d
+import { getFilteredGroupingOptions } from 'utils/app/getFilteredGroupingOptions';
 
 // TODO need to implement state type
 const model = createModel<Partial<any>>({
@@ -182,15 +180,7 @@
   const { data, params, metricsColumns } = processData(newData);
 
   const configData = model.getState()?.config;
-<<<<<<< HEAD
-  if (configData) {
-    configData.grouping.selectOptions = [
-      ...getGroupingSelectOptions({ params }),
-    ];
-  }
-=======
-  const groupingSelectOptions = [...getGroupingSelectOptions(params)];
->>>>>>> 27e1917d
+  const groupingSelectOptions = [...getGroupingSelectOptions({ params })];
 
   const sortFields = model.getState()?.config?.table.sortFields;
 
@@ -225,14 +215,11 @@
   model.setState({
     data,
     highPlotData: getDataAsLines(data),
-<<<<<<< HEAD
     chartTitleData: getChartTitleData<IParam, IParamsAppModelState>({
       processedData: data,
+      groupingSelectOptions,
       model: model as IModel<IParamsAppModelState>,
     }),
-=======
-    chartTitleData: getChartTitleData(data, groupingSelectOptions),
->>>>>>> 27e1917d
     params,
     metricsColumns,
     rawData: newData,
@@ -241,11 +228,7 @@
     tableColumns: tableColumns,
     sameValueColumns: tableData.sameValueColumns,
     isParamsLoading: false,
-<<<<<<< HEAD
-    groupingSelectOptions: [...getGroupingSelectOptions({ params })],
-=======
     groupingSelectOptions,
->>>>>>> 27e1917d
   });
 }
 
@@ -358,61 +341,7 @@
         });
       } else {
         model.setState({ isParamsLoading: true });
-<<<<<<< HEAD
-        const stream = await getRunsRequestRef.call(exceptionHandler);
-        let gen = adjustable_reader(stream);
-        let buffer_pairs = decode_buffer_pairs(gen);
-        let decodedPairs = decodePathsVals(buffer_pairs);
-        let objects = iterFoldTree(decodedPairs, 1);
-
-        const runData: IRun<IParamTrace>[] = [];
-        for await (let [keys, val] of objects) {
-          runData.push({ ...(val as any), hash: keys[0] });
-        }
-
-        const { data, params, metricsColumns } = processData(runData);
-        const configData = model.getState()?.config;
-        if (configData) {
-          configData.grouping.selectOptions = [
-            ...getGroupingSelectOptions({ params }),
-          ];
-        }
-
-        const tableData = getDataAsTableRows(
-          data,
-          metricsColumns,
-          params,
-          false,
-          configData,
-        );
-        const sortFields = model.getState()?.config?.table.sortFields;
-
-        model.setState({
-          data,
-          highPlotData: getDataAsLines(data),
-          chartTitleData: getChartTitleData<IParam, IParamsAppModelState>({
-            processedData: data,
-            model: model as IModel<IParamsAppModelState>,
-          }),
-          params,
-          metricsColumns,
-          rawData: runData,
-          config: configData,
-          tableData: tableData.rows,
-          tableColumns: getParamsTableColumns(
-            metricsColumns,
-            params,
-            data[0]?.config,
-            configData.table.columnsOrder!,
-            configData.table.hiddenColumns!,
-            sortFields,
-            onSortChange,
-          ),
-          sameValueColumns: tableData.sameValueColumns,
-          isParamsLoading: false,
-          groupingSelectOptions: [...getGroupingSelectOptions({ params })],
-        });
-=======
+
         try {
           const stream = await getRunsRequestRef.call(exceptionHandler);
           let gen = adjustable_reader(stream);
@@ -424,10 +353,18 @@
           for await (let [keys, val] of objects) {
             runData.push({ ...(val as any), hash: keys[0] });
           }
+
           const { data, params, metricsColumns } = processData(runData);
-          const groupingSelectOptions = [...getGroupingSelectOptions(params)];
-          setTooltipData(data, params, groupingSelectOptions);
           const configData = model.getState()?.config;
+          const groupingSelectOptions = [
+            ...getGroupingSelectOptions({ params }),
+          ];
+          tooltipData = getTooltipData({
+            processedData: data,
+            paramKeys: params,
+            groupingSelectOptions,
+            model,
+          });
 
           const tableData = getDataAsTableRows(
             data,
@@ -438,12 +375,15 @@
             groupingSelectOptions,
           );
           const sortFields = model.getState()?.config?.table.sortFields;
->>>>>>> 27e1917d
 
           model.setState({
             data,
             highPlotData: getDataAsLines(data),
-            chartTitleData: getChartTitleData(data, groupingSelectOptions),
+            chartTitleData: getChartTitleData<IParam, IParamsAppModelState>({
+              processedData: data,
+              groupingSelectOptions,
+              model: model as IModel<IParamsAppModelState>,
+            }),
             params,
             metricsColumns,
             rawData: runData,
@@ -482,7 +422,6 @@
 }
 
 //Table Methods
-<<<<<<< HEAD
 //
 // function onTableRowHover(rowKey?: string): void {
 //   const configData: IParamsAppConfig = model.getState()?.config;
@@ -511,63 +450,6 @@
 //     true,
 //   );
 // }
-=======
-
-function onTableRowHover(rowKey?: string): void {
-  const configData: IParamsAppConfig | undefined = model.getState()?.config;
-  if (configData?.chart) {
-    const chartPanelRef: any = model.getState()?.refs?.chartPanelRef;
-
-    if (chartPanelRef && !configData.chart.focusedState.active) {
-      chartPanelRef.current?.setActiveLineAndCircle(rowKey);
-    }
-  }
-}
-
-function onTableRowClick(rowKey?: string): void {
-  const configData: IParamsAppConfig | undefined = model.getState()!.config!;
-  const chartPanelRef: any = model.getState()?.refs?.chartPanelRef;
-  let focusedStateActive = !!rowKey;
-  if (
-    configData?.chart.focusedState.active &&
-    configData?.chart.focusedState.key === rowKey
-  ) {
-    focusedStateActive = false;
-  }
-  chartPanelRef?.current?.setActiveLineAndCircle(
-    rowKey || configData?.chart?.focusedState?.key,
-    focusedStateActive,
-    true,
-  );
-}
-
-function getChartTitleData(
-  processedData: IMetricsCollection<IParam>[],
-  groupingSelectOptions: any,
-  configData: any = model.getState()?.config,
-): IChartTitleData {
-  if (!processedData) {
-    return {};
-  }
-  const groupData = configData?.grouping;
-  let chartTitleData: IChartTitleData = {};
-  processedData.forEach((metricsCollection) => {
-    if (!chartTitleData[metricsCollection.chartIndex]) {
-      chartTitleData[metricsCollection.chartIndex] = groupData.chart.reduce(
-        (acc: IChartTitle, groupItemKey: string) => {
-          if (metricsCollection.config?.hasOwnProperty(groupItemKey)) {
-            acc[getValueByField(groupingSelectOptions || [], groupItemKey)] =
-              formatValue(metricsCollection.config[groupItemKey]);
-          }
-          return acc;
-        },
-        {},
-      );
-    }
-  });
-  return chartTitleData;
-}
->>>>>>> 27e1917d
 
 function processData(data: IRun<IParamTrace>[]): {
   data: IMetricsCollection<IParam>[];
@@ -612,11 +494,6 @@
   );
   const uniqParams = _.uniq(params);
 
-<<<<<<< HEAD
-  tooltipData = getTooltipData({ processedData, paramKeys: uniqParams, model });
-
-=======
->>>>>>> 27e1917d
   return {
     data: processedData,
     params: uniqParams,
@@ -741,127 +618,45 @@
     .filter((data) => !_.isEmpty(data.data) && !_.isEmpty(data.dimensions));
 }
 
-<<<<<<< HEAD
-=======
-function getGroupConfig(
-  metricsCollection: IMetricsCollection<IParam>,
-  groupingSelectOptions: any,
-  groupingItems: GroupNameType[] = ['color', 'stroke', 'chart'],
-) {
-  const configData = model.getState()?.config;
-  let groupConfig: { [key: string]: {} } = {};
-
-  for (let groupItemKey of groupingItems) {
-    const groupItem: string[] = configData?.grouping?.[groupItemKey] || [];
-    if (groupItem.length) {
-      groupConfig[groupItemKey] = groupItem.reduce((acc, paramKey) => {
-        Object.assign(acc, {
-          [getValueByField(groupingSelectOptions || [], paramKey)]: _.get(
-            metricsCollection.config,
-            paramKey,
-          ),
-        });
-        return acc;
-      }, {});
-    }
-  }
-  return groupConfig;
-}
-
-function setTooltipData(
-  processedData: IMetricsCollection<IParam>[],
-  paramKeys: string[],
-  groupingSelectOptions: any,
-): void {
-  const data: { [key: string]: any } = {};
-
-  for (let metricsCollection of processedData) {
-    const groupConfig = getGroupConfig(
-      metricsCollection,
-      groupingSelectOptions,
-    );
-    for (let param of metricsCollection.data) {
-      data[param.key] = {
-        runHash: param.run.hash,
-        groupConfig,
-        params: paramKeys.reduce((acc, paramKey) => {
-          Object.assign(acc, {
-            [paramKey]: _.get(param, `run.params.${paramKey}`),
-          });
-          return acc;
-        }, {}),
-      };
-    }
-  }
-
-  tooltipData = data;
-}
-
-function getGroupingPersistIndex({
-  groupConfig,
-  grouping,
-  groupName,
-}: IGetGroupingPersistIndex) {
-  const configHash = encode(groupConfig as {}, true);
-  let index = BigInt(0);
-  for (let i = 0; i < configHash.length; i++) {
-    const charCode = configHash.charCodeAt(i);
-    if (charCode > 47 && charCode < 58) {
-      index += BigInt(
-        (charCode - 48) * Math.ceil(Math.pow(16, i) / grouping.seed[groupName]),
-      );
-    } else if (charCode > 96 && charCode < 103) {
-      index += BigInt(
-        (charCode - 87) * Math.ceil(Math.pow(16, i) / grouping.seed.color),
-      );
-    }
-  }
-  return index;
-}
-
->>>>>>> 27e1917d
-function getFilteredGroupingOptions(
-  grouping: IParamsAppConfig['grouping'],
-  groupName: GroupNameType,
-): string[] {
-<<<<<<< HEAD
-  if (!grouping) {
-    return [];
-  }
-  const { selectOptions, reverseMode, isApplied } = grouping;
-
-  const filteredOptions = [...selectOptions]
-    .filter((opt) => grouping[groupName].indexOf(opt.value) === -1)
-    .map((item) => item.value);
-  return isApplied[groupName]
-    ? reverseMode[groupName]
-      ? filteredOptions
-      : grouping[groupName]
-    : [];
-=======
-  const { reverseMode, isApplied } = grouping;
-  const groupingSelectOptions = model.getState()?.groupingSelectOptions;
-  if (groupingSelectOptions) {
-    const filteredOptions = [...groupingSelectOptions]
-      .filter((opt) => grouping[groupName].indexOf(opt.value) === -1)
-      .map((item) => item.value);
-    return isApplied[groupName]
-      ? reverseMode[groupName]
-        ? filteredOptions
-        : grouping[groupName]
-      : [];
-  } else {
-    return [];
-  }
->>>>>>> 27e1917d
-}
+// separated
+// function getFilteredGroupingOptions(
+//   grouping: IParamsAppConfig['grouping'],
+//   groupName: GroupNameType,
+// ): string[] {
+//   if (!grouping) {
+//     return [];
+//   }
+//   const { reverseMode, isApplied } = grouping;
+//   const groupingSelectOptions = model.getState()?.groupingSelectOptions;
+//   if (groupingSelectOptions) {
+//     const filteredOptions = [...groupingSelectOptions]
+//       .filter((opt) => grouping[groupName].indexOf(opt.value) === -1)
+//       .map((item) => item.value);
+//     return isApplied[groupName]
+//       ? reverseMode[groupName]
+//         ? filteredOptions
+//         : grouping[groupName]
+//       : [];
+//   } else {
+//     return [];
+//   }
+// }
 
 function groupData(data: IParam[]): IMetricsCollection<IParam>[] {
   const grouping = model.getState()!.config!.grouping;
   const { paletteIndex } = grouping;
-  const groupByColor = getFilteredGroupingOptions(grouping, 'color');
-  const groupByStroke = getFilteredGroupingOptions(grouping, 'stroke');
-  const groupByChart = getFilteredGroupingOptions(grouping, 'chart');
+  const groupByColor = getFilteredGroupingOptions({
+    groupName: 'color',
+    model,
+  });
+  const groupByStroke = getFilteredGroupingOptions({
+    groupName: 'stroke',
+    model,
+  });
+  const groupByChart = getFilteredGroupingOptions({
+    groupName: 'chart',
+    model,
+  });
   if (
     groupByColor.length === 0 &&
     groupByStroke.length === 0 &&
@@ -1083,19 +878,19 @@
   });
 }
 
-function onParamsSelectChange(data: any[]) {
-  const configData: IParamsAppConfig = model.getState()?.config;
-  if (configData?.select) {
-    const newConfig = {
-      ...configData,
-      select: { ...configData.select, params: data },
-    };
-
-    model.setState({
-      config: newConfig,
-    });
-  }
-}
+// function onParamsSelectChange(data: any[]) {
+//   const configData: IParamsAppConfig = model.getState()?.config;
+//   if (configData?.select) {
+//     const newConfig = {
+//       ...configData,
+//       select: { ...configData.select, params: data },
+//     };
+//
+//     model.setState({
+//       config: newConfig,
+//     });
+//   }
+// }
 
 // function onSelectRunQueryChange(query: string) {
 //   const configData: IParamsAppConfig = model.getState()?.config;
@@ -1133,18 +928,18 @@
 //   ];
 // }
 //
-// function onGroupingSelectChange({
-//   groupName,
-//   list,
-// }: IOnGroupingSelectChangeParams) {
-//   const configData: IParamsAppConfig = model.getState()?.config;
-//   if (configData?.grouping) {
-//     configData.grouping = { ...configData.grouping, [groupName]: list };
-//     updateModelData(configData, true);
-//   }
-//   analytics.trackEvent(`[ParamsExplorer] Group by ${groupName}`);
-// }
-//
+function onGroupingSelectChange({
+  groupName,
+  list,
+}: IOnGroupingSelectChangeParams) {
+  const configData: IParamsAppConfig = model.getState()?.config;
+  if (configData?.grouping) {
+    configData.grouping = { ...configData.grouping, [groupName]: list };
+    updateModelData(configData, true);
+  }
+  analytics.trackEvent(`[ParamsExplorer] Group by ${groupName}`);
+}
+
 // function onGroupingModeChange({
 //   groupName,
 //   value,
@@ -1205,8 +1000,13 @@
   const { data, params, metricsColumns } = processData(
     model.getState()?.rawData as IRun<IParamTrace>[],
   );
-  const groupingSelectOptions = [...getGroupingSelectOptions(params)];
-  setTooltipData(data, params, groupingSelectOptions);
+  const groupingSelectOptions = [...getGroupingSelectOptions({ params })];
+  tooltipData = getTooltipData({
+    processedData: data,
+    paramKeys: params,
+    groupingSelectOptions,
+    model,
+  });
   const tableData = getDataAsTableRows(
     data,
     metricsColumns,
@@ -1241,16 +1041,12 @@
     config: configData,
     data,
     highPlotData: getDataAsLines(data),
-<<<<<<< HEAD
     chartTitleData: getChartTitleData<IParam, IParamsAppModelState>({
       processedData: data,
+      groupingSelectOptions,
       model: model as IModel<IParamsAppModelState>,
     }),
-    groupingSelectOptions: [...getGroupingSelectOptions({ params })],
-=======
-    chartTitleData: getChartTitleData(data, groupingSelectOptions),
-    groupingSelectOptions: groupingSelectOptions,
->>>>>>> 27e1917d
+    groupingSelectOptions,
     tableData: tableData.rows,
     tableColumns,
     sameValueColumns: tableData.sameValueColumns,
@@ -1909,14 +1705,14 @@
 // }
 
 // set empty array to config.table.sortFields
-function onSortReset() {
-  updateSortFields({
-    sortFields: [],
-    model,
-    appName: 'params',
-    updateModelData,
-  });
-}
+// function onSortReset() {
+//   updateSortFields({
+//     sortFields: [],
+//     model,
+//     appName: 'params',
+//     updateModelData,
+//   });
+// }
 
 /**
  * function onSortChange has 3 major functionalities
