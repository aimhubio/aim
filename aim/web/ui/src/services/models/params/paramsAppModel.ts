import React from 'react';
import _ from 'lodash-es';
import moment from 'moment';
import { saveAs } from 'file-saver';

import runsService from 'services/api/runs/runsService';
import createModel from '../model';
import { decode, encode } from 'utils/encoder/encoder';
import getObjectPaths from 'utils/getObjectPaths';
import contextToString from 'utils/contextToString';
import {
  adjustable_reader,
  decode_buffer_pairs,
  decodePathsVals,
  iterFoldTree,
} from 'utils/encoder/streamEncoding';
import COLORS from 'config/colors/colors';
import DASH_ARRAYS from 'config/dash-arrays/dashArrays';
import filterTooltipContent from 'utils/filterTooltipContent';
import getUrlWithParam from 'utils/getUrlWithParam';
import { getItem, setItem } from 'utils/storage';
import getStateFromUrl from 'utils/getStateFromUrl';
// Types
import { IActivePoint } from 'types/utils/d3/drawHoverAttributes';
import { CurveEnum } from 'utils/d3';
import {
  GroupNameType,
  IAppData,
  IChartTooltip,
  IDashboardData,
  IGroupingSelectOption,
  IMetricAppConfig,
  IMetricsCollection,
  IMetricTableRowData,
  IOnGroupingModeChangeParams,
  IOnGroupingSelectChangeParams,
  ITooltipData,
  SortField,
} from 'types/services/models/metrics/metricsAppModel';
import { IParamTrace, IRun } from 'types/services/models/metrics/runModel';
import {
  IParam,
  IParamsAppConfig,
} from 'types/services/models/params/paramsAppModel';
import { IDimensionsType } from 'types/utils/d3/drawParallelAxes';
import { ISelectParamsOption } from 'types/pages/params/components/SelectForm/SelectForm';
import { BookmarkNotificationsEnum } from 'config/notification-messages/notificationMessages';
import appsService from 'services/api/apps/appsService';
import dashboardService from 'services/api/dashboard/dashboardService';
import { IBookmarkFormState } from 'types/pages/metrics/components/BookmarkForm/BookmarkForm';
import { INotification } from 'types/components/NotificationContainer/NotificationContainer';
import {
  getParamsTableColumns,
  paramsTableRowRenderer,
} from 'pages/Params/components/ParamsTableGrid/ParamsTableGrid';
import { ITableColumn } from 'types/pages/metrics/components/TableColumns/TableColumns';
import JsonToCSV from 'utils/JsonToCSV';
import { formatValue } from 'utils/formatValue';
import { RowHeightSize } from 'config/table/tableConfigs';
import { ResizeModeEnum, RowHeightEnum } from 'config/enums/tableEnums';
import * as analytics from 'services/analytics';
<<<<<<< HEAD
import { getGroupingPersistIndex } from 'utils/app/getGroupingPersistIndex';
import getGroupConfig from 'utils/app/getGroupConfig';
import getFilteredRow from 'utils/app/getFilteredRow';
// import getGroupingSelectOptions from 'utils/app/getGroupingSelectOptions';
import getChartTitleData from 'utils/app/getChartTitleData';
import updateUrlParam from '../../../utils/app/updateUrlParam';
=======
import LiveUpdateService from 'services/live-update/examples/LiveUpdateBridge.example';
>>>>>>> b9166b59

// TODO need to implement state type
const model = createModel<Partial<any>>({
  isParamsLoading: null,
  config: getConfig(),
});

let tooltipData: ITooltipData = {};

let appRequestRef: {
  call: () => Promise<IAppData>;
  abort: () => void;
};

let liveUpdateInstance: LiveUpdateService | null;

function getConfig() {
  return {
    grouping: {
      color: [],
      stroke: [],
      chart: [],
      // TODO refactor boolean value types objects into one
      reverseMode: {
        color: false,
        stroke: false,
        chart: false,
      },
      isApplied: {
        color: true,
        stroke: true,
        chart: true,
      },
      persistence: {
        color: false,
        stroke: false,
      },
      seed: {
        color: 10,
        stroke: 10,
      },
      paletteIndex: 0,
      selectOptions: [],
    },
    chart: {
      curveInterpolation: CurveEnum.Linear,
      isVisibleColorIndicator: false,
      focusedState: {
        key: null,
        xValue: null,
        yValue: null,
        active: false,
        chartIndex: null,
      },
      tooltip: {
        content: {},
        display: true,
        selectedParams: [],
      },
    },
    select: {
      params: [],
      query: '',
    },
    table: {
      resizeMode: ResizeModeEnum.Resizable,
      rowHeight: RowHeightSize.md,
      sortFields: [],
      hiddenMetrics: [],
      hiddenColumns: [],
      columnsWidths: {},
      columnsOrder: {
        left: [],
        middle: [],
        right: [],
      },
    },
    liveUpdate: {
      delay: 2000,
      enabled: false,
    },
  };
}

let getRunsRequestRef: {
  call: (exceptionHandler: (detail: any) => void) => Promise<any>;
  abort: () => void;
};

function initialize(appId: string): void {
  model.init();
  model.setState({
    refs: {
      tableRef: { current: null },
      chartPanelRef: { current: null },
    },
    groupingSelectOptions: [],
  });
  if (!appId) {
    setDefaultAppConfigData();
  }

  const liveUpdateState = model.getState()?.config.liveUpdate;

  if (liveUpdateState?.enabled) {
    liveUpdateInstance = new LiveUpdateService(
      'params',
      updateData,
      liveUpdateState.delay,
    );
  }
}

function updateData(newData: any) {
  const { data, params, metricsColumns } = processData(newData);

  const configData = model.getState()?.config;
  if (configData) {
    configData.grouping.selectOptions = [...getGroupingSelectOptions(params)];
  }

  const tableData = getDataAsTableRows(
    data,
    metricsColumns,
    params,
    false,
    configData,
  );
  const sortFields = model.getState()?.config?.table.sortFields;

  model.setState({
    data,
    highPlotData: getDataAsLines(data),
    chartTitleData: getChartTitleData(data),
    params,
    metricsColumns,
    rawData: newData,
    config: configData,
    tableData: tableData.rows,
    tableColumns: getParamsTableColumns(
      metricsColumns,
      params,
      data[0]?.config,
      configData.table.columnsOrder!,
      configData.table.hiddenColumns!,
      sortFields,
      onSortChange,
    ),
    sameValueColumns: tableData.sameValueColumns,
    isParamsLoading: false,
    groupingSelectOptions: [...getGroupingSelectOptions(params)],
  });
}

function resetModelOnError(detail?: any) {
  model.setState({
    data: [],
    rowData: [],
    highPlotData: [],
    chartTitleData: null,
    requestIsPending: false,
    infiniteIsPending: false,
    tableColumns: [],
    tableData: [],
    isParamsLoading: false,
  });

  setTimeout(() => {
    const tableRef: any = model.getState()?.refs?.tableRef;
    tableRef.current?.updateData({
      newData: [],
      newColumns: [],
    });
  }, 0);
}

function exceptionHandler(detail: any) {
  let message = '';

  if (detail.name === 'SyntaxError') {
    message = `Query syntax error at line (${detail.line}, ${detail.offset})`;
  } else {
    message = detail.message || 'Something went wrong';
  }

  onNotificationAdd({
    id: Date.now(),
    severity: 'error',
    message,
  });

  // reset model
  resetModelOnError(detail);
}

function getAppConfigData(appId: string) {
  if (appRequestRef) {
    appRequestRef.abort();
  }
  appRequestRef = appsService.fetchApp(appId);
  return {
    call: async () => {
      const appData = await appRequestRef.call();
      const configData: IMetricAppConfig = _.merge(getConfig(), appData.state);
      model.setState({
        config: configData,
      });
    },
    abort: appRequestRef.abort,
  };
}

function setDefaultAppConfigData() {
  const grouping: IParamsAppConfig['grouping'] =
    getStateFromUrl('grouping') || getConfig().grouping;
  const chart: IParamsAppConfig['chart'] =
    getStateFromUrl('chart') || getConfig().chart;
  const select: IParamsAppConfig['select'] =
    getStateFromUrl('select') || getConfig().select;

  const tableConfigHash = getItem('paramsTable');
  const table = tableConfigHash
    ? JSON.parse(decode(tableConfigHash))
    : getConfig().table;

  const liveUpdateConfigHash = getItem('paramsLUConfig');
  const luConfig = liveUpdateConfigHash
    ? JSON.parse(decode(liveUpdateConfigHash))
    : getConfig().liveUpdate;

  const configData: IParamsAppConfig | any = _.merge(getConfig(), {
    chart,
    grouping,
    select,
    table,
    liveUpdate: luConfig,
  });

  model.setState({
    config: configData,
  });
}

function getParamsData() {
  return {
    call: async () => {
      liveUpdateInstance?.stop().then();

      const select = model.getState()?.config?.select;
      getRunsRequestRef = runsService.getRunsData(select?.query);
      if (_.isEmpty(select?.params)) {
        model.setState({
          highPlotData: [],
          tableData: [],
          data: [],
          rawData: [],
          tableColumns: [],
          isParamsLoading: false,
        });
      } else {
        model.setState({ isParamsLoading: true });
        const stream = await getRunsRequestRef.call(exceptionHandler);
        let gen = adjustable_reader(stream);
        let buffer_pairs = decode_buffer_pairs(gen);
        let decodedPairs = decodePathsVals(buffer_pairs);
        let objects = iterFoldTree(decodedPairs, 1);

        const runData: IRun<IParamTrace>[] = [];
        for await (let [keys, val] of objects) {
          runData.push({ ...(val as any), hash: keys[0] });
        }

        const { data, params, metricsColumns } = processData(runData);
        const configData = model.getState()?.config;
        if (configData) {
          configData.grouping.selectOptions = [
            ...getGroupingSelectOptions(params),
          ];
        }

        const tableData = getDataAsTableRows(
          data,
          metricsColumns,
          params,
          false,
          configData,
        );
        const sortFields = model.getState()?.config?.table.sortFields;

        model.setState({
          data,
          highPlotData: getDataAsLines(data),
          chartTitleData: getChartTitleData<IParam, any>(data, model),
          params,
          metricsColumns,
          rawData: runData,
          config: configData,
          tableData: tableData.rows,
          tableColumns: getParamsTableColumns(
            metricsColumns,
            params,
            data[0]?.config,
            configData.table.columnsOrder!,
            configData.table.hiddenColumns!,
            sortFields,
            onSortChange,
          ),
          sameValueColumns: tableData.sameValueColumns,
          isParamsLoading: false,
          groupingSelectOptions: [...getGroupingSelectOptions(params)],
        });

        liveUpdateInstance?.start({
          q: select?.query,
        });
      }
    },
    abort: () => getRunsRequestRef.abort(),
  };
}

//Table Methods

function onTableRowHover(rowKey?: string): void {
  const configData: IParamsAppConfig | undefined = model.getState()?.config;
  if (configData?.chart) {
    const chartPanelRef: any = model.getState()?.refs?.chartPanelRef;

    if (chartPanelRef && !configData.chart.focusedState.active) {
      chartPanelRef.current?.setActiveLineAndCircle(rowKey);
    }
  }
}

function onTableRowClick(rowKey?: string): void {
  const configData: IParamsAppConfig | undefined = model.getState()!.config!;
  const chartPanelRef: any = model.getState()?.refs?.chartPanelRef;
  let focusedStateActive = !!rowKey;
  if (
    configData?.chart?.focusedState.active &&
    configData?.chart.focusedState.key === rowKey
  ) {
    focusedStateActive = false;
  }
  chartPanelRef?.current?.setActiveLineAndCircle(
    rowKey || configData?.chart?.focusedState?.key,
    focusedStateActive,
    true,
  );
}

<<<<<<< HEAD
=======
function getChartTitleData(
  processedData: IMetricsCollection<IParam>[],
  configData: any = model.getState()?.config,
): IChartTitleData {
  if (!processedData) {
    return {};
  }
  const groupData = configData?.grouping;
  let chartTitleData: IChartTitleData = {};
  processedData.forEach((metricsCollection) => {
    if (!chartTitleData[metricsCollection.chartIndex]) {
      chartTitleData[metricsCollection.chartIndex] = groupData.chart.reduce(
        (acc: IChartTitle, groupItemKey: string) => {
          if (metricsCollection.config?.hasOwnProperty(groupItemKey)) {
            acc[groupItemKey.replace('run.params.', '')] = formatValue(
              metricsCollection.config[groupItemKey],
            );
            return acc;
          }
        },
        {},
      );
    }
  });
  return chartTitleData;
}

>>>>>>> b9166b59
function processData(data: IRun<IParamTrace>[]): {
  data: IMetricsCollection<IParam>[];
  params: string[];
  metricsColumns: any;
} {
  const configData = model.getState()?.config;
  const grouping = model.getState()?.config?.grouping;
  let runs: IParam[] = [];
  let params: string[] = [];
  const paletteIndex: number = grouping?.paletteIndex || 0;
  const metricsColumns: any = {};

  data?.forEach((run: IRun<IParamTrace>, index) => {
    params = params.concat(getObjectPaths(run.params, run.params));
    run.traces.forEach((trace) => {
      metricsColumns[trace.metric_name] = {
        ...metricsColumns[trace.metric_name],
        [contextToString(trace.context) as string]: '-',
      };
    });
    runs.push({
      run,
      isHidden: configData!.table.hiddenMetrics!.includes(run.hash),
      color: COLORS[paletteIndex][index % COLORS[paletteIndex].length],
      key: run.hash,
      dasharray: DASH_ARRAYS[0],
    });
  });

  const processedData = groupData(
    _.orderBy(
      runs,
      configData?.table?.sortFields?.map(
        (f: any) =>
          function (run: IParam) {
            return _.get(run, f[0], '');
          },
      ) ?? [],
      configData?.table?.sortFields?.map((f: any) => f[1]) ?? [],
    ),
  );
  const uniqParams = _.uniq(params);

  setTooltipData(processedData, uniqParams);
  return {
    data: processedData,
    params: uniqParams,
    metricsColumns,
  };
}

function getDataAsLines(
  processedData: IMetricsCollection<IParam>[],
  configData: any = model.getState()?.config,
): { dimensions: IDimensionsType; data: any }[] {
  if (!processedData || _.isEmpty(configData.select.params)) {
    return [];
  }
  const dimensionsObject: any = {};
  const lines = processedData.map(
    ({ chartIndex, color, data, dasharray }: IMetricsCollection<IParam>) => {
      if (!dimensionsObject[chartIndex]) {
        dimensionsObject[chartIndex] = {};
      }

      return data
        .filter((run) => !run.isHidden)
        .map((run: IParam) => {
          const values: { [key: string]: string | number | null } = {};
          configData.select.params.forEach(
            ({ type, label, value }: ISelectParamsOption) => {
              const dimension = dimensionsObject[chartIndex];
              if (!dimension[label] && type === 'params') {
                dimension[label] = {
                  values: new Set(),
                  scaleType: 'linear',
                  displayName: label,
                  dimensionType: 'param',
                };
              }
              if (type === 'metrics') {
                run.run.traces.forEach((trace: IParamTrace) => {
                  const formattedContext = `${
                    value?.param_name
                  }-${contextToString(trace.context)}`;
                  if (
                    trace.metric_name === value?.param_name &&
                    _.isEqual(trace.context, value?.context)
                  ) {
                    values[formattedContext] = trace.last_value.last;
                    if (dimension[formattedContext]) {
                      dimension[formattedContext].values.add(
                        trace.last_value.last,
                      );
                      if (typeof trace.last_value.last === 'string') {
                        dimension[formattedContext].scaleType = 'point';
                      }
                    } else {
                      dimension[formattedContext] = {
                        values: new Set().add(trace.last_value.last),
                        scaleType: 'linear',
                        displayName: `${value.param_name} ${contextToString(
                          trace.context,
                        )}`,
                        dimensionType: 'metric',
                      };
                    }
                  }
                });
              } else {
                const paramValue = _.get(run.run.params, label);
                values[label] = formatValue(paramValue, null);
                if (values[label] !== null) {
                  if (typeof values[label] === 'string') {
                    dimension[label].scaleType = 'point';
                  }
                  dimension[label].values.add(values[label]);
                }
              }
            },
          );
          return {
            values,
            color: color ?? run.color,
            dasharray: dasharray ?? run.dasharray,
            chartIndex: chartIndex,
            key: run.key,
          };
        });
    },
  );

  const flattedLines = lines.flat();
  const groupedByChartIndex = Object.values(
    _.groupBy(flattedLines, 'chartIndex'),
  );

  return Object.keys(dimensionsObject)
    .map((keyOfDimension, i) => {
      const dimensions: IDimensionsType = {};
      Object.keys(dimensionsObject[keyOfDimension]).forEach((key: string) => {
        if (dimensionsObject[keyOfDimension][key].scaleType === 'linear') {
          dimensions[key] = {
            scaleType: dimensionsObject[keyOfDimension][key].scaleType,
            domainData: [
              Math.min(...dimensionsObject[keyOfDimension][key].values),
              Math.max(...dimensionsObject[keyOfDimension][key].values),
            ],
            displayName: dimensionsObject[keyOfDimension][key].displayName,
            dimensionType: dimensionsObject[keyOfDimension][key].dimensionType,
          };
        } else {
          dimensions[key] = {
            scaleType: dimensionsObject[keyOfDimension][key].scaleType,
            domainData: [...dimensionsObject[keyOfDimension][key].values],
            displayName: dimensionsObject[keyOfDimension][key].displayName,
            dimensionType: dimensionsObject[keyOfDimension][key].dimensionType,
          };
        }
      });
      return {
        dimensions,
        data: groupedByChartIndex[i],
      };
    })
    .filter((data) => !_.isEmpty(data.data) && !_.isEmpty(data.dimensions));
}

<<<<<<< HEAD
function setTooltipData( // separated
=======
function getGroupConfig(
  metricsCollection: IMetricsCollection<IParam>,
  groupingItems: GroupNameType[] = ['color', 'stroke', 'chart'],
) {
  const configData = model.getState()?.config;
  let groupConfig: { [key: string]: {} } = {};

  for (let groupItemKey of groupingItems) {
    const groupItem: string[] = configData?.grouping?.[groupItemKey] || [];
    if (groupItem.length) {
      groupConfig[groupItemKey] = groupItem.reduce((acc, paramKey) => {
        Object.assign(acc, {
          [paramKey.replace('run.params.', '')]: formatValue(
            _.get(metricsCollection.config, paramKey),
          ),
        });
        return acc;
      }, {});
    }
  }
  return groupConfig;
}

function setTooltipData(
>>>>>>> b9166b59
  processedData: IMetricsCollection<IParam>[],
  paramKeys: string[],
): void {
  const data: { [key: string]: any } = {};

  for (let metricsCollection of processedData) {
    const groupConfig = getGroupConfig(metricsCollection, model);
    for (let param of metricsCollection.data) {
      data[param.key] = {
        runHash: param.run.hash,
        groupConfig,
        params: paramKeys.reduce((acc, paramKey) => {
          Object.assign(acc, {
            [paramKey]: formatValue(_.get(param, `run.params.${paramKey}`)),
          });
          return acc;
        }, {}),
      };
    }
  }

  tooltipData = data;
}

<<<<<<< HEAD
function getFilteredGroupingOptions( // separated
=======
function getGroupingPersistIndex({
  groupValues,
  groupKey,
  grouping,
}: IGetGroupingPersistIndex) {
  const configHash = encode(groupValues[groupKey].config as {}, true);
  let index = BigInt(0);
  for (let i = 0; i < configHash.length; i++) {
    const charCode = configHash.charCodeAt(i);
    if (charCode > 47 && charCode < 58) {
      index += BigInt(
        (charCode - 48) * Math.ceil(Math.pow(16, i) / grouping.seed.color),
      );
    } else if (charCode > 96 && charCode < 103) {
      index += BigInt(
        (charCode - 87) * Math.ceil(Math.pow(16, i) / grouping.seed.color),
      );
    }
  }
  return index;
}

function getFilteredGroupingOptions(
>>>>>>> b9166b59
  grouping: IParamsAppConfig['grouping'],
  groupName: GroupNameType,
): string[] {
  if (!grouping) {
    return [];
  }
  const { selectOptions, reverseMode, isApplied } = grouping;

  const filteredOptions = [...selectOptions]
    .filter((opt) => grouping[groupName].indexOf(opt.value) === -1)
    .map((item) => item.value);
  return isApplied[groupName]
    ? reverseMode[groupName]
      ? filteredOptions
      : grouping[groupName]
    : [];
}

function groupData(data: IParam[]): IMetricsCollection<IParam>[] {
  const grouping = model.getState()!.config!.grouping;
  const { paletteIndex } = grouping;
  const groupByColor = getFilteredGroupingOptions(grouping, 'color');
  const groupByStroke = getFilteredGroupingOptions(grouping, 'stroke');
  const groupByChart = getFilteredGroupingOptions(grouping, 'chart');
  if (
    groupByColor.length === 0 &&
    groupByStroke.length === 0 &&
    groupByChart.length === 0
  ) {
    return [
      {
        config: null,
        color: null,
        dasharray: null,
        chartIndex: 0,
        data,
      },
    ];
  }

  const groupValues: {
    [key: string]: IMetricsCollection<IParam> | any;
  } = {};

  const groupingFields = _.uniq(
    groupByColor.concat(groupByStroke).concat(groupByChart),
  );

  for (let i = 0; i < data.length; i++) {
    const groupValue: { [key: string]: unknown } = {};
    groupingFields.forEach((field) => {
      groupValue[field] = _.get(data[i], field);
    });
    const groupKey = encode(groupValue);
    if (groupValues.hasOwnProperty(groupKey)) {
      groupValues[groupKey].data.push(data[i]);
    } else {
      groupValues[groupKey] = {
        key: groupKey,
        config: groupValue,
        color: null,
        dasharray: null,
        chartIndex: 0,
        data: [data[i]],
      };
    }
  }

  let colorIndex = 0;
  let dasharrayIndex = 0;
  let chartIndex = 0;

  const colorConfigsMap: { [key: string]: number } = {};
  const dasharrayConfigsMap: { [key: string]: number } = {};
  const chartIndexConfigsMap: { [key: string]: number } = {};

  for (let groupKey in groupValues) {
    const groupValue = groupValues[groupKey];

    if (groupByColor.length > 0) {
      const colorConfig = _.pick(groupValue.config, groupByColor);
      const colorKey = encode(colorConfig);

      if (grouping.persistence.color && grouping.isApplied.color) {
        let index = getGroupingPersistIndex({
          groupValues,
          groupKey,
          grouping,
          groupName: 'color',
        });
        groupValue.color =
          COLORS[paletteIndex][
            Number(index % BigInt(COLORS[paletteIndex].length))
          ];
      } else if (colorConfigsMap.hasOwnProperty(colorKey)) {
        groupValue.color =
          COLORS[paletteIndex][
            colorConfigsMap[colorKey] % COLORS[paletteIndex].length
          ];
      } else {
        colorConfigsMap[colorKey] = colorIndex;
        groupValue.color =
          COLORS[paletteIndex][colorIndex % COLORS[paletteIndex].length];
        colorIndex++;
      }
    }

    if (groupByStroke.length > 0) {
      const dasharrayConfig = _.pick(groupValue.config, groupByStroke);
      const dasharrayKey = encode(dasharrayConfig);
      if (grouping.persistence.stroke && grouping.isApplied.stroke) {
        let index = getGroupingPersistIndex({
          groupValues,
          groupKey,
          grouping,
          groupName: 'stroke',
        });
        groupValue.dasharray =
          DASH_ARRAYS[Number(index % BigInt(DASH_ARRAYS.length))];
      } else if (dasharrayConfigsMap.hasOwnProperty(dasharrayKey)) {
        groupValue.dasharray =
          DASH_ARRAYS[dasharrayConfigsMap[dasharrayKey] % DASH_ARRAYS.length];
      } else {
        dasharrayConfigsMap[dasharrayKey] = dasharrayIndex;
        groupValue.dasharray = DASH_ARRAYS[dasharrayIndex % DASH_ARRAYS.length];
        dasharrayIndex++;
      }
    }

    if (groupByChart.length > 0) {
      const chartIndexConfig = _.pick(groupValue.config, groupByChart);
      const chartIndexKey = encode(chartIndexConfig);
      if (chartIndexConfigsMap.hasOwnProperty(chartIndexKey)) {
        groupValue.chartIndex = chartIndexConfigsMap[chartIndexKey];
      } else {
        chartIndexConfigsMap[chartIndexKey] = chartIndex;
        groupValue.chartIndex = chartIndex;
        chartIndex++;
      }
    }
  }
  return Object.values(groupValues);
}

function onColorIndicatorChange(): void {
  const configData: IParamsAppConfig = model.getState()?.config;
  if (configData?.chart) {
    const chart = { ...configData.chart };
    chart.isVisibleColorIndicator = !configData.chart.isVisibleColorIndicator;
    updateModelData({ ...configData, chart }, true);
  }
  analytics.trackEvent(
    `[ParamsExplorer][Chart] ${
      configData.chart?.isVisibleColorIndicator ? 'Disable' : 'Enable'
    } color indicator`,
  );
}

function onShuffleChange(name: 'color' | 'stroke') {
  const configData = model.getState()?.config;
  if (configData?.grouping) {
    configData.grouping = {
      ...configData.grouping,
      seed: {
        ...configData.grouping.seed,
        [name]: configData.grouping.seed[name] + 1,
      },
    };
    updateModelData(configData);
  }
}

function onCurveInterpolationChange(): void {
  // separated
  const configData: IParamsAppConfig = model.getState()?.config;
  if (configData?.chart) {
    const chart = { ...configData.chart };
    chart.curveInterpolation =
      configData.chart.curveInterpolation === CurveEnum.Linear
        ? CurveEnum.MonotoneX
        : CurveEnum.Linear;
    updateModelData({ ...configData, chart }, true);
  }
  analytics.trackEvent(
    `[ParamsExplorer][Chart] Set interpolation mode to "${
      configData.chart?.curveInterpolation === CurveEnum.Linear
        ? 'cubic'
        : 'linear'
    }"`,
  );
}

function onActivePointChange(
  activePoint: IActivePoint,
  focusedStateActive: boolean = false,
): void {
  const { refs, config } = model.getState() as any;
  if (config.table.resizeMode !== ResizeModeEnum.Hide) {
    const tableRef: any = refs?.tableRef;
    if (tableRef) {
      tableRef.current?.setHoveredRow?.(activePoint.key);
      tableRef.current?.setActiveRow?.(
        focusedStateActive ? activePoint.key : null,
      );
      if (focusedStateActive) {
        tableRef.current?.scrollToRow?.(activePoint.key);
      }
    }
  }
  let configData: IParamsAppConfig = config;
  if (configData?.chart) {
    configData = {
      ...configData,
      chart: {
        ...configData.chart,
        focusedState: {
          active: focusedStateActive,
          key: activePoint.key,
          xValue: activePoint.xValue,
          yValue: activePoint.yValue,
          chartIndex: activePoint.chartIndex,
        },
        tooltip: {
          ...configData.chart.tooltip,
          content: filterTooltipContent(
            tooltipData[activePoint.key],
            configData?.chart.tooltip.selectedParams,
          ),
        },
      },
    };

    if (
      config.chart.focusedState.active !== focusedStateActive ||
      (config.chart.focusedState.active &&
        (activePoint.key !== config.chart.focusedState.key ||
          activePoint.xValue !== config.chart.focusedState.xValue))
    ) {
      updateURL(configData);
    }
  }

  model.setState({
    config: configData,
  });
}

function onParamsSelectChange(data: any[]) {
  const configData: IParamsAppConfig | undefined = model.getState()?.config;
  if (configData?.select) {
    const newConfig = {
      ...configData,
      select: { ...configData.select, params: data },
    };

    updateURL(newConfig);

    model.setState({
      config: newConfig,
    });
  }
}

function onSelectRunQueryChange(query: string) {
  const configData: IParamsAppConfig | undefined = model.getState()?.config;
  if (configData?.select) {
    const newConfig = {
      ...configData,
      select: { ...configData.select, query },
    };

    updateURL(newConfig);

    model.setState({
      config: newConfig,
    });
  }
}

function getGroupingSelectOptions(params: string[]): IGroupingSelectOption[] {
  const paramsOptions: IGroupingSelectOption[] = params.map((param) => ({
    group: 'run',
    label: `run.${param}`,
    value: `run.params.${param}`,
  }));

  return [
    {
      group: 'run',
      label: 'run.experiment',
      value: 'run.props.experiment',
    },
    {
      group: 'run',
      label: 'run.hash',
      value: 'run.hash',
    },
    ...paramsOptions,
  ];
}

function onGroupingSelectChange({
  groupName,
  list,
}: IOnGroupingSelectChangeParams) {
  const configData: IParamsAppConfig | undefined = model.getState()?.config;
  if (configData?.grouping) {
    configData.grouping = { ...configData.grouping, [groupName]: list };
    updateModelData(configData, true);
  }
  analytics.trackEvent(`[ParamsExplorer] Group by ${groupName}`);
}

function onGroupingModeChange({
  groupName,
  value,
}: IOnGroupingModeChangeParams): void {
  const configData: IParamsAppConfig | undefined = model.getState()?.config;
  if (configData?.grouping) {
    configData.grouping.reverseMode = {
      ...configData.grouping.reverseMode,
      [groupName]: value,
    };
    updateModelData(configData, true);
  }
  analytics.trackEvent(
    `[ParamsExplorer] ${
      value ? 'Disable' : 'Enable'
    } grouping by ${groupName} reverse mode`,
  );
}

function onGroupingPaletteChange(index: number): void {
  const configData: IParamsAppConfig | undefined = model.getState()?.config;
  if (configData?.grouping) {
    configData.grouping = {
      ...configData.grouping,
      paletteIndex: index,
    };
    updateModelData(configData, true);
  }
  analytics.trackEvent(
    `[ParamsExplorer] Set color palette to "${
      index === 0 ? '8 distinct colors' : '24 colors'
    }"`,
  );
}

function onGroupingReset(groupName: GroupNameType) {
  const configData: IParamsAppConfig | undefined = model.getState()?.config;
  if (configData?.grouping) {
    const { reverseMode, paletteIndex, isApplied, persistence } =
      configData.grouping;
    configData.grouping = {
      ...configData.grouping,
      reverseMode: { ...reverseMode, [groupName]: false },
      [groupName]: [],
      paletteIndex: groupName === 'color' ? 0 : paletteIndex,
      persistence: { ...persistence, [groupName]: false },
      isApplied: { ...isApplied, [groupName]: true },
    };
    updateModelData(configData, true);
  }
  analytics.trackEvent('[ParamsExplorer] Reset grouping');
}

function updateModelData(
  configData: IParamsAppConfig = model.getState()!.config!,
  shouldURLUpdate?: boolean,
): void {
  const { data, params, metricsColumns } = processData(
    model.getState()?.rawData as IRun<IParamTrace>[],
  );
  const tableData = getDataAsTableRows(
    data,
    metricsColumns,
    params,
    false,
    configData,
  );
  const tableColumns = getParamsTableColumns(
    metricsColumns,
    params,
    data[0]?.config,
    configData.table?.columnsOrder!,
    configData.table?.hiddenColumns!,
    configData.table?.sortFields,
    onSortChange,
  );
  const tableRef: any = model.getState()?.refs?.tableRef;
  tableRef.current?.updateData({
    newData: tableData.rows,
    newColumns: tableColumns,
    hiddenColumns: configData.table?.hiddenColumns!,
  });

  if (shouldURLUpdate) {
    updateURL(configData);
  }

  model.setState({
    config: configData,
    data,
    highPlotData: getDataAsLines(data),
    chartTitleData: getChartTitleData<IParam, any>(data, model),
    groupingSelectOptions: [...getGroupingSelectOptions(params)],
    tableData: tableData.rows,
    tableColumns,
    sameValueColumns: tableData.sameValueColumns,
  });
}

function getDataAsTableRows(
  processedData: IMetricsCollection<any>[],
  metricsColumns: any,
  paramKeys: string[],
  isRawData: boolean,
  config: IParamsAppConfig,
): { rows: IMetricTableRowData[] | any; sameValueColumns: string[] } {
  if (!processedData) {
    return {
      rows: [],
      sameValueColumns: [],
    };
  }
  const initialMetricsRowData = Object.keys(metricsColumns).reduce(
    (acc: any, key: string) => {
      const groupByMetricName: any = {};
      Object.keys(metricsColumns[key]).forEach((metricContext: string) => {
        groupByMetricName[`${key}_${metricContext}`] = '-';
      });
      acc = { ...acc, ...groupByMetricName };
      return acc;
    },
    {},
  );
  const rows: IMetricTableRowData[] | any =
    processedData[0]?.config !== null ? {} : [];

  let rowIndex = 0;
  const sameValueColumns: string[] = [];

  processedData.forEach((metricsCollection: IMetricsCollection<IParam>) => {
    const groupKey = metricsCollection.key;
    const columnsValues: { [key: string]: string[] } = {};

    if (metricsCollection.config !== null) {
      const groupHeaderRow = {
        meta: {
          chartIndex:
            config.grouping?.chart.length! > 0 ||
            config.grouping?.reverseMode.chart
              ? metricsCollection.chartIndex + 1
              : null,
          color: metricsCollection.color,
          dasharray: metricsCollection.dasharray,
          itemsCount: metricsCollection.data.length,
        },
        key: groupKey!,
        groupRowsKeys: metricsCollection.data.map((metric) => metric.key),
        color: metricsCollection.color,
        dasharray: metricsCollection.dasharray,
        experiment: '',
        run: '',
        metric: '',
        context: [],
        children: [],
      };

      rows[groupKey!] = {
        data: groupHeaderRow,
        items: [],
      };
    }

    metricsCollection.data.forEach((metric: any) => {
      const metricsRowValues = { ...initialMetricsRowData };
      metric.run.traces.map((trace: any) => {
        metricsRowValues[
          `${trace.metric_name}_${contextToString(trace.context)}`
        ] = formatValue(trace.last_value.last);
      });
      const rowValues: any = {
        rowMeta: {
          color: metricsCollection.color ?? metric.color,
        },
        key: metric.key,
        runHash: metric.run.hash,
        isHidden: metric.isHidden,
        index: rowIndex,
        color: metricsCollection.color ?? metric.color,
        dasharray: metricsCollection.dasharray ?? metric.dasharray,
        experiment: metric.run.props.experiment ?? 'default',
        run: metric.run.props.name ?? '-',
        metric: metric.metric_name,
        ...metricsRowValues,
      };
      rowIndex++;

      [
        'experiment',
        'run',
        'metric',
        'context',
        'step',
        'epoch',
        'time',
      ].forEach((key) => {
        if (columnsValues.hasOwnProperty(key)) {
          if (!_.some(columnsValues[key], rowValues[key])) {
            columnsValues[key].push(rowValues[key]);
          }
        } else {
          columnsValues[key] = [rowValues[key]];
        }
      });

      paramKeys.forEach((paramKey) => {
        const value = _.get(metric.run.params, paramKey, '-');
        rowValues[paramKey] = formatValue(value);
        if (columnsValues.hasOwnProperty(paramKey)) {
          if (!columnsValues[paramKey].includes(value)) {
            columnsValues[paramKey].push(value);
          }
        } else {
          columnsValues[paramKey] = [value];
        }
      });

      if (metricsCollection.config !== null) {
        rows[groupKey!].items.push(
          isRawData
            ? rowValues
            : paramsTableRowRenderer(rowValues, {
                toggleVisibility: (e) => {
                  e.stopPropagation();
                  onRowVisibilityChange(rowValues.key);
                },
              }),
        );
      } else {
        rows.push(
          isRawData
            ? rowValues
            : paramsTableRowRenderer(rowValues, {
                toggleVisibility: (e) => {
                  e.stopPropagation();
                  onRowVisibilityChange(rowValues.key);
                },
              }),
        );
      }
    });

    for (let columnKey in columnsValues) {
      if (columnsValues[columnKey].length === 1) {
        sameValueColumns.push(columnKey);
      }

      if (metricsCollection.config !== null) {
        rows[groupKey!].data[columnKey] =
          columnsValues[columnKey].length === 1
            ? columnsValues[columnKey][0]
            : columnsValues[columnKey];
      }
    }

    if (metricsCollection.config !== null && !isRawData) {
      rows[groupKey!].data = paramsTableRowRenderer(
        rows[groupKey!].data,
        {},
        true,
        Object.keys(columnsValues),
      );
    }
  });

  return { rows, sameValueColumns };
}

function onGroupingApplyChange(groupName: GroupNameType): void {
  const configData: IParamsAppConfig | undefined = model.getState()?.config;
  if (configData?.grouping) {
    configData.grouping = {
      ...configData.grouping,
      isApplied: {
        ...configData.grouping.isApplied,
        [groupName]: !configData.grouping.isApplied[groupName],
      },
    };
    updateModelData(configData, true);
  }
}

function onGroupingPersistenceChange(groupName: 'stroke' | 'color'): void {
  const configData: IParamsAppConfig | undefined = model.getState()?.config;
  if (configData?.grouping) {
    configData.grouping = {
      ...configData.grouping,
      persistence: {
        ...configData.grouping.persistence,
        [groupName]: !configData.grouping.persistence[groupName],
      },
    };
    updateModelData(configData, true);
  }
  analytics.trackEvent(
    `[ParamsExplorer] ${
      !configData?.grouping?.persistence[groupName] ? 'Enable' : 'Disable'
    } ${groupName} persistence`,
  );
}

async function onBookmarkCreate({ name, description }: IBookmarkFormState) {
  const configData: IMetricAppConfig | undefined = model.getState()?.config;
  if (configData) {
    const data: IAppData | any = await appsService
      .createApp({ state: configData, type: 'params' })
      .call();
    if (data.id) {
      dashboardService
        .createDashboard({ app_id: data.id, name, description })
        .call()
        .then((res: IDashboardData | any) => {
          if (res.id) {
            onNotificationAdd({
              id: Date.now(),
              severity: 'success',
              message: BookmarkNotificationsEnum.CREATE,
            });
          }
        })
        .catch(() => {
          onNotificationAdd({
            id: Date.now(),
            severity: 'error',
            message: BookmarkNotificationsEnum.ERROR,
          });
        });
    }
  }
  analytics.trackEvent('[ParamsExplorer] Create bookmark');
}

function onBookmarkUpdate(id: string) {
  const configData: IParamsAppConfig | undefined = model.getState()?.config;
  if (configData) {
    appsService
      .updateApp(id, { state: configData, type: 'params' })
      .call()
      .then((res: IDashboardData | any) => {
        if (res.id) {
          onNotificationAdd({
            id: Date.now(),
            severity: 'success',
            message: BookmarkNotificationsEnum.UPDATE,
          });
        }
      });
  }
  analytics.trackEvent('[ParamsExplorer] Update bookmark');
}

function onChangeTooltip(tooltip: Partial<IChartTooltip>): void {
  let configData: IMetricAppConfig | undefined = model.getState()?.config;
  if (configData?.chart) {
    let content = configData.chart.tooltip.content;
    if (tooltip.selectedParams && configData?.chart.focusedState.key) {
      content = filterTooltipContent(
        tooltipData[configData.chart.focusedState.key],
        tooltip.selectedParams,
      );
    }
    configData = {
      ...configData,
      chart: {
        ...configData.chart,
        tooltip: {
          ...configData.chart.tooltip,
          ...tooltip,
          content,
        },
      },
    };

    model.setState({ config: configData });
    updateURL(configData);
  }
  analytics.trackEvent('[ParamsExplorer] Change tooltip content');
}

function onExportTableData(e: React.ChangeEvent<any>): void {
  const { data, params, config, metricsColumns } = model.getState() as any;
  const tableData = getDataAsTableRows(
    data,
    metricsColumns,
    params,
    true,
    config,
  );
  const tableColumns: ITableColumn[] = getParamsTableColumns(
    metricsColumns,
    params,
    data[0]?.config,
    config.table.columnsOrder!,
    config.table.hiddenColumns!,
  );
  const excludedFields: string[] = ['#', 'actions'];
  const filteredHeader: string[] = tableColumns.reduce(
    (acc: string[], column: ITableColumn) =>
      acc.concat(
        excludedFields.indexOf(column.key) === -1 && !column.isHidden
          ? column.key
          : [],
      ),
    [],
  );

  let emptyRow: { [key: string]: string } = {};
  filteredHeader.forEach((column: string) => {
    emptyRow[column] = '--';
  });

  const groupedRows: IMetricTableRowData[][] =
    data.length > 1
      ? Object.keys(tableData.rows).map(
          (groupedRowKey: string) => tableData.rows[groupedRowKey].items,
        )
      : [tableData.rows];

  const dataToExport: { [key: string]: string }[] = [];

  groupedRows.forEach(
    (groupedRow: IMetricTableRowData[], groupedRowIndex: number) => {
      groupedRow.forEach((row: IMetricTableRowData) => {
        const filteredRow = getFilteredRow<IMetricTableRowData>(
          filteredHeader,
          row,
        );
        dataToExport.push(filteredRow);
      });
      if (groupedRows.length - 1 !== groupedRowIndex) {
        dataToExport.push(emptyRow);
      }
    },
  );

  const blob = new Blob([JsonToCSV(dataToExport)], {
    type: 'text/csv;charset=utf-8;',
  });
  saveAs(blob, `params-${moment().format('HH:mm:ss · D MMM, YY')}.csv`);
  analytics.trackEvent('[ParamsExplorer] Export runs data to CSV');
}

function onNotificationDelete(id: number) {
  let notifyData: INotification[] | [] = model.getState()?.notifyData || [];
  notifyData = [...notifyData].filter((i) => i.id !== id);
  model.setState({ notifyData });
}

function onNotificationAdd(notification: INotification) {
  let notifyData: INotification[] | [] = model.getState()?.notifyData || [];
  notifyData = [...notifyData, notification];
  model.setState({ notifyData });
  setTimeout(() => {
    onNotificationDelete(notification.id);
  }, 3000);
}

function onResetConfigData(): void {
  const configData: IParamsAppConfig | undefined = model.getState()?.config;
  if (configData) {
    configData.grouping = {
      ...getConfig().grouping,
    };
    configData.chart = { ...getConfig().chart };
    updateModelData(configData, true);
  }
}

/**
 * function updateURL has 2 major functionalities:
 *    1. Keeps URL in sync with the app config
 *    2. Stores updated URL in localStorage if App is not in the bookmark state
 * @param {IParamsAppConfig} configData - the current state of the app config
 */
function updateURL(configData = model.getState()!.config!) {
  const { grouping, chart, select } = configData;
  const encodedParams: { [key: string]: string } = {};

  if (grouping) {
    encodedParams.grouping = encode(grouping);
  }
  if (chart) {
    encodedParams.chart = encode(chart);
  }
  if (select) {
    encodedParams.select = encode(select);
  }

  updateUrlParam(encodedParams, 'params');
}

function onRowHeightChange(height: RowHeightSize) {
  const configData: IMetricAppConfig | undefined = model.getState()?.config;
  if (configData?.table) {
    const table = {
      ...configData.table,
      rowHeight: height,
    };
    model.setState({
      config: {
        ...configData,
        table,
      },
    });
    setItem('paramsTable', encode(table));
  }
  analytics.trackEvent(
    `[ParamsExplorer][Table] Set table row height to "${RowHeightEnum[
      height
    ].toLowerCase()}"`,
  );
}

function onSortFieldsChange(sortFields: [string, any][]) {
  // separated
  const configData: IParamsAppConfig | undefined = model.getState()?.config;
  if (configData?.table) {
    const configUpdate = {
      ...configData,
      table: {
        ...configData.table,
        sortFields: sortFields,
      },
    };
    model.setState({
      config: configUpdate,
    });
    updateModelData(configUpdate);
  }
  analytics.trackEvent(
    `[ParamsExplorer][Table] ${
      _.isEmpty(sortFields) ? 'Reset' : 'Apply'
    } table sorting by a key`,
  );
}

function onParamVisibilityChange(metricsKeys: string[]) {
  const configData: IParamsAppConfig | undefined = model.getState()?.config;
  const processedData: IMetricsCollection<IParam>[] = model.getState()?.data;
  if (configData?.table && processedData) {
    const table = {
      ...configData.table,
      hiddenMetrics:
        metricsKeys[0] === 'all'
          ? Object.values(processedData)
              .map((metricCollection) =>
                metricCollection.data.map((metric) => metric.key),
              )
              .flat()
          : metricsKeys,
    };
    const configUpdate = {
      ...configData,
      table,
    };
    model.setState({
      config: configUpdate,
    });
    setItem('paramsTable', encode(table));
    updateModelData(configUpdate);
  }
  analytics.trackEvent(
    `[ParamsExplorer][Table] ${
      metricsKeys[0] === 'all'
        ? 'Visualize all hidden metrics from table'
        : 'Hide all metrics from table'
    }`,
  );
}

function onColumnsVisibilityChange(hiddenColumns: string[]) {
  const configData: IParamsAppConfig | undefined = model.getState()?.config;
  const columnsData = model.getState()!.tableColumns!;
  if (configData?.table) {
    const table = {
      ...configData.table,
      hiddenColumns:
        hiddenColumns[0] === 'all'
          ? columnsData.map((col: any) => col.key)
          : hiddenColumns,
    };
    const configUpdate = {
      ...configData,
      table,
    };
    model.setState({
      config: configUpdate,
    });
    setItem('paramsTable', encode(table));
    updateModelData(configUpdate);
  }
  if (hiddenColumns[0] === 'all') {
    analytics.trackEvent('[ParamsExplorer][Table] Hide all table columns');
  } else if (_.isEmpty(hiddenColumns)) {
    analytics.trackEvent('[ParamsExplorer][Table] Show all table columns');
  }
}

function onColumnsOrderChange(columnsOrder: any) {
  const configData: IParamsAppConfig | undefined = model.getState()?.config;
  if (configData?.table) {
    const table = {
      ...configData.table,
      columnsOrder: columnsOrder,
    };
    const configUpdate = {
      ...configData,
      table,
    };
    model.setState({
      config: configUpdate,
    });
    setItem('paramsTable', encode(table));
    updateModelData(configUpdate);
  }
  if (
    _.isEmpty(columnsOrder?.left) &&
    _.isEmpty(columnsOrder?.middle) &&
    _.isEmpty(columnsOrder?.right)
  ) {
    analytics.trackEvent('[ParamsExplorer][Table] Reset table columns order');
  }
}

function onTableResizeModeChange(mode: ResizeModeEnum): void {
  const configData: IParamsAppConfig | undefined = model.getState()?.config;
  if (configData?.table) {
    const table = {
      ...configData.table,
      resizeMode: mode,
    };
    const config = {
      ...configData,
      table,
    };
    model.setState({
      config,
    });
    setItem('paramsTable', encode(table));
    updateModelData(config);
  }
  analytics.trackEvent(
    `[ParamsExplorer][Table] Set table view mode to "${mode}"`,
  );
}

function onTableDiffShow() {
  const sameValueColumns = model.getState()?.sameValueColumns;
  if (sameValueColumns) {
    onColumnsVisibilityChange(sameValueColumns);
  }
  analytics.trackEvent('[ParamsExplorer][Table] Show table columns diff');
}

function onRowVisibilityChange(metricKey: string) {
  const configData: IParamsAppConfig | undefined = model.getState()?.config;
  if (configData?.table) {
    let hiddenMetrics = configData?.table?.hiddenMetrics || [];
    if (hiddenMetrics?.includes(metricKey)) {
      hiddenMetrics = hiddenMetrics.filter(
        (hiddenMetric: any) => hiddenMetric !== metricKey,
      );
    } else {
      hiddenMetrics = [...hiddenMetrics, metricKey];
    }
    const table = {
      ...configData.table,
      hiddenMetrics,
    };
    const config = {
      ...configData,
      table,
    };
    model.setState({
      config,
    });
    setItem('paramsTable', encode(table));
    updateModelData(config);
  }
}

function onTableResizeEnd(tableHeight: string) {
  const configData: IParamsAppConfig | undefined = model.getState()?.config;
  if (configData?.table) {
    const table = {
      ...configData.table,
      height: tableHeight,
    };
    const config = {
      ...configData,
      table,
    };
    model.setState({
      config,
    });
    setItem('metricsTable', encode(table));
    updateModelData(config);
  }
}

// internal function to update config.table.sortFields and cache data
function updateSortFields(sortFields: SortField[]) {
  const configData: IParamsAppConfig | undefined = model.getState()?.config;
  if (configData?.table) {
    const table = {
      ...configData.table,
      sortFields,
    };
    const configUpdate = {
      ...configData,
      table,
    };
    model.setState({
      config: configUpdate,
    });

    setItem('paramsTable', encode(table));
    updateModelData(configUpdate);
  }
  analytics.trackEvent(
    `[MetricsExplorer][Table] ${
      _.isEmpty(sortFields) ? 'Reset' : 'Apply'
    } table sorting by a key`,
  );
}

// set empty array to config.table.sortFields
function onSortReset() {
  updateSortFields([]);
}

/**
 * function onSortChange has 3 major functionalities
 *    1. if only field param passed, the function will change sort option with the following cycle ('asc' -> 'desc' -> none -> 'asc)
 *    2. if value param passed 'asc' or 'desc', the function will replace the sort option of the field in sortFields
 *    3. if value param passed 'none', the function will delete the field from sortFields
 * @param {String} field  - the name of the field (i.e params.dataset.preproc)
 * @param {'asc' | 'desc' | 'none'} value - 'asc' | 'desc' | 'none'
 */
function onSortChange(field: string, value?: 'asc' | 'desc' | 'none') {
  const configData: IMetricAppConfig | undefined = model.getState()?.config;
  const sortFields = configData?.table?.sortFields || [];

  const existField = sortFields?.find((d: SortField) => d[0] === field);
  let newFields: SortField[] = [];

  if (value && existField) {
    if (value === 'none') {
      // delete
      newFields = sortFields?.filter(
        ([name]: SortField) => name !== existField[0],
      );
    } else {
      newFields = sortFields.map(([name, v]: SortField) =>
        name === existField[0] ? [name, value] : [name, v],
      );
    }
  } else {
    if (existField) {
      if (existField[1] === 'asc') {
        // replace to desc
        newFields = sortFields?.map(([name, value]: SortField) => {
          return name === existField[0] ? [name, 'desc'] : [name, value];
        });
      } else {
        // delete field
        newFields = sortFields?.filter(
          ([name]: SortField) => name !== existField[0],
        );
      }
    } else {
      // add field
      newFields = [...sortFields, [field, 'asc']];
    }
  }
  updateSortFields(newFields);
}

function updateColumnsWidths(key: string, width: number, isReset: boolean) {
  const configData: IParamsAppConfig | undefined = model.getState()?.config;
  if (configData?.table && configData?.table?.columnsWidths) {
    let columnsWidths = configData?.table?.columnsWidths;
    if (isReset) {
      columnsWidths = _.omit(columnsWidths, [key]);
    } else {
      columnsWidths = { ...columnsWidths, [key]: width };
    }
    const table = {
      ...configData.table,
      columnsWidths,
    };
    const config = {
      ...configData,
      table,
    };
    model.setState({
      config,
    });
    setItem('paramsTable', encode(table));
    updateModelData(config);
  }
}

function changeLiveUpdateConfig(config: { enabled?: boolean; delay?: number }) {
  const state = model.getState();
  const configData = state?.config;
  const query = configData.select?.query;
  const liveUpdateConfig = configData.liveUpdate;

  if (!liveUpdateConfig?.enabled && config.enabled && query !== '()') {
    liveUpdateInstance = new LiveUpdateService(
      'params',
      updateData,
      config.delay || liveUpdateConfig.delay,
    );
    liveUpdateInstance?.start({
      q: query,
    });
  } else {
    liveUpdateInstance?.clear();
    liveUpdateInstance = null;
  }

  const newLiveUpdateConfig = {
    ...liveUpdateConfig,
    ...config,
  };
  model.setState({
    // @ts-ignore
    config: {
      ...configData,
      liveUpdate: newLiveUpdateConfig,
    },
  });

  setItem('paramsLUConfig', encode(newLiveUpdateConfig));
}

function destroy() {
  liveUpdateInstance?.clear();
  liveUpdateInstance = null; //@TODO check is this need or not
}

const paramsAppModel = {
  ...model,
  destroy,
  initialize,
  getAppConfigData,
  getParamsData,
  setDefaultAppConfigData,
  updateURL,
  updateModelData,
  onActivePointChange,
  onExportTableData,
  onBookmarkCreate,
  onBookmarkUpdate,
  onNotificationAdd,
  onNotificationDelete,
  onResetConfigData,
  // grouping
  onGroupingSelectChange,
  onGroupingModeChange,
  onGroupingPaletteChange,
  onGroupingReset,
  onGroupingApplyChange,
  onGroupingPersistenceChange,
  // select
  onParamsSelectChange,
  onSelectRunQueryChange,
  // chart
  onChangeTooltip,
  onColorIndicatorChange,
  onCurveInterpolationChange,
  // table
  onRowHeightChange,
  onTableRowHover,
  onTableRowClick,
  onSortFieldsChange,
  onParamVisibilityChange,
  onColumnsOrderChange,
  onColumnsVisibilityChange,
  onTableResizeModeChange,
  onTableDiffShow,
  onTableResizeEnd,
  onSortReset,
  onSortChange,
  updateColumnsWidths,
<<<<<<< HEAD
=======
  updateURL,
  updateModelData,
  changeLiveUpdateConfig,
  onShuffleChange,
>>>>>>> b9166b59
};

export default paramsAppModel;<|MERGE_RESOLUTION|>--- conflicted
+++ resolved
@@ -41,6 +41,7 @@
 import {
   IParam,
   IParamsAppConfig,
+  IParamsAppModelState,
 } from 'types/services/models/params/paramsAppModel';
 import { IDimensionsType } from 'types/utils/d3/drawParallelAxes';
 import { ISelectParamsOption } from 'types/pages/params/components/SelectForm/SelectForm';
@@ -59,16 +60,13 @@
 import { RowHeightSize } from 'config/table/tableConfigs';
 import { ResizeModeEnum, RowHeightEnum } from 'config/enums/tableEnums';
 import * as analytics from 'services/analytics';
-<<<<<<< HEAD
-import { getGroupingPersistIndex } from 'utils/app/getGroupingPersistIndex';
-import getGroupConfig from 'utils/app/getGroupConfig';
-import getFilteredRow from 'utils/app/getFilteredRow';
-// import getGroupingSelectOptions from 'utils/app/getGroupingSelectOptions';
-import getChartTitleData from 'utils/app/getChartTitleData';
+import LiveUpdateService from 'services/live-update/examples/LiveUpdateBridge.example';
+import getTooltipData from '../../../utils/app/getTooltipData';
+import getChartTitleData from '../../../utils/app/getChartTitleData';
+import { IModel } from '../../../types/services/models/model';
+import { IGetGroupingPersistIndex } from '../../../types/utils/app/getGroupingPersistIndex';
+import getFilteredRow from '../../../utils/app/getFilteredRow';
 import updateUrlParam from '../../../utils/app/updateUrlParam';
-=======
-import LiveUpdateService from 'services/live-update/examples/LiveUpdateBridge.example';
->>>>>>> b9166b59
 
 // TODO need to implement state type
 const model = createModel<Partial<any>>({
@@ -202,7 +200,10 @@
   model.setState({
     data,
     highPlotData: getDataAsLines(data),
-    chartTitleData: getChartTitleData(data),
+    chartTitleData: getChartTitleData<IParam, IParamsAppModelState>(
+      data,
+      model as IModel<IParamsAppModelState>,
+    ),
     params,
     metricsColumns,
     rawData: newData,
@@ -361,7 +362,10 @@
         model.setState({
           data,
           highPlotData: getDataAsLines(data),
-          chartTitleData: getChartTitleData<IParam, any>(data, model),
+          chartTitleData: getChartTitleData<IParam, IParamsAppModelState>(
+            data,
+            model as IModel<IParamsAppModelState>,
+          ),
           params,
           metricsColumns,
           rawData: runData,
@@ -393,7 +397,7 @@
 //Table Methods
 
 function onTableRowHover(rowKey?: string): void {
-  const configData: IParamsAppConfig | undefined = model.getState()?.config;
+  const configData: IParamsAppConfig = model.getState()?.config;
   if (configData?.chart) {
     const chartPanelRef: any = model.getState()?.refs?.chartPanelRef;
 
@@ -404,7 +408,7 @@
 }
 
 function onTableRowClick(rowKey?: string): void {
-  const configData: IParamsAppConfig | undefined = model.getState()!.config!;
+  const configData: IParamsAppConfig = model.getState()!.config!;
   const chartPanelRef: any = model.getState()?.refs?.chartPanelRef;
   let focusedStateActive = !!rowKey;
   if (
@@ -420,36 +424,6 @@
   );
 }
 
-<<<<<<< HEAD
-=======
-function getChartTitleData(
-  processedData: IMetricsCollection<IParam>[],
-  configData: any = model.getState()?.config,
-): IChartTitleData {
-  if (!processedData) {
-    return {};
-  }
-  const groupData = configData?.grouping;
-  let chartTitleData: IChartTitleData = {};
-  processedData.forEach((metricsCollection) => {
-    if (!chartTitleData[metricsCollection.chartIndex]) {
-      chartTitleData[metricsCollection.chartIndex] = groupData.chart.reduce(
-        (acc: IChartTitle, groupItemKey: string) => {
-          if (metricsCollection.config?.hasOwnProperty(groupItemKey)) {
-            acc[groupItemKey.replace('run.params.', '')] = formatValue(
-              metricsCollection.config[groupItemKey],
-            );
-            return acc;
-          }
-        },
-        {},
-      );
-    }
-  });
-  return chartTitleData;
-}
-
->>>>>>> b9166b59
 function processData(data: IRun<IParamTrace>[]): {
   data: IMetricsCollection<IParam>[];
   params: string[];
@@ -493,7 +467,8 @@
   );
   const uniqParams = _.uniq(params);
 
-  setTooltipData(processedData, uniqParams);
+  tooltipData = getTooltipData(processedData, uniqParams, model);
+
   return {
     data: processedData,
     params: uniqParams,
@@ -618,9 +593,6 @@
     .filter((data) => !_.isEmpty(data.data) && !_.isEmpty(data.dimensions));
 }
 
-<<<<<<< HEAD
-function setTooltipData( // separated
-=======
 function getGroupConfig(
   metricsCollection: IMetricsCollection<IParam>,
   groupingItems: GroupNameType[] = ['color', 'stroke', 'chart'],
@@ -644,35 +616,6 @@
   return groupConfig;
 }
 
-function setTooltipData(
->>>>>>> b9166b59
-  processedData: IMetricsCollection<IParam>[],
-  paramKeys: string[],
-): void {
-  const data: { [key: string]: any } = {};
-
-  for (let metricsCollection of processedData) {
-    const groupConfig = getGroupConfig(metricsCollection, model);
-    for (let param of metricsCollection.data) {
-      data[param.key] = {
-        runHash: param.run.hash,
-        groupConfig,
-        params: paramKeys.reduce((acc, paramKey) => {
-          Object.assign(acc, {
-            [paramKey]: formatValue(_.get(param, `run.params.${paramKey}`)),
-          });
-          return acc;
-        }, {}),
-      };
-    }
-  }
-
-  tooltipData = data;
-}
-
-<<<<<<< HEAD
-function getFilteredGroupingOptions( // separated
-=======
 function getGroupingPersistIndex({
   groupValues,
   groupKey,
@@ -696,7 +639,6 @@
 }
 
 function getFilteredGroupingOptions(
->>>>>>> b9166b59
   grouping: IParamsAppConfig['grouping'],
   groupName: GroupNameType,
 ): string[] {
@@ -945,7 +887,7 @@
 }
 
 function onParamsSelectChange(data: any[]) {
-  const configData: IParamsAppConfig | undefined = model.getState()?.config;
+  const configData: IParamsAppConfig = model.getState()?.config;
   if (configData?.select) {
     const newConfig = {
       ...configData,
@@ -961,7 +903,7 @@
 }
 
 function onSelectRunQueryChange(query: string) {
-  const configData: IParamsAppConfig | undefined = model.getState()?.config;
+  const configData: IParamsAppConfig = model.getState()?.config;
   if (configData?.select) {
     const newConfig = {
       ...configData,
@@ -1002,7 +944,7 @@
   groupName,
   list,
 }: IOnGroupingSelectChangeParams) {
-  const configData: IParamsAppConfig | undefined = model.getState()?.config;
+  const configData: IParamsAppConfig = model.getState()?.config;
   if (configData?.grouping) {
     configData.grouping = { ...configData.grouping, [groupName]: list };
     updateModelData(configData, true);
@@ -1014,7 +956,7 @@
   groupName,
   value,
 }: IOnGroupingModeChangeParams): void {
-  const configData: IParamsAppConfig | undefined = model.getState()?.config;
+  const configData: IParamsAppConfig = model.getState()?.config;
   if (configData?.grouping) {
     configData.grouping.reverseMode = {
       ...configData.grouping.reverseMode,
@@ -1030,7 +972,7 @@
 }
 
 function onGroupingPaletteChange(index: number): void {
-  const configData: IParamsAppConfig | undefined = model.getState()?.config;
+  const configData: IParamsAppConfig = model.getState()?.config;
   if (configData?.grouping) {
     configData.grouping = {
       ...configData.grouping,
@@ -1046,7 +988,7 @@
 }
 
 function onGroupingReset(groupName: GroupNameType) {
-  const configData: IParamsAppConfig | undefined = model.getState()?.config;
+  const configData: IParamsAppConfig = model.getState()?.config;
   if (configData?.grouping) {
     const { reverseMode, paletteIndex, isApplied, persistence } =
       configData.grouping;
@@ -1101,7 +1043,10 @@
     config: configData,
     data,
     highPlotData: getDataAsLines(data),
-    chartTitleData: getChartTitleData<IParam, any>(data, model),
+    chartTitleData: getChartTitleData<IParam, IParamsAppModelState>(
+      data,
+      model as IModel<IParamsAppModelState>,
+    ),
     groupingSelectOptions: [...getGroupingSelectOptions(params)],
     tableData: tableData.rows,
     tableColumns,
@@ -1278,7 +1223,7 @@
 }
 
 function onGroupingApplyChange(groupName: GroupNameType): void {
-  const configData: IParamsAppConfig | undefined = model.getState()?.config;
+  const configData: IParamsAppConfig = model.getState()?.config;
   if (configData?.grouping) {
     configData.grouping = {
       ...configData.grouping,
@@ -1292,7 +1237,7 @@
 }
 
 function onGroupingPersistenceChange(groupName: 'stroke' | 'color'): void {
-  const configData: IParamsAppConfig | undefined = model.getState()?.config;
+  const configData: IParamsAppConfig = model.getState()?.config;
   if (configData?.grouping) {
     configData.grouping = {
       ...configData.grouping,
@@ -1311,7 +1256,7 @@
 }
 
 async function onBookmarkCreate({ name, description }: IBookmarkFormState) {
-  const configData: IMetricAppConfig | undefined = model.getState()?.config;
+  const configData: IMetricAppConfig = model.getState()?.config;
   if (configData) {
     const data: IAppData | any = await appsService
       .createApp({ state: configData, type: 'params' })
@@ -1342,7 +1287,7 @@
 }
 
 function onBookmarkUpdate(id: string) {
-  const configData: IParamsAppConfig | undefined = model.getState()?.config;
+  const configData: IParamsAppConfig = model.getState()?.config;
   if (configData) {
     appsService
       .updateApp(id, { state: configData, type: 'params' })
@@ -1361,7 +1306,7 @@
 }
 
 function onChangeTooltip(tooltip: Partial<IChartTooltip>): void {
-  let configData: IMetricAppConfig | undefined = model.getState()?.config;
+  let configData: IParamsAppConfig = model.getState()?.config;
   if (configData?.chart) {
     let content = configData.chart.tooltip.content;
     if (tooltip.selectedParams && configData?.chart.focusedState.key) {
@@ -1467,7 +1412,7 @@
 }
 
 function onResetConfigData(): void {
-  const configData: IParamsAppConfig | undefined = model.getState()?.config;
+  const configData: IParamsAppConfig = model.getState()?.config;
   if (configData) {
     configData.grouping = {
       ...getConfig().grouping,
@@ -1501,7 +1446,7 @@
 }
 
 function onRowHeightChange(height: RowHeightSize) {
-  const configData: IMetricAppConfig | undefined = model.getState()?.config;
+  const configData: IMetricAppConfig = model.getState()?.config;
   if (configData?.table) {
     const table = {
       ...configData.table,
@@ -1524,7 +1469,7 @@
 
 function onSortFieldsChange(sortFields: [string, any][]) {
   // separated
-  const configData: IParamsAppConfig | undefined = model.getState()?.config;
+  const configData: IParamsAppConfig = model.getState()?.config;
   if (configData?.table) {
     const configUpdate = {
       ...configData,
@@ -1546,7 +1491,7 @@
 }
 
 function onParamVisibilityChange(metricsKeys: string[]) {
-  const configData: IParamsAppConfig | undefined = model.getState()?.config;
+  const configData: IParamsAppConfig = model.getState()?.config;
   const processedData: IMetricsCollection<IParam>[] = model.getState()?.data;
   if (configData?.table && processedData) {
     const table = {
@@ -1580,7 +1525,7 @@
 }
 
 function onColumnsVisibilityChange(hiddenColumns: string[]) {
-  const configData: IParamsAppConfig | undefined = model.getState()?.config;
+  const configData: IParamsAppConfig = model.getState()?.config;
   const columnsData = model.getState()!.tableColumns!;
   if (configData?.table) {
     const table = {
@@ -1608,7 +1553,7 @@
 }
 
 function onColumnsOrderChange(columnsOrder: any) {
-  const configData: IParamsAppConfig | undefined = model.getState()?.config;
+  const configData: IParamsAppConfig = model.getState()?.config;
   if (configData?.table) {
     const table = {
       ...configData.table,
@@ -1634,7 +1579,7 @@
 }
 
 function onTableResizeModeChange(mode: ResizeModeEnum): void {
-  const configData: IParamsAppConfig | undefined = model.getState()?.config;
+  const configData: IParamsAppConfig = model.getState()?.config;
   if (configData?.table) {
     const table = {
       ...configData.table,
@@ -1644,9 +1589,7 @@
       ...configData,
       table,
     };
-    model.setState({
-      config,
-    });
+    model.setState({ config });
     setItem('paramsTable', encode(table));
     updateModelData(config);
   }
@@ -1664,7 +1607,7 @@
 }
 
 function onRowVisibilityChange(metricKey: string) {
-  const configData: IParamsAppConfig | undefined = model.getState()?.config;
+  const configData: IParamsAppConfig = model.getState()?.config;
   if (configData?.table) {
     let hiddenMetrics = configData?.table?.hiddenMetrics || [];
     if (hiddenMetrics?.includes(metricKey)) {
@@ -1691,7 +1634,7 @@
 }
 
 function onTableResizeEnd(tableHeight: string) {
-  const configData: IParamsAppConfig | undefined = model.getState()?.config;
+  const configData: IParamsAppConfig = model.getState()?.config;
   if (configData?.table) {
     const table = {
       ...configData.table,
@@ -1711,7 +1654,7 @@
 
 // internal function to update config.table.sortFields and cache data
 function updateSortFields(sortFields: SortField[]) {
-  const configData: IParamsAppConfig | undefined = model.getState()?.config;
+  const configData: IParamsAppConfig = model.getState()?.config;
   if (configData?.table) {
     const table = {
       ...configData.table,
@@ -1749,7 +1692,7 @@
  * @param {'asc' | 'desc' | 'none'} value - 'asc' | 'desc' | 'none'
  */
 function onSortChange(field: string, value?: 'asc' | 'desc' | 'none') {
-  const configData: IMetricAppConfig | undefined = model.getState()?.config;
+  const configData: IMetricAppConfig = model.getState()?.config;
   const sortFields = configData?.table?.sortFields || [];
 
   const existField = sortFields?.find((d: SortField) => d[0] === field);
@@ -1788,7 +1731,7 @@
 }
 
 function updateColumnsWidths(key: string, width: number, isReset: boolean) {
-  const configData: IParamsAppConfig | undefined = model.getState()?.config;
+  const configData: IParamsAppConfig = model.getState()?.config;
   if (configData?.table && configData?.table?.columnsWidths) {
     let columnsWidths = configData?.table?.columnsWidths;
     if (isReset) {
@@ -1896,13 +1839,8 @@
   onSortReset,
   onSortChange,
   updateColumnsWidths,
-<<<<<<< HEAD
-=======
-  updateURL,
-  updateModelData,
   changeLiveUpdateConfig,
   onShuffleChange,
->>>>>>> b9166b59
 };
 
 export default paramsAppModel;