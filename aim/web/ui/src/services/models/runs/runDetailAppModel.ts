--- conflicted
+++ resolved
@@ -12,15 +12,12 @@
 import { encode } from 'utils/encoder/encoder';
 import contextToString from 'utils/contextToString';
 import alphabeticalSortComparator from 'utils/alphabeticalSortComparator';
-<<<<<<< HEAD
 import {
   decodeBufferPairs,
   decodePathsVals,
   iterFoldTree,
 } from 'utils/encoder/streamEncoding';
-=======
 import { filterSingleRunMetricsData } from 'utils/filterMetricData';
->>>>>>> d21af175
 
 import createModel from '../model';
 
