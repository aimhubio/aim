--- conflicted
+++ resolved
@@ -51,12 +51,9 @@
 } from 'pages/Runs/components/RunsTableGrid/RunsTableGrid';
 import * as analytics from 'services/analytics';
 import { RowHeightEnum } from 'config/enums/tableEnums';
-<<<<<<< HEAD
 import { getGroupingPersistIndex } from 'utils/app/getGroupingPersistIndex';
 import getFilteredRow from 'utils/app/getFilteredRow';
-=======
 import { formatValue } from 'utils/formatValue';
->>>>>>> e4036c0f
 
 // TODO need to implement state type
 const model = createModel<Partial<any>>({
