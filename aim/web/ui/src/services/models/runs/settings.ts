--- conflicted
+++ resolved
@@ -76,13 +76,8 @@
       },
     },
   },
-<<<<<<< HEAD
   audios: {
     dataProcessor: processAudiosData,
-=======
-  texts: {
-    dataProcessor: processTextsData,
->>>>>>> 7c9c3389
     sliders: {
       record_range: {
         defaultValue: [0, 50],
@@ -92,11 +87,7 @@
       },
       index_range: {
         defaultValue: [0, 50],
-<<<<<<< HEAD
-        tooltip: 'Index in the list of images passed to track() call',
-=======
-        tooltip: 'Index in the list of texts passed to track() call',
->>>>>>> 7c9c3389
+        tooltip: 'Index in the list of audios passed to track() call',
         title: 'Indices',
         sliderType: 'range',
       },
@@ -110,11 +101,36 @@
       index_density: {
         defaultValue: 5,
         title: 'Indices count',
-<<<<<<< HEAD
-        tooltip: 'Number of images per step',
-=======
+        tooltip: 'Number of audios per step',
+      },
+    },
+  },
+  texts: {
+    dataProcessor: processTextsData,
+    sliders: {
+      record_range: {
+        defaultValue: [0, 50],
+        tooltip: 'Training step. Increments every time track() is called',
+        title: 'Steps',
+        sliderType: 'range',
+      },
+      index_range: {
+        defaultValue: [0, 50],
+        tooltip: 'Index in the list of texts passed to track() call',
+        title: 'Indices',
+        sliderType: 'range',
+      },
+    },
+    inputs: {
+      record_density: {
+        defaultValue: 50,
+        title: 'Steps count',
+        tooltip: 'Number of steps to display',
+      },
+      index_density: {
+        defaultValue: 5,
+        title: 'Indices count',
         tooltip: 'Number of texts per step',
->>>>>>> 7c9c3389
       },
     },
   },
