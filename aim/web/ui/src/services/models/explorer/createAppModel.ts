--- conflicted
+++ resolved
@@ -2029,7 +2029,6 @@
                   },
                 },
               });
-<<<<<<< HEAD
               setTimeout(() => {
                 const tableRef: any = model.getState()?.refs?.tableRef;
                 tableRef.current?.updateData({
@@ -2039,16 +2038,6 @@
                 });
               }, 0);
             } catch (ex: Error | any) {
-=======
-
-              const tableRef: any = model.getState()?.refs?.tableRef;
-              tableRef.current?.updateData({
-                newData: tableData.rows,
-                newColumns: tableColumns,
-                hiddenColumns: configData.table.hiddenColumns!,
-              });
-            } catch (ex) {
->>>>>>> d2a7222a
               if (ex.name === 'AbortError') {
                 // Abort Error
               } else {
