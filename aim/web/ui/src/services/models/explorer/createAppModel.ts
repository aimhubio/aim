import moment from 'moment';
import { saveAs } from 'file-saver';
import _ from 'lodash-es';

import { HighlightEnum } from 'components/HighlightModesPopover/HighlightModesPopover';
import { IPoint } from 'components/ScatterPlot';

import COLORS from 'config/colors/colors';
import DASH_ARRAYS from 'config/dash-arrays/dashArrays';
import { ResizeModeEnum } from 'config/enums/tableEnums';
import { AlignmentNotificationsEnum } from 'config/notification-messages/notificationMessages';
import { RowHeightSize, TABLE_DEFAULT_CONFIG } from 'config/table/tableConfigs';
import { DensityOptions } from 'config/enums/densityEnum';
import { RequestStatusEnum } from 'config/enums/requestStatusEnum';
import { CONTROLS_DEFAULT_CONFIG } from 'config/controls/controlsDefaultConfig';
import { ANALYTICS_EVENT_KEYS } from 'config/analytics/analyticsKeysMap';
import { DATE_EXPORTING_FORMAT, TABLE_DATE_FORMAT } from 'config/dates/dates';

import {
  getMetricsTableColumns,
  metricsTableRowRenderer,
} from 'pages/Metrics/components/MetricsTableGrid/MetricsTableGrid';
import {
  getParamsTableColumns,
  paramsTableRowRenderer,
} from 'pages/Params/components/ParamsTableGrid/ParamsTableGrid';
import {
  getRunsTableColumns,
  runsTableRowRenderer,
} from 'pages/Runs/components/RunsTableGrid/RunsTableGrid';

import * as analytics from 'services/analytics';
import metricsService from 'services/api/metrics/metricsService';
import runsService from 'services/api/runs/runsService';
import createMetricModel from 'services/models/metrics/metricModel';
import { createRunModel } from 'services/models/metrics/runModel';
import createModel from 'services/models/model';
import LiveUpdateService from 'services/live-update/examples/LiveUpdateBridge.example';
import projectsService from 'services/api/projects/projectsService';

import { IAxesScaleState } from 'types/components/AxesScalePopover/AxesScalePopover';
import { ILine } from 'types/components/LineChart/LineChart';
import { INotification } from 'types/components/NotificationContainer/NotificationContainer';
import { ITableColumn } from 'types/pages/metrics/components/TableColumns/TableColumns';
import { IOnSmoothingChange } from 'types/pages/metrics/Metrics';
import { IMetric } from 'types/services/models/metrics/metricModel';
import {
  GroupNameType,
  IAggregationConfig,
  IAppData,
  IChartZoom,
  IGroupingSelectOption,
  IMetricAppModelState,
  IMetricsCollection,
  IMetricTableRowData,
  IOnGroupingModeChangeParams,
  IOnGroupingSelectChangeParams,
  IPanelTooltip,
  ITooltipData,
} from 'types/services/models/metrics/metricsAppModel';
import {
  IMetricTrace,
  IParamTrace,
  IRun,
  ISequence,
} from 'types/services/models/metrics/runModel';
import { IModel } from 'types/services/models/model';
import {
  IParam,
  IParamsAppModelState,
} from 'types/services/models/params/paramsAppModel';
import { IRunsAppModelState } from 'types/services/models/runs/runsAppModel';
import { IActivePoint } from 'types/utils/d3/drawHoverAttributes';
import {
  IDimensionsType,
  IDimensionType,
} from 'types/utils/d3/drawParallelAxes';
import {
  IAppInitialConfig,
  IAppModelConfig,
  IAppModelState,
  ISelectOption,
} from 'types/services/models/explorer/createAppModel';
import { IProjectParamsMetrics } from 'types/services/models/projects/projectsModel';
import {
  IScatterAppModelState,
  ITrendlineOptions,
} from 'types/services/models/scatter/scatterAppModel';
import { IApiRequest } from 'types/services/services';

import { aggregateGroupData } from 'utils/aggregateGroupData';
import exceptionHandler from 'utils/app/exceptionHandler';
import getAggregatedData from 'utils/app/getAggregatedData';
import getChartTitleData from 'utils/app/getChartTitleData';
import { getFilteredGroupingOptions } from 'utils/app/getFilteredGroupingOptions';
import getFilteredRow from 'utils/app/getFilteredRow';
import { getGroupingPersistIndex } from 'utils/app/getGroupingPersistIndex';
import getGroupingSelectOptions from 'utils/app/getGroupingSelectOptions';
import getQueryStringFromSelect from 'utils/app/getQueryStringFromSelect';
import getRunData from 'utils/app/getRunData';
import getTooltipData from 'utils/app/getTooltipData';
import onAggregationConfigChange from 'utils/app/onAggregationConfigChange';
import onAlignmentMetricChange from 'utils/app/onAlignmentMetricChange';
import onAlignmentTypeChange from 'utils/app/onAlignmentTypeChange';
import onAxesScaleTypeChange from 'utils/app/onAxesScaleTypeChange';
import onChangeTooltip from 'utils/app/onChangeTooltip';
import onColorIndicatorChange from 'utils/app/onColorIndicatorChange';
import onColumnsOrderChange from 'utils/app/onColumnsOrderChange';
import onColumnsVisibilityChange from 'utils/app/onColumnsVisibilityChange';
import onCurveInterpolationChange from 'utils/app/onCurveInterpolationChange';
import onGroupingApplyChange from 'utils/app/onGroupingApplyChange';
import onGroupingModeChange from 'utils/app/onGroupingModeChange';
import onGroupingPaletteChange from 'utils/app/onGroupingPaletteChange';
import onGroupingPersistenceChange from 'utils/app/onGroupingPersistenceChange';
import onGroupingReset from 'utils/app/onGroupingReset';
import onGroupingSelectChange from 'utils/app/onGroupingSelectChange';
import onHighlightModeChange from 'utils/app/onHighlightModeChange';
import onIgnoreOutliersChange from 'utils/app/onIgnoreOutliersChange';
import onSelectOptionsChange from 'utils/app/onSelectOptionsChange';
import onMetricVisibilityChange from 'utils/app/onMetricsVisibilityChange';
import onParamVisibilityChange from 'utils/app/onParamsVisibilityChange';
import onRowHeightChange from 'utils/app/onRowHeightChange';
import onRowVisibilityChange from 'utils/app/onRowVisibilityChange';
import onSelectAdvancedQueryChange from 'utils/app/onSelectAdvancedQueryChange';
import onSelectRunQueryChange from 'utils/app/onSelectRunQueryChange';
import onSmoothingChange from 'utils/app/onSmoothingChange';
import onSortFieldsChange from 'utils/app/onSortFieldsChange';
import { onTableDiffShow } from 'utils/app/onTableDiffShow';
import { onTableResizeEnd } from 'utils/app/onTableResizeEnd';
import onTableResizeModeChange from 'utils/app/onTableResizeModeChange';
import onTableRowClick from 'utils/app/onTableRowClick';
import onTableRowHover from 'utils/app/onTableRowHover';
import onTableSortChange from 'utils/app/onTableSortChange';
import onZoomChange from 'utils/app/onZoomChange';
import setAggregationEnabled from 'utils/app/setAggregationEnabled';
import toggleSelectAdvancedMode from 'utils/app/toggleSelectAdvancedMode';
import updateColumnsWidths from 'utils/app/updateColumnsWidths';
import updateSortFields from 'utils/app/updateTableSortFields';
import contextToString from 'utils/contextToString';
import { AlignmentOptionsEnum, ChartTypeEnum, ScaleEnum } from 'utils/d3';
import {
  decodeBufferPairs,
  decodePathsVals,
  iterFoldTree,
} from 'utils/encoder/streamEncoding';
import { filterArrayByIndexes } from 'utils/filterArrayByIndexes';
import filterTooltipContent from 'utils/filterTooltipContent';
import { formatValue } from 'utils/formatValue';
import getClosestValue from 'utils/getClosestValue';
import getObjectPaths from 'utils/getObjectPaths';
import getSmoothenedData from 'utils/getSmoothenedData';
import JsonToCSV from 'utils/JsonToCSV';
import { setItem } from 'utils/storage';
import { encode } from 'utils/encoder/encoder';
import onBookmarkCreate from 'utils/app/onBookmarkCreate';
import onBookmarkUpdate from 'utils/app/onBookmarkUpdate';
import onNotificationDelete from 'utils/app/onNotificationDelete';
import onNotificationAdd from 'utils/app/onNotificationAdd';
import onResetConfigData from 'utils/app/onResetConfigData';
import onShuffleChange from 'utils/app/onShuffleChange';
import setComponentRefs from 'utils/app/setComponentRefs';
import updateURL from 'utils/app/updateURL';
import onDensityTypeChange from 'utils/app/onDensityTypeChange';
import getValueByField from 'utils/getValueByField';
import sortDependingArrays from 'utils/app/sortDependingArrays';
import { isSystemMetric } from 'utils/isSystemMetric';
import setDefaultAppConfigData from 'utils/app/setDefaultAppConfigData';
import getAppConfigData from 'utils/app/getAppConfigData';
import { getValue } from 'utils/helper';
import { formatSystemMetricName } from 'utils/formatSystemMetricName';
import alphabeticalSortComparator from 'utils/alphabeticalSortComparator';
import onRowSelect from 'utils/app/onRowSelect';
import { SortField } from 'utils/getSortedFields';
import onChangeTrendlineOptions from 'utils/app/onChangeTrendlineOptions';
import { getParamsSuggestions } from 'utils/app/getParamsSuggestions';
import onToggleColumnsColorScales from 'utils/app/onToggleColumnsColorScales';
import { minMaxOfArray } from 'utils/minMaxOfArray';
import { filterMetricsData } from 'utils/filterMetricData';

import { AppDataTypeEnum, AppNameEnum } from './index';

/**
 * function createAppModel has 2 major functionalities:
 *    1. getConfig() function which depends on appInitialConfig returns corresponding config state
 *    2. getAppModelMethods() function which depends on appInitialConfig returns corresponding methods
 * @appConfig {IAppInitialConfig} - the config which describe app model
 */

function createAppModel(appConfig: IAppInitialConfig) {
  const { appName, dataType, grouping, components, selectForm } = appConfig;

  const model: IModel<IAppModelState> = createModel<IAppModelState>({
    requestStatus: RequestStatusEnum.NotRequested,
    selectFormData: { options: undefined, suggestions: [] },
    config: getConfig(),
  });

  let appRequest: {
    call: () => Promise<IAppData>;
    abort: () => void;
  };

  function getConfig(): IAppModelConfig {
    switch (dataType) {
      case AppDataTypeEnum.METRICS: {
        const config: IAppModelConfig = {
          liveUpdate: {
            delay: 7000,
            enabled: false,
          },
        };
        if (grouping) {
          config.grouping = {
            color: [],
            stroke: [],
            chart: ['name'],
            reverseMode: {
              color: false,
              stroke: false,
              chart: false,
            },
            isApplied: {
              color: true,
              stroke: true,
              chart: true,
            },
            persistence: {
              color: false,
              stroke: false,
            },
            seed: {
              color: 10,
              stroke: 10,
            },
            paletteIndex: 0,
          };
        }
        if (components?.table) {
          config.table = {
            resizeMode: TABLE_DEFAULT_CONFIG.metrics.resizeMode,
            rowHeight: TABLE_DEFAULT_CONFIG.metrics.rowHeight,
            sortFields: [...TABLE_DEFAULT_CONFIG.metrics.sortFields],
            hiddenMetrics: [...TABLE_DEFAULT_CONFIG.metrics.hiddenMetrics],
            hiddenColumns: [...TABLE_DEFAULT_CONFIG.metrics.hiddenColumns],
            columnsWidths: {},
            columnsOrder: {
              left: [...TABLE_DEFAULT_CONFIG.metrics.columnsOrder.left],
              middle: [...TABLE_DEFAULT_CONFIG.metrics.columnsOrder.middle],
              right: [...TABLE_DEFAULT_CONFIG.metrics.columnsOrder.right],
            },
            height: TABLE_DEFAULT_CONFIG.metrics.height,
          };
        }
        if (components?.charts?.[0]) {
          if (components.charts.indexOf(ChartTypeEnum.LineChart) !== -1) {
            config.chart = {
              highlightMode: CONTROLS_DEFAULT_CONFIG.metrics.highlightMode,
              ignoreOutliers: CONTROLS_DEFAULT_CONFIG.metrics.ignoreOutliers,
              zoom: {
                active: CONTROLS_DEFAULT_CONFIG.metrics.zoom.active,
                mode: CONTROLS_DEFAULT_CONFIG.metrics.zoom.mode,
                history: [],
              },
              axesScaleType: {
                xAxis: CONTROLS_DEFAULT_CONFIG.metrics.axesScaleType.xAxis,
                yAxis: CONTROLS_DEFAULT_CONFIG.metrics.axesScaleType.yAxis,
              },
              curveInterpolation:
                CONTROLS_DEFAULT_CONFIG.metrics.curveInterpolation,
              smoothingAlgorithm:
                CONTROLS_DEFAULT_CONFIG.metrics.smoothingAlgorithm,
              smoothingFactor: CONTROLS_DEFAULT_CONFIG.metrics.smoothingFactor,
              alignmentConfig: {
                metric: CONTROLS_DEFAULT_CONFIG.metrics.alignmentConfig.metric,
                type: CONTROLS_DEFAULT_CONFIG.metrics.alignmentConfig.type,
              },
              densityType: CONTROLS_DEFAULT_CONFIG.metrics.densityType,
              aggregationConfig: {
                methods: {
                  area: CONTROLS_DEFAULT_CONFIG.metrics.aggregationConfig
                    .methods.area,
                  line: CONTROLS_DEFAULT_CONFIG.metrics.aggregationConfig
                    .methods.line,
                },
                isApplied:
                  CONTROLS_DEFAULT_CONFIG.metrics.aggregationConfig.isApplied,
                isEnabled:
                  CONTROLS_DEFAULT_CONFIG.metrics.aggregationConfig.isEnabled,
              },
              tooltip: {
                content: {},
                display: CONTROLS_DEFAULT_CONFIG.metrics.tooltip.display,
                selectedParams:
                  CONTROLS_DEFAULT_CONFIG.metrics.tooltip.selectedParams,
              },
              focusedState: {
                key: null,
                xValue: null,
                yValue: null,
                active: false,
                chartIndex: null,
              },
            };
          }
        }

        if (selectForm) {
          config.select = {
            options: [],
            query: '',
            advancedMode: false,
            advancedQuery: '',
          };
        }
        return config;
      }
      case AppDataTypeEnum.RUNS: {
        const config: IAppModelConfig = {
          liveUpdate: {
            delay: 7000,
            enabled: false,
          },
        };
        if (grouping) {
          config.grouping = {
            color: [],
            stroke: [],
            chart: [],
            reverseMode: {
              color: false,
              stroke: false,
              chart: false,
            },
            isApplied: {
              color: true,
              stroke: true,
              chart: true,
            },
            persistence: {
              color: false,
              stroke: false,
            },
            seed: {
              color: 10,
              stroke: 10,
            },
            paletteIndex: 0,
          };
        }
        if (components?.table) {
          config.table = {
            rowHeight: TABLE_DEFAULT_CONFIG.runs.rowHeight,
            hideSystemMetrics: TABLE_DEFAULT_CONFIG.runs.hideSystemMetrics,
            hiddenMetrics: TABLE_DEFAULT_CONFIG.runs.hiddenMetrics,
            hiddenColumns: TABLE_DEFAULT_CONFIG.runs.hiddenColumns,
            sortFields: [...TABLE_DEFAULT_CONFIG.runs.sortFields],
            columnsWidths: {},
            columnsColorScales: {},
            columnsOrder: {
              left: [...TABLE_DEFAULT_CONFIG.runs.columnsOrder.left],
              middle: [...TABLE_DEFAULT_CONFIG.runs.columnsOrder.middle],
              right: [...TABLE_DEFAULT_CONFIG.runs.columnsOrder.right],
            },
            resizeMode: TABLE_DEFAULT_CONFIG.runs.resizeMode,
            height: TABLE_DEFAULT_CONFIG.runs.height,
          };
          if (appName === AppNameEnum.RUNS) {
            config.pagination = {
              limit: 45,
              offset: null,
              isLatest: false,
            };
          }
        }
        if (components?.charts?.[0]) {
          if (components.charts.indexOf(ChartTypeEnum.HighPlot) !== -1) {
            config.chart = {
              curveInterpolation:
                CONTROLS_DEFAULT_CONFIG.params.curveInterpolation,
              isVisibleColorIndicator:
                CONTROLS_DEFAULT_CONFIG.params.isVisibleColorIndicator,
              focusedState: {
                key: null,
                xValue: null,
                yValue: null,
                active: false,
                chartIndex: null,
              },
              tooltip: {
                content: {},
                display: CONTROLS_DEFAULT_CONFIG.params.tooltip.display,
                selectedParams:
                  CONTROLS_DEFAULT_CONFIG.params.tooltip.selectedParams,
              },
            };
          }
          if (components.charts.indexOf(ChartTypeEnum.ScatterPlot) !== -1) {
            config.table = {
              ...config?.table!,
              resizeMode: TABLE_DEFAULT_CONFIG.scatters.resizeMode,
            };
            config.chart = {
              focusedState: {
                key: null,
                xValue: null,
                yValue: null,
                active: false,
                chartIndex: null,
              },
              tooltip: {
                content: {},
                display: CONTROLS_DEFAULT_CONFIG.scatters.tooltip.display,
                selectedParams:
                  CONTROLS_DEFAULT_CONFIG.scatters.tooltip.selectedParams,
              },
              trendlineOptions: {
                type: CONTROLS_DEFAULT_CONFIG.scatters.trendlineOptions.type,
                bandwidth:
                  CONTROLS_DEFAULT_CONFIG.scatters.trendlineOptions.bandwidth,
                isApplied:
                  CONTROLS_DEFAULT_CONFIG.scatters.trendlineOptions.isApplied,
              },
            };
          }
        }
        if (selectForm) {
          config.select = {
            options: [],
            query: '',
            advancedMode: false,
            advancedQuery: '',
          };
        }
        //TODO solve the problem with keeping table config after switching from Scatters explore to Params explore. But the solution is temporal
        return _.cloneDeep(config);
      }
      default:
        return {};
    }
  }

  function setModelDefaultAppConfigData(
    recoverTableState: boolean = true,
  ): void {
    setDefaultAppConfigData({
      config: getConfig(),
      appInitialConfig: appConfig,
      model,
      recoverTableState,
    });
  }

  function getModelAppConfigData(appId: string): IApiRequest<void> {
    return getAppConfigData({ appId, appRequest, config: getConfig(), model });
  }

  function getMetricsAppModelMethods() {
    let metricsRequestRef: {
      call: (
        exceptionHandler: (detail: any) => void,
      ) => Promise<ReadableStream<IRun<IMetricTrace>[]>>;
      abort: () => void;
    };
    let runsArchiveRef: {
      call: (exceptionHandler: (detail: any) => void) => Promise<any>;
      abort: () => void;
    };
    let runsDeleteRef: {
      call: (exceptionHandler: (detail: any) => void) => Promise<any>;
      abort: () => void;
    };
    let tooltipData: ITooltipData = {};
    let liveUpdateInstance: LiveUpdateService | null;

    function getOption(
      system: boolean,
      key: string,
      index: number,
      val: object | null = null,
    ): ISelectOption {
      return {
        label: `${system ? formatSystemMetricName(key) : key}`,
        group: system ? 'System' : key,
        color: COLORS[0][index % COLORS[0].length],
        value: {
          option_name: key,
          context: val,
        },
      };
    }
    function getMetricOptions(
      projectsData: IProjectParamsMetrics,
    ): ISelectOption[] {
      let data: ISelectOption[] = [];
      const systemOptions: ISelectOption[] = [];
      let index: number = 0;
      if (projectsData?.metric) {
        for (let key in projectsData?.metric) {
          let system: boolean = isSystemMetric(key);
          let option = getOption(system, key, index);
          if (system) {
            systemOptions.push(option);
          } else {
            data.push(option);
          }
          index++;
          for (let val of projectsData?.metric[key]) {
            if (!_.isEmpty(val)) {
              let label = contextToString(val);
              let option = getOption(system, key, index, val);
              option.label = `${option.label} ${label}`;
              if (system) {
                systemOptions.push(option);
              } else {
                data.push(option);
              }
              index++;
            }
          }
        }
      }
      const comparator = alphabeticalSortComparator<ISelectOption>({
        orderBy: 'label',
      });
      systemOptions.sort(comparator);
      return data.sort(comparator).concat(systemOptions);
    }
    function initialize(appId: string): void {
      model.init();
      const state: Partial<IAppModelState> = {};
      if (grouping) {
        state.groupingSelectOptions = [];
      }
      if (components?.table) {
        state.refs = {
          ...state.refs,
          tableRef: { current: null },
        };
      }
      if (components?.charts?.[0]) {
        tooltipData = {};
        state.refs = {
          ...state.refs,
          chartPanelRef: { current: null },
        };
      }
      model.setState({ ...state });
      if (!appId) {
        setModelDefaultAppConfigData();
      }
      projectsService
        .getProjectParams(['metric'])
        .call()
        .then((data) => {
          model.setState({
            selectFormData: {
              options: getMetricOptions(data),
              suggestions: getParamsSuggestions(data),
            },
          });
        });
      const liveUpdateState = model.getState()?.config?.liveUpdate;

      if (liveUpdateState?.enabled) {
        liveUpdateInstance = new LiveUpdateService(
          appName,
          updateData,
          liveUpdateState.delay,
        );
      }
    }

    function updateData(newData: ISequence<IMetricTrace>[]): void {
      const configData = model.getState()?.config;
      if (configData) {
        setModelData(newData, configData);
      }
    }

    function abortRequest(): void {
      if (metricsRequestRef) {
        metricsRequestRef.abort();
      }

      model.setState({
        requestStatus: RequestStatusEnum.Ok,
      });

      onModelNotificationAdd({
        id: Date.now(),
        severity: 'info',
        messages: ['Request has been cancelled'],
      });
    }

    function getMetricsData(
      shouldUrlUpdate?: boolean,
      shouldResetSelectedRows?: boolean,
    ): IApiRequest<void> {
      if (metricsRequestRef) {
        metricsRequestRef.abort();
      }
      const configData = model.getState()?.config;
      if (shouldUrlUpdate) {
        updateURL({ configData, appName });
      }
      const metric = configData?.chart?.alignmentConfig?.metric;
      let query = getQueryStringFromSelect(configData?.select);
      metricsRequestRef = metricsService.getMetricsData({
        q: query,
        p: configData?.chart?.densityType,
        ...(metric ? { x_axis: metric } : {}),
      });

      return {
        call: async () => {
          if (query === '()') {
            resetModelState(configData, shouldResetSelectedRows!);
          } else {
            model.setState({
              requestStatus: RequestStatusEnum.Pending,
              queryIsEmpty: false,
              selectedRows: shouldResetSelectedRows
                ? {}
                : model.getState()?.selectedRows,
            });
            liveUpdateInstance?.stop().then();
            try {
              const stream = await metricsRequestRef.call((detail) => {
                exceptionHandler({ detail, model });
                resetModelState(configData, shouldResetSelectedRows!);
              });
              const runData = await getRunData(stream);
              updateData(runData);
            } catch (ex: Error | any) {
              if (ex.name === 'AbortError') {
                // Abort Error
              } else {
                // eslint-disable-next-line no-console
                console.log('Unhandled error: ', ex);
              }
            }

            liveUpdateInstance?.start({
              q: query,
              p: configData?.chart?.densityType,
              ...(metric && { x_axis: metric }),
            });
          }
        },
        abort: metricsRequestRef.abort,
      };
    }

    function resetModelState(
      configData: any,
      shouldResetSelectedRows: boolean,
    ) {
      let state: Partial<IMetricAppModelState> = {};
      if (
        Array.isArray(components?.charts) &&
        components?.charts?.indexOf(ChartTypeEnum.LineChart) !== -1
      ) {
        state.lineChartData = [];
      }

      if (components.table) {
        state.tableData = [];
        state.config = {
          ...configData,
          table: {
            ...configData?.table,
            resizeMode: ResizeModeEnum.Resizable,
          },
        };
      }
      model.setState({
        queryIsEmpty: true,
        rawData: [],
        tableColumns: [],
        selectedRows: shouldResetSelectedRows
          ? {}
          : model.getState()?.selectedRows,
        ...state,
      });
    }

    function getDataAsTableRows(
      processedData: IMetricsCollection<IMetric>[],
      xValue: number | string | null = null,
      paramKeys: string[],
      isRowData: boolean,
      config: IAppModelConfig,
      groupingSelectOptions: IGroupingSelectOption[],
      dynamicUpdate?: boolean,
    ): {
      rows: IMetricTableRowData[] | any;
      sameValueColumns: string[];
    } {
      if (!processedData) {
        return {
          rows: [],
          sameValueColumns: [],
        };
      }

      const rows: IMetricTableRowData[] | any =
        processedData[0]?.config !== null ? {} : [];

      let rowIndex = 0;
      const sameValueColumns: string[] = [];

      processedData.forEach(
        (metricsCollection: IMetricsCollection<IMetric>) => {
          const groupKey = metricsCollection.key;
          const columnsValues: { [key: string]: string[] } = {};

          if (metricsCollection.config !== null) {
            const groupConfigData: { [key: string]: string } = {};
            for (let key in metricsCollection.config) {
              groupConfigData[getValueByField(groupingSelectOptions, key)] =
                metricsCollection.config[key];
            }
            const groupHeaderRow = {
              meta: {
                chartIndex:
                  config?.grouping?.chart?.length ||
                  config?.grouping?.reverseMode?.chart
                    ? metricsCollection.chartIndex + 1
                    : null,
                color: metricsCollection.color,
                dasharray: metricsCollection.dasharray,
                itemsCount: metricsCollection.data.length,
                config: groupConfigData,
              },
              key: groupKey!,
              groupRowsKeys: metricsCollection.data.map((metric) => metric.key),
              color: metricsCollection.color,
              dasharray: metricsCollection.dasharray,
              aggregation: {
                area: {
                  min: '',
                  max: '',
                },
                line: '',
              },
              experiment: '',
              description: '',
              date: '',
              run: '',
              metric: '',
              context: [],
              value: '',
              step: '',
              epoch: '',
              time: '',
              children: [],
              groups: groupConfigData,
            };

            rows[groupKey!] = {
              data: groupHeaderRow,
              items: [],
            };
          }

          metricsCollection.data.forEach((metric: IMetric) => {
            const closestIndex =
              xValue === null
                ? null
                : getClosestValue(
                    metric.data.xValues as number[],
                    xValue as number,
                  ).index;
            const rowValues: IMetricTableRowData = {
              rowMeta: {
                color: metricsCollection.color ?? metric.color,
              },
              key: metric.key,
              selectKey: `${metric.run.hash}/${metric.key}`,
              runHash: metric.run.hash,
              isHidden: metric.isHidden,
              index: rowIndex,
              color: metricsCollection.color ?? metric.color,
              dasharray: metricsCollection.dasharray ?? metric.dasharray,
              experiment: metric.run.props?.experiment?.name ?? 'default',
              run: metric.run.props?.name ?? '-',
              description: metric.run.props?.description ?? '-',
              date: moment(metric.run.props.creation_time * 1000).format(
                TABLE_DATE_FORMAT,
              ),
              metric: metric.name,
              context: contextToString(metric.context)?.split(',') || [''],
              value:
                closestIndex === null
                  ? '-'
                  : formatValue(metric.data.values[closestIndex]),
              step:
                closestIndex === null
                  ? '-'
                  : formatValue(metric.data.steps[closestIndex]),
              epoch:
                closestIndex === null
                  ? '-'
                  : formatValue(metric.data.epochs[closestIndex]),
              time:
                closestIndex !== null
                  ? metric.data.timestamps[closestIndex]
                  : null,
              parentId: groupKey,
            };
            rowIndex++;

            if (metricsCollection.config !== null && closestIndex !== null) {
              rows[groupKey!].data.aggregation = {
                area: {
                  min: metricsCollection.aggregation!.area.min?.yValues[
                    closestIndex
                  ],
                  max: metricsCollection.aggregation!.area.max?.yValues[
                    closestIndex
                  ],
                },
                line: metricsCollection.aggregation!.line?.yValues[
                  closestIndex
                ],
              };
            }

            [
              'experiment',
              'description',
              'date',
              'run',
              'metric',
              'context',
              'step',
              'epoch',
              'time',
            ].forEach((key) => {
              if (columnsValues.hasOwnProperty(key)) {
                if (
                  _.findIndex(columnsValues[key], (value) =>
                    _.isEqual(rowValues[key], value),
                  ) === -1
                ) {
                  columnsValues[key].push(rowValues[key]);
                }
              } else {
                columnsValues[key] = [rowValues[key]];
              }
            });

            if (!dynamicUpdate) {
              paramKeys.forEach((paramKey) => {
                const value = getValue(metric.run.params, paramKey, '-');
                rowValues[paramKey] = formatValue(value);
                if (columnsValues.hasOwnProperty(paramKey)) {
                  if (
                    _.findIndex(columnsValues[paramKey], (paramValue) =>
                      _.isEqual(value, paramValue),
                    ) === -1
                  ) {
                    columnsValues[paramKey].push(value);
                  }
                } else {
                  columnsValues[paramKey] = [value];
                }
              });
            }

            if (metricsCollection.config !== null) {
              rows[groupKey!].items.push(
                isRowData
                  ? rowValues
                  : metricsTableRowRenderer(rowValues, {
                      toggleVisibility: (e) => {
                        e.stopPropagation();
                        onRowVisibilityChange({
                          metricKey: rowValues.key,
                          model,
                          appName,
                          updateModelData,
                        });
                      },
                    }),
              );
            } else {
              rows.push(
                isRowData
                  ? rowValues
                  : metricsTableRowRenderer(rowValues, {
                      toggleVisibility: (e) => {
                        e.stopPropagation();
                        onRowVisibilityChange({
                          metricKey: rowValues.key,
                          model,
                          appName,
                          updateModelData,
                        });
                      },
                    }),
              );
            }
          });

          for (let columnKey in columnsValues) {
            if (columnsValues[columnKey].length === 1) {
              sameValueColumns.push(columnKey);
            }

            if (metricsCollection.config !== null) {
              rows[groupKey!].data[columnKey] =
                columnsValues[columnKey].length === 1
                  ? paramKeys.includes(columnKey)
                    ? formatValue(columnsValues[columnKey][0])
                    : columnsValues[columnKey][0]
                  : columnsValues[columnKey];
            }
          }
          if (metricsCollection.config !== null && !isRowData) {
            rows[groupKey!].data = metricsTableRowRenderer(
              rows[groupKey!].data,
              {},
              true,
              ['value', 'groups'].concat(Object.keys(columnsValues)),
            );
          }
        },
      );
      return { rows, sameValueColumns };
    }

    function processData(data: ISequence<IMetricTrace>[]): {
      data: IMetricsCollection<IMetric>[];
      params: string[];
      highLevelParams: string[];
      contexts: string[];
      selectedRows: any;
    } {
      const configData = model.getState()?.config;
      let selectedRows = model.getState()?.selectedRows;
      let metrics: IMetric[] = [];
      let index: number = -1;
      let params: string[] = [];
      let highLevelParams: string[] = [];
      let contexts: string[] = [];
      const paletteIndex: number = configData?.grouping?.paletteIndex || 0;

      data?.forEach((run: ISequence<IMetricTrace>) => {
        params = params.concat(getObjectPaths(run.params, run.params));
        highLevelParams = highLevelParams.concat(
          getObjectPaths(run.params, run.params, '', false, true),
        );
<<<<<<< HEAD

        metrics = metrics.concat(
          run.traces.map((trace: IMetricTrace) => {
            index++;

=======
        index++;
        metrics = metrics.concat(
          run.traces.map((trace: any) => {
>>>>>>> 8b9c5d5d
            contexts = contexts.concat(
              getObjectPaths(trace.context, trace.context),
            );

            const {
              values,
              steps,
              epochs,
              timestamps,
              x_axis_values,
              x_axis_iters,
            } = filterMetricsData(
              trace,
              configData?.chart?.alignmentConfig.type,
              configData?.chart?.axesScaleType,
            );

            let processedValues = [...values];
            if (
              configData?.chart?.smoothingAlgorithm &&
              configData.chart.smoothingFactor
            ) {
              processedValues = getSmoothenedData({
                smoothingAlgorithm: configData?.chart.smoothingAlgorithm,
                smoothingFactor: configData.chart.smoothingFactor,
                data: processedValues,
              });
            }

            const metricKey = encode({
              runHash: run.hash,
              metricName: trace.name,
              traceContext: trace.context,
            });
            return createMetricModel({
              ...trace,
              run: createRunModel(_.omit(run, 'traces') as IRun<IMetricTrace>),
              key: metricKey,
              dasharray: 'none',
              color: COLORS[paletteIndex][index % COLORS[paletteIndex].length],
              isHidden: configData?.table?.hiddenMetrics!.includes(metricKey),
              x_axis_values,
              x_axis_iters,
              data: {
                values: new Float64Array(processedValues),
                steps,
                epochs,
                timestamps: timestamps.map((timestamp) =>
                  Math.round(timestamp * 1000),
                ),
                xValues: [...steps],
                yValues: processedValues,
              },
            } as IMetric);
          }),
        );
      });

      let sortFields = configData?.table?.sortFields ?? [];

      if (sortFields?.length === 0) {
        sortFields = [
          {
            value: 'run.props.creation_time',
            order: 'desc',
            label: '',
            group: '',
          },
        ];
      }

      const processedData = groupData(
        _.orderBy(
          metrics,
          sortFields?.map(
            (f: SortField) =>
              function (metric: IMetric) {
                return getValue(metric, f.value, '');
              },
          ),
          sortFields?.map((f: SortField) => f.order),
        ),
      );
      const uniqParams = _.uniq(params).sort();
      const uniqHighLevelParams = _.uniq(highLevelParams).sort();
      const uniqContexts = _.uniq(contexts).sort();

      const mappedData =
        data?.reduce((acc: any, item: any) => {
          acc[item.hash] = { runHash: item.hash, ...item.props };
          return acc;
        }, {}) || {};
      if (selectedRows && !_.isEmpty(selectedRows)) {
        selectedRows = Object.keys(selectedRows).reduce(
          (acc: any, key: string) => {
            const slicedKey = key.slice(0, key.indexOf('/'));
            acc[key] = {
              selectKey: key,
              ...mappedData[slicedKey],
            };
            return acc;
          },
          {},
        );
      }

      return {
        data: processedData,
        params: uniqParams,
        highLevelParams: uniqHighLevelParams,
        contexts: uniqContexts,
        selectedRows,
      };
    }

    function updateModelData(
      configData = model.getState()!.config!,
      shouldURLUpdate?: boolean,
    ): void {
      const { data, params, highLevelParams, contexts, selectedRows } =
        processData(model.getState()?.rawData as ISequence<IMetricTrace>[]);
      const sortedParams = params.concat(highLevelParams).sort();
      const groupingSelectOptions = [
        ...getGroupingSelectOptions({
          params: sortedParams,
          contexts,
          sequenceName: 'metric',
        }),
      ];
      tooltipData = getTooltipData({
        processedData: data,
        paramKeys: sortedParams,
        groupingSelectOptions,
        groupingItems: ['color', 'stroke', 'chart'],
        model,
      });
      const tableData = getDataAsTableRows(
        data,
        configData?.chart?.focusedState.xValue ?? null,
        params,
        false,
        configData,
        groupingSelectOptions,
      );

      const tableColumns = getMetricsTableColumns(
        params,
        groupingSelectOptions,
        data[0]?.config,
        configData.table?.columnsOrder!,
        configData.table?.hiddenColumns!,
        configData.chart?.aggregationConfig.methods,
        configData.table?.sortFields,
        onSortChange,
        configData.grouping as any,
        onModelGroupingSelectChange,
      );
      const tableRef: any = model.getState()?.refs?.tableRef;
      tableRef?.current?.updateData({
        newData: tableData.rows,
        newColumns: tableColumns,
        hiddenColumns: configData.table?.hiddenColumns!,
      });

      if (shouldURLUpdate) {
        updateURL({ configData, appName });
      }

      model.setState({
        config: configData,
        data,
        lineChartData: getDataAsLines(data),
        chartTitleData: getChartTitleData<
          IMetric,
          Partial<IMetricAppModelState>
        >({
          processedData: data,
          groupingSelectOptions,
          model: model as IModel<Partial<IMetricAppModelState>>,
        }),
        aggregatedData: getAggregatedData<Partial<IMetricAppModelState>>({
          processedData: data,
          model: model as IModel<Partial<IMetricAppModelState>>,
        }),
        tableData: tableData.rows,
        tableColumns,
        sameValueColumns: tableData.sameValueColumns,
        groupingSelectOptions,
        selectedRows,
      });
    }

    function setModelData(
      rawData: ISequence<IMetricTrace>[],
      configData: IAppModelConfig,
    ): void {
      const sortFields = model.getState()?.config?.table?.sortFields;
      const { data, params, highLevelParams, contexts, selectedRows } =
        processData(rawData);
      if (configData) {
        setAggregationEnabled({ model, appName });
      }
      const sortedParams = params.concat(highLevelParams).sort();
      const groupingSelectOptions = [
        ...getGroupingSelectOptions({
          params: sortedParams,
          contexts,
          sequenceName: 'metric',
        }),
      ];
      tooltipData = getTooltipData({
        processedData: data,
        paramKeys: sortedParams,
        groupingSelectOptions,
        groupingItems: ['color', 'stroke', 'chart'],
        model,
      });
      const tableData = getDataAsTableRows(
        data,
        configData?.chart?.focusedState?.xValue ?? null,
        params,
        false,
        configData,
        groupingSelectOptions,
      );

      const tableColumns = getMetricsTableColumns(
        params,
        groupingSelectOptions,
        data[0]?.config,
        configData.table?.columnsOrder!,
        configData.table?.hiddenColumns!,
        configData?.chart?.aggregationConfig?.methods,
        sortFields,
        onSortChange,
        configData.grouping as any,
        onModelGroupingSelectChange,
      );
      if (model.getState()?.requestStatus !== RequestStatusEnum.Pending) {
        model.getState()?.refs?.tableRef?.current?.updateData({
          newData: tableData.rows,
          newColumns: tableColumns,
        });
      }
      model.setState({
        requestStatus: RequestStatusEnum.Ok,
        rawData,
        config: configData,
        params,
        data,
        lineChartData: getDataAsLines(data),
        chartTitleData: getChartTitleData<
          IMetric,
          Partial<IMetricAppModelState>
        >({
          processedData: data,
          groupingSelectOptions,
          model: model as IModel<IMetricAppModelState>,
        }),
        aggregatedData: getAggregatedData<Partial<IMetricAppModelState>>({
          processedData: data,
          model: model as IModel<IMetricAppModelState>,
        }),
        tableData: tableData.rows,
        tableColumns: tableColumns,
        sameValueColumns: tableData.sameValueColumns,
        groupingSelectOptions,
        selectedRows,
      });
    }

    function alignData(
      data: IMetricsCollection<IMetric>[],
      type: AlignmentOptionsEnum = model.getState()!.config!.chart
        ?.alignmentConfig.type!,
    ): IMetricsCollection<IMetric>[] {
      switch (type) {
        case AlignmentOptionsEnum.STEP:
          for (let i = 0; i < data.length; i++) {
            const metricCollection = data[i];
            for (let j = 0; j < metricCollection.data.length; j++) {
              const metric = metricCollection.data[j];
              metric.data = {
                ...metric.data,
                xValues: [...metric.data.steps],
                yValues: [...metric.data.values],
              };
            }
          }
          break;
        case AlignmentOptionsEnum.EPOCH:
          for (let i = 0; i < data.length; i++) {
            const metricCollection = data[i];
            for (let j = 0; j < metricCollection.data.length; j++) {
              const metric = metricCollection.data[j];
              const epochs: { [key: number]: number[] } = {};

              metric.data.epochs.forEach((epoch, i) => {
                if (epochs.hasOwnProperty(epoch)) {
                  epochs[epoch].push(metric.data.steps[i]);
                } else {
                  epochs[epoch] = [metric.data.steps[i]];
                }
              });

              metric.data = {
                ...metric.data,
                xValues: [
                  ...metric.data.epochs.map(
                    (epoch, i) =>
                      epoch +
                      (epochs[epoch].length > 1
                        ? (0.99 / epochs[epoch].length) *
                          epochs[epoch].indexOf(metric.data.steps[i])
                        : 0),
                  ),
                ],
                yValues: [...metric.data.values],
              };
            }
          }
          break;
        case AlignmentOptionsEnum.RELATIVE_TIME:
          for (let i = 0; i < data.length; i++) {
            const metricCollection = data[i];
            for (let j = 0; j < metricCollection.data.length; j++) {
              const metric = metricCollection.data[j];
              const firstDate = metric.data.timestamps[0];
              const timestamps: { [key: number]: number[] } = {};
              metric.data.timestamps.forEach((timestamp, i) => {
                if (timestamps.hasOwnProperty(timestamp)) {
                  timestamps[timestamp].push(metric.data.steps[i]);
                } else {
                  timestamps[timestamp] = [metric.data.steps[i]];
                }
              });

              metric.data = {
                ...metric.data,
                xValues: [
                  ...metric.data.timestamps.map(
                    (timestamp, i) =>
                      timestamp -
                      firstDate +
                      (timestamps[timestamp].length > 1
                        ? (0.99 / timestamps[timestamp].length) *
                          timestamps[timestamp].indexOf(metric.data.steps[i])
                        : 0),
                  ),
                ],
                yValues: [...metric.data.values],
              };
            }
          }
          break;
        case AlignmentOptionsEnum.ABSOLUTE_TIME:
          for (let i = 0; i < data.length; i++) {
            const metricCollection = data[i];
            for (let j = 0; j < metricCollection.data.length; j++) {
              const metric = metricCollection.data[j];

              metric.data = {
                ...metric.data,
                xValues: [...metric.data.timestamps],
                yValues: [...metric.data.values],
              };
            }
          }
          break;
        case AlignmentOptionsEnum.CUSTOM_METRIC:
          let missingTraces = false;
          for (let i = 0; i < data.length; i++) {
            const metricCollection = data[i];
            for (let j = 0; j < metricCollection.data.length; j++) {
              const metric = metricCollection.data[j];
              const missingIndexes: number[] = [];
              if (metric.x_axis_iters && metric.x_axis_values) {
                const { x_axis_iters: xAxisIters, x_axis_values: xAxisValues } =
                  metric;
                if (xAxisValues.length === metric.data.values.length) {
                  const { sortedXValues, sortedArrays } = sortDependingArrays(
                    [...xAxisValues],
                    {
                      yValues: [...metric.data.values],
                      epochs: [...metric.data.epochs],
                      steps: [...metric.data.steps],
                      timestamps: [...metric.data.timestamps],
                      values: [...metric.data.values],
                    },
                  );

                  metric.data = {
                    ...metric.data,
                    ...sortedArrays,
                    xValues: sortedXValues,
                  };
                } else {
                  metric.data.steps.forEach((step, index) => {
                    if (xAxisIters.indexOf(step) === -1) {
                      missingIndexes.push(index);
                    }
                  });
                  const epochs = filterArrayByIndexes(
                    missingIndexes,
                    metric.data.epochs,
                  );
                  const steps = filterArrayByIndexes(
                    missingIndexes,
                    metric.data.steps,
                  );
                  const timestamps = filterArrayByIndexes(
                    missingIndexes,
                    metric.data.timestamps,
                  );
                  const values = filterArrayByIndexes(
                    missingIndexes,
                    metric.data.values,
                  );
                  const yValues = filterArrayByIndexes(
                    missingIndexes,
                    metric.data.yValues,
                  );

                  const { sortedXValues, sortedArrays } = sortDependingArrays(
                    [...xAxisValues],
                    {
                      yValues: [...yValues],
                      epochs: [...epochs],
                      steps: [...steps],
                      timestamps: [...timestamps],
                      values: [...values],
                    },
                  );

                  metric.data = {
                    ...metric.data,
                    ...sortedArrays,
                    xValues: sortedXValues,
                  };
                }
              } else {
                missingTraces = true;
              }
            }
          }
          if (missingTraces) {
            onNotificationAdd({
              notification: {
                id: Date.now(),
                severity: 'error',
                messages: [AlignmentNotificationsEnum.NOT_ALL_ALIGNED],
              },
              model,
            });
          }
          break;
        default:
          throw new Error('Unknown value for X axis alignment');
      }
      return data;
    }

    function groupData(data: IMetric[]): IMetricsCollection<IMetric>[] {
      const configData = model.getState()!.config;
      const grouping = configData!.grouping;
      const { paletteIndex = 0 } = grouping || {};
      const groupByColor = getFilteredGroupingOptions({
        groupName: 'color',
        model,
      });
      const groupByStroke = getFilteredGroupingOptions({
        groupName: 'stroke',
        model,
      });
      const groupByChart = getFilteredGroupingOptions({
        groupName: 'chart',
        model,
      });
      if (
        groupByColor.length === 0 &&
        groupByStroke.length === 0 &&
        groupByChart.length === 0
      ) {
        return alignData([
          {
            config: null,
            color: null,
            dasharray: null,
            chartIndex: 0,
            data: data,
          },
        ]);
      }

      const groupValues: {
        [key: string]: IMetricsCollection<IMetric>;
      } = {};

      const groupingFields = _.uniq(
        groupByColor.concat(groupByStroke).concat(groupByChart),
      );

      for (let i = 0; i < data.length; i++) {
        const groupValue: { [key: string]: string } = {};
        groupingFields.forEach((field) => {
          groupValue[field] = getValue(data[i], field);
        });
        const groupKey = encode(groupValue);
        if (groupValues.hasOwnProperty(groupKey)) {
          groupValues[groupKey].data.push(data[i]);
        } else {
          groupValues[groupKey] = {
            key: groupKey,
            config: groupValue,
            color: null,
            dasharray: null,
            chartIndex: 0,
            data: [data[i]],
          };
        }
      }

      let colorIndex = 0;
      let dasharrayIndex = 0;
      let chartIndex = 0;

      const colorConfigsMap: { [key: string]: number } = {};
      const dasharrayConfigsMap: { [key: string]: number } = {};
      const chartIndexConfigsMap: { [key: string]: number } = {};

      for (let groupKey in groupValues) {
        const groupValue = groupValues[groupKey];

        if (groupByColor.length > 0) {
          const colorConfig = _.pick(groupValue.config, groupByColor);
          const colorKey = encode(colorConfig);

          if (grouping?.persistence.color && grouping.isApplied.color) {
            let index = getGroupingPersistIndex({
              groupConfig: colorConfig,
              grouping,
              groupName: 'color',
            });
            groupValue.color =
              COLORS[paletteIndex][
                Number(index % BigInt(COLORS[paletteIndex].length))
              ];
          } else if (colorConfigsMap.hasOwnProperty(colorKey)) {
            groupValue.color =
              COLORS[paletteIndex][
                colorConfigsMap[colorKey] % COLORS[paletteIndex].length
              ];
          } else {
            colorConfigsMap[colorKey] = colorIndex;
            groupValue.color =
              COLORS[paletteIndex][colorIndex % COLORS[paletteIndex].length];
            colorIndex++;
          }
        }

        if (groupByStroke.length > 0) {
          const dasharrayConfig = _.pick(groupValue.config, groupByStroke);
          const dasharrayKey = encode(dasharrayConfig);
          if (grouping?.persistence.stroke && grouping.isApplied.stroke) {
            let index = getGroupingPersistIndex({
              groupConfig: dasharrayConfig,
              grouping,
              groupName: 'stroke',
            });
            groupValue.dasharray =
              DASH_ARRAYS[Number(index % BigInt(DASH_ARRAYS.length))];
          } else if (dasharrayConfigsMap.hasOwnProperty(dasharrayKey)) {
            groupValue.dasharray =
              DASH_ARRAYS[
                dasharrayConfigsMap[dasharrayKey] % DASH_ARRAYS.length
              ];
          } else {
            dasharrayConfigsMap[dasharrayKey] = dasharrayIndex;
            groupValue.dasharray =
              DASH_ARRAYS[dasharrayIndex % DASH_ARRAYS.length];
            dasharrayIndex++;
          }
        }

        if (groupByChart.length > 0) {
          const chartIndexConfig = _.pick(groupValue.config, groupByChart);
          const chartIndexKey = encode(chartIndexConfig);
          if (chartIndexConfigsMap.hasOwnProperty(chartIndexKey)) {
            groupValue.chartIndex = chartIndexConfigsMap[chartIndexKey];
          } else {
            chartIndexConfigsMap[chartIndexKey] = chartIndex;
            groupValue.chartIndex = chartIndex;
            chartIndex++;
          }
        }
      }

      const groups = alignData(Object.values(groupValues));
      const chartConfig = configData!.chart;

      return aggregateGroupData({
        groupData: groups,
        methods: {
          area: chartConfig!.aggregationConfig.methods.area,
          line: chartConfig!.aggregationConfig.methods.line,
        },
        scale: chartConfig!.axesScaleType,
      });
    }

    function onSearchQueryCopy(): void {
      const selectedMetricsData = model.getState()?.config?.select;
      let query = getQueryStringFromSelect(selectedMetricsData);
      navigator.clipboard.writeText(query);
      onModelNotificationAdd({
        id: Date.now(),
        severity: 'success',
        messages: ['Run Expression Copied'],
      });
    }

    function getDataAsLines(
      processedData: IMetricsCollection<IMetric>[],
    ): ILine[][] {
      if (!processedData) {
        return [];
      }
      const lines = processedData
        .map((metricsCollection: IMetricsCollection<IMetric>) =>
          metricsCollection.data
            .filter((metric) => !metric.isHidden)
            .map((metric: IMetric) => {
              return {
                ...metric,
                groupKey: metricsCollection.key,
                color: metricsCollection.color ?? metric.color,
                dasharray: metricsCollection.dasharray ?? metric.color,
                chartIndex: metricsCollection.chartIndex,
                selectors: [
                  metric.key,
                  metric.key,
                  encode({ runHash: metric.run.hash }),
                ],
                data: {
                  xValues: metric.data.xValues,
                  yValues: metric.data.yValues,
                },
              };
            }),
        )
        .flat();

      return Object.values(_.groupBy(lines, 'chartIndex'));
    }

    function onExportTableData(): void {
      const { data, params, config, groupingSelectOptions } = model.getState();

      const tableData = getDataAsTableRows(
        data,
        config?.chart?.focusedState.xValue ?? null,
        params,
        true,
        config,
        groupingSelectOptions,
      );
      const tableColumns: ITableColumn[] = getMetricsTableColumns(
        params,
        groupingSelectOptions,
        data[0]?.config,
        config?.table?.columnsOrder!,
        config?.table?.hiddenColumns!,
        config?.chart?.aggregationConfig.methods,
      );

      const excludedFields: string[] = ['#', 'actions'];
      const filteredHeader: string[] = tableColumns.reduce(
        (acc: string[], column: ITableColumn) =>
          acc.concat(
            excludedFields.indexOf(column.key) === -1 && !column.isHidden
              ? column.key
              : [],
          ),
        [],
      );

      let emptyRow: { [key: string]: string } = {};
      filteredHeader.forEach((column: string) => {
        emptyRow[column] = '--';
      });

      const groupedRows: IMetricTableRowData[][] =
        data.length > 1
          ? Object.keys(tableData.rows).map(
              (groupedRowKey: string) => tableData.rows[groupedRowKey].items,
            )
          : [tableData.rows];

      const dataToExport: { [key: string]: string }[] = [];

      groupedRows.forEach(
        (groupedRow: IMetricTableRowData[], groupedRowIndex: number) => {
          groupedRow?.forEach((row: IMetricTableRowData) => {
            const filteredRow = getFilteredRow<IMetricTableRowData>({
              columnKeys: filteredHeader,
              row,
            });
            dataToExport.push(filteredRow);
          });
          if (groupedRows.length - 1 !== groupedRowIndex) {
            dataToExport.push(emptyRow);
          }
        },
      );

      const blob = new Blob([JsonToCSV(dataToExport)], {
        type: 'text/csv;charset=utf-8;',
      });
      saveAs(blob, `${appName}-${moment().format(DATE_EXPORTING_FORMAT)}.csv`);
      analytics.trackEvent(ANALYTICS_EVENT_KEYS[appName].table.exports.csv);
    }

    const onActivePointChange = _.debounce(
      (
        activePoint: IActivePoint,
        focusedStateActive: boolean = false,
      ): void => {
        const { data, params, refs, config, groupingSelectOptions } =
          model.getState();
        if (!!config) {
          const tableRef: any = refs?.tableRef;
          let tableData = null;
          if (config.table?.resizeMode !== ResizeModeEnum.Hide) {
            tableData = getDataAsTableRows(
              data,
              activePoint.xValue,
              params,
              false,
              config,
              groupingSelectOptions,
              true,
            );
            if (tableRef) {
              tableRef.current?.updateData({
                newData: tableData.rows,
                dynamicData: true,
              });

              if (focusedStateActive) {
                tableRef.current?.scrollToRow?.(activePoint.key);
                tableRef.current?.setActiveRow?.(
                  focusedStateActive ? activePoint.key : null,
                );
              } else {
                tableRef.current?.setHoveredRow?.(activePoint.key);
              }
            }
          }
          let configData: IAppModelConfig = config;
          if (configData?.chart) {
            configData = {
              ...configData,
              chart: {
                ...configData.chart,
                focusedState: {
                  active: focusedStateActive,
                  key: activePoint.key,
                  xValue: activePoint.xValue,
                  yValue: activePoint.yValue,
                  chartIndex: activePoint.chartIndex,
                },
                tooltip: {
                  ...configData.chart.tooltip,
                  content: filterTooltipContent(
                    tooltipData[activePoint.key],
                    configData.chart.tooltip?.selectedParams,
                  ),
                } as IPanelTooltip,
              },
            };
            if (
              config.chart?.focusedState.active !== focusedStateActive ||
              (config.chart.focusedState.active &&
                activePoint.key !== config.chart.focusedState.key)
            ) {
              updateURL({ configData, appName });
            }
          }

          model.setState({ config: configData });
        }
      },
      50,
    );

    function onModelGroupingSelectChange({
      groupName,
      list,
    }: IOnGroupingSelectChangeParams): void {
      onGroupingSelectChange({
        groupName,
        list,
        model,
        appName,
        updateModelData,
        setAggregationEnabled,
      });
    }

    function onModelBookmarkCreate({
      name,
      description,
    }: {
      name: string;
      description: string;
    }): Promise<void> {
      return onBookmarkCreate({ name, description, model, appName });
    }

    function onModelBookmarkUpdate(id: string): void {
      onBookmarkUpdate({ id, model, appName });
    }

    function onModelNotificationDelete(id: number): void {
      onNotificationDelete({ id, model });
    }

    function onModelNotificationAdd<N>(notification: N & INotification): void {
      onNotificationAdd({ notification, model });
    }

    function onModelResetConfigData(): void {
      onResetConfigData({ model, getConfig, updateModelData });
    }

    function onSortChange({
      sortFields,
      order,
      index,
      actionType,
      field,
    }: any): void {
      onTableSortChange({
        field,
        sortFields,
        order,
        index,
        actionType,
        model,
        appName,
        updateModelData,
      });
    }

    function setModelComponentRefs(refElement: object): void {
      setComponentRefs({ refElement, model });
    }

    function changeLiveUpdateConfig(config: {
      enabled?: boolean;
      delay?: number;
    }): void {
      const state = model.getState();
      const configData = state?.config;
      const liveUpdateConfig = configData?.liveUpdate;
      const metric = configData?.chart?.alignmentConfig?.metric;
      let query = getQueryStringFromSelect(configData?.select);

      if (!liveUpdateConfig?.enabled && config.enabled && query !== '()') {
        liveUpdateInstance = new LiveUpdateService(
          appName,
          updateData,
          config.delay || liveUpdateConfig?.delay,
        );
        liveUpdateInstance?.start({
          p: configData?.chart?.densityType,
          q: query,
          ...(metric && { x_axis: metric }),
        });
      } else {
        liveUpdateInstance?.clear();
        liveUpdateInstance = null;
      }

      const newLiveUpdateConfig = {
        ...liveUpdateConfig,
        ...config,
      };
      model.setState({
        config: {
          ...configData,
          liveUpdate: newLiveUpdateConfig,
        },
      });
      setItem('metricsLUConfig', encode(newLiveUpdateConfig));
      analytics.trackEvent(
        // @ts-ignore
        `${ANALYTICS_EVENT_KEYS[appName].liveUpdate} ${
          config.enabled ? 'on' : 'off'
        }`,
      );
    }

    function destroy(): void {
      liveUpdateInstance?.clear();
      liveUpdateInstance = null; //@TODO check is this need or not
    }

    function archiveRuns(ids: string[], archived: boolean): IApiRequest<void> {
      runsArchiveRef = runsService.archiveRuns(ids, archived);
      return {
        call: async () => {
          try {
            await runsArchiveRef
              .call((detail) => exceptionHandler({ detail, model }))
              .then(() => {
                getMetricsData(false, true).call();
                onNotificationAdd({
                  notification: {
                    id: Date.now(),
                    severity: 'success',
                    messages: [
                      `Runs are successfully ${
                        archived ? 'archived' : 'unarchived'
                      } `,
                    ],
                  },
                  model,
                });
              });
          } catch (ex: Error | any) {
            if (ex.name === 'AbortError') {
              onNotificationAdd({
                notification: {
                  id: Date.now(),
                  severity: 'error',
                  messages: [ex.message],
                },
                model,
              });
            }
          } finally {
            analytics.trackEvent(
              ANALYTICS_EVENT_KEYS[appName].table.archiveRunsBatch,
            );
          }
        },
        abort: runsArchiveRef.abort,
      };
    }

    function deleteRuns(ids: string[]): IApiRequest<void> {
      runsDeleteRef = runsService.deleteRuns(ids);
      return {
        call: async () => {
          try {
            await runsDeleteRef
              .call((detail) => exceptionHandler({ detail, model }))
              .then(() => {
                getMetricsData(false, true).call();
                onNotificationAdd({
                  notification: {
                    id: Date.now(),
                    severity: 'success',
                    messages: ['Runs are successfully deleted'],
                  },
                  model,
                });
              });
          } catch (ex: Error | any) {
            if (ex.name === 'AbortError') {
              onNotificationAdd({
                notification: {
                  id: Date.now(),
                  severity: 'error',
                  messages: [ex.message],
                },
                model,
              });
            }
          } finally {
            analytics.trackEvent(
              ANALYTICS_EVENT_KEYS[appName].table.deleteRunsBatch,
            );
          }
        },
        abort: runsDeleteRef.abort,
      };
    }

    const methods = {
      initialize,
      getAppConfigData: getModelAppConfigData,
      getMetricsData,
      abortRequest,
      getDataAsTableRows,
      setDefaultAppConfigData: setModelDefaultAppConfigData,
      setComponentRefs: setModelComponentRefs,
      updateModelData,
      onActivePointChange,
      onExportTableData,
      onBookmarkCreate: onModelBookmarkCreate,
      onBookmarkUpdate: onModelBookmarkUpdate,
      onNotificationAdd: onModelNotificationAdd,
      onNotificationDelete: onModelNotificationDelete,
      onResetConfigData: onModelResetConfigData,
      onSortChange,
      onSearchQueryCopy,
      changeLiveUpdateConfig,
      destroy,
      deleteRuns,
      archiveRuns,
    };

    if (grouping) {
      Object.assign(methods, {
        onGroupingSelectChange: onModelGroupingSelectChange,
        onGroupingModeChange({
          groupName,
          value,
        }: IOnGroupingModeChangeParams): void {
          onGroupingModeChange({
            groupName,
            value,
            model,
            appName,
            updateModelData,
            setAggregationEnabled,
          });
        },
        onGroupingPaletteChange(index: number): void {
          onGroupingPaletteChange({
            index,
            model,
            appName,
            updateModelData,
            setAggregationEnabled,
          });
        },
        onGroupingReset(groupName: GroupNameType): void {
          onGroupingReset({
            groupName,
            model,
            appName,
            updateModelData,
            setAggregationEnabled,
          });
        },
        onGroupingApplyChange(groupName: GroupNameType): void {
          onGroupingApplyChange({
            groupName,
            model,
            appName,
            updateModelData,
            setAggregationEnabled,
          });
        },
        onGroupingPersistenceChange(groupName: GroupNameType): void {
          onGroupingPersistenceChange({
            groupName,
            model,
            appName,
            updateModelData,
            setAggregationEnabled,
          });
        },
        onShuffleChange(name: 'color' | 'stroke'): void {
          onShuffleChange({ name, model, updateModelData });
        },
      });
    }
    if (selectForm) {
      Object.assign(methods, {
        onMetricsSelectChange<D>(data: D & Partial<ISelectOption[]>): void {
          onSelectOptionsChange({ data, model });
        },
        onSelectRunQueryChange(query: string): void {
          onSelectRunQueryChange({ query, model });
        },
        onSelectAdvancedQueryChange(query: string): void {
          onSelectAdvancedQueryChange({ query, model });
        },
        toggleSelectAdvancedMode(): void {
          toggleSelectAdvancedMode({ model, appName });
        },
      });
    }
    if (components?.charts?.[0]) {
      Object.assign(methods, {
        onHighlightModeChange(mode: HighlightEnum): void {
          onHighlightModeChange({ mode, model, appName });
        },
        onZoomChange(zoom: Partial<IChartZoom>): void {
          onZoomChange({
            zoom,
            model,
            appName,
          });
        },
        onSmoothingChange(args: IOnSmoothingChange): void {
          onSmoothingChange({ args, model, appName, updateModelData });
        },
        onIgnoreOutliersChange(): void {
          onIgnoreOutliersChange({ model, updateModelData });
        },
        onAxesScaleTypeChange(args: IAxesScaleState): void {
          onAxesScaleTypeChange({ args, model, appName, updateModelData });
        },
        onAggregationConfigChange(
          aggregationConfig: Partial<IAggregationConfig>,
        ): void {
          onAggregationConfigChange({
            aggregationConfig,
            model,
            appName,
            updateModelData,
          });
        },
        onAlignmentMetricChange(metric: string): Promise<void> {
          return onAlignmentMetricChange({
            metric,
            model,
            appName,
            updateModelData,
            setModelData,
          });
        },
        onAlignmentTypeChange(type: AlignmentOptionsEnum): void {
          onAlignmentTypeChange({ type, model, appName, updateModelData });
        },
        onChangeTooltip(tooltip: Partial<IPanelTooltip>): void {
          onChangeTooltip({ tooltip, tooltipData, model, appName });
        },
        onDensityTypeChange(type: DensityOptions): Promise<void> {
          return onDensityTypeChange({ type, model, appName, getMetricsData });
        },
      });
    }
    if (components?.table) {
      Object.assign(methods, {
        onRowHeightChange(height: RowHeightSize): void {
          onRowHeightChange({ height, model, appName });
        },
        onTableRowHover(rowKey?: string): void {
          onTableRowHover({ rowKey, model });
        },
        onTableRowClick(rowKey?: string): void {
          onTableRowClick({ rowKey, model });
        },
        onMetricVisibilityChange(metricsKeys: string[]): void {
          onMetricVisibilityChange({
            metricsKeys,
            model,
            appName,
            updateModelData,
          });
        },
        onColumnsVisibilityChange(hiddenColumns: string[]): void {
          onColumnsVisibilityChange({
            hiddenColumns,
            model,
            appName,
            updateModelData,
          });
        },
        onTableDiffShow(): void {
          onTableDiffShow({ model, appName, updateModelData });
        },
        onColumnsOrderChange(columnsOrder: any): void {
          onColumnsOrderChange({
            columnsOrder,
            model,
            appName,
            updateModelData,
          });
        },
        onTableResizeModeChange(mode: ResizeModeEnum): void {
          onTableResizeModeChange({ mode, model, appName });
        },
        onTableResizeEnd(tableHeight: string): void {
          onTableResizeEnd({ tableHeight, model, appName });
        },
        onSortReset(): void {
          updateSortFields({ sortFields: [], model, appName, updateModelData });
        },
        updateColumnsWidths(
          key: string,
          width: number,
          isReset: boolean,
        ): void {
          updateColumnsWidths({
            key,
            width,
            isReset,
            model,
            appName,
            updateModelData,
          });
        },
        onRowSelect({
          actionType,
          data,
        }: {
          actionType: 'single' | 'selectAll' | 'removeAll';
          data?: any;
        }): void {
          return onRowSelect({ actionType, data, model });
        },
      });
    }

    return methods;
  }

  function getRunsAppModelMethods() {
    switch (appName) {
      case AppNameEnum.PARAMS:
        return getParamsModelMethods();
      case AppNameEnum.RUNS:
        return getRunsModelMethods();
      case AppNameEnum.SCATTERS:
        return getScattersModelMethods();
      default:
        return {};
    }
    function getRunsModelMethods() {
      let runsRequestRef: {
        call: (
          exceptionHandler: (detail: any) => void,
        ) => Promise<ReadableStream<IRun<IParamTrace>[]>>;
        abort: () => void;
      };
      let runsArchiveRef: {
        call: (exceptionHandler: (detail: any) => void) => Promise<any>;
        abort: () => void;
      };
      let runsDeleteRef: {
        call: (exceptionHandler: (detail: any) => void) => Promise<any>;
        abort: () => void;
      };
      let liveUpdateInstance: LiveUpdateService | null;
      let updateTableTimeoutId: number;

      function initialize(appId: string = '') {
        model.init();
        const state: Partial<IAppModelState> = {};
        if (grouping) {
          state.groupingSelectOptions = [];
        }
        if (components?.table) {
          state.refs = {
            ...state.refs,
            tableRef: { current: null },
          };
        }
        if (components?.charts?.[0]) {
          // tooltipData = {};
          state.refs = {
            ...state.refs,
            chartPanelRef: { current: null },
          };
        }
        model.setState({ ...state });
        if (!appId) {
          setModelDefaultAppConfigData();
        }

        const liveUpdateState = model.getState()?.config.liveUpdate;
        projectsService
          .getProjectParams(['metric'])
          .call()
          .then((data) => {
            model.setState({
              selectFormData: {
                suggestions: getParamsSuggestions(data),
              },
            });
          });
        if (liveUpdateState?.enabled) {
          liveUpdateInstance = new LiveUpdateService(
            appName,
            updateData,
            liveUpdateState.delay,
          );
        }
        try {
          getRunsData().call((detail) => {
            exceptionHandler({ detail, model });
          });
        } catch (err: any) {
          onNotificationAdd({
            model,
            notification: {
              id: Date.now(),
              messages: [err.message],
              severity: 'error',
            },
          });
        }
      }

      function abortRequest(): void {
        if (runsRequestRef) {
          runsRequestRef.abort();
        }

        model.setState({
          requestStatus: RequestStatusEnum.Ok,
        });

        onModelNotificationAdd({
          id: Date.now(),
          severity: 'info',
          messages: ['Request has been cancelled'],
        });
      }

      function getRunsData(
        shouldUrlUpdate?: boolean,
        shouldResetSelectedRows?: boolean,
        isInitial = true,
      ): {
        call: (exceptionHandler: (detail: any) => void) => Promise<any>;
        abort: () => void;
      } {
        if (runsRequestRef) {
          runsRequestRef.abort();
        }
        // isInitial: true --> when search button clicked or data is loading at the first time
        const modelState = prepareModelStateToCall(isInitial);
        const configData = modelState?.config;

        const query = configData?.select?.query || '';
        const pagination = configData?.pagination;

        liveUpdateInstance?.stop().then();

        runsRequestRef = runsService.getRunsData(query, 45, pagination?.offset);
        let limit = pagination.limit;
        if (shouldUrlUpdate) {
          updateURL({ configData, appName });
        }
        return {
          call: async () => {
            try {
              const stream = await runsRequestRef.call((detail) => {
                exceptionHandler({ detail, model });
              });
              let bufferPairs = decodeBufferPairs(
                stream as ReadableStream<any>,
              );
              let decodedPairs = decodePathsVals(bufferPairs);
              let objects = iterFoldTree(decodedPairs, 1);

              const runsData: IRun<IMetricTrace | IParamTrace>[] = isInitial
                ? []
                : modelState?.rawData;
              let count = 0;
              for await (let [keys, val] of objects) {
                if (isInitial) {
                  const runData: any = val;
                  runsData.push({ ...runData, hash: keys[0] } as any);
                } else {
                  if (count >= 0) {
                    const runData: any = val;
                    runsData.push({ ...runData, hash: keys[0] } as any);
                  }
                }
                count++;
              }
              const { data, params, metricsColumns, selectedRows } =
                processData(runsData);
              const tableData = getDataAsTableRows(
                data,
                metricsColumns,
                params,
              );
              const tableColumns = getRunsTableColumns(
                metricsColumns,
                params,
                model.getState()?.config?.table.columnsOrder!,
                model.getState()?.config?.table.hiddenColumns!,
              );
              updateTableData(tableData, tableColumns, configData);

              model.setState({
                data,
                selectedRows: shouldResetSelectedRows
                  ? {}
                  : selectedRows ?? model.getState()?.selectedRows,
                rawData: runsData,
                requestStatus: RequestStatusEnum.Ok,
                infiniteIsPending: false,
                tableColumns,
                tableData: tableData.rows,
                sameValueColumns: tableData.sameValueColumns,
                config: {
                  ...modelState?.config,
                  pagination: {
                    ...modelState?.config.pagination,
                    isLatest:
                      !isInitial && count < modelState?.config.pagination.limit,
                  },
                },
              });
            } catch (ex: Error | any) {
              if (ex.name === 'AbortError') {
                onNotificationAdd({
                  notification: {
                    id: Date.now(),
                    severity: 'error',
                    messages: [`${ex.name}, ${ex.message}`],
                  },
                  model,
                });
              }
            }
            const rowDataLength = model.getState()?.tableData?.length || 0;
            limit = rowDataLength >= 45 ? rowDataLength : 45;
            liveUpdateInstance?.start({
              q: query,
              limit,
            });
          },
          abort: runsRequestRef.abort,
        };
      }

      function updateModelData(
        configData = model.getState()!.config!,
        shouldURLUpdate?: boolean,
      ): void {
        const { data, params, metricsColumns, selectedRows } = processData(
          model.getState()?.rawData as IRun<IMetricTrace>[],
        );
        const tableData = getDataAsTableRows(data, metricsColumns, params);
        const tableColumns: ITableColumn[] = getRunsTableColumns(
          metricsColumns,
          params,
          configData?.table?.columnsOrder!,
          configData?.table?.hiddenColumns!,
        );
        updateTableData(tableData, tableColumns, configData);
        model.setState({
          config: configData,
          data,
          tableData: tableData.rows,
          tableColumns,
          sameValueColumns: tableData.sameValueColumns,
          selectedRows,
        });
      }

      function updateTableData(
        tableData: {
          rows: any;
          sameValueColumns: string[];
        },
        tableColumns: ITableColumn[],
        configData: IAppModelConfig | any,
      ): void {
        if (updateTableTimeoutId) {
          clearTimeout(updateTableTimeoutId);
        }

        updateTableTimeoutId = window.setTimeout(() => {
          const tableRef: any = model.getState()?.refs?.tableRef;
          tableRef.current?.updateData({
            newData: tableData.rows,
            newColumns: tableColumns,
            hiddenColumns: configData.table.hiddenColumns!,
          });
        }, 0);
      }

      function prepareModelStateToCall(isInitial: boolean): IRunsAppModelState {
        const config = model.getState()?.config;
        if (isInitial) {
          model.setState({
            config: {
              ...config,
              pagination: {
                limit: 45,
                offset: null,
                isLatest: false,
              },
            },
            notifyData: [],
            rawData: [],
            tableColumns: [],
            tableData: [],
            data: [],
          });
        }

        model.setState({
          requestStatus: isInitial
            ? RequestStatusEnum.Pending
            : RequestStatusEnum.Ok,
          infiniteIsPending: !isInitial,
        });

        return model.getState();
      }

      function processData(data: any[]): {
        data: any[];
        params: string[];
        metricsColumns: any;
        selectedRows: any;
        runHashArray: string[];
        unselectedRowsCount: number;
      } {
        const grouping = model.getState()?.config?.grouping;
        const paletteIndex: number = grouping?.paletteIndex || 0;
        const metricsColumns: any = {};
        const runHashArray: string[] = [];
        let selectedRows = model.getState()?.selectedRows;
        let runs: IParam[] = [];
        let params: string[] = [];
        let unselectedRowsCount = 0;
        data?.forEach((run: IRun<IParamTrace>, index) => {
          params = params.concat(getObjectPaths(run.params, run.params));
          run.traces.metric.forEach((trace) => {
            metricsColumns[trace.name] = {
              ...metricsColumns[trace.name],
              [contextToString(trace.context) as string]: '-',
            };
          });
          runHashArray.push(run.hash);
          runs.push({
            run,
            isHidden: false,
            color: COLORS[paletteIndex][index % COLORS[paletteIndex].length],
            key: encode({ runHash: run.hash }),
            dasharray: DASH_ARRAYS[0],
          });
        });
        const processedData = groupData(runs);
        const uniqParams = _.uniq(params).sort();

        const mappedData =
          data?.reduce((acc: any, item: any) => {
            acc[item.hash] = { runHash: item.hash, ...item.props };
            return acc;
          }, {}) || {};
        if (selectedRows && !_.isEmpty(selectedRows)) {
          selectedRows = Object.keys(selectedRows).reduce(
            (acc: any, key: string) => {
              const slicedKey = key.slice(0, key.indexOf('/'));
              if (runHashArray.includes(slicedKey)) {
                acc[key] = {
                  selectKey: key,
                  ...mappedData[slicedKey],
                };
              } else {
                unselectedRowsCount++;
              }
              return acc;
            },
            {},
          );
        }
        return {
          data: processedData,
          params: uniqParams,
          metricsColumns,
          selectedRows,
          runHashArray,
          unselectedRowsCount,
        };
      }

      function groupData(data: any): IMetricsCollection<IMetric>[] {
        const configData = model.getState()!.config;
        const grouping = configData!.grouping;

        const groupByColor = getFilteredGroupingOptions({
          groupName: 'color',
          model,
        });
        const groupByStroke = getFilteredGroupingOptions({
          groupName: 'stroke',
          model,
        });
        const groupByChart = getFilteredGroupingOptions({
          groupName: 'chart',
          model,
        });
        if (
          groupByColor.length === 0 &&
          groupByStroke.length === 0 &&
          groupByChart.length === 0
        ) {
          return [
            {
              config: null,
              color: null,
              dasharray: null,
              chartIndex: 0,
              data: data,
            },
          ];
        }
        const groupValues: {
          [key: string]: IMetricsCollection<IMetric>;
        } = {};

        const groupingFields = _.uniq(
          groupByColor.concat(groupByStroke).concat(groupByChart),
        );

        for (let i = 0; i < data.length; i++) {
          const groupValue: { [key: string]: string } = {};
          groupingFields.forEach((field) => {
            groupValue[field] = getValue(data[i], field);
          });
          const groupKey = encode(groupValue);
          if (groupValues.hasOwnProperty(groupKey)) {
            groupValues[groupKey].data.push(data[i]);
          } else {
            groupValues[groupKey] = {
              key: groupKey,
              config: groupValue,
              color: null,
              dasharray: null,
              chartIndex: 0,
              data: [data[i]],
            };
          }
        }

        let colorIndex = 0;
        let dasharrayIndex = 0;
        let chartIndex = 0;

        const colorConfigsMap: { [key: string]: number } = {};
        const dasharrayConfigsMap: { [key: string]: number } = {};
        const chartIndexConfigsMap: { [key: string]: number } = {};
        const { paletteIndex = 0 } = grouping || {};

        for (let groupKey in groupValues) {
          const groupValue = groupValues[groupKey];

          if (groupByColor.length > 0) {
            const colorConfig = _.pick(groupValue.config, groupByColor);
            const colorKey = encode(colorConfig);

            if (grouping.persistence.color && grouping.isApplied.color) {
              let index = getGroupingPersistIndex({
                groupConfig: colorConfig,
                grouping,
                groupName: 'color',
              });
              groupValue.color =
                COLORS[paletteIndex][
                  Number(index % BigInt(COLORS[paletteIndex].length))
                ];
            } else if (colorConfigsMap.hasOwnProperty(colorKey)) {
              groupValue.color =
                COLORS[paletteIndex][
                  colorConfigsMap[colorKey] % COLORS[paletteIndex].length
                ];
            } else {
              colorConfigsMap[colorKey] = colorIndex;
              groupValue.color =
                COLORS[paletteIndex][colorIndex % COLORS[paletteIndex].length];
              colorIndex++;
            }
          }

          if (groupByStroke.length > 0) {
            const dasharrayConfig = _.pick(groupValue.config, groupByStroke);
            const dasharrayKey = encode(dasharrayConfig);
            if (grouping.persistence.stroke && grouping.isApplied.stroke) {
              let index = getGroupingPersistIndex({
                groupConfig: dasharrayConfig,
                grouping,
                groupName: 'stroke',
              });
              groupValue.dasharray =
                DASH_ARRAYS[Number(index % BigInt(DASH_ARRAYS.length))];
            } else if (dasharrayConfigsMap.hasOwnProperty(dasharrayKey)) {
              groupValue.dasharray =
                DASH_ARRAYS[
                  dasharrayConfigsMap[dasharrayKey] % DASH_ARRAYS.length
                ];
            } else {
              dasharrayConfigsMap[dasharrayKey] = dasharrayIndex;
              groupValue.dasharray =
                DASH_ARRAYS[dasharrayIndex % DASH_ARRAYS.length];
              dasharrayIndex++;
            }
          }

          if (groupByChart.length > 0) {
            const chartIndexConfig = _.pick(groupValue.config, groupByChart);
            const chartIndexKey = encode(chartIndexConfig);
            if (chartIndexConfigsMap.hasOwnProperty(chartIndexKey)) {
              groupValue.chartIndex = chartIndexConfigsMap[chartIndexKey];
            } else {
              chartIndexConfigsMap[chartIndexKey] = chartIndex;
              groupValue.chartIndex = chartIndex;
              chartIndex++;
            }
          }
        }

        const groups = Object.values(groupValues);
        const chartConfig = configData!.chart;

        return aggregateGroupData({
          groupData: groups,
          methods: {
            area: chartConfig.aggregationConfig.methods.area,
            line: chartConfig.aggregationConfig.methods.line,
          },
          scale: chartConfig.axesScaleType,
        });
      }

      function getDataAsTableRows(
        processedData: any,
        metricsColumns: any,
        paramKeys: string[],
        isRawData?: boolean,
      ): { rows: IMetricTableRowData[] | any; sameValueColumns: string[] } {
        if (!processedData) {
          return {
            rows: [],
            sameValueColumns: [],
          };
        }
        const initialMetricsRowData = Object.keys(metricsColumns).reduce(
          (acc: any, key: string) => {
            const groupByMetricName: any = {};
            Object.keys(metricsColumns[key]).forEach(
              (metricContext: string) => {
                groupByMetricName[
                  `${isSystemMetric(key) ? key : `${key}_${metricContext}`}`
                ] = '-';
              },
            );
            acc = { ...acc, ...groupByMetricName };
            return acc;
          },
          {},
        );
        const rows: any = processedData[0]?.config !== null ? {} : [];
        let rowIndex = 0;
        const sameValueColumns: string[] = [];

        processedData.forEach((metricsCollection: any) => {
          const groupKey = metricsCollection.key;
          const columnsValues: { [key: string]: string[] } = {};
          if (metricsCollection.config !== null) {
            const groupHeaderRow = {
              meta: {
                chartIndex: metricsCollection.chartIndex + 1,
              },
              key: groupKey!,
              color: metricsCollection.color,
              dasharray: metricsCollection.dasharray,
              experiment: '',
              run: '',
              metric: '',
              context: [],
              children: [],
            };
            rows[groupKey!] = {
              data: groupHeaderRow,
              items: [],
            };
          }
          metricsCollection.data.forEach((metric: any) => {
            const metricsRowValues = { ...initialMetricsRowData };
            metric.run.traces.metric.forEach((trace: any) => {
              metricsRowValues[
                `${
                  isSystemMetric(trace.name)
                    ? trace.name
                    : `${trace.name}_${contextToString(trace.context)}`
                }`
              ] = formatValue(trace.last_value.last);
            });
            const rowValues: any = {
              key: metric.key,
              selectKey: `${metric.run.hash}/${metric.key}`,
              runHash: metric.run.hash,
              index: rowIndex,
              color: metricsCollection.color ?? metric.color,
              dasharray: metricsCollection.dasharray ?? metric.dasharray,
              experiment: metric.run.props.experiment?.name ?? 'default',
              run: metric.run.props.name,
              description: metric.run.props?.description ?? '-',
              date: moment(metric.run.props.creation_time * 1000).format(
                TABLE_DATE_FORMAT,
              ),
              metric: metric.name,
              ...metricsRowValues,
            };
            rowIndex++;
            [
              'experiment',
              'run',
              'date',
              'description',
              'metric',
              'context',
              'step',
              'epoch',
              'time',
            ].forEach((key) => {
              if (columnsValues.hasOwnProperty(key)) {
                if (!_.some(columnsValues[key], rowValues[key])) {
                  columnsValues[key].push(rowValues[key]);
                }
              } else {
                columnsValues[key] = [rowValues[key]];
              }
            });
            paramKeys.forEach((paramKey) => {
              const value = getValue(metric.run.params, paramKey, '-');
              rowValues[paramKey] = formatValue(value);
              if (columnsValues.hasOwnProperty(paramKey)) {
                if (!columnsValues[paramKey].includes(value)) {
                  columnsValues[paramKey].push(value);
                }
              } else {
                columnsValues[paramKey] = [value];
              }
            });
            if (metricsCollection.config !== null) {
              rows[groupKey!].items.push(
                isRawData ? rowValues : runsTableRowRenderer(rowValues),
              );
            } else {
              rows.push(
                isRawData ? rowValues : runsTableRowRenderer(rowValues),
              );
            }
          });

          for (let columnKey in columnsValues) {
            if (columnsValues[columnKey].length === 1) {
              sameValueColumns.push(columnKey);
            }

            if (metricsCollection.config !== null) {
              rows[groupKey!].data[columnKey] =
                columnsValues[columnKey].length === 1
                  ? columnsValues[columnKey][0]
                  : columnsValues[columnKey];
            }

            if (metricsCollection.config !== null && !isRawData) {
              rows[groupKey!].data = runsTableRowRenderer(
                rows[groupKey!].data,
                true,
                Object.keys(columnsValues),
              );
            }
          }
        });

        return { rows, sameValueColumns };
      }

      function onModelNotificationAdd<N>(
        notification: N & INotification,
      ): void {
        onNotificationAdd({ notification, model });
      }

      function getLastRunsData(
        lastRow: any,
      ):
        | { call: (exception: any) => Promise<void>; abort: () => void }
        | undefined {
        const modelData: Partial<IRunsAppModelState> = model.getState();
        const infiniteIsPending = modelData?.infiniteIsPending;
        const isLatest = modelData?.config.pagination.isLatest;

        if (!infiniteIsPending && !isLatest) {
          const lastRowKey =
            modelData?.rawData[modelData?.rawData.length - 1].hash;
          model.setState({
            config: {
              ...modelData?.config,
              pagination: {
                ...modelData?.config.pagination,
                offset: lastRowKey,
              },
            },
          });

          return getRunsData(false, false, false);
        }
      }

      function onExportTableData(): void {
        // @TODO need to get data and params from state not from processData
        const { data, params, metricsColumns } = processData(
          model.getState()?.rawData as IRun<IMetricTrace>[],
        );
        const tableData = getDataAsTableRows(
          data,
          metricsColumns,
          params,
          true,
        );
        const configData = model.getState()?.config;
        const tableColumns: ITableColumn[] = getRunsTableColumns(
          metricsColumns,
          params,
          configData?.table.columnsOrder!,
          configData?.table.hiddenColumns!,
        );
        const excludedFields: string[] = ['#', 'actions'];
        const filteredHeader: string[] = tableColumns.reduce(
          (acc: string[], column: ITableColumn) =>
            acc.concat(
              excludedFields.indexOf(column.key) === -1 && !column.isHidden
                ? column.key
                : [],
            ),
          [],
        );

        let emptyRow: { [key: string]: string } = {};
        filteredHeader.forEach((column: string) => {
          emptyRow[column] = '--';
        });

        const groupedRows: IMetricTableRowData[][] =
          data.length > 1
            ? Object.keys(tableData.rows).map(
                (groupedRowKey: string) => tableData.rows[groupedRowKey].items,
              )
            : [tableData.rows];

        const dataToExport: { [key: string]: string }[] = [];

        groupedRows.forEach(
          (groupedRow: IMetricTableRowData[], groupedRowIndex: number) => {
            groupedRow?.forEach((row: IMetricTableRowData) => {
              const filteredRow = getFilteredRow({
                columnKeys: filteredHeader,
                row,
              });
              dataToExport.push(filteredRow);
            });
            if (groupedRows.length - 1 !== groupedRowIndex) {
              dataToExport.push(emptyRow);
            }
          },
        );
        const blob = new Blob([JsonToCSV(dataToExport)], {
          type: 'text/csv;charset=utf-8;',
        });
        saveAs(blob, `runs-${moment().format(DATE_EXPORTING_FORMAT)}.csv`);
        analytics.trackEvent(ANALYTICS_EVENT_KEYS[appName].table.exports.csv);
      }

      function onModelNotificationDelete(id: number): void {
        onNotificationDelete({ id, model });
      }

      function updateData(newData: any): void {
        const {
          data,
          params,
          metricsColumns,
          selectedRows,
          unselectedRowsCount,
        } = processData(newData);
        if (unselectedRowsCount) {
          onNotificationAdd({
            notification: {
              id: Date.now(),
              severity: 'info',
              closeDelay: 5000,
              messages: [
                'Live update: runs have been updated.',
                `${unselectedRowsCount} of selected runs have been left out of the table.`,
              ],
            },
            model,
          });
        }

        const modelState = model.getState() as IRunsAppModelState;
        const tableData = getDataAsTableRows(data, metricsColumns, params);
        const tableColumns = getRunsTableColumns(
          metricsColumns,
          params,
          model.getState()?.config?.table.columnsOrder!,
          model.getState()?.config?.table.hiddenColumns!,
        );
        const lastRowKey = newData[newData.length - 1].hash;
        model.setState({
          data,
          rowData: newData,
          requestStatus: RequestStatusEnum.Ok,
          infiniteIsPending: false,
          tableColumns,
          tableData: tableData.rows,
          selectedRows,
          sameValueColumns: tableData.sameValueColumns,
          config: {
            ...modelState?.config,
            pagination: {
              ...modelState?.config.pagination,
              offset: lastRowKey,
              isLatest: false,
            },
          },
        });

        const tableRef: any = model.getState()?.refs?.tableRef;
        tableRef.current?.updateData({
          newData: tableData.rows,
          newColumns: tableColumns,
          hiddenColumns: modelState?.config.table.hiddenColumns!,
        });
      }

      function destroy(): void {
        runsRequestRef.abort();
        liveUpdateInstance?.clear();
        liveUpdateInstance = null; //@TODO check is this need or not
      }

      function changeLiveUpdateConfig(config: {
        enabled?: boolean;
        delay?: number;
      }): void {
        const state = model.getState() as IRunsAppModelState;
        const configData = state?.config;
        const liveUpdateConfig = configData.liveUpdate;

        if (!liveUpdateConfig?.enabled && config.enabled) {
          const query = configData?.select?.query || '';
          const rowDataLength = model.getState()?.tableData?.length || 0;
          const limit = rowDataLength >= 45 ? rowDataLength : 45;
          liveUpdateInstance = new LiveUpdateService(
            appName,
            updateData,
            config?.delay || liveUpdateConfig?.delay,
          );
          liveUpdateInstance.start({
            q: query,
            limit,
          });
        } else {
          liveUpdateInstance?.clear();
          liveUpdateInstance = null;
        }
        const newLiveUpdateConfig = {
          ...liveUpdateConfig,
          ...config,
        };
        model.setState({
          config: {
            ...configData,
            liveUpdate: newLiveUpdateConfig,
          },
        });

        setItem('runsLUConfig', encode(newLiveUpdateConfig));
        analytics.trackEvent(
          // @ts-ignore
          `${ANALYTICS_EVENT_KEYS[appName].liveUpdate} ${
            config.enabled ? 'on' : 'off'
          }`,
        );
      }

      function archiveRuns(
        ids: string[],
        archived: boolean,
      ): {
        call: () => Promise<void>;
        abort: () => void;
      } {
        runsArchiveRef = runsService.archiveRuns(ids, archived);
        return {
          call: async () => {
            try {
              await runsArchiveRef
                .call((detail) => exceptionHandler({ detail, model }))
                .then(() => {
                  getRunsData(false, true).call((detail: any) => {
                    exceptionHandler({ detail, model });
                  });
                  onNotificationAdd({
                    notification: {
                      id: Date.now(),
                      severity: 'success',
                      messages: [
                        `Runs are successfully ${
                          archived ? 'archived' : 'unarchived'
                        } `,
                      ],
                    },
                    model,
                  });
                });
            } catch (ex: Error | any) {
              if (ex.name === 'AbortError') {
                onNotificationAdd({
                  notification: {
                    id: Date.now(),
                    severity: 'error',
                    messages: [ex.message],
                  },
                  model,
                });
              }
            } finally {
              analytics.trackEvent(
                ANALYTICS_EVENT_KEYS.runs.table.archiveRunsBatch,
              );
            }
          },
          abort: runsArchiveRef.abort,
        };
      }

      function deleteRuns(ids: string[]): {
        call: () => Promise<void>;
        abort: () => void;
      } {
        runsDeleteRef = runsService.deleteRuns(ids);
        return {
          call: async () => {
            try {
              await runsDeleteRef
                .call((detail) => exceptionHandler({ detail, model }))
                .then(() => {
                  getRunsData(false, true).call((detail: any) => {
                    exceptionHandler({ detail, model });
                  });
                  onNotificationAdd({
                    notification: {
                      id: Date.now(),
                      severity: 'success',
                      messages: ['Runs are successfully deleted'],
                    },
                    model,
                  });
                });
            } catch (ex: Error | any) {
              if (ex.name === 'AbortError') {
                onNotificationAdd({
                  notification: {
                    id: Date.now(),
                    severity: 'error',
                    messages: [ex.message],
                  },
                  model,
                });
              }
            } finally {
              analytics.trackEvent(
                ANALYTICS_EVENT_KEYS[appName].table.deleteRunsBatch,
              );
            }
          },
          abort: runsDeleteRef.abort,
        };
      }

      const methods = {
        destroy,
        initialize,
        getRunsData,
        abortRequest,
        updateModelData,
        getLastRunsData,
        onExportTableData,
        onNotificationDelete: onModelNotificationDelete,
        setDefaultAppConfigData: setModelDefaultAppConfigData,
        changeLiveUpdateConfig,
        archiveRuns,
        deleteRuns,
      };

      if (grouping) {
        Object.assign(methods, {});
      }
      if (selectForm) {
        Object.assign(methods, {
          onSelectRunQueryChange(query: string): void {
            onSelectRunQueryChange({ query, model });
          },
        });
      }
      if (components?.charts?.[0]) {
        Object.assign(methods, {});
      }
      if (components?.table) {
        Object.assign(methods, {
          onRowHeightChange(height: RowHeightSize): void {
            onRowHeightChange({ height, model, appName });
          },
          onColumnsOrderChange(columnsOrder: any): void {
            onColumnsOrderChange({
              columnsOrder,
              model,
              appName,
              updateModelData,
            });
          },
          onColumnsVisibilityChange(hiddenColumns: string[]): void {
            onColumnsVisibilityChange({
              hiddenColumns,
              model,
              appName,
              updateModelData,
            });
          },
          onTableDiffShow(): void {
            onTableDiffShow({ model, appName, updateModelData });
          },
          onSortReset(): void {
            updateSortFields({
              sortFields: [],
              model,
              appName,
              updateModelData,
            });
          },
          updateColumnsWidths(
            key: string,
            width: number,
            isReset: boolean,
          ): void {
            updateColumnsWidths({
              key,
              width,
              isReset,
              model,
              appName,
              updateModelData,
            });
          },
          onRowSelect({
            actionType,
            data,
          }: {
            actionType: 'single' | 'selectAll' | 'removeAll';
            data?: any;
          }): void {
            return onRowSelect({ actionType, data, model });
          },
          onToggleColumnsColorScales(colKey: string): void {
            onToggleColumnsColorScales({
              colKey,
              model,
              appName,
              updateModelData,
            });
          },
        });
      }

      return methods;
    }

    function getParamsModelMethods() {
      let runsRequestRef: {
        call: (
          exceptionHandler: (detail: any) => void,
        ) => Promise<ReadableStream<IRun<IParamTrace>[]>>;
        abort: () => void;
      };
      let runsArchiveRef: {
        call: (exceptionHandler: (detail: any) => void) => Promise<any>;
        abort: () => void;
      };
      let runsDeleteRef: {
        call: (exceptionHandler: (detail: any) => void) => Promise<any>;
        abort: () => void;
      };
      let tooltipData: ITooltipData = {};
      let liveUpdateInstance: LiveUpdateService | null;

      function initialize(appId: string): void {
        model.init();
        const state: Partial<IParamsAppModelState> = {};
        if (grouping) {
          state.groupingSelectOptions = [];
        }
        if (components?.table) {
          state.refs = {
            ...state.refs,
            tableRef: { current: null },
          };
        }
        if (components?.charts?.[0]) {
          tooltipData = {};
          state.refs = {
            ...state.refs,
            chartPanelRef: { current: null },
          };
        }
        projectsService
          .getProjectParams(['metric'])
          .call()
          .then((data) => {
            model.setState({
              selectFormData: {
                options: getParamsOptions(data),
                suggestions: getParamsSuggestions(data),
              },
            });
          });
        model.setState({ ...state });
        if (!appId) {
          setModelDefaultAppConfigData();
        }
        const liveUpdateState = model.getState()?.config?.liveUpdate;

        if (liveUpdateState?.enabled) {
          liveUpdateInstance = new LiveUpdateService(
            appName,
            updateData,
            liveUpdateState.delay,
          );
        }
      }

      function getParamsOptions(projectsData: IProjectParamsMetrics) {
        const comparator = alphabeticalSortComparator<ISelectOption>({
          orderBy: 'label',
        });

        let optionsCount = 0; // to calculate color
        const systemOptions: ISelectOption[] = [];
        let params: ISelectOption[] = [];
        let metrics: ISelectOption[] = [];

        if (projectsData?.metric) {
          for (let key in projectsData.metric) {
            let system: boolean = isSystemMetric(key);
            for (let val of projectsData.metric[key]) {
              let label = contextToString(val);
              let index: number = optionsCount;
              let option: ISelectOption = {
                label: `${system ? formatSystemMetricName(key) : key} ${label}`,
                group: system ? 'System' : key,
                type: 'metrics',
                color: COLORS[0][index % COLORS[0].length],
                value: {
                  option_name: key,
                  context: val,
                },
              };
              optionsCount++;
              if (system) {
                systemOptions.push(option);
              } else {
                metrics.push(option);
              }
            }
          }
        }
        if (projectsData?.params) {
          const paramPaths = getObjectPaths(
            projectsData.params,
            projectsData.params,
          );
          paramPaths.forEach((paramPath, index) => {
            params.push({
              label: paramPath.slice(0, paramPath.indexOf('.__example_type__')),
              group: 'Params',
              type: 'params',
              color: COLORS[0][index % COLORS[0].length],
            });
          });
        }

        params = params.sort(comparator);
        metrics = metrics.sort(comparator);
        systemOptions.sort(comparator);

        // sort by group
        const data: ISelectOption[] = [...metrics, ...params];

        data.sort(
          alphabeticalSortComparator({
            orderBy: 'type',
          }),
        );
        return data.concat(systemOptions);
      }

      function updateData(newData: IRun<IParamTrace>[]): void {
        const configData = model.getState()?.config;
        if (configData) {
          setModelData(newData, configData);
        }
      }

      function abortRequest(): void {
        if (runsRequestRef) {
          runsRequestRef.abort();
        }

        model.setState({
          requestStatus: RequestStatusEnum.Ok,
        });

        onModelNotificationAdd({
          id: Date.now(),
          severity: 'info',
          messages: ['Request has been cancelled'],
        });
      }

      function getParamsData(
        shouldUrlUpdate?: boolean,
        shouldResetSelectedRows?: boolean,
      ): {
        call: () => Promise<void>;
        abort: () => void;
      } {
        if (runsRequestRef) {
          runsRequestRef.abort();
        }
        const configData = { ...model.getState()?.config };
        if (shouldUrlUpdate) {
          updateURL({ configData, appName });
        }
        runsRequestRef = runsService.getRunsData(configData?.select?.query);
        return {
          call: async () => {
            if (_.isEmpty(configData?.select?.options)) {
              resetModelState(configData, shouldResetSelectedRows!);
            } else {
              model.setState({
                requestStatus: RequestStatusEnum.Pending,
                queryIsEmpty: false,
                selectedRows: shouldResetSelectedRows
                  ? {}
                  : model.getState()?.selectedRows,
              });
              liveUpdateInstance?.stop().then();
              try {
                const stream = await runsRequestRef.call((detail) => {
                  exceptionHandler({ detail, model });
                  resetModelState(configData, shouldResetSelectedRows!);
                });
                const runData = await getRunData(stream);
                updateData(runData);
              } catch (ex: Error | any) {
                if (ex.name === 'AbortError') {
                  // Abort Error
                } else {
                  // eslint-disable-next-line no-console
                  console.log('Unhandled error: ', ex);
                }
              }
              liveUpdateInstance?.start({
                q: configData?.select?.query,
              });
            }
          },
          abort: runsRequestRef.abort,
        };
      }

      function resetModelState(
        configData: any,
        shouldResetSelectedRows: boolean,
      ) {
        let state: Partial<IParamsAppModelState> = {};
        if (components?.charts?.indexOf(ChartTypeEnum.HighPlot) !== -1) {
          state.highPlotData = [];
        }
        if (components.table) {
          state.tableData = [];
          state.config = {
            ...configData,
            table: {
              ...configData?.table,
              resizeMode: ResizeModeEnum.Resizable,
            },
          };
        }

        model.setState({
          queryIsEmpty: true,
          rawData: [],
          tableColumns: [],
          selectedRows: shouldResetSelectedRows
            ? {}
            : model.getState()?.selectedRows,
          ...state,
        });
      }

      function getDataAsTableRows(
        processedData: IMetricsCollection<IParam>[],
        metricsColumns: any,
        paramKeys: string[],
        isRowData: boolean,
        config: IAppModelConfig,
        groupingSelectOptions: IGroupingSelectOption[],
      ): { rows: IMetricTableRowData[] | any; sameValueColumns: string[] } {
        if (!processedData) {
          return {
            rows: [],
            sameValueColumns: [],
          };
        }
        const initialMetricsRowData = Object.keys(metricsColumns).reduce(
          (acc: any, key: string) => {
            const groupByMetricName: any = {};
            Object.keys(metricsColumns[key]).forEach(
              (metricContext: string) => {
                groupByMetricName[
                  `${isSystemMetric(key) ? key : `${key}_${metricContext}`}`
                ] = '-';
              },
            );
            acc = { ...acc, ...groupByMetricName };
            return acc;
          },
          {},
        );
        const rows: IMetricTableRowData[] | any =
          processedData[0]?.config !== null ? {} : [];

        let rowIndex = 0;
        const sameValueColumns: string[] = [];

        processedData.forEach(
          (metricsCollection: IMetricsCollection<IParam>) => {
            const groupKey = metricsCollection.key;
            const columnsValues: { [key: string]: string[] } = {};

            if (metricsCollection.config !== null) {
              const groupConfigData: { [key: string]: string } = {};
              for (let key in metricsCollection.config) {
                groupConfigData[getValueByField(groupingSelectOptions, key)] =
                  metricsCollection.config[key];
              }
              const groupHeaderRow = {
                meta: {
                  chartIndex:
                    config.grouping?.chart?.length! > 0 ||
                    config.grouping?.reverseMode?.chart
                      ? metricsCollection.chartIndex + 1
                      : null,
                  color: metricsCollection.color,
                  dasharray: metricsCollection.dasharray,
                  itemsCount: metricsCollection.data.length,
                  config: groupConfigData,
                },
                key: groupKey!,
                groupRowsKeys: metricsCollection.data.map(
                  (metric) => metric.key,
                ),
                color: metricsCollection.color,
                dasharray: metricsCollection.dasharray,
                experiment: '',
                run: '',
                description: '',
                date: '',
                metric: '',
                context: [],
                children: [],
                groups: groupConfigData,
              };

              rows[groupKey!] = {
                data: groupHeaderRow,
                items: [],
              };
            }

            metricsCollection.data.forEach((metric: any) => {
              const metricsRowValues = { ...initialMetricsRowData };
              metric.run.traces.metric.forEach((trace: any) => {
                metricsRowValues[
                  `${
                    isSystemMetric(trace.name)
                      ? trace.name
                      : `${trace.name}_${contextToString(trace.context)}`
                  }`
                ] = formatValue(trace.last_value.last);
              });
              const rowValues: any = {
                rowMeta: {
                  color: metricsCollection.color ?? metric.color,
                },
                key: metric.key,
                selectKey: `${metric.run.hash}/${metric.key}`,
                runHash: metric.run.hash,
                isHidden: metric.isHidden,
                index: rowIndex,
                color: metricsCollection.color ?? metric.color,
                dasharray: metricsCollection.dasharray ?? metric.dasharray,
                experiment: metric.run.props.experiment.name ?? 'default',
                run: metric.run.props?.name ?? '-',
                description: metric.run.props?.description ?? '-',
                date: moment(metric.run.props.creation_time * 1000).format(
                  TABLE_DATE_FORMAT,
                ),
                metric: metric.name,
                ...metricsRowValues,
              };
              rowIndex++;

              for (let key in metricsRowValues) {
                columnsValues[key] = ['-'];
              }

              [
                'experiment',
                'run',
                'date',
                'description',
                'metric',
                'context',
                'step',
                'epoch',
                'time',
              ].forEach((key) => {
                if (columnsValues.hasOwnProperty(key)) {
                  if (!_.some(columnsValues[key], rowValues[key])) {
                    columnsValues[key].push(rowValues[key]);
                  }
                } else {
                  columnsValues[key] = [rowValues[key]];
                }
              });

              paramKeys.forEach((paramKey) => {
                const value = getValue(metric.run.params, paramKey, '-');
                rowValues[paramKey] = formatValue(value);
                if (columnsValues.hasOwnProperty(paramKey)) {
                  if (!columnsValues[paramKey].includes(value)) {
                    columnsValues[paramKey].push(value);
                  }
                } else {
                  columnsValues[paramKey] = [value];
                }
              });

              if (metricsCollection.config !== null) {
                rows[groupKey!].items.push(
                  isRowData
                    ? rowValues
                    : paramsTableRowRenderer(rowValues, {
                        toggleVisibility: (e) => {
                          e.stopPropagation();
                          onRowVisibilityChange({
                            metricKey: rowValues.key,
                            model,
                            appName,
                            updateModelData,
                          });
                        },
                      }),
                );
              } else {
                rows.push(
                  isRowData
                    ? rowValues
                    : paramsTableRowRenderer(rowValues, {
                        toggleVisibility: (e) => {
                          e.stopPropagation();
                          onRowVisibilityChange({
                            metricKey: rowValues.key,
                            model,
                            appName,
                            updateModelData,
                          });
                        },
                      }),
                );
              }
            });

            for (let columnKey in columnsValues) {
              if (columnsValues[columnKey].length === 1) {
                sameValueColumns.push(columnKey);
              }

              if (metricsCollection.config !== null) {
                rows[groupKey!].data[columnKey] =
                  columnsValues[columnKey].length === 1
                    ? paramKeys.includes(columnKey)
                      ? formatValue(columnsValues[columnKey][0])
                      : columnsValues[columnKey][0]
                    : columnsValues[columnKey];
              }
            }

            if (metricsCollection.config !== null && !isRowData) {
              rows[groupKey!].data = paramsTableRowRenderer(
                rows[groupKey!].data,
                {},
                true,
                ['groups'].concat(Object.keys(columnsValues)),
              );
            }
          },
        );
        return { rows, sameValueColumns };
      }

      function getDataAsLines(
        processedData: IMetricsCollection<IParam>[],
        configData = model.getState()?.config,
      ): { dimensions: IDimensionsType; data: any }[] {
        if (!processedData || _.isEmpty(configData.select.options)) {
          return [];
        }
        const dimensionsObject: any = {};
        const lines = processedData.map(
          ({
            chartIndex,
            color,
            data,
            dasharray,
          }: IMetricsCollection<IParam>) => {
            if (!dimensionsObject[chartIndex]) {
              dimensionsObject[chartIndex] = {};
            }

            return data
              .filter((run) => !run.isHidden)
              .map((run: IParam) => {
                const values: { [key: string]: string | number | null } = {};
                configData.select.options.forEach(
                  ({ type, label, value }: ISelectOption) => {
                    const dimension = dimensionsObject[chartIndex];
                    if (!dimension[label] && type === 'params') {
                      dimension[label] = {
                        values: new Set(),
                        scaleType: ScaleEnum.Linear,
                        displayName: label,
                        dimensionType: 'param',
                      };
                    }
                    if (type === 'metrics') {
                      run.run.traces.metric.forEach((trace: IParamTrace) => {
                        const formattedContext = `${
                          value?.option_name
                        }-${contextToString(trace.context)}`;
                        if (
                          trace.name === value?.option_name &&
                          _.isEqual(trace.context, value?.context)
                        ) {
                          values[formattedContext] = trace.last_value.last;
                          if (dimension[formattedContext]) {
                            dimension[formattedContext].values.add(
                              trace.last_value.last,
                            );
                            if (typeof trace.last_value.last === 'string') {
                              dimension[formattedContext].scaleType =
                                ScaleEnum.Point;
                            }
                          } else {
                            dimension[formattedContext] = {
                              values: new Set().add(trace.last_value.last),
                              scaleType: ScaleEnum.Linear,
                              displayName: `${
                                value.option_name
                              } ${contextToString(trace.context)}`,
                              dimensionType: 'metric',
                            };
                          }
                        }
                      });
                    } else {
                      const paramValue = getValue(run.run.params, label, '-');
                      const formattedParam = formatValue(paramValue, '-');
                      values[label] = paramValue;
                      if (formattedParam !== '-' && dimension[label]) {
                        if (typeof paramValue !== 'number') {
                          dimension[label].scaleType = ScaleEnum.Point;
                          values[label] = formattedParam;
                        } else if (isNaN(paramValue) || !isFinite(paramValue)) {
                          values[label] = formattedParam;
                          dimension[label].scaleType = ScaleEnum.Point;
                        }
                        dimension[label].values.add(values[label]);
                      }
                    }
                  },
                );

                return {
                  values,
                  color: color ?? run.color,
                  dasharray: dasharray ?? run.dasharray,
                  chartIndex: chartIndex,
                  key: run.key,
                };
              });
          },
        );

        const flattedLines = lines.flat();
        const groupedByChartIndex = Object.values(
          _.groupBy(flattedLines, 'chartIndex'),
        );

        return Object.keys(dimensionsObject)
          .map((keyOfDimension, i) => {
            const dimensions: IDimensionsType = {};
            Object.keys(dimensionsObject[keyOfDimension]).forEach(
              (key: string) => {
                if (
                  dimensionsObject[keyOfDimension][key].scaleType === 'linear'
                ) {
                  const [minDomain, maxDomain] = minMaxOfArray([
                    ...dimensionsObject[keyOfDimension][key].values,
                  ]);

                  dimensions[key] = {
                    scaleType: dimensionsObject[keyOfDimension][key].scaleType,
                    domainData: [minDomain, maxDomain],
                    displayName:
                      dimensionsObject[keyOfDimension][key].displayName,
                    dimensionType:
                      dimensionsObject[keyOfDimension][key].dimensionType,
                  };
                } else {
                  const numDomain: number[] = [];
                  const strDomain: string[] = [];

                  [...dimensionsObject[keyOfDimension][key].values].forEach(
                    (data) => {
                      if (typeof data === 'number') {
                        numDomain.push(data);
                      } else {
                        strDomain.push(data);
                      }
                    },
                  );

                  // sort domain data
                  numDomain.sort((a, b) => a - b);
                  strDomain.sort();

                  dimensions[key] = {
                    scaleType: dimensionsObject[keyOfDimension][key].scaleType,
                    domainData: numDomain.concat(strDomain as any[]),
                    displayName:
                      dimensionsObject[keyOfDimension][key].displayName,
                    dimensionType:
                      dimensionsObject[keyOfDimension][key].dimensionType,
                  };
                }
              },
            );
            return {
              dimensions,
              data: groupedByChartIndex[i],
            };
          })
          .filter(
            (data) => !_.isEmpty(data.data) && !_.isEmpty(data.dimensions),
          );
      }

      function setModelData(
        rawData: IRun<IParamTrace>[],
        configData: IAppModelConfig,
      ): void {
        const { data, params, highLevelParams, metricsColumns, selectedRows } =
          processData(rawData);
        const sortedParams = params.concat(highLevelParams).sort();
        const groupingSelectOptions = [
          ...getGroupingSelectOptions({
            params: sortedParams,
          }),
        ];
        tooltipData = getTooltipData({
          processedData: data,
          paramKeys: sortedParams,
          groupingSelectOptions,
          groupingItems: ['color', 'stroke', 'chart'],
          model,
        });
        const tableData = getDataAsTableRows(
          data,
          metricsColumns,
          params,
          false,
          configData,
          groupingSelectOptions,
        );
        const sortFields = model.getState()?.config?.table.sortFields;

        const tableColumns = getParamsTableColumns(
          groupingSelectOptions,
          metricsColumns,
          params,
          data[0]?.config,
          configData.table?.columnsOrder!,
          configData.table?.hiddenColumns!,
          sortFields,
          onSortChange,
          configData.grouping as any,
          onModelGroupingSelectChange,
        );

        if (model.getState()?.requestStatus !== RequestStatusEnum.Pending) {
          model.getState()?.refs?.tableRef.current?.updateData({
            newData: tableData.rows,
            newColumns: tableColumns,
          });
        }

        model.setState({
          requestStatus: RequestStatusEnum.Ok,
          data,
          highPlotData: getDataAsLines(data),
          chartTitleData: getChartTitleData<IParam, IParamsAppModelState>({
            processedData: data,
            groupingSelectOptions,
            model: model as IModel<IParamsAppModelState>,
          }),
          params,
          selectedRows,
          metricsColumns,
          rawData,
          config: configData,
          tableData: tableData.rows,
          tableColumns,
          sameValueColumns: tableData.sameValueColumns,
          groupingSelectOptions,
        });
      }

      function groupData(data: IParam[]): IMetricsCollection<IParam>[] {
        const grouping = model.getState()!.config!.grouping;
        const { paletteIndex } = grouping;
        const groupByColor = getFilteredGroupingOptions({
          groupName: 'color',
          model,
        });
        const groupByStroke = getFilteredGroupingOptions({
          groupName: 'stroke',
          model,
        });
        const groupByChart = getFilteredGroupingOptions({
          groupName: 'chart',
          model,
        });
        if (
          groupByColor.length === 0 &&
          groupByStroke.length === 0 &&
          groupByChart.length === 0
        ) {
          return [
            {
              config: null,
              color: null,
              dasharray: null,
              chartIndex: 0,
              data,
            },
          ];
        }

        const groupValues: {
          [key: string]: IMetricsCollection<IParam> | any;
        } = {};

        const groupingFields = _.uniq(
          groupByColor.concat(groupByStroke).concat(groupByChart),
        );

        for (let i = 0; i < data.length; i++) {
          const groupValue: { [key: string]: unknown } = {};
          groupingFields.forEach((field) => {
            groupValue[field] = getValue(data[i], field);
          });
          const groupKey = encode(groupValue);
          if (groupValues.hasOwnProperty(groupKey)) {
            groupValues[groupKey].data.push(data[i]);
          } else {
            groupValues[groupKey] = {
              key: groupKey,
              config: groupValue,
              color: null,
              dasharray: null,
              chartIndex: 0,
              data: [data[i]],
            };
          }
        }

        let colorIndex = 0;
        let dasharrayIndex = 0;
        let chartIndex = 0;

        const colorConfigsMap: { [key: string]: number } = {};
        const dasharrayConfigsMap: { [key: string]: number } = {};
        const chartIndexConfigsMap: { [key: string]: number } = {};

        for (let groupKey in groupValues) {
          const groupValue = groupValues[groupKey];

          if (groupByColor.length > 0) {
            const colorConfig = _.pick(groupValue.config, groupByColor);
            const colorKey = encode(colorConfig);

            if (grouping.persistence.color && grouping.isApplied.color) {
              let index = getGroupingPersistIndex({
                groupConfig: colorConfig,
                grouping,
                groupName: 'color',
              });
              groupValue.color =
                COLORS[paletteIndex][
                  Number(index % BigInt(COLORS[paletteIndex].length))
                ];
            } else if (colorConfigsMap.hasOwnProperty(colorKey)) {
              groupValue.color =
                COLORS[paletteIndex][
                  colorConfigsMap[colorKey] % COLORS[paletteIndex].length
                ];
            } else {
              colorConfigsMap[colorKey] = colorIndex;
              groupValue.color =
                COLORS[paletteIndex][colorIndex % COLORS[paletteIndex].length];
              colorIndex++;
            }
          }

          if (groupByStroke.length > 0) {
            const dasharrayConfig = _.pick(groupValue.config, groupByStroke);
            const dasharrayKey = encode(dasharrayConfig);
            if (grouping.persistence.stroke && grouping.isApplied.stroke) {
              let index = getGroupingPersistIndex({
                groupConfig: dasharrayConfig,
                grouping,
                groupName: 'stroke',
              });
              groupValue.dasharray =
                DASH_ARRAYS[Number(index % BigInt(DASH_ARRAYS.length))];
            } else if (dasharrayConfigsMap.hasOwnProperty(dasharrayKey)) {
              groupValue.dasharray =
                DASH_ARRAYS[
                  dasharrayConfigsMap[dasharrayKey] % DASH_ARRAYS.length
                ];
            } else {
              dasharrayConfigsMap[dasharrayKey] = dasharrayIndex;
              groupValue.dasharray =
                DASH_ARRAYS[dasharrayIndex % DASH_ARRAYS.length];
              dasharrayIndex++;
            }
          }

          if (groupByChart.length > 0) {
            const chartIndexConfig = _.pick(groupValue.config, groupByChart);
            const chartIndexKey = encode(chartIndexConfig);
            if (chartIndexConfigsMap.hasOwnProperty(chartIndexKey)) {
              groupValue.chartIndex = chartIndexConfigsMap[chartIndexKey];
            } else {
              chartIndexConfigsMap[chartIndexKey] = chartIndex;
              groupValue.chartIndex = chartIndex;
              chartIndex++;
            }
          }
        }
        return Object.values(groupValues);
      }

      function processData(data: IRun<IParamTrace>[]): {
        data: IMetricsCollection<IParam>[];
        params: string[];
        highLevelParams: string[];
        metricsColumns: any;
        selectedRows: any;
      } {
        const configData = model.getState()?.config;
        let selectedRows = model.getState()?.selectedRows;
        const grouping = model.getState()?.config?.grouping;
        let runs: IParam[] = [];
        let params: string[] = [];
        let highLevelParams: string[] = [];
        const paletteIndex: number = grouping?.paletteIndex || 0;
        const metricsColumns: any = {};

        data?.forEach((run: IRun<IParamTrace>, index) => {
          params = params.concat(getObjectPaths(run.params, run.params));
          highLevelParams = highLevelParams.concat(
            getObjectPaths(run.params, run.params, '', false, true),
          );
          run.traces.metric.forEach((trace) => {
            metricsColumns[trace.name] = {
              ...metricsColumns[trace.name],
              [contextToString(trace.context) as string]: '-',
            };
          });
          const paramKey = encode({ runHash: run.hash });
          runs.push({
            run,
            isHidden: configData!.table.hiddenMetrics!.includes(paramKey),
            color: COLORS[paletteIndex][index % COLORS[paletteIndex].length],
            key: paramKey,
            dasharray: DASH_ARRAYS[0],
          });
        });

        let sortFields = configData?.table?.sortFields ?? [];

        if (sortFields?.length === 0) {
          sortFields = [
            {
              value: 'run.props.creation_time',
              order: 'desc',
              label: '',
              group: '',
            },
          ];
        }

        const processedData = groupData(
          _.orderBy(
            runs,
            sortFields?.map(
              (f: SortField) =>
                function (run: IParam) {
                  return getValue(run, f.value, '');
                },
            ),
            sortFields?.map((f: SortField) => f.order),
          ),
        );
        const uniqParams = _.uniq(params).sort();
        const uniqHighLevelParams = _.uniq(highLevelParams).sort();
        const mappedData =
          data?.reduce((acc: any, item: any) => {
            acc[item.hash] = { runHash: item.hash, ...item.props };
            return acc;
          }, {}) || {};
        if (selectedRows && !_.isEmpty(selectedRows)) {
          selectedRows = Object.keys(selectedRows).reduce(
            (acc: any, key: string) => {
              const slicedKey = key.slice(0, key.indexOf('/'));
              acc[key] = {
                selectKey: key,
                ...mappedData[slicedKey],
              };
              return acc;
            },
            {},
          );
        }
        return {
          data: processedData,
          params: uniqParams,
          highLevelParams: uniqHighLevelParams,
          metricsColumns,
          selectedRows,
        };
      }

      function onActivePointChange(
        activePoint: IActivePoint,
        focusedStateActive: boolean = false,
      ): void {
        const { refs, config } = model.getState();
        if (config.table.resizeMode !== ResizeModeEnum.Hide) {
          const tableRef: any = refs?.tableRef;
          if (tableRef) {
            if (focusedStateActive) {
              tableRef.current?.scrollToRow?.(activePoint.key);
              tableRef.current?.setActiveRow?.(
                focusedStateActive ? activePoint.key : null,
              );
            } else {
              tableRef.current?.setHoveredRow?.(activePoint.key);
            }
          }
        }
        let configData = config;
        if (configData?.chart) {
          configData = {
            ...configData,
            chart: {
              ...configData.chart,
              focusedState: {
                active: focusedStateActive,
                key: activePoint.key,
                xValue: activePoint.xValue,
                yValue: activePoint.yValue,
                chartIndex: activePoint.chartIndex,
              },
              tooltip: {
                ...configData.chart.tooltip,
                content: filterTooltipContent(
                  tooltipData[activePoint.key],
                  configData?.chart.tooltip.selectedParams,
                ),
              },
            },
          };

          if (
            config.chart.focusedState.active !== focusedStateActive ||
            (config.chart.focusedState.active &&
              (activePoint.key !== config.chart.focusedState.key ||
                activePoint.xValue !== config.chart.focusedState.xValue))
          ) {
            updateURL({ configData, appName });
          }
        }

        model.setState({ config: configData });
      }

      function onExportTableData(): void {
        const { data, params, config, metricsColumns, groupingSelectOptions } =
          model.getState() as IParamsAppModelState;
        const tableData = getDataAsTableRows(
          data,
          metricsColumns,
          params,
          true,
          config,
          groupingSelectOptions,
        );
        const tableColumns: ITableColumn[] = getParamsTableColumns(
          groupingSelectOptions,
          metricsColumns,
          params,
          data[0]?.config,
          config.table?.columnsOrder!,
          config.table?.hiddenColumns!,
        );
        const excludedFields: string[] = ['#', 'actions'];
        const filteredHeader: string[] = tableColumns.reduce(
          (acc: string[], column: ITableColumn) =>
            acc.concat(
              excludedFields.indexOf(column.key) === -1 && !column.isHidden
                ? column.key
                : [],
            ),
          [],
        );

        let emptyRow: { [key: string]: string } = {};
        filteredHeader.forEach((column: string) => {
          emptyRow[column] = '--';
        });

        const groupedRows: IMetricTableRowData[][] =
          data.length > 1
            ? Object.keys(tableData.rows).map(
                (groupedRowKey: string) => tableData.rows[groupedRowKey].items,
              )
            : [tableData.rows];

        const dataToExport: { [key: string]: string }[] = [];

        groupedRows.forEach(
          (groupedRow: IMetricTableRowData[], groupedRowIndex: number) => {
            groupedRow?.forEach((row: IMetricTableRowData) => {
              const filteredRow = getFilteredRow<IMetricTableRowData>({
                columnKeys: filteredHeader,
                row,
              });
              dataToExport.push(filteredRow);
            });
            if (groupedRows.length - 1 !== groupedRowIndex) {
              dataToExport.push(emptyRow);
            }
          },
        );

        const blob = new Blob([JsonToCSV(dataToExport)], {
          type: 'text/csv;charset=utf-8;',
        });
        saveAs(blob, `params-${moment().format(DATE_EXPORTING_FORMAT)}.csv`);
        analytics.trackEvent(ANALYTICS_EVENT_KEYS[appName].table.exports.csv);
      }

      function updateModelData(
        configData = model.getState()!.config!,
        shouldURLUpdate?: boolean,
      ): void {
        const { data, params, highLevelParams, metricsColumns, selectedRows } =
          processData(model.getState()?.rawData as IRun<IParamTrace>[]);
        const sortedParams = params.concat(highLevelParams).sort();
        const groupingSelectOptions = [
          ...getGroupingSelectOptions({
            params: sortedParams,
          }),
        ];
        tooltipData = getTooltipData({
          processedData: data,
          paramKeys: sortedParams,
          groupingSelectOptions,
          groupingItems: ['color', 'stroke', 'chart'],
          model,
        });
        const tableData = getDataAsTableRows(
          data,
          metricsColumns,
          params,
          false,
          configData,
          groupingSelectOptions,
        );
        const tableColumns = getParamsTableColumns(
          groupingSelectOptions,
          metricsColumns,
          params,
          data[0]?.config,
          configData.table?.columnsOrder!,
          configData.table?.hiddenColumns!,
          configData.table?.sortFields,
          onSortChange,
          configData.grouping as any,
          onModelGroupingSelectChange,
        );
        const tableRef: any = model.getState()?.refs?.tableRef;
        tableRef?.current?.updateData({
          newData: tableData.rows,
          newColumns: tableColumns,
          hiddenColumns: configData.table?.hiddenColumns!,
        });

        if (shouldURLUpdate) {
          updateURL({ configData, appName });
        }

        model.setState({
          config: configData,
          data,
          highPlotData: getDataAsLines(data),
          chartTitleData: getChartTitleData<IParam, IParamsAppModelState>({
            processedData: data,
            groupingSelectOptions,
            model: model as IModel<IParamsAppModelState>,
          }),
          groupingSelectOptions,
          tableData: tableData.rows,
          tableColumns,
          sameValueColumns: tableData.sameValueColumns,
          selectedRows,
        });
      }

      function onModelGroupingSelectChange({
        groupName,
        list,
      }: IOnGroupingSelectChangeParams): void {
        onGroupingSelectChange({
          groupName,
          list,
          model,
          appName,
          updateModelData,
        });
      }

      function onModelBookmarkCreate({
        name,
        description,
      }: {
        name: string;
        description: string;
      }): Promise<void> {
        return onBookmarkCreate({ name, description, model, appName });
      }

      function onModelBookmarkUpdate(id: string): void {
        onBookmarkUpdate({ id, model, appName });
      }

      function onModelNotificationDelete(id: number): void {
        onNotificationDelete({ id, model });
      }

      function onModelNotificationAdd<N>(
        notification: N & INotification,
      ): void {
        onNotificationAdd({ notification, model });
      }

      function onModelResetConfigData(): void {
        onResetConfigData({ model, getConfig, updateModelData });
      }

      function onSortChange({
        sortFields,
        order,
        index,
        actionType,
        field,
      }: any): void {
        onTableSortChange({
          sortFields,
          order,
          index,
          field,
          actionType,
          model,
          appName,
          updateModelData,
        });
      }

      function changeLiveUpdateConfig(config: {
        enabled?: boolean;
        delay?: number;
      }): void {
        const state = model.getState();
        const configData = state?.config;
        const query = configData.select?.query;
        const liveUpdateConfig = configData.liveUpdate;
        if (!liveUpdateConfig?.enabled && config.enabled && query !== '()') {
          liveUpdateInstance = new LiveUpdateService(
            appName,
            updateData,
            config?.delay || liveUpdateConfig?.delay,
          );
          liveUpdateInstance?.start({
            q: query,
          });
        } else {
          liveUpdateInstance?.clear();
          liveUpdateInstance = null;
        }

        const newLiveUpdateConfig = {
          ...liveUpdateConfig,
          ...config,
        };
        model.setState({
          config: {
            ...configData,
            liveUpdate: newLiveUpdateConfig,
          },
        });

        setItem('paramsLUConfig', encode(newLiveUpdateConfig));
        analytics.trackEvent(
          // @ts-ignore
          `${ANALYTICS_EVENT_KEYS[appName].liveUpdate} ${
            config.enabled ? 'on' : 'off'
          }`,
        );
      }

      function destroy(): void {
        liveUpdateInstance?.clear();
        liveUpdateInstance = null; //@TODO check is this need or not
      }

      function archiveRuns(
        ids: string[],
        archived: boolean,
      ): {
        call: () => Promise<void>;
        abort: () => void;
      } {
        runsArchiveRef = runsService.archiveRuns(ids, archived);
        return {
          call: async () => {
            try {
              await runsArchiveRef
                .call((detail) => exceptionHandler({ detail, model }))
                .then(() => {
                  getParamsData(false, true).call();
                  onNotificationAdd({
                    notification: {
                      id: Date.now(),
                      severity: 'success',
                      messages: [
                        `Runs are successfully ${
                          archived ? 'archived' : 'unarchived'
                        } `,
                      ],
                    },
                    model,
                  });
                });
            } catch (ex: Error | any) {
              if (ex.name === 'AbortError') {
                onNotificationAdd({
                  notification: {
                    id: Date.now(),
                    severity: 'error',
                    messages: [ex.message],
                  },
                  model,
                });
              }
            } finally {
              analytics.trackEvent(
                ANALYTICS_EVENT_KEYS[appName].table.archiveRunsBatch,
              );
            }
          },
          abort: runsArchiveRef.abort,
        };
      }

      function deleteRuns(ids: string[]): {
        call: () => Promise<void>;
        abort: () => void;
      } {
        runsDeleteRef = runsService.deleteRuns(ids);
        return {
          call: async () => {
            try {
              await runsDeleteRef
                .call((detail) => exceptionHandler({ detail, model }))
                .then(() => {
                  getParamsData(false, true).call();
                  onNotificationAdd({
                    notification: {
                      id: Date.now(),
                      severity: 'success',
                      messages: ['Runs are successfully deleted'],
                    },
                    model,
                  });
                });
            } catch (ex: Error | any) {
              if (ex.name === 'AbortError') {
                onNotificationAdd({
                  notification: {
                    id: Date.now(),
                    severity: 'error',
                    messages: [ex.message],
                  },
                  model,
                });
              }
            } finally {
              analytics.trackEvent(
                ANALYTICS_EVENT_KEYS[appName].table.deleteRunsBatch,
              );
            }
          },
          abort: runsDeleteRef.abort,
        };
      }

      const methods = {
        initialize,
        getAppConfigData: getModelAppConfigData,
        getParamsData,
        setDefaultAppConfigData: setModelDefaultAppConfigData,
        abortRequest,
        updateModelData,
        onActivePointChange,
        onExportTableData,
        onBookmarkCreate: onModelBookmarkCreate,
        onBookmarkUpdate: onModelBookmarkUpdate,
        onNotificationAdd: onModelNotificationAdd,
        onNotificationDelete: onModelNotificationDelete,
        onResetConfigData: onModelResetConfigData,
        onSortChange,
        destroy,
        changeLiveUpdateConfig,
        onShuffleChange,
        deleteRuns,
        archiveRuns,
      };

      if (grouping) {
        Object.assign(methods, {
          onGroupingSelectChange: onModelGroupingSelectChange,
          onGroupingModeChange({
            groupName,
            value,
          }: IOnGroupingModeChangeParams): void {
            onGroupingModeChange({
              groupName,
              value,
              model,
              appName,
              updateModelData,
            });
          },
          onGroupingPaletteChange(index: number): void {
            onGroupingPaletteChange({ index, model, appName, updateModelData });
          },
          onGroupingReset(groupName: GroupNameType): void {
            onGroupingReset({ groupName, model, appName, updateModelData });
          },
          onGroupingApplyChange(groupName: GroupNameType): void {
            onGroupingApplyChange({
              groupName,
              model,
              appName,
              updateModelData,
            });
          },
          onGroupingPersistenceChange(groupName: GroupNameType): void {
            onGroupingPersistenceChange({
              groupName,
              model,
              appName,
              updateModelData,
            });
          },
          onShuffleChange(name: 'color' | 'stroke'): void {
            onShuffleChange({ name, model, updateModelData });
          },
        });
      }
      if (selectForm) {
        Object.assign(methods, {
          onParamsSelectChange<D>(data: D & Partial<ISelectOption[]>): void {
            onSelectOptionsChange({ data, model });
          },
          onSelectRunQueryChange(query: string): void {
            onSelectRunQueryChange({ query, model });
          },
        });
      }
      if (components?.charts?.[0]) {
        Object.assign(methods, {
          onChangeTooltip(tooltip: Partial<IPanelTooltip>): void {
            onChangeTooltip({ tooltip, tooltipData, model, appName });
          },
          onColorIndicatorChange(): void {
            onColorIndicatorChange({ model, appName, updateModelData });
          },
          onCurveInterpolationChange(): void {
            onCurveInterpolationChange({ model, appName, updateModelData });
          },
        });
      }
      if (components?.table) {
        Object.assign(methods, {
          onRowHeightChange(height: RowHeightSize): void {
            onRowHeightChange({ height, model, appName });
          },
          onTableRowHover(rowKey?: string): void {
            onTableRowHover({ rowKey, model });
          },
          onTableRowClick(rowKey?: string): void {
            onTableRowClick({ rowKey, model });
          },
          onSortFieldsChange(sortFields: [string, any][]): void {
            onSortFieldsChange({ sortFields, model, appName, updateModelData });
          },
          onParamVisibilityChange(metricsKeys: string[]): void {
            onParamVisibilityChange({
              metricsKeys,
              model,
              appName,
              updateModelData,
            });
          },
          onColumnsOrderChange(columnsOrder: any): void {
            onColumnsOrderChange({
              columnsOrder,
              model,
              appName,
              updateModelData,
            });
          },
          onColumnsVisibilityChange(hiddenColumns: string[]): void {
            onColumnsVisibilityChange({
              hiddenColumns,
              model,
              appName,
              updateModelData,
            });
          },
          onTableResizeModeChange(mode: ResizeModeEnum): void {
            onTableResizeModeChange({ mode, model, appName });
          },
          onTableDiffShow(): void {
            onTableDiffShow({ model, appName, updateModelData });
          },
          onTableResizeEnd(tableHeight: string): void {
            onTableResizeEnd({ tableHeight, model, appName });
          },
          onSortReset(): void {
            updateSortFields({
              sortFields: [],
              model,
              appName,
              updateModelData,
            });
          },
          updateColumnsWidths(
            key: string,
            width: number,
            isReset: boolean,
          ): void {
            updateColumnsWidths({
              key,
              width,
              isReset,
              model,
              appName,
              updateModelData,
            });
          },
          onRowSelect({
            actionType,
            data,
          }: {
            actionType: 'single' | 'selectAll' | 'removeAll';
            data?: any;
          }): void {
            return onRowSelect({ actionType, data, model });
          },
        });
      }

      return methods;
    }

    function getScattersModelMethods() {
      let runsRequestRef: {
        call: (
          exceptionHandler: (detail: any) => void,
        ) => Promise<ReadableStream<IRun<IParamTrace>[]>>;
        abort: () => void;
      };
      let runsArchiveRef: {
        call: (exceptionHandler: (detail: any) => void) => Promise<any>;
        abort: () => void;
      };
      let runsDeleteRef: {
        call: (exceptionHandler: (detail: any) => void) => Promise<any>;
        abort: () => void;
      };
      let tooltipData: ITooltipData = {};
      let liveUpdateInstance: LiveUpdateService | null;

      function initialize(appId: string): void {
        model.init();
        const state: Partial<IScatterAppModelState> = {};
        if (grouping) {
          state.groupingSelectOptions = [];
        }
        if (components?.table) {
          state.refs = {
            ...state.refs,
            tableRef: { current: null },
          };
        }
        if (components?.charts?.[0]) {
          tooltipData = {};
          state.refs = {
            ...state.refs,
            chartPanelRef: { current: null },
          };
        }
        model.setState({ ...state });
        if (!appId) {
          setModelDefaultAppConfigData();
        }
        const liveUpdateState = model.getState()?.config?.liveUpdate;

        projectsService
          .getProjectParams(['metric'])
          .call()
          .then((data: IProjectParamsMetrics) => {
            model.setState({
              selectFormData: {
                options: getScattersSelectOptions(data),
                suggestions: getParamsSuggestions(data),
              },
            });
          });

        if (liveUpdateState?.enabled) {
          liveUpdateInstance = new LiveUpdateService(
            appName,
            updateData,
            liveUpdateState.delay,
          );
        }
      }

      function updateData(newData: IRun<IParamTrace>[]): void {
        const configData = model.getState()?.config;
        if (configData) {
          setModelData(newData, configData);
        }
      }

      function setModelData(
        rawData: IRun<IParamTrace>[],
        configData: IAppModelConfig,
      ): void {
        const { data, params, highLevelParams, metricsColumns, selectedRows } =
          processData(rawData);

        const sortedParams = params.concat(highLevelParams).sort();
        const groupingSelectOptions = [
          ...getGroupingSelectOptions({
            params: sortedParams,
          }),
        ];

        tooltipData = getTooltipData({
          processedData: data,
          paramKeys: sortedParams,
          groupingSelectOptions,
          groupingItems: ['color', 'chart'],
          model,
        });

        const tableData = getDataAsTableRows(
          data,
          metricsColumns,
          params,
          false,
          configData,
          groupingSelectOptions,
        );
        const sortFields = model.getState()?.config?.table.sortFields;

        const tableColumns = getParamsTableColumns(
          groupingSelectOptions,
          metricsColumns,
          params,
          data[0]?.config,
          configData.table?.columnsOrder!,
          configData.table?.hiddenColumns!,
          sortFields,
          onSortChange,
          configData.grouping as any,
          onModelGroupingSelectChange,
        );

        if (model.getState()?.requestStatus !== RequestStatusEnum.Pending) {
          model.getState()?.refs?.tableRef.current?.updateData({
            newData: tableData.rows,
            newColumns: tableColumns,
          });
        }

        model.setState({
          requestStatus: RequestStatusEnum.Ok,
          data,
          chartData: getChartData(data),
          chartTitleData: getChartTitleData<IParam, IParamsAppModelState>({
            processedData: data,
            groupingSelectOptions,
            model: model as IModel<IParamsAppModelState>,
          }),
          params,
          metricsColumns,
          rawData,
          config: configData,
          tableData: tableData.rows,
          tableColumns,
          sameValueColumns: tableData.sameValueColumns,
          groupingSelectOptions,
          selectedRows,
        });
      }

      function getChartData(
        processedData: IMetricsCollection<IParam>[],
        configData = model.getState()?.config,
      ): {
        dimensions: IDimensionType[];
        data: IPoint[];
      }[] {
        if (!processedData || _.isEmpty(configData.select.options)) {
          return [];
        }
        const dimensionsByChartIndex: {
          values: number[] | string[];
          scaleType: ScaleEnum;
          displayName: string;
          dimensionType: string;
        }[][] = [];

        const chartData = processedData.map(
          ({ chartIndex, color, data }: IMetricsCollection<IParam>) => {
            if (!dimensionsByChartIndex[chartIndex]) {
              dimensionsByChartIndex[chartIndex] = [];
            }
            const dimension: any = dimensionsByChartIndex[chartIndex];
            return data
              .filter((run) => !run.isHidden)
              .map((run: IParam) => {
                const values: any = [];
                configData.select.options.forEach(
                  ({ type, label, value }: ISelectOption, i: number) => {
                    if (!dimension[i]) {
                      dimension[i] = {
                        values: [],
                        scaleType: ScaleEnum.Linear,
                        displayName: label,
                        dimensionType: 'param',
                      };
                    }
                    if (type === 'metrics') {
                      run.run.traces.metric.forEach((trace: IParamTrace) => {
                        if (
                          trace.name === value?.option_name &&
                          _.isEqual(trace.context, value?.context)
                        ) {
                          values[i] = trace.last_value.last;
                          if (dimension[i]) {
                            dimension[i].values.push(trace.last_value.last);
                            if (typeof trace.last_value.last === 'string') {
                              dimension[i].scaleType = ScaleEnum.Point;
                              dimension[i].dimensionType = 'metric';
                            }
                          } else {
                            dimension[i] = {
                              values: [trace.last_value.last],
                              scaleType: ScaleEnum.Linear,
                              displayName: `${
                                value.option_name
                              } ${contextToString(trace.context)}`,
                              dimensionType: 'metric',
                            };
                          }
                        }
                      });
                    } else {
                      const paramValue = getValue(run.run.params, label, '-');
                      const formattedParam = formatValue(paramValue, '-');
                      values[i] = paramValue;
                      if (formattedParam !== '-' && dimension[i]) {
                        if (typeof paramValue !== 'number') {
                          dimension[i].scaleType = ScaleEnum.Point;
                          values[i] = formattedParam;
                        } else if (isNaN(paramValue) || !isFinite(paramValue)) {
                          values[i] = formattedParam;
                          dimension[i].scaleType = ScaleEnum.Point;
                        }
                        dimension[i].values.push(values[i]);
                      }
                    }
                  },
                );

                return {
                  chartIndex,
                  key: run.key,
                  groupKey: run.key,
                  color: color ?? run.color,
                  data: {
                    yValues: [values[0] ?? '-'],
                    xValues: [values[1] ?? '-'],
                  },
                };
              });
          },
        );
        const flattedData = chartData.flat();
        const groupedByChartIndex = Object.values(
          _.groupBy(flattedData, 'chartIndex'),
        );

        return dimensionsByChartIndex
          .filter((dimension) => !_.isEmpty(dimension))
          .map((chartDimensions, i: number) => {
            const dimensions: IDimensionType[] = [];
            chartDimensions.forEach((dimension) => {
              if (dimension.scaleType === ScaleEnum.Linear) {
                const [minDomain = '-', maxDomain = '-'] = minMaxOfArray([
                  ...((dimension.values as number[]) || []),
                ]);

                dimensions.push({
                  scaleType: dimension.scaleType,
                  domainData: [minDomain, maxDomain] as string[] | number[],
                  displayName: dimension.displayName,
                  dimensionType: dimension.dimensionType,
                });
              } else {
                const numDomain: number[] = [];
                const strDomain: string[] = [];

                [...dimension.values].forEach((data) => {
                  if (typeof data === 'number') {
                    numDomain.push(data);
                  } else {
                    strDomain.push(data);
                  }
                });

                // sort domain data
                numDomain.sort((a, b) => a - b);
                strDomain.sort();

                dimensions.push({
                  scaleType: dimension.scaleType,
                  domainData: numDomain.concat(strDomain as any[]),
                  displayName: dimension.displayName,
                  dimensionType: dimension.dimensionType,
                });
              }
            });
            return {
              dimensions,
              data: groupedByChartIndex[i],
            };
          });
      }

      function getDataAsTableRows(
        processedData: IMetricsCollection<IParam>[],
        metricsColumns: any,
        paramKeys: string[],
        isRowData: boolean,
        config: IAppModelConfig,
        groupingSelectOptions: IGroupingSelectOption[],
      ): { rows: IMetricTableRowData[] | any; sameValueColumns: string[] } {
        if (!processedData) {
          return {
            rows: [],
            sameValueColumns: [],
          };
        }
        const initialMetricsRowData = Object.keys(metricsColumns).reduce(
          (acc: any, key: string) => {
            const groupByMetricName: any = {};
            Object.keys(metricsColumns[key]).forEach(
              (metricContext: string) => {
                groupByMetricName[
                  `${isSystemMetric(key) ? key : `${key}_${metricContext}`}`
                ] = '-';
              },
            );
            acc = { ...acc, ...groupByMetricName };
            return acc;
          },
          {},
        );
        const rows: IMetricTableRowData[] | any =
          processedData[0]?.config !== null ? {} : [];

        let rowIndex = 0;
        const sameValueColumns: string[] = [];

        processedData.forEach(
          (metricsCollection: IMetricsCollection<IParam>) => {
            const groupKey = metricsCollection.key;
            const columnsValues: { [key: string]: string[] } = {};

            if (metricsCollection.config !== null) {
              const groupConfigData: { [key: string]: string } = {};
              for (let key in metricsCollection.config) {
                groupConfigData[getValueByField(groupingSelectOptions, key)] =
                  metricsCollection.config[key];
              }
              const groupHeaderRow = {
                meta: {
                  chartIndex:
                    config.grouping?.chart?.length! > 0 ||
                    config.grouping?.reverseMode?.chart
                      ? metricsCollection.chartIndex + 1
                      : null,
                  color: metricsCollection.color,
                  dasharray: metricsCollection.dasharray,
                  itemsCount: metricsCollection.data.length,
                  config: groupConfigData,
                },
                key: groupKey!,
                groupRowsKeys: metricsCollection.data.map(
                  (metric) => metric.key,
                ),
                color: metricsCollection.color,

                dasharray: metricsCollection.dasharray,
                experiment: '',
                run: '',
                date: '',
                description: '',
                metric: '',
                context: [],
                children: [],
                groups: groupConfigData,
              };

              rows[groupKey!] = {
                data: groupHeaderRow,
                items: [],
              };
            }

            metricsCollection.data.forEach((metric: any) => {
              const metricsRowValues = { ...initialMetricsRowData };
              metric.run.traces.metric.forEach((trace: any) => {
                metricsRowValues[
                  `${
                    isSystemMetric(trace.name)
                      ? trace.name
                      : `${trace.name}_${contextToString(trace.context)}`
                  }`
                ] = formatValue(trace.last_value.last);
              });
              const rowValues: any = {
                rowMeta: {
                  color: metricsCollection.color ?? metric.color,
                },
                key: metric.key,
                selectKey: `${metric.run.hash}/${metric.key}`,
                runHash: metric.run.hash,
                isHidden: metric.isHidden,
                index: rowIndex,
                color: metricsCollection.color ?? metric.color,
                dasharray: metricsCollection.dasharray ?? metric.dasharray,
                experiment: metric.run.props.experiment?.name ?? 'default',
                run: metric.run.props?.name ?? '-',
                description: metric.run.props?.description ?? '-',
                date: moment(metric.run.props.creation_time * 1000).format(
                  TABLE_DATE_FORMAT,
                ),
                metric: metric.name,
                ...metricsRowValues,
              };
              rowIndex++;

              for (let key in metricsRowValues) {
                columnsValues[key] = ['-'];
              }

              [
                'experiment',
                'run',
                'metric',
                'context',
                'date',
                'description',
                'step',
                'epoch',
                'time',
              ].forEach((key) => {
                if (columnsValues.hasOwnProperty(key)) {
                  if (!_.some(columnsValues[key], rowValues[key])) {
                    columnsValues[key].push(rowValues[key]);
                  }
                } else {
                  columnsValues[key] = [rowValues[key]];
                }
              });

              paramKeys.forEach((paramKey) => {
                const value = getValue(metric.run.params, paramKey, '-');
                rowValues[paramKey] = formatValue(value);
                if (columnsValues.hasOwnProperty(paramKey)) {
                  if (!columnsValues[paramKey].includes(value)) {
                    columnsValues[paramKey].push(value);
                  }
                } else {
                  columnsValues[paramKey] = [value];
                }
              });

              if (metricsCollection.config !== null) {
                rows[groupKey!].items.push(
                  isRowData
                    ? rowValues
                    : paramsTableRowRenderer(rowValues, {
                        toggleVisibility: (e) => {
                          e.stopPropagation();
                          onRowVisibilityChange({
                            metricKey: rowValues.key,
                            model,
                            appName,
                            updateModelData,
                          });
                        },
                      }),
                );
              } else {
                rows.push(
                  isRowData
                    ? rowValues
                    : paramsTableRowRenderer(rowValues, {
                        toggleVisibility: (e) => {
                          e.stopPropagation();
                          onRowVisibilityChange({
                            metricKey: rowValues.key,
                            model,
                            appName,
                            updateModelData,
                          });
                        },
                      }),
                );
              }
            });

            for (let columnKey in columnsValues) {
              if (columnsValues[columnKey].length === 1) {
                sameValueColumns.push(columnKey);
              }

              if (metricsCollection.config !== null) {
                rows[groupKey!].data[columnKey] =
                  columnsValues[columnKey].length === 1
                    ? paramKeys.includes(columnKey)
                      ? formatValue(columnsValues[columnKey][0])
                      : columnsValues[columnKey][0]
                    : columnsValues[columnKey];
              }
            }

            if (metricsCollection.config !== null && !isRowData) {
              rows[groupKey!].data = paramsTableRowRenderer(
                rows[groupKey!].data,
                {},
                true,
                ['groups'].concat(Object.keys(columnsValues)),
              );
            }
          },
        );
        return { rows, sameValueColumns };
      }

      function processData(data: IRun<IParamTrace>[]): {
        data: IMetricsCollection<IParam>[];
        params: string[];
        highLevelParams: string[];
        metricsColumns: any;
        selectedRows: any;
      } {
        const configData = model.getState()?.config;
        let selectedRows = model.getState()?.selectedRows;
        const grouping = configData?.grouping;
        let runs: IParam[] = [];
        let params: string[] = [];
        let highLevelParams: string[] = [];
        const paletteIndex: number = grouping?.paletteIndex || 0;
        const metricsColumns: any = {};

        data?.forEach((run: IRun<IParamTrace>, index) => {
          params = params.concat(getObjectPaths(run.params, run.params));
          highLevelParams = highLevelParams.concat(
            getObjectPaths(run.params, run.params, '', false, true),
          );
          run.traces.metric.forEach((trace) => {
            metricsColumns[trace.name] = {
              ...metricsColumns[trace.name],
              [contextToString(trace.context) as string]: '-',
            };
          });
          const paramKey = encode({ runHash: run.hash });
          runs.push({
            run,
            isHidden: configData!.table.hiddenMetrics!.includes(paramKey),
            color: COLORS[paletteIndex][index % COLORS[paletteIndex].length],
            key: paramKey,
            dasharray: DASH_ARRAYS[0],
          });
        });

        let sortFields = configData?.table?.sortFields ?? [];

        if (sortFields?.length === 0) {
          sortFields = [
            {
              value: 'run.props.creation_time',
              order: 'desc',
              label: '',
              group: '',
            },
          ];
        }

        const processedData = groupData(
          _.orderBy(
            runs,
            sortFields?.map(
              (f: SortField) =>
                function (run: IParam) {
                  return getValue(run, f.value, '');
                },
            ),
            sortFields?.map((f: SortField) => f.order),
          ),
        );
        const uniqParams = _.uniq(params);
        const uniqHighLevelParams = _.uniq(highLevelParams);
        const mappedData =
          data?.reduce((acc: any, item: any) => {
            acc[item.hash] = { runHash: item.hash, ...item.props };
            return acc;
          }, {}) || {};
        if (selectedRows && !_.isEmpty(selectedRows)) {
          selectedRows = Object.keys(selectedRows).reduce(
            (acc: any, key: string) => {
              const slicedKey = key.slice(0, key.indexOf('/'));
              acc[key] = {
                selectKey: key,
                ...mappedData[slicedKey],
              };
              return acc;
            },
            {},
          );
        }

        return {
          data: processedData,
          params: uniqParams,
          highLevelParams: uniqHighLevelParams,
          metricsColumns,
          selectedRows,
        };
      }

      function groupData(data: IParam[]): IMetricsCollection<IParam>[] {
        const grouping = model.getState()!.config!.grouping;
        const { paletteIndex } = grouping;
        const groupByColor = getFilteredGroupingOptions({
          groupName: 'color',
          model,
        });
        const groupByStroke = getFilteredGroupingOptions({
          groupName: 'stroke',
          model,
        });
        const groupByChart = getFilteredGroupingOptions({
          groupName: 'chart',
          model,
        });
        if (
          groupByColor.length === 0 &&
          groupByStroke.length === 0 &&
          groupByChart.length === 0
        ) {
          return [
            {
              config: null,
              color: null,
              dasharray: null,
              chartIndex: 0,
              data,
            },
          ];
        }

        const groupValues: {
          [key: string]: IMetricsCollection<IParam> | any;
        } = {};

        const groupingFields = _.uniq(
          groupByColor.concat(groupByStroke).concat(groupByChart),
        );

        for (let i = 0; i < data.length; i++) {
          const groupValue: { [key: string]: unknown } = {};
          groupingFields.forEach((field) => {
            groupValue[field] = getValue(data[i], field);
          });
          const groupKey = encode(groupValue);
          if (groupValues.hasOwnProperty(groupKey)) {
            groupValues[groupKey].data.push(data[i]);
          } else {
            groupValues[groupKey] = {
              key: groupKey,
              config: groupValue,
              color: null,
              dasharray: null,
              chartIndex: 0,
              data: [data[i]],
            };
          }
        }

        let colorIndex = 0;
        let dasharrayIndex = 0;
        let chartIndex = 0;

        const colorConfigsMap: { [key: string]: number } = {};
        const dasharrayConfigsMap: { [key: string]: number } = {};
        const chartIndexConfigsMap: { [key: string]: number } = {};

        for (let groupKey in groupValues) {
          const groupValue = groupValues[groupKey];

          if (groupByColor.length > 0) {
            const colorConfig = _.pick(groupValue.config, groupByColor);
            const colorKey = encode(colorConfig);

            if (grouping.persistence.color && grouping.isApplied.color) {
              let index = getGroupingPersistIndex({
                groupConfig: colorConfig,
                grouping,
                groupName: 'color',
              });
              groupValue.color =
                COLORS[paletteIndex][
                  Number(index % BigInt(COLORS[paletteIndex].length))
                ];
            } else if (colorConfigsMap.hasOwnProperty(colorKey)) {
              groupValue.color =
                COLORS[paletteIndex][
                  colorConfigsMap[colorKey] % COLORS[paletteIndex].length
                ];
            } else {
              colorConfigsMap[colorKey] = colorIndex;
              groupValue.color =
                COLORS[paletteIndex][colorIndex % COLORS[paletteIndex].length];
              colorIndex++;
            }
          }

          if (groupByStroke.length > 0) {
            const dasharrayConfig = _.pick(groupValue.config, groupByStroke);
            const dasharrayKey = encode(dasharrayConfig);
            if (grouping.persistence.stroke && grouping.isApplied.stroke) {
              let index = getGroupingPersistIndex({
                groupConfig: dasharrayConfig,
                grouping,
                groupName: 'stroke',
              });
              groupValue.dasharray =
                DASH_ARRAYS[Number(index % BigInt(DASH_ARRAYS.length))];
            } else if (dasharrayConfigsMap.hasOwnProperty(dasharrayKey)) {
              groupValue.dasharray =
                DASH_ARRAYS[
                  dasharrayConfigsMap[dasharrayKey] % DASH_ARRAYS.length
                ];
            } else {
              dasharrayConfigsMap[dasharrayKey] = dasharrayIndex;
              groupValue.dasharray =
                DASH_ARRAYS[dasharrayIndex % DASH_ARRAYS.length];
              dasharrayIndex++;
            }
          }

          if (groupByChart.length > 0) {
            const chartIndexConfig = _.pick(groupValue.config, groupByChart);
            const chartIndexKey = encode(chartIndexConfig);
            if (chartIndexConfigsMap.hasOwnProperty(chartIndexKey)) {
              groupValue.chartIndex = chartIndexConfigsMap[chartIndexKey];
            } else {
              chartIndexConfigsMap[chartIndexKey] = chartIndex;
              groupValue.chartIndex = chartIndex;
              chartIndex++;
            }
          }
        }
        return Object.values(groupValues);
      }

      function updateModelData(
        configData = model.getState()!.config!,
        shouldURLUpdate?: boolean,
      ): void {
        const { data, params, highLevelParams, metricsColumns, selectedRows } =
          processData(model.getState()?.rawData as IRun<IParamTrace>[]);
        const sortedParams = params.concat(highLevelParams).sort();
        const groupingSelectOptions = [
          ...getGroupingSelectOptions({
            params: sortedParams,
          }),
        ];
        tooltipData = getTooltipData({
          processedData: data,
          paramKeys: sortedParams,
          groupingSelectOptions,
          groupingItems: ['color', 'chart'],
          model,
        });
        const tableData = getDataAsTableRows(
          data,
          metricsColumns,
          params,
          false,
          configData,
          groupingSelectOptions,
        );
        const tableColumns = getParamsTableColumns(
          groupingSelectOptions,
          metricsColumns,
          params,
          data[0]?.config,
          configData.table?.columnsOrder!,
          configData.table?.hiddenColumns!,
          configData.table?.sortFields,
          onSortChange,
          configData.grouping as any,
          onModelGroupingSelectChange,
        );
        const tableRef: any = model.getState()?.refs?.tableRef;
        tableRef?.current?.updateData({
          newData: tableData.rows,
          newColumns: tableColumns,
          hiddenColumns: configData.table?.hiddenColumns!,
        });

        if (shouldURLUpdate) {
          updateURL({ configData, appName });
        }

        model.setState({
          config: configData,
          data,
          chartData: getChartData(data),
          chartTitleData: getChartTitleData<IParam, IScatterAppModelState>({
            processedData: data,
            groupingSelectOptions,
            model: model as IModel<IScatterAppModelState>,
          }),
          groupingSelectOptions,
          tableData: tableData.rows,
          tableColumns,
          sameValueColumns: tableData.sameValueColumns,
          selectedRows,
        });
      }

      function abortRequest(): void {
        if (runsRequestRef) {
          runsRequestRef.abort();
        }

        model.setState({
          requestStatus: RequestStatusEnum.Ok,
        });

        onModelNotificationAdd({
          id: Date.now(),
          severity: 'info',
          messages: ['Request has been cancelled'],
        });
      }

      function getScattersData(
        shouldUrlUpdate?: boolean,
        shouldResetSelectedRows?: boolean,
      ): {
        call: () => Promise<void>;
        abort: () => void;
      } {
        if (runsRequestRef) {
          runsRequestRef.abort();
        }
        const configData = { ...model.getState()?.config };
        if (shouldUrlUpdate) {
          updateURL({ configData, appName });
        }
        runsRequestRef = runsService.getRunsData(configData?.select?.query);
        return {
          call: async () => {
            if (_.isEmpty(configData?.select?.options)) {
              resetModelState(configData, shouldResetSelectedRows!);
            } else {
              model.setState({
                requestStatus: RequestStatusEnum.Pending,
                queryIsEmpty: false,
                selectedRows: shouldResetSelectedRows
                  ? {}
                  : model.getState()?.selectedRows,
              });
              liveUpdateInstance?.stop().then();
              try {
                const stream = await runsRequestRef.call((detail) => {
                  exceptionHandler({ detail, model });
                  resetModelState(configData, shouldResetSelectedRows!);
                });
                const runData = await getRunData(stream);
                updateData(runData);

                liveUpdateInstance?.start({
                  q: configData?.select?.query,
                });
              } catch (ex: Error | any) {
                if (ex.name === 'AbortError') {
                  onNotificationAdd({
                    notification: {
                      messages: [ex.message],
                      id: Date.now(),
                      severity: 'error',
                    },
                    model,
                  });
                }
              }
            }
          },
          abort: runsRequestRef.abort,
        };
      }

      function getScattersSelectOptions(projectsData: IProjectParamsMetrics) {
        let data: ISelectOption[] = [];
        const systemOptions: ISelectOption[] = [];
        if (projectsData?.metric) {
          for (let key in projectsData.metric) {
            let system: boolean = isSystemMetric(key);
            for (let val of projectsData.metric[key]) {
              let label: string = Object.keys(val)
                .map((item) => `${item}="${val[item]}"`)
                .join(', ');
              let index: number = data.length;
              let option: ISelectOption = {
                label: `${system ? formatSystemMetricName(key) : key} ${label}`,
                group: system ? formatSystemMetricName(key) : key,
                type: 'metrics',
                color: COLORS[0][index % COLORS[0].length],
                value: {
                  option_name: key,
                  context: val,
                },
              };
              if (system) {
                systemOptions.push(option);
              } else {
                data.push(option);
              }
            }
          }
        }
        if (projectsData?.params) {
          const paramPaths = getObjectPaths(
            projectsData.params,
            projectsData.params,
          );
          paramPaths.forEach((paramPath, index) => {
            data.push({
              label: paramPath.slice(0, paramPath.indexOf('.__example_type__')),
              group: 'Params',
              type: 'params',
              color: COLORS[0][index % COLORS[0].length],
            });
          });
        }
        const comparator = alphabeticalSortComparator({
          orderBy: 'label',
        });

        systemOptions.sort(comparator);
        return data.sort(comparator).concat(systemOptions);
      }

      function resetModelState(
        configData: any,
        shouldResetSelectedRows: boolean,
      ): void {
        let state: Partial<IScatterAppModelState> = {};
        if (components?.charts?.indexOf(ChartTypeEnum.ScatterPlot) !== -1) {
          state.chartData = [];
        }
        if (components.table) {
          state.tableData = [];
          state.config = {
            ...configData,
            table: {
              ...configData?.table,
              resizeMode: ResizeModeEnum.Resizable,
            },
          };
        }
        model.setState({
          queryIsEmpty: true,
          rawData: [],
          tableColumns: [],
          selectedRows: shouldResetSelectedRows
            ? {}
            : model.getState()?.selectedRows,
          ...state,
        });
      }

      function onExportTableData(): void {
        const { data, params, config, metricsColumns, groupingSelectOptions } =
          model.getState() as IParamsAppModelState;
        const tableData = getDataAsTableRows(
          data,
          metricsColumns,
          params,
          true,
          config,
          groupingSelectOptions,
        );
        const tableColumns: ITableColumn[] = getParamsTableColumns(
          groupingSelectOptions,
          metricsColumns,
          params,
          data[0]?.config,
          config.table?.columnsOrder!,
          config.table?.hiddenColumns!,
        );
        const excludedFields: string[] = ['#', 'actions'];
        const filteredHeader: string[] = tableColumns.reduce(
          (acc: string[], column: ITableColumn) =>
            acc.concat(
              excludedFields.indexOf(column.key) === -1 && !column.isHidden
                ? column.key
                : [],
            ),
          [],
        );

        let emptyRow: { [key: string]: string } = {};
        filteredHeader.forEach((column: string) => {
          emptyRow[column] = '--';
        });

        const groupedRows: IMetricTableRowData[][] =
          data.length > 1
            ? Object.keys(tableData.rows).map(
                (groupedRowKey: string) => tableData.rows[groupedRowKey].items,
              )
            : [tableData.rows];

        const dataToExport: { [key: string]: string }[] = [];

        groupedRows.forEach(
          (groupedRow: IMetricTableRowData[], groupedRowIndex: number) => {
            groupedRow?.forEach((row: IMetricTableRowData) => {
              const filteredRow = getFilteredRow<IMetricTableRowData>({
                columnKeys: filteredHeader,
                row,
              });
              dataToExport.push(filteredRow);
            });
            if (groupedRows.length - 1 !== groupedRowIndex) {
              dataToExport.push(emptyRow);
            }
          },
        );
        const blob = new Blob([JsonToCSV(dataToExport)], {
          type: 'text/csv;charset=utf-8;',
        });
        saveAs(
          blob,
          `${appName}-${moment().format(DATE_EXPORTING_FORMAT)}.csv`,
        );
        analytics.trackEvent(ANALYTICS_EVENT_KEYS[appName].table.exports.csv);
      }

      function onActivePointChange(
        activePoint: IActivePoint,
        focusedStateActive: boolean = false,
      ): void {
        const { refs, config } = model.getState();
        if (config.table.resizeMode !== ResizeModeEnum.Hide) {
          const tableRef: any = refs?.tableRef;
          if (tableRef) {
            if (focusedStateActive) {
              tableRef.current?.scrollToRow?.(activePoint.key);
              tableRef.current?.setActiveRow?.(
                focusedStateActive ? activePoint.key : null,
              );
            } else {
              tableRef.current?.setHoveredRow?.(activePoint.key);
            }
          }
        }
        let configData = config;
        if (configData?.chart) {
          configData = {
            ...configData,
            chart: {
              ...configData.chart,
              focusedState: {
                active: focusedStateActive,
                key: activePoint.key,
                xValue: activePoint.xValue,
                yValue: activePoint.yValue,
                chartIndex: activePoint.chartIndex,
              },
              tooltip: {
                ...configData.chart.tooltip,
                content: filterTooltipContent(
                  tooltipData[activePoint.key],
                  configData?.chart.tooltip.selectedParams,
                ),
              },
            },
          };

          if (
            config.chart.focusedState.active !== focusedStateActive ||
            (config.chart.focusedState.active &&
              (activePoint.key !== config.chart.focusedState.key ||
                activePoint.xValue !== config.chart.focusedState.xValue))
          ) {
            updateURL({ configData, appName });
          }
        }

        model.setState({ config: configData });
      }

      function onModelGroupingSelectChange({
        groupName,
        list,
      }: IOnGroupingSelectChangeParams): void {
        onGroupingSelectChange({
          groupName,
          list,
          model,
          appName,
          updateModelData,
        });
      }

      function onSortChange({
        sortFields,
        order,
        index,
        actionType,
        field,
      }: any): void {
        onTableSortChange({
          sortFields,
          order,
          index,
          field,
          actionType,
          model,
          appName,
          updateModelData,
        });
      }

      function onModelBookmarkCreate({
        name,
        description,
      }: {
        name: string;
        description: string;
      }): Promise<void> {
        return onBookmarkCreate({ name, description, model, appName });
      }

      function onModelBookmarkUpdate(id: string): void {
        onBookmarkUpdate({ id, model, appName });
      }

      function onModelNotificationDelete(id: number): void {
        onNotificationDelete({ id, model });
      }

      function onModelNotificationAdd<N>(
        notification: N & INotification,
      ): void {
        onNotificationAdd({ notification, model });
      }

      function onModelResetConfigData(): void {
        onResetConfigData({ model, getConfig, updateModelData });
      }

      function changeLiveUpdateConfig(config: {
        enabled?: boolean;
        delay?: number;
      }): void {
        const state = model.getState();
        const configData = state?.config;
        const query = configData.select?.query;
        const liveUpdateConfig = configData.liveUpdate;
        if (!liveUpdateConfig?.enabled && config.enabled && query !== '()') {
          liveUpdateInstance = new LiveUpdateService(
            appName,
            updateData,
            config?.delay || liveUpdateConfig?.delay,
          );
          liveUpdateInstance?.start({
            q: query,
          });
        } else {
          liveUpdateInstance?.clear();
          liveUpdateInstance = null;
        }

        const newLiveUpdateConfig = {
          ...liveUpdateConfig,
          ...config,
        };
        model.setState({
          config: {
            ...configData,
            liveUpdate: newLiveUpdateConfig,
          },
        });

        setItem('scattersLUConfig', encode(newLiveUpdateConfig));
        analytics.trackEvent(
          // @ts-ignore
          `${ANALYTICS_EVENT_KEYS[appName].liveUpdate} ${
            config.enabled ? 'on' : 'off'
          }`,
        );
      }

      function destroy(): void {
        liveUpdateInstance?.clear();
        liveUpdateInstance = null; //@TODO check is this need or not
      }

      function archiveRuns(
        ids: string[],
        archived: boolean,
      ): {
        call: () => Promise<void>;
        abort: () => void;
      } {
        runsArchiveRef = runsService.archiveRuns(ids, archived);
        return {
          call: async () => {
            try {
              await runsArchiveRef
                .call((detail) => exceptionHandler({ detail, model }))
                .then(() => {
                  getScattersData(false, true).call();
                  onNotificationAdd({
                    notification: {
                      id: Date.now(),
                      severity: 'success',
                      messages: [
                        `Runs are successfully ${
                          archived ? 'archived' : 'unarchived'
                        } `,
                      ],
                    },
                    model,
                  });
                });
            } catch (ex: Error | any) {
              if (ex.name === 'AbortError') {
                onNotificationAdd({
                  notification: {
                    id: Date.now(),
                    severity: 'error',
                    messages: [ex.message],
                  },
                  model,
                });
              }
            } finally {
              analytics.trackEvent(
                ANALYTICS_EVENT_KEYS[appName].table.archiveRunsBatch,
              );
            }
          },
          abort: runsArchiveRef.abort,
        };
      }

      function deleteRuns(ids: string[]): {
        call: () => Promise<void>;
        abort: () => void;
      } {
        runsDeleteRef = runsService.deleteRuns(ids);
        return {
          call: async () => {
            try {
              await runsDeleteRef
                .call((detail) => exceptionHandler({ detail, model }))
                .then(() => {
                  getScattersData(false, true).call();
                  onNotificationAdd({
                    notification: {
                      id: Date.now(),
                      severity: 'success',
                      messages: ['Runs are successfully deleted'],
                    },
                    model,
                  });
                });
            } catch (ex: Error | any) {
              if (ex.name === 'AbortError') {
                onNotificationAdd({
                  notification: {
                    id: Date.now(),
                    severity: 'error',
                    messages: [ex.message],
                  },
                  model,
                });
              }
            } finally {
              analytics.trackEvent(
                ANALYTICS_EVENT_KEYS[appName].table.deleteRunsBatch,
              );
            }
          },
          abort: runsDeleteRef.abort,
        };
      }

      const methods = {
        initialize,
        getAppConfigData: getModelAppConfigData,
        getScattersData,
        abortRequest,
        setDefaultAppConfigData: setModelDefaultAppConfigData,
        updateModelData,
        onActivePointChange,
        onExportTableData,
        onBookmarkCreate: onModelBookmarkCreate,
        onBookmarkUpdate: onModelBookmarkUpdate,
        onNotificationAdd: onModelNotificationAdd,
        onNotificationDelete: onModelNotificationDelete,
        onResetConfigData: onModelResetConfigData,
        onSortChange,
        destroy,
        changeLiveUpdateConfig,
        archiveRuns,
        deleteRuns,
      };

      if (grouping) {
        Object.assign(methods, {
          onGroupingSelectChange: onModelGroupingSelectChange,
          onGroupingModeChange({
            groupName,
            value,
          }: IOnGroupingModeChangeParams): void {
            onGroupingModeChange({
              groupName,
              value,
              model,
              appName,
              updateModelData,
            });
          },
          onGroupingPaletteChange(index: number): void {
            onGroupingPaletteChange({ index, model, appName, updateModelData });
          },
          onGroupingReset(groupName: GroupNameType): void {
            onGroupingReset({ groupName, model, appName, updateModelData });
          },
          onGroupingApplyChange(groupName: GroupNameType): void {
            onGroupingApplyChange({
              groupName,
              model,
              appName,
              updateModelData,
            });
          },
          onGroupingPersistenceChange(groupName: GroupNameType): void {
            onGroupingPersistenceChange({
              groupName,
              model,
              appName,
              updateModelData,
            });
          },
          onShuffleChange(name: 'color' | 'stroke'): void {
            onShuffleChange({ name, model, updateModelData });
          },
        });
      }
      if (selectForm) {
        Object.assign(methods, {
          onSelectOptionsChange<D>(data: D & Partial<ISelectOption[]>): void {
            onSelectOptionsChange({ data, model });
          },
          onSelectRunQueryChange(query: string): void {
            onSelectRunQueryChange({ query, model });
          },
        });
      }
      if (components?.charts?.[0]) {
        Object.assign(methods, {
          onChangeTooltip(tooltip: Partial<IPanelTooltip>): void {
            onChangeTooltip({ tooltip, tooltipData, model, appName });
          },
          onChangeTrendlineOptions(
            trendlineOptions: Partial<ITrendlineOptions>,
          ): void {
            onChangeTrendlineOptions({ trendlineOptions, model, appName });
          },
        });
      }
      if (components?.table) {
        Object.assign(methods, {
          onRowHeightChange(height: RowHeightSize): void {
            onRowHeightChange({ height, model, appName });
          },
          onTableRowHover(rowKey?: string): void {
            onTableRowHover({ rowKey, model });
          },
          onTableRowClick(rowKey?: string): void {
            onTableRowClick({ rowKey, model });
          },
          onSortFieldsChange(sortFields: [string, any][]): void {
            onSortFieldsChange({ sortFields, model, appName, updateModelData });
          },
          onColumnsOrderChange(columnsOrder: any): void {
            onColumnsOrderChange({
              columnsOrder,
              model,
              appName,
              updateModelData,
            });
          },
          onColumnsVisibilityChange(hiddenColumns: string[]): void {
            onColumnsVisibilityChange({
              hiddenColumns,
              model,
              appName,
              updateModelData,
            });
          },
          onTableResizeModeChange(mode: ResizeModeEnum): void {
            onTableResizeModeChange({ mode, model, appName });
          },
          onTableDiffShow(): void {
            onTableDiffShow({ model, appName, updateModelData });
          },
          onTableResizeEnd(tableHeight: string): void {
            onTableResizeEnd({ tableHeight, model, appName });
          },
          onSortReset(): void {
            updateSortFields({
              sortFields: [],
              model,
              appName,
              updateModelData,
            });
          },
          updateColumnsWidths(
            key: string,
            width: number,
            isReset: boolean,
          ): void {
            updateColumnsWidths({
              key,
              width,
              isReset,
              model,
              appName,
              updateModelData,
            });
          },
          onParamVisibilityChange(metricsKeys: string[]): void {
            onParamVisibilityChange({
              metricsKeys,
              model,
              appName,
              updateModelData,
            });
          },
          onRowSelect({
            actionType,
            data,
          }: {
            actionType: 'single' | 'selectAll' | 'removeAll';
            data?: any;
          }): void {
            return onRowSelect({ actionType, data, model });
          },
        });
      }

      return methods;
    }
  }

  function getAppModelMethods() {
    switch (dataType) {
      case AppDataTypeEnum.METRICS:
        return getMetricsAppModelMethods();
      case AppDataTypeEnum.RUNS:
        return getRunsAppModelMethods();
      default:
        return {};
    }
  }

  return {
    ...model,
    ...getAppModelMethods(),
  };
}

export default createAppModel;<|MERGE_RESOLUTION|>--- conflicted
+++ resolved
@@ -144,6 +144,7 @@
   iterFoldTree,
 } from 'utils/encoder/streamEncoding';
 import { filterArrayByIndexes } from 'utils/filterArrayByIndexes';
+import filterMetricData from 'utils/filterMetricData';
 import filterTooltipContent from 'utils/filterTooltipContent';
 import { formatValue } from 'utils/formatValue';
 import getClosestValue from 'utils/getClosestValue';
@@ -166,7 +167,7 @@
 import { isSystemMetric } from 'utils/isSystemMetric';
 import setDefaultAppConfigData from 'utils/app/setDefaultAppConfigData';
 import getAppConfigData from 'utils/app/getAppConfigData';
-import { getValue } from 'utils/helper';
+import { float64FromUint8, getValue } from 'utils/helper';
 import { formatSystemMetricName } from 'utils/formatSystemMetricName';
 import alphabeticalSortComparator from 'utils/alphabeticalSortComparator';
 import onRowSelect from 'utils/app/onRowSelect';
@@ -175,7 +176,6 @@
 import { getParamsSuggestions } from 'utils/app/getParamsSuggestions';
 import onToggleColumnsColorScales from 'utils/app/onToggleColumnsColorScales';
 import { minMaxOfArray } from 'utils/minMaxOfArray';
-import { filterMetricsData } from 'utils/filterMetricData';
 
 import { AppDataTypeEnum, AppNameEnum } from './index';
 
@@ -952,35 +952,21 @@
         highLevelParams = highLevelParams.concat(
           getObjectPaths(run.params, run.params, '', false, true),
         );
-<<<<<<< HEAD
-
-        metrics = metrics.concat(
-          run.traces.map((trace: IMetricTrace) => {
-            index++;
-
-=======
         index++;
         metrics = metrics.concat(
           run.traces.map((trace: any) => {
->>>>>>> 8b9c5d5d
             contexts = contexts.concat(
               getObjectPaths(trace.context, trace.context),
             );
-
-            const {
-              values,
-              steps,
-              epochs,
-              timestamps,
-              x_axis_values,
-              x_axis_iters,
-            } = filterMetricsData(
-              trace,
-              configData?.chart?.alignmentConfig.type,
-              configData?.chart?.axesScaleType,
-            );
-
-            let processedValues = [...values];
+            const { values, steps, epochs, timestamps } = filterMetricData({
+              values: [...float64FromUint8(trace.values.blob)],
+              steps: [...float64FromUint8(trace.iters.blob)],
+              epochs: [...float64FromUint8(trace.epochs?.blob)],
+              timestamps: [...float64FromUint8(trace.timestamps.blob)],
+              axesScaleType: configData?.chart?.axesScaleType,
+            });
+
+            let processedValues = values;
             if (
               configData?.chart?.smoothingAlgorithm &&
               configData.chart.smoothingFactor
@@ -988,10 +974,9 @@
               processedValues = getSmoothenedData({
                 smoothingAlgorithm: configData?.chart.smoothingAlgorithm,
                 smoothingFactor: configData.chart.smoothingFactor,
-                data: processedValues,
+                data: values,
               });
             }
-
             const metricKey = encode({
               runHash: run.hash,
               metricName: trace.name,
@@ -1004,16 +989,14 @@
               dasharray: 'none',
               color: COLORS[paletteIndex][index % COLORS[paletteIndex].length],
               isHidden: configData?.table?.hiddenMetrics!.includes(metricKey),
-              x_axis_values,
-              x_axis_iters,
               data: {
-                values: new Float64Array(processedValues),
+                values: processedValues,
                 steps,
                 epochs,
                 timestamps: timestamps.map((timestamp) =>
                   Math.round(timestamp * 1000),
                 ),
-                xValues: [...steps],
+                xValues: steps,
                 yValues: processedValues,
               },
             } as IMetric);
@@ -1340,8 +1323,12 @@
               const metric = metricCollection.data[j];
               const missingIndexes: number[] = [];
               if (metric.x_axis_iters && metric.x_axis_values) {
-                const { x_axis_iters: xAxisIters, x_axis_values: xAxisValues } =
-                  metric;
+                const xAxisIters: number[] = [
+                  ...float64FromUint8(metric.x_axis_iters.blob),
+                ];
+                const xAxisValues: number[] = [
+                  ...float64FromUint8(metric.x_axis_values.blob),
+                ];
                 if (xAxisValues.length === metric.data.values.length) {
                   const { sortedXValues, sortedArrays } = sortDependingArrays(
                     [...xAxisValues],
