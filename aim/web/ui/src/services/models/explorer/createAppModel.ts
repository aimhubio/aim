import _ from 'lodash';
import moment from 'moment';
import { saveAs } from 'file-saver';

import { HighlightEnum } from 'components/HighlightModesPopover/HighlightModesPopover';
import { ZoomEnum } from 'components/ZoomInPopover/ZoomInPopover';

import COLORS from 'config/colors/colors';
import DASH_ARRAYS from 'config/dash-arrays/dashArrays';
import { ResizeModeEnum } from 'config/enums/tableEnums';
import { AlignmentNotificationsEnum } from 'config/notification-messages/notificationMessages';
import { RowHeightSize } from 'config/table/tableConfigs';
import { DensityOptions } from 'config/enums/densityEnum';

import {
  getMetricsTableColumns,
  metricsTableRowRenderer,
} from 'pages/Metrics/components/MetricsTableGrid/MetricsTableGrid';
import {
  getParamsTableColumns,
  paramsTableRowRenderer,
} from 'pages/Params/components/ParamsTableGrid/ParamsTableGrid';
import {
  getRunsTableColumns,
  runsTableRowRenderer,
} from 'pages/Runs/components/RunsTableGrid/RunsTableGrid';

import * as analytics from 'services/analytics';
import appsService from 'services/api/apps/appsService';
import metricsService from 'services/api/metrics/metricsService';
import runsService from 'services/api/runs/runsService';
import createMetricModel from 'services/models/metrics/metricModel';
import { createRunModel } from 'services/models/metrics/runModel';
import createModel from 'services/models/model';
import LiveUpdateService from 'services/live-update/examples/LiveUpdateBridge.example';

import { IAxesScaleState } from 'types/components/AxesScalePopover/AxesScalePopover';
import { ILine } from 'types/components/LineChart/LineChart';
import { INotification } from 'types/components/NotificationContainer/NotificationContainer';
import { ITableColumn } from 'types/pages/metrics/components/TableColumns/TableColumns';
import { IOnSmoothingChange } from 'types/pages/metrics/Metrics';
import { IMetric } from 'types/services/models/metrics/metricModel';
import {
  GroupNameType,
  IAggregationConfig,
  IAppData,
  IChartZoom,
  IGroupingSelectOption,
  IMetricAppModelState,
  IMetricsCollection,
  IMetricTableRowData,
  IOnGroupingModeChangeParams,
  IOnGroupingSelectChangeParams,
  IPanelTooltip,
  ITooltipData,
  SortField,
} from 'types/services/models/metrics/metricsAppModel';
import {
  IMetricTrace,
  IParamTrace,
  IRun,
  ISequence,
} from 'types/services/models/metrics/runModel';
import { IModel } from 'types/services/models/model';
import {
  IParam,
  IParamsAppModelState,
} from 'types/services/models/params/paramsAppModel';
import { IRunsAppModelState } from 'types/services/models/runs/runsAppModel';
import { IActivePoint } from 'types/utils/d3/drawHoverAttributes';
import {
  IDimensionsType,
  IDimensionType,
} from 'types/utils/d3/drawParallelAxes';
import {
  IAppInitialConfig,
  IAppModelConfig,
  IAppModelState,
  ISelectOption,
} from 'types/services/models/explorer/createAppModel';
import { IScatterAppModelState } from 'types/services/models/scatter/scatterAppModel';

import {
  aggregateGroupData,
  AggregationAreaMethods,
  AggregationLineMethods,
} from 'utils/aggregateGroupData';
import exceptionHandler from 'utils/app/exceptionHandler';
import getAggregatedData from 'utils/app/getAggregatedData';
import getChartTitleData from 'utils/app/getChartTitleData';
import { getFilteredGroupingOptions } from 'utils/app/getFilteredGroupingOptions';
import getFilteredRow from 'utils/app/getFilteredRow';
import { getGroupingPersistIndex } from 'utils/app/getGroupingPersistIndex';
import getGroupingSelectOptions from 'utils/app/getGroupingSelectOptions';
import getQueryStringFromSelect from 'utils/app/getQueryStringFromSelect';
import getRunData from 'utils/app/getRunData';
import getTooltipData from 'utils/app/getTooltipData';
import onAggregationConfigChange from 'utils/app/onAggregationConfigChange';
import onAlignmentMetricChange from 'utils/app/onAlignmentMetricChange';
import onAlignmentTypeChange from 'utils/app/onAlignmentTypeChange';
import onAxesScaleTypeChange from 'utils/app/onAxesScaleTypeChange';
import onChangeTooltip from 'utils/app/onChangeTooltip';
import onColorIndicatorChange from 'utils/app/onColorIndicatorChange';
import onColumnsOrderChange from 'utils/app/onColumnsOrderChange';
import onColumnsVisibilityChange from 'utils/app/onColumnsVisibilityChange';
import onCurveInterpolationChange from 'utils/app/onCurveInterpolationChange';
import onGroupingApplyChange from 'utils/app/onGroupingApplyChange';
import onGroupingModeChange from 'utils/app/onGroupingModeChange';
import onGroupingPaletteChange from 'utils/app/onGroupingPaletteChange';
import onGroupingPersistenceChange from 'utils/app/onGroupingPersistenceChange';
import onGroupingReset from 'utils/app/onGroupingReset';
import onGroupingSelectChange from 'utils/app/onGroupingSelectChange';
import onHighlightModeChange from 'utils/app/onHighlightModeChange';
import onIgnoreOutliersChange from 'utils/app/onIgnoreOutliersChange';
import onSelectOptionsChange from 'utils/app/onSelectOptionsChange';
import onMetricVisibilityChange from 'utils/app/onMetricsVisibilityChange';
import onParamVisibilityChange from 'utils/app/onParamsVisibilityChange';
import onRowHeightChange from 'utils/app/onRowHeightChange';
import onRowVisibilityChange from 'utils/app/onRowVisibilityChange';
import onSelectAdvancedQueryChange from 'utils/app/onSelectAdvancedQueryChange';
import onSelectRunQueryChange from 'utils/app/onSelectRunQueryChange';
import onSmoothingChange from 'utils/app/onSmoothingChange';
import onSortFieldsChange from 'utils/app/onSortFieldsChange';
import { onTableDiffShow } from 'utils/app/onTableDiffShow';
import { onTableResizeEnd } from 'utils/app/onTableResizeEnd';
import onTableResizeModeChange from 'utils/app/onTableResizeModeChange';
import onTableRowClick from 'utils/app/onTableRowClick';
import onTableRowHover from 'utils/app/onTableRowHover';
import onTableSortChange from 'utils/app/onTableSortChange';
import onZoomChange from 'utils/app/onZoomChange';
import setAggregationEnabled from 'utils/app/setAggregationEnabled';
import toggleSelectAdvancedMode from 'utils/app/toggleSelectAdvancedMode';
import updateColumnsWidths from 'utils/app/updateColumnsWidths';
import updateSortFields from 'utils/app/updateTableSortFields';
import contextToString from 'utils/contextToString';
import {
  AlignmentOptionsEnum,
  ChartTypeEnum,
  CurveEnum,
  ScaleEnum,
} from 'utils/d3';
import {
  adjustable_reader,
  decode_buffer_pairs,
  decodePathsVals,
  iterFoldTree,
} from 'utils/encoder/streamEncoding';
import { filterArrayByIndexes } from 'utils/filterArrayByIndexes';
import filterMetricData from 'utils/filterMetricData';
import filterTooltipContent from 'utils/filterTooltipContent';
import { formatValue } from 'utils/formatValue';
import getClosestValue from 'utils/getClosestValue';
import getObjectPaths from 'utils/getObjectPaths';
import getSmoothenedData from 'utils/getSmoothenedData';
import JsonToCSV from 'utils/JsonToCSV';
import { SmoothingAlgorithmEnum } from 'utils/smoothingData';
import { setItem } from 'utils/storage';
import { encode } from 'utils/encoder/encoder';
import onBookmarkCreate from 'utils/app/onBookmarkCreate';
import onBookmarkUpdate from 'utils/app/onBookmarkUpdate';
import onNotificationDelete from 'utils/app/onNotificationDelete';
import onNotificationAdd from 'utils/app/onNotificationAdd';
import onResetConfigData from 'utils/app/onResetConfigData';
import onShuffleChange from 'utils/app/onShuffleChange';
import setComponentRefs from 'utils/app/setComponentRefs';
import updateURL from 'utils/app/updateURL';
import onDensityTypeChange from 'utils/app/onDensityTypeChange';
import getValueByField from 'utils/getValueByField';
import sortDependingArrays from 'utils/app/sortDependingArrays';
import { isSystemMetric } from 'utils/isSystemMetric';
import setDefaultAppConfigData from 'utils/app/setDefaultAppConfigData';

import { IPoint } from '../../../components/ScatterPlot';

import { AppDataTypeEnum, AppNameEnum } from './index';

/**
 * function createAppModel has 2 major functionalities:
 *    1. getConfig() function which depends on appInitialConfig returns corresponding config state
 *    2. getAppModelMethods() function which depends on appInitialConfig returns corresponding methods
 * @appConfig {IAppInitialConfig} - the config which describe app model
 */

function createAppModel(appConfig: IAppInitialConfig) {
  const { appName, dataType, grouping, components, selectForm } = appConfig;

  const model: IModel<IAppModelState> = createModel<IAppModelState>({
    requestIsPending: false,
    config: getConfig(),
  });

  let appRequestRef: {
    call: () => Promise<IAppData>;
    abort: () => void;
  };

  function getConfig(): IAppModelConfig {
    switch (dataType) {
      case AppDataTypeEnum.METRICS: {
        const config: IAppModelConfig = {
          liveUpdate: {
            delay: 2000,
            enabled: false,
          },
        };
        if (grouping) {
          config.grouping = {
            color: [],
            stroke: [],
            chart: [],
            reverseMode: {
              color: false,
              stroke: false,
              chart: false,
            },
            isApplied: {
              color: true,
              stroke: true,
              chart: true,
            },
            persistence: {
              color: false,
              stroke: false,
            },
            seed: {
              color: 10,
              stroke: 10,
            },
            paletteIndex: 0,
          };
        }
        if (components?.table) {
          config.table = {
            resizeMode: ResizeModeEnum.Resizable,
            rowHeight: RowHeightSize.md,
            sortFields: [],
            hiddenMetrics: [],
            hiddenColumns: [],
            columnsWidths: {},
            columnsOrder: {
              left: [],
              middle: [],
              right: [],
            },
            height: '',
          };
        }
        if (components?.charts?.[0]) {
          config.chart = {
            highlightMode: HighlightEnum.Off,
            ignoreOutliers: true,
            zoom: {
              active: false,
              mode: ZoomEnum.SINGLE,
              history: [],
            },
            axesScaleType: { xAxis: ScaleEnum.Linear, yAxis: ScaleEnum.Linear },
            curveInterpolation: CurveEnum.Linear,
            smoothingAlgorithm: SmoothingAlgorithmEnum.EMA,
            smoothingFactor: 0,
            alignmentConfig: {
              metric: '',
              type: AlignmentOptionsEnum.STEP,
            },
            densityType: DensityOptions.Minimum,
            aggregationConfig: {
              methods: {
                area: AggregationAreaMethods.MIN_MAX,
                line: AggregationLineMethods.MEAN,
              },
              isApplied: false,
              isEnabled: false,
            },
            tooltip: {
              content: {},
              display: true,
              selectedParams: [],
            },
            focusedState: {
              active: false,
              key: null,
              xValue: null,
              yValue: null,
              chartIndex: null,
            },
          };
        }
        if (selectForm) {
          config.select = {
            options: [],
            query: '',
            advancedMode: false,
            advancedQuery: '',
          };
        }
        return config;
      }
      case AppDataTypeEnum.RUNS: {
        const config: IAppModelConfig = {};
        if (grouping) {
          config.grouping = {
            color: [],
            stroke: [],
            chart: [],
            reverseMode: {
              color: false,
              stroke: false,
              chart: false,
            },
            isApplied: {
              color: true,
              stroke: true,
              chart: true,
            },
            persistence: {
              color: false,
              stroke: false,
            },
            seed: {
              color: 10,
              stroke: 10,
            },
            paletteIndex: 0,
          };
        }
        if (components?.table) {
          config.table = {
            resizeMode: ResizeModeEnum.Resizable,
            rowHeight: RowHeightSize.md,
            sortFields: [],
            hiddenMetrics: [],
            hiddenColumns: [],
            columnsWidths: {},
            columnsOrder: {
              left: [],
              middle: [],
              right: [],
            },
            height: '',
          };
          if (appName === AppNameEnum.RUNS) {
            config.pagination = {
              limit: 45,
              offset: null,
              isLatest: false,
            };
          }
        }
        if (components?.charts?.[0]) {
          if (components.charts.indexOf(ChartTypeEnum.HighPlot) !== -1) {
            config.chart = {
              curveInterpolation: CurveEnum.Linear,
              isVisibleColorIndicator: false,
              focusedState: {
                key: null,
                xValue: null,
                yValue: null,
                active: false,
                chartIndex: null,
              },
              tooltip: {
                content: {},
                display: true,
                selectedParams: [],
              },
            };
          }
          if (components.charts.indexOf(ChartTypeEnum.ScatterPlot) !== -1) {
            config.chart = {
              highlightMode: HighlightEnum.Off,
              ignoreOutliers: true,
              zoom: {
                active: false,
                mode: ZoomEnum.SINGLE,
                history: [],
              },
              curveInterpolation: CurveEnum.Linear,
              focusedState: {
                key: null,
                xValue: null,
                yValue: null,
                active: false,
                chartIndex: null,
              },
              tooltip: {
                content: {},
                display: true,
                selectedParams: [],
              },
            };
          }
        }
        if (selectForm) {
          config.select = {
            options: [],
            query: '',
            advancedMode: false,
            advancedQuery: '',
          };
        }
        return config;
      }
      default:
        return {};
    }
  }

  function setModelDefaultAppConfigData(): void {
    setDefaultAppConfigData({
      config: getConfig(),
      appInitialConfig: appConfig,
      model,
    });
  }

  function getAppConfigData(appId: string): {
    call: () => Promise<void>;
    abort: () => void;
  } {
    if (appRequestRef) {
      appRequestRef.abort();
    }
    appRequestRef = appsService.fetchApp(appId);
    return {
      call: async () => {
        const appData = await appRequestRef.call();
        const configData = _.merge(getConfig(), appData.state);
        model.setState({ config: configData });
      },
      abort: appRequestRef.abort,
    };
  }

  function getMetricsAppModelMethods() {
    let metricsRequestRef: {
      call: (
        exceptionHandler: (detail: any) => void,
      ) => Promise<ReadableStream<IRun<IMetricTrace>[]>>;
      abort: () => void;
    };
    let tooltipData: ITooltipData = {};
    let liveUpdateInstance: LiveUpdateService | null;

    function initialize(appId: string): void {
      model.init();
      const state: Partial<IAppModelState> = {};
      if (grouping) {
        state.groupingSelectOptions = [];
      }
      if (components?.table) {
        state.refs = {
          ...state.refs,
          tableRef: { current: null },
        };
      }
      if (components?.charts?.[0]) {
        tooltipData = {};
        state.refs = {
          ...state.refs,
          chartPanelRef: { current: null },
        };
      }
      model.setState({ ...state });
      if (!appId) {
        setModelDefaultAppConfigData();
      }

      const liveUpdateState = model.getState()?.config?.liveUpdate;

      if (liveUpdateState?.enabled) {
        liveUpdateInstance = new LiveUpdateService(
          appName,
          updateData,
          liveUpdateState.delay,
        );
      }
    }

    function updateData(newData: ISequence<IMetricTrace>[]): void {
      const configData = model.getState()?.config;
      if (configData) {
        setModelData(newData, configData);
      }
    }

    function abortRequest(): void {
      if (metricsRequestRef) {
        metricsRequestRef.abort();
      }

      model.setState({
        requestIsPending: false,
      });

      onModelNotificationAdd({
        id: Date.now(),
        severity: 'info',
        message: 'Request has been cancelled',
      });
    }

    function getMetricsData(shouldUrlUpdate?: boolean): {
      call: () => Promise<void>;
      abort: () => void;
    } {
      if (metricsRequestRef) {
        metricsRequestRef.abort();
      }
      const configData = model.getState()?.config;
      if (shouldUrlUpdate) {
        updateURL({ configData, appName });
      }
      const metric = configData?.chart?.alignmentConfig?.metric;
      let query = getQueryStringFromSelect(configData?.select);
      metricsRequestRef = metricsService.getMetricsData({
        q: query,
        p: configData?.chart?.densityType,
        ...(metric ? { x_axis: metric } : {}),
      });
      return {
        call: async () => {
          if (query === '()') {
            let state: Partial<IMetricAppModelState> = {};
            if (
              Array.isArray(components?.charts) &&
              components?.charts?.indexOf(ChartTypeEnum.LineChart) !== -1
            ) {
              state.lineChartData = [];
            }
            if (components.table) {
              state.tableData = [];
              state.config = {
                ...configData,
                table: {
                  ...configData?.table,
                  resizeMode: ResizeModeEnum.Resizable,
                },
              };
            }

            model.setState({
              requestIsPending: false,
              queryIsEmpty: true,
              ...state,
            });
          } else {
            model.setState({
              requestIsPending: true,
              queryIsEmpty: false,
            });
            liveUpdateInstance?.stop().then();
            try {
              const stream = await metricsRequestRef.call((detail) =>
                exceptionHandler({ detail, model }),
              );
              const runData = await getRunData(stream);
              updateData(runData);
            } catch (ex: Error | any) {
              if (ex.name === 'AbortError') {
                // Abort Error
              } else {
                console.log('Unhandled error: ', ex);
              }
            }

            liveUpdateInstance?.start({
              q: query,
              ...(metric && { x_axis: metric }),
            });
          }
        },
        abort: metricsRequestRef.abort,
      };
    }

    function getDataAsTableRows(
      processedData: IMetricsCollection<IMetric>[],
      xValue: number | string | null = null,
      paramKeys: string[],
      isRowData: boolean,
      config: IAppModelConfig,
      groupingSelectOptions: IGroupingSelectOption[],
      dynamicUpdate?: boolean,
    ): {
      rows: IMetricTableRowData[] | any;
      sameValueColumns: string[];
    } {
      if (!processedData) {
        return {
          rows: [],
          sameValueColumns: [],
        };
      }

      const rows: IMetricTableRowData[] | any =
        processedData[0]?.config !== null ? {} : [];

      let rowIndex = 0;
      const sameValueColumns: string[] = [];

      processedData.forEach(
        (metricsCollection: IMetricsCollection<IMetric>) => {
          const groupKey = metricsCollection.key;
          const columnsValues: { [key: string]: string[] } = {};

          if (metricsCollection.config !== null) {
            const groupConfigData: { [key: string]: string } = {};
            for (let key in metricsCollection.config) {
              groupConfigData[getValueByField(groupingSelectOptions, key)] =
                metricsCollection.config[key];
            }
            const groupHeaderRow = {
              meta: {
                chartIndex:
                  config?.grouping?.chart?.length ||
                  config?.grouping?.reverseMode?.chart
                    ? metricsCollection.chartIndex + 1
                    : null,
                color: metricsCollection.color,
                dasharray: metricsCollection.dasharray,
                itemsCount: metricsCollection.data.length,
                config: groupConfigData,
              },
              key: groupKey!,
              groupRowsKeys: metricsCollection.data.map((metric) => metric.key),
              color: metricsCollection.color,
              dasharray: metricsCollection.dasharray,
              aggregation: {
                area: {
                  min: '',
                  max: '',
                },
                line: '',
              },
              experiment: '',
              run: '',
              metric: '',
              context: [],
              value: '',
              step: '',
              epoch: '',
              time: '',
              children: [],
              groups: groupConfigData,
            };

            rows[groupKey!] = {
              data: groupHeaderRow,
              items: [],
            };
          }

          metricsCollection.data.forEach((metric: IMetric) => {
            const closestIndex =
              xValue === null
                ? null
                : getClosestValue(
                    metric.data.xValues as number[],
                    xValue as number,
                  ).index;
            const rowValues: IMetricTableRowData = {
              rowMeta: {
                color: metricsCollection.color ?? metric.color,
              },
              key: metric.key,
              runHash: metric.run.hash,
              isHidden: metric.isHidden,
              index: rowIndex,
              color: metricsCollection.color ?? metric.color,
              dasharray: metricsCollection.dasharray ?? metric.dasharray,
              experiment: metric.run.props?.experiment?.name ?? 'default',
              run: moment(metric.run.props.creation_time * 1000).format(
                'HH:mm:ss · D MMM, YY',
              ),
              metric: metric.name,
              context: contextToString(metric.context)?.split(',') || [''],
              value:
                closestIndex === null
                  ? '-'
                  : formatValue(metric.data.values[closestIndex]),
              step:
                closestIndex === null
                  ? '-'
                  : formatValue(metric.data.steps[closestIndex]),
              epoch:
                closestIndex === null
                  ? '-'
                  : formatValue(metric.data.epochs[closestIndex]),
              time:
                closestIndex !== null
                  ? metric.data.timestamps[closestIndex]
                  : null,
              parentId: groupKey,
            };
            rowIndex++;

            if (metricsCollection.config !== null && closestIndex !== null) {
              rows[groupKey!].data.aggregation = {
                area: {
                  min: metricsCollection.aggregation!.area.min?.yValues[
                    closestIndex
                  ],
                  max: metricsCollection.aggregation!.area.max?.yValues[
                    closestIndex
                  ],
                },
                line: metricsCollection.aggregation!.line?.yValues[
                  closestIndex
                ],
              };
            }

            [
              'experiment',
              'run',
              'metric',
              'context',
              'step',
              'epoch',
              'time',
            ].forEach((key) => {
              if (columnsValues.hasOwnProperty(key)) {
                if (
                  _.findIndex(columnsValues[key], (value) =>
                    _.isEqual(rowValues[key], value),
                  ) === -1
                ) {
                  columnsValues[key].push(rowValues[key]);
                }
              } else {
                columnsValues[key] = [rowValues[key]];
              }
            });

            if (!dynamicUpdate) {
              paramKeys.forEach((paramKey) => {
                const value = _.get(metric.run.params, paramKey, '-');
                rowValues[paramKey] = formatValue(value);
                if (columnsValues.hasOwnProperty(paramKey)) {
                  if (
                    _.findIndex(columnsValues[paramKey], (paramValue) =>
                      _.isEqual(value, paramValue),
                    ) === -1
                  ) {
                    columnsValues[paramKey].push(value);
                  }
                } else {
                  columnsValues[paramKey] = [value];
                }
              });
            }

            if (metricsCollection.config !== null) {
              rows[groupKey!].items.push(
                isRowData
                  ? rowValues
                  : metricsTableRowRenderer(rowValues, {
                      toggleVisibility: (e) => {
                        e.stopPropagation();
                        onRowVisibilityChange({
                          metricKey: rowValues.key,
                          model,
                          appName,
                          updateModelData,
                        });
                      },
                    }),
              );
            } else {
              rows.push(
                isRowData
                  ? rowValues
                  : metricsTableRowRenderer(rowValues, {
                      toggleVisibility: (e) => {
                        e.stopPropagation();
                        onRowVisibilityChange({
                          metricKey: rowValues.key,
                          model,
                          appName,
                          updateModelData,
                        });
                      },
                    }),
              );
            }
          });

          for (let columnKey in columnsValues) {
            if (columnsValues[columnKey].length === 1) {
              sameValueColumns.push(columnKey);
            }

            if (metricsCollection.config !== null) {
              rows[groupKey!].data[columnKey] =
                columnsValues[columnKey].length === 1
                  ? paramKeys.includes(columnKey)
                    ? formatValue(columnsValues[columnKey][0])
                    : columnsValues[columnKey][0]
                  : columnsValues[columnKey];
            }
          }
          if (metricsCollection.config !== null && !isRowData) {
            rows[groupKey!].data = metricsTableRowRenderer(
              rows[groupKey!].data,
              {},
              true,
              ['value', 'groups'].concat(Object.keys(columnsValues)),
            );
          }
        },
      );
      return { rows, sameValueColumns };
    }

    function processData(data: ISequence<IMetricTrace>[]): {
      data: IMetricsCollection<IMetric>[];
      params: string[];
      highLevelParams: string[];
      contexts: string[];
    } {
      const configData = model.getState()?.config;
      let metrics: IMetric[] = [];
      let index: number = -1;
      let params: string[] = [];
      let highLevelParams: string[] = [];
      let contexts: string[] = [];
      const paletteIndex: number = configData?.grouping?.paletteIndex || 0;

      data?.forEach((run: ISequence<IMetricTrace>) => {
        params = params.concat(getObjectPaths(run.params, run.params));
        highLevelParams = highLevelParams.concat(
          getObjectPaths(run.params, run.params, '', false, true),
        );
        metrics = metrics.concat(
          run.traces.map((trace: any) => {
            index++;

            contexts = contexts.concat(
              getObjectPaths(trace.context, trace.context),
            );
            const { values, steps, epochs, timestamps } = filterMetricData({
              values: [...new Float64Array(trace.values.blob)],
              steps: [...new Float64Array(trace.iters.blob)],
              epochs: [...new Float64Array(trace.epochs?.blob)],
              timestamps: [...new Float64Array(trace.timestamps.blob)],
              axesScaleType: configData?.chart?.axesScaleType,
            });

            let processedValues = values;
            if (
              configData?.chart?.smoothingAlgorithm &&
              configData.chart.smoothingFactor
            ) {
              processedValues = getSmoothenedData({
                smoothingAlgorithm: configData?.chart.smoothingAlgorithm,
                smoothingFactor: configData.chart.smoothingFactor,
                data: values,
              });
            }
            const metricKey = encode({
              runHash: run.hash,
              metricName: trace.name,
              traceContext: trace.context,
            });
            return createMetricModel({
              ...trace,
              run: createRunModel(_.omit(run, 'traces') as IRun<IMetricTrace>),
              key: metricKey,
              dasharray: '0',
              color: COLORS[paletteIndex][index % COLORS[paletteIndex].length],
              isHidden: configData?.table?.hiddenMetrics!.includes(metricKey),
              data: {
                values: processedValues,
                steps,
                epochs,
                timestamps: timestamps.map((timestamp) =>
                  Math.round(timestamp * 1000),
                ),
                xValues: steps,
                yValues: processedValues,
              },
            } as IMetric);
          }),
        );
      });

      const processedData = groupData(
        _.orderBy(
          metrics,
          configData?.table?.sortFields?.map(
            (f: SortField) =>
              function (metric: IMetric) {
                return _.get(metric, f[0], '');
              },
          ) ?? [],
          configData?.table?.sortFields?.map((f: SortField) => f[1]) ?? [],
        ),
      );
      const uniqParams = _.uniq(params);
      const uniqHighLevelParams = _.uniq(highLevelParams);
      const uniqContexts = _.uniq(contexts);

      return {
        data: processedData,
        params: uniqParams,
        highLevelParams: uniqHighLevelParams,
        contexts: uniqContexts,
      };
    }

    function updateModelData(
      configData = model.getState()!.config!,
      shouldURLUpdate?: boolean,
    ): void {
      const { data, params, highLevelParams, contexts } = processData(
        model.getState()?.rawData as ISequence<IMetricTrace>[],
      );
      const sortedParams = params.concat(highLevelParams).sort();
      const groupingSelectOptions = [
        ...getGroupingSelectOptions({
          params: sortedParams,
          contexts,
        }),
      ];
      tooltipData = getTooltipData({
        processedData: data,
        paramKeys: sortedParams,
        groupingSelectOptions,
        groupingItems: ['color', 'stroke', 'chart'],
        model,
      });
      const tableData = getDataAsTableRows(
        data,
        configData?.chart?.focusedState.xValue ?? null,
        params,
        false,
        configData,
        groupingSelectOptions,
      );

      const tableColumns = getMetricsTableColumns(
        params,
        data[0]?.config,
        configData.table?.columnsOrder!,
        configData.table?.hiddenColumns!,
        configData.chart?.aggregationConfig.methods,
        configData.table?.sortFields,
        onSortChange,
        configData.grouping as any,
        onModelGroupingSelectChange,
      );
      const tableRef: any = model.getState()?.refs?.tableRef;
      tableRef.current?.updateData({
        newData: tableData.rows,
        newColumns: tableColumns,
        hiddenColumns: configData.table?.hiddenColumns!,
      });

      if (shouldURLUpdate) {
        updateURL({ configData, appName });
      }

      model.setState({
        config: configData,
        data,
        lineChartData: getDataAsLines(data),
        chartTitleData: getChartTitleData<
          IMetric,
          Partial<IMetricAppModelState>
        >({
          processedData: data,
          groupingSelectOptions,
          model: model as IModel<Partial<IMetricAppModelState>>,
        }),
        aggregatedData: getAggregatedData<Partial<IMetricAppModelState>>({
          processedData: data,
          model: model as IModel<Partial<IMetricAppModelState>>,
        }),
        tableData: tableData.rows,
        tableColumns,
        sameValueColumns: tableData.sameValueColumns,
        groupingSelectOptions,
      });
    }

    function setModelData(
      rawData: ISequence<IMetricTrace>[],
      configData: IAppModelConfig,
    ): void {
      const sortFields = model.getState()?.config?.table?.sortFields;
      const { data, params, highLevelParams, contexts } = processData(rawData);
      if (configData) {
        setAggregationEnabled({ model, appName });
      }
      const sortedParams = params.concat(highLevelParams).sort();
      const groupingSelectOptions = [
        ...getGroupingSelectOptions({
          params: sortedParams,
          contexts,
        }),
      ];
      tooltipData = getTooltipData({
        processedData: data,
        paramKeys: sortedParams,
        groupingSelectOptions,
        groupingItems: ['color', 'stroke', 'chart'],
        model,
      });
      const tableData = getDataAsTableRows(
        data,
        configData?.chart?.focusedState?.xValue ?? null,
        params,
        false,
        configData,
        groupingSelectOptions,
      );

      const tableColumns = getMetricsTableColumns(
        params,
        data[0]?.config,
        configData.table?.columnsOrder!,
        configData.table?.hiddenColumns!,
        configData?.chart?.aggregationConfig?.methods,
        sortFields,
        onSortChange,
        configData.grouping as any,
        onModelGroupingSelectChange,
      );
      if (!model.getState()?.requestIsPending) {
        model.getState()?.refs?.tableRef?.current?.updateData({
          newData: tableData.rows,
          newColumns: tableColumns,
        });
      }
      model.setState({
        requestIsPending: false,
        rawData,
        config: configData,
        params,
        data,
        lineChartData: getDataAsLines(data),
        chartTitleData: getChartTitleData<
          IMetric,
          Partial<IMetricAppModelState>
        >({
          processedData: data,
          groupingSelectOptions,
          model: model as IModel<IMetricAppModelState>,
        }),
        aggregatedData: getAggregatedData<Partial<IMetricAppModelState>>({
          processedData: data,
          model: model as IModel<IMetricAppModelState>,
        }),
        tableData: tableData.rows,
        tableColumns: tableColumns,
        sameValueColumns: tableData.sameValueColumns,
        groupingSelectOptions,
      });
    }

    function alignData(
      data: IMetricsCollection<IMetric>[],
      type: AlignmentOptionsEnum = model.getState()!.config!.chart
        ?.alignmentConfig.type!,
    ): IMetricsCollection<IMetric>[] {
      switch (type) {
        case AlignmentOptionsEnum.STEP:
          for (let i = 0; i < data.length; i++) {
            const metricCollection = data[i];
            for (let j = 0; j < metricCollection.data.length; j++) {
              const metric = metricCollection.data[j];
              metric.data = {
                ...metric.data,
                xValues: [...metric.data.steps],
                yValues: [...metric.data.values],
              };
            }
          }
          break;
        case AlignmentOptionsEnum.EPOCH:
          for (let i = 0; i < data.length; i++) {
            const metricCollection = data[i];
            for (let j = 0; j < metricCollection.data.length; j++) {
              const metric = metricCollection.data[j];
              const epochs: { [key: number]: number[] } = {};

              metric.data.epochs.forEach((epoch, i) => {
                if (epochs.hasOwnProperty(epoch)) {
                  epochs[epoch].push(metric.data.steps[i]);
                } else {
                  epochs[epoch] = [metric.data.steps[i]];
                }
              });

              metric.data = {
                ...metric.data,
                xValues: [
                  ...metric.data.epochs.map(
                    (epoch, i) =>
                      epoch +
                      (epochs[epoch].length > 1
                        ? (0.99 / epochs[epoch].length) *
                          epochs[epoch].indexOf(metric.data.steps[i])
                        : 0),
                  ),
                ],
                yValues: [...metric.data.values],
              };
            }
          }
          break;
        case AlignmentOptionsEnum.RELATIVE_TIME:
          for (let i = 0; i < data.length; i++) {
            const metricCollection = data[i];
            for (let j = 0; j < metricCollection.data.length; j++) {
              const metric = metricCollection.data[j];
              const firstDate = metric.data.timestamps[0];
              const timestamps: { [key: number]: number[] } = {};
              metric.data.timestamps.forEach((timestamp, i) => {
                if (timestamps.hasOwnProperty(timestamp)) {
                  timestamps[timestamp].push(metric.data.steps[i]);
                } else {
                  timestamps[timestamp] = [metric.data.steps[i]];
                }
              });

              metric.data = {
                ...metric.data,
                xValues: [
                  ...metric.data.timestamps.map(
                    (timestamp, i) =>
                      timestamp -
                      firstDate +
                      (timestamps[timestamp].length > 1
                        ? (0.99 / timestamps[timestamp].length) *
                          timestamps[timestamp].indexOf(metric.data.steps[i])
                        : 0),
                  ),
                ],
                yValues: [...metric.data.values],
              };
            }
          }
          break;
        case AlignmentOptionsEnum.ABSOLUTE_TIME:
          for (let i = 0; i < data.length; i++) {
            const metricCollection = data[i];
            for (let j = 0; j < metricCollection.data.length; j++) {
              const metric = metricCollection.data[j];

              metric.data = {
                ...metric.data,
                xValues: [...metric.data.timestamps],
                yValues: [...metric.data.values],
              };
            }
          }
          break;
        case AlignmentOptionsEnum.CUSTOM_METRIC:
          let missingTraces = false;
          for (let i = 0; i < data.length; i++) {
            const metricCollection = data[i];
            for (let j = 0; j < metricCollection.data.length; j++) {
              const metric = metricCollection.data[j];
              const missingIndexes: number[] = [];
              if (metric.x_axis_iters && metric.x_axis_values) {
                const xAxisIters: number[] = [
                  ...new Float64Array(metric.x_axis_iters.blob),
                ];
                const xAxisValues: number[] = [
                  ...new Float64Array(metric.x_axis_values.blob),
                ];
                if (xAxisValues.length === metric.data.values.length) {
                  const { sortedXValues, sortedArrays } = sortDependingArrays(
                    [...xAxisValues],
                    {
                      yValues: [...metric.data.values],
                      epochs: [...metric.data.epochs],
                      steps: [...metric.data.steps],
                      timestamps: [...metric.data.timestamps],
                      values: [...metric.data.values],
                    },
                  );

                  metric.data = {
                    ...metric.data,
                    ...sortedArrays,
                    xValues: sortedXValues,
                  };
                } else {
                  metric.data.steps.forEach((step, index) => {
                    if (xAxisIters.indexOf(step) === -1) {
                      missingIndexes.push(index);
                    }
                  });
                  const epochs = filterArrayByIndexes(
                    missingIndexes,
                    metric.data.epochs,
                  );
                  const steps = filterArrayByIndexes(
                    missingIndexes,
                    metric.data.steps,
                  );
                  const timestamps = filterArrayByIndexes(
                    missingIndexes,
                    metric.data.timestamps,
                  );
                  const values = filterArrayByIndexes(
                    missingIndexes,
                    metric.data.values,
                  );
                  const yValues = filterArrayByIndexes(
                    missingIndexes,
                    metric.data.yValues,
                  );

                  const { sortedXValues, sortedArrays } = sortDependingArrays(
                    [...xAxisValues],
                    {
                      yValues: [...yValues],
                      epochs: [...epochs],
                      steps: [...steps],
                      timestamps: [...timestamps],
                      values: [...values],
                    },
                  );

                  metric.data = {
                    ...metric.data,
                    ...sortedArrays,
                    xValues: sortedXValues,
                  };
                }
              } else {
                missingTraces = true;
              }
            }
          }
          if (missingTraces) {
            onNotificationAdd({
              notification: {
                id: Date.now(),
                severity: 'error',
                message: AlignmentNotificationsEnum.NOT_ALL_ALIGNED,
              },
              model,
            });
          }
          break;
        default:
          throw new Error('Unknown value for X axis alignment');
      }
      return data;
    }

    function groupData(data: IMetric[]): IMetricsCollection<IMetric>[] {
      const configData = model.getState()!.config;
      const grouping = configData!.grouping;
      const { paletteIndex = 0 } = grouping || {};
      const groupByColor = getFilteredGroupingOptions({
        groupName: 'color',
        model,
      });
      const groupByStroke = getFilteredGroupingOptions({
        groupName: 'stroke',
        model,
      });
      const groupByChart = getFilteredGroupingOptions({
        groupName: 'chart',
        model,
      });
      if (
        groupByColor.length === 0 &&
        groupByStroke.length === 0 &&
        groupByChart.length === 0
      ) {
        return alignData([
          {
            config: null,
            color: null,
            dasharray: null,
            chartIndex: 0,
            data: data,
          },
        ]);
      }

      const groupValues: {
        [key: string]: IMetricsCollection<IMetric>;
      } = {};

      const groupingFields = _.uniq(
        groupByColor.concat(groupByStroke).concat(groupByChart),
      );

      for (let i = 0; i < data.length; i++) {
        const groupValue: { [key: string]: string } = {};
        groupingFields.forEach((field) => {
          groupValue[field] = _.get(data[i], field);
        });
        const groupKey = encode(groupValue);
        if (groupValues.hasOwnProperty(groupKey)) {
          groupValues[groupKey].data.push(data[i]);
        } else {
          groupValues[groupKey] = {
            key: groupKey,
            config: groupValue,
            color: null,
            dasharray: null,
            chartIndex: 0,
            data: [data[i]],
          };
        }
      }

      let colorIndex = 0;
      let dasharrayIndex = 0;
      let chartIndex = 0;

      const colorConfigsMap: { [key: string]: number } = {};
      const dasharrayConfigsMap: { [key: string]: number } = {};
      const chartIndexConfigsMap: { [key: string]: number } = {};

      for (let groupKey in groupValues) {
        const groupValue = groupValues[groupKey];

        if (groupByColor.length > 0) {
          const colorConfig = _.pick(groupValue.config, groupByColor);
          const colorKey = encode(colorConfig);

          if (grouping?.persistence.color && grouping.isApplied.color) {
            let index = getGroupingPersistIndex({
              groupConfig: colorConfig,
              grouping,
              groupName: 'color',
            });
            groupValue.color =
              COLORS[paletteIndex][
                Number(index % BigInt(COLORS[paletteIndex].length))
              ];
          } else if (colorConfigsMap.hasOwnProperty(colorKey)) {
            groupValue.color =
              COLORS[paletteIndex][
                colorConfigsMap[colorKey] % COLORS[paletteIndex].length
              ];
          } else {
            colorConfigsMap[colorKey] = colorIndex;
            groupValue.color =
              COLORS[paletteIndex][colorIndex % COLORS[paletteIndex].length];
            colorIndex++;
          }
        }

        if (groupByStroke.length > 0) {
          const dasharrayConfig = _.pick(groupValue.config, groupByStroke);
          const dasharrayKey = encode(dasharrayConfig);
          if (grouping?.persistence.stroke && grouping.isApplied.stroke) {
            let index = getGroupingPersistIndex({
              groupConfig: dasharrayConfig,
              grouping,
              groupName: 'stroke',
            });
            groupValue.dasharray =
              DASH_ARRAYS[Number(index % BigInt(DASH_ARRAYS.length))];
          } else if (dasharrayConfigsMap.hasOwnProperty(dasharrayKey)) {
            groupValue.dasharray =
              DASH_ARRAYS[
                dasharrayConfigsMap[dasharrayKey] % DASH_ARRAYS.length
              ];
          } else {
            dasharrayConfigsMap[dasharrayKey] = dasharrayIndex;
            groupValue.dasharray =
              DASH_ARRAYS[dasharrayIndex % DASH_ARRAYS.length];
            dasharrayIndex++;
          }
        }

        if (groupByChart.length > 0) {
          const chartIndexConfig = _.pick(groupValue.config, groupByChart);
          const chartIndexKey = encode(chartIndexConfig);
          if (chartIndexConfigsMap.hasOwnProperty(chartIndexKey)) {
            groupValue.chartIndex = chartIndexConfigsMap[chartIndexKey];
          } else {
            chartIndexConfigsMap[chartIndexKey] = chartIndex;
            groupValue.chartIndex = chartIndex;
            chartIndex++;
          }
        }
      }

      const groups = alignData(Object.values(groupValues));
      const chartConfig = configData!.chart;

      return aggregateGroupData({
        groupData: groups,
        methods: {
          area: chartConfig!.aggregationConfig.methods.area,
          line: chartConfig!.aggregationConfig.methods.line,
        },
        scale: chartConfig!.axesScaleType,
      });
    }

    function onSearchQueryCopy(): void {
      const selectedMetricsData = model.getState()?.config?.select;
      let query = getQueryStringFromSelect(selectedMetricsData);
      navigator.clipboard.writeText(query);
      onModelNotificationAdd({
        id: Date.now(),
        severity: 'success',
        message: 'Run Expression Copied',
      });
    }

    function getDataAsLines(
      processedData: IMetricsCollection<IMetric>[],
    ): ILine[][] {
      if (!processedData) {
        return [];
      }
      const lines = processedData
        .map((metricsCollection: IMetricsCollection<IMetric>) =>
          metricsCollection.data
            .filter((metric) => !metric.isHidden)
            .map((metric: IMetric) => {
              return {
                ...metric,
                groupKey: metricsCollection.key,
                color: metricsCollection.color ?? metric.color,
                dasharray: metricsCollection.dasharray ?? metric.color,
                chartIndex: metricsCollection.chartIndex,
                selectors: [metric.key, metric.key, metric.run.hash],
                data: {
                  xValues: metric.data.xValues,
                  yValues: metric.data.yValues,
                },
              };
            }),
        )
        .flat();

      return Object.values(_.groupBy(lines, 'chartIndex'));
    }

    function onExportTableData(): void {
      const { data, params, config, groupingSelectOptions } = model.getState();

      const tableData = getDataAsTableRows(
        data,
        config?.chart?.focusedState.xValue ?? null,
        params,
        true,
        config,
        groupingSelectOptions,
      );
      const tableColumns: ITableColumn[] = getMetricsTableColumns(
        params,
        data[0]?.config,
        config?.table?.columnsOrder!,
        config?.table?.hiddenColumns!,
        config?.chart?.aggregationConfig.methods,
      );

      const excludedFields: string[] = ['#', 'actions'];
      const filteredHeader: string[] = tableColumns.reduce(
        (acc: string[], column: ITableColumn) =>
          acc.concat(
            excludedFields.indexOf(column.key) === -1 && !column.isHidden
              ? column.key
              : [],
          ),
        [],
      );

      let emptyRow: { [key: string]: string } = {};
      filteredHeader.forEach((column: string) => {
        emptyRow[column] = '--';
      });

      const groupedRows: IMetricTableRowData[][] =
        data.length > 1
          ? Object.keys(tableData.rows).map(
              (groupedRowKey: string) => tableData.rows[groupedRowKey].items,
            )
          : [tableData.rows];

      const dataToExport: { [key: string]: string }[] = [];

      groupedRows.forEach(
        (groupedRow: IMetricTableRowData[], groupedRowIndex: number) => {
          groupedRow.forEach((row: IMetricTableRowData) => {
            const filteredRow = getFilteredRow<IMetricTableRowData>({
              columnKeys: filteredHeader,
              row,
            });
            dataToExport.push(filteredRow);
          });
          if (groupedRows.length - 1 !== groupedRowIndex) {
            dataToExport.push(emptyRow);
          }
        },
      );

      const blob = new Blob([JsonToCSV(dataToExport)], {
        type: 'text/csv;charset=utf-8;',
      });
      saveAs(blob, `${appName}-${moment().format('HH:mm:ss · D MMM, YY')}.csv`);
      analytics.trackEvent(`[${appName}Explore] Export runs data to CSV`);
    }

    const onActivePointChange = _.debounce(
      (
        activePoint: IActivePoint,
        focusedStateActive: boolean = false,
      ): void => {
        const { data, params, refs, config, groupingSelectOptions } =
          model.getState();
        if (!!config) {
          const tableRef: any = refs?.tableRef;
          let tableData = null;
          if (config.table?.resizeMode !== ResizeModeEnum.Hide) {
            tableData = getDataAsTableRows(
              data,
              activePoint.xValue,
              params,
              false,
              config,
              groupingSelectOptions,
              true,
            );
            if (tableRef) {
              tableRef.current?.updateData({
                newData: tableData.rows,
                dynamicData: true,
              });
              tableRef.current?.setHoveredRow?.(activePoint.key);
              tableRef.current?.setActiveRow?.(
                focusedStateActive ? activePoint.key : null,
              );
              if (focusedStateActive) {
                tableRef.current?.scrollToRow?.(activePoint.key);
              }
            }
          }
          let configData: IAppModelConfig = config;
          if (configData?.chart) {
            configData = {
              ...configData,
              chart: {
                ...configData.chart,
                focusedState: {
                  active: focusedStateActive,
                  key: activePoint.key,
                  xValue: activePoint.xValue,
                  yValue: activePoint.yValue,
                  chartIndex: activePoint.chartIndex,
                },
                tooltip: {
                  ...configData.chart.tooltip,
                  content: filterTooltipContent(
                    tooltipData[activePoint.key],
                    configData.chart.tooltip?.selectedParams,
                  ),
                } as IPanelTooltip,
              },
            };

            if (
              config.chart?.focusedState.active !== focusedStateActive ||
              (config.chart.focusedState.active &&
                activePoint.key !== config.chart.focusedState.key)
            ) {
              updateURL({ configData, appName });
            }
          }

          model.setState({ config: configData });
        }
      },
      50,
    );

    function onModelGroupingSelectChange({
      groupName,
      list,
    }: IOnGroupingSelectChangeParams): void {
      onGroupingSelectChange({
        groupName,
        list,
        model,
        appName,
        updateModelData,
        setAggregationEnabled,
      });
    }

    function onModelBookmarkCreate({
      name,
      description,
    }: {
      name: string;
      description: string;
    }): Promise<void> {
      return onBookmarkCreate({ name, description, model, appName });
    }

    function onModelBookmarkUpdate(id: string): void {
      onBookmarkUpdate({ id, model, appName });
    }

    function onModelNotificationDelete(id: number): void {
      onNotificationDelete({ id, model });
    }

    function onModelNotificationAdd<N>(notification: N & INotification): void {
      onNotificationAdd({ notification, model });
    }

    function onModelResetConfigData(): void {
      onResetConfigData({ model, getConfig, updateModelData });
    }

    function onSortChange(
      field: string,
      value?: 'asc' | 'desc' | 'none',
    ): void {
      onTableSortChange({ field, model, appName, updateModelData, value });
    }

    function setModelComponentRefs(refElement: object): void {
      setComponentRefs({ refElement, model });
    }

    function changeLiveUpdateConfig(config: {
      enabled?: boolean;
      delay?: number;
    }): void {
      const state = model.getState();
      const configData = state?.config;
      const liveUpdateConfig = configData?.liveUpdate;
      const metric = configData?.chart?.alignmentConfig?.metric;
      let query = getQueryStringFromSelect(configData?.select);

      if (!liveUpdateConfig?.enabled && config.enabled && query !== '()') {
        liveUpdateInstance = new LiveUpdateService(
          appName,
          updateData,
          config.delay || liveUpdateConfig?.delay,
        );
        liveUpdateInstance?.start({
          q: query,
          ...(metric && { x_axis: metric }),
        });
      } else {
        liveUpdateInstance?.clear();
        liveUpdateInstance = null;
      }

      const newLiveUpdateConfig = {
        ...liveUpdateConfig,
        ...config,
      };
      model.setState({
        config: {
          ...configData,
          liveUpdate: newLiveUpdateConfig,
        },
      });
      setItem('metricsLUConfig', encode(newLiveUpdateConfig));
      analytics.trackEvent(
        `[${appName}Explorer] Switch live-update ${
          config.enabled ? 'on' : 'off'
        }`,
      );
    }

    function destroy(): void {
      liveUpdateInstance?.clear();
      liveUpdateInstance = null; //@TODO check is this need or not
    }

    const methods = {
      initialize,
      getAppConfigData,
      getMetricsData,
      abortRequest,
      getDataAsTableRows,
      setDefaultAppConfigData: setModelDefaultAppConfigData,
      setComponentRefs: setModelComponentRefs,
      updateModelData,
      onActivePointChange,
      onExportTableData,
      onBookmarkCreate: onModelBookmarkCreate,
      onBookmarkUpdate: onModelBookmarkUpdate,
      onNotificationAdd: onModelNotificationAdd,
      onNotificationDelete: onModelNotificationDelete,
      onResetConfigData: onModelResetConfigData,
      onSortChange,
      onSearchQueryCopy,
      changeLiveUpdateConfig,
      destroy,
    };

    if (grouping) {
      Object.assign(methods, {
        onGroupingSelectChange: onModelGroupingSelectChange,
        onGroupingModeChange({
          groupName,
          value,
        }: IOnGroupingModeChangeParams): void {
          onGroupingModeChange({
            groupName,
            value,
            model,
            appName,
            updateModelData,
            setAggregationEnabled,
          });
        },
        onGroupingPaletteChange(index: number): void {
          onGroupingPaletteChange({
            index,
            model,
            appName,
            updateModelData,
            setAggregationEnabled,
          });
        },
        onGroupingReset(groupName: GroupNameType): void {
          onGroupingReset({
            groupName,
            model,
            appName,
            updateModelData,
            setAggregationEnabled,
          });
        },
        onGroupingApplyChange(groupName: GroupNameType): void {
          onGroupingApplyChange({
            groupName,
            model,
            appName,
            updateModelData,
            setAggregationEnabled,
          });
        },
        onGroupingPersistenceChange(groupName: GroupNameType): void {
          onGroupingPersistenceChange({
            groupName,
            model,
            appName,
            updateModelData,
            setAggregationEnabled,
          });
        },
        onShuffleChange(name: 'color' | 'stroke'): void {
          onShuffleChange({ name, model, updateModelData });
        },
      });
    }
    if (selectForm) {
      Object.assign(methods, {
        onMetricsSelectChange<D>(data: D & Partial<ISelectOption[]>): void {
          onSelectOptionsChange({ data, model });
        },
        onSelectRunQueryChange(query: string): void {
          onSelectRunQueryChange({ query, model });
        },
        onSelectAdvancedQueryChange(query: string): void {
          onSelectAdvancedQueryChange({ query, model });
        },
        toggleSelectAdvancedMode(): void {
          toggleSelectAdvancedMode({ model, appName });
        },
      });
    }
    if (components?.charts?.[0]) {
      Object.assign(methods, {
        onHighlightModeChange(mode: HighlightEnum): void {
          onHighlightModeChange({ mode, model, appName });
        },
        onZoomChange(zoom: Partial<IChartZoom>): void {
          onZoomChange({
            zoom,
            model,
            appName,
          });
        },
        onSmoothingChange(args: IOnSmoothingChange): void {
          onSmoothingChange({ args, model, appName, updateModelData });
        },
        onIgnoreOutliersChange(): void {
          onIgnoreOutliersChange({ model, updateModelData });
        },
        onAxesScaleTypeChange(args: IAxesScaleState): void {
          onAxesScaleTypeChange({ args, model, appName, updateModelData });
        },
        onAggregationConfigChange(
          aggregationConfig: Partial<IAggregationConfig>,
        ): void {
          onAggregationConfigChange({
            aggregationConfig,
            model,
            appName,
            updateModelData,
          });
        },
        onAlignmentMetricChange(metric: string): Promise<void> {
          return onAlignmentMetricChange({
            metric,
            model,
            appName,
            updateModelData,
            setModelData,
          });
        },
        onAlignmentTypeChange(type: AlignmentOptionsEnum): void {
          onAlignmentTypeChange({ type, model, appName, updateModelData });
        },
        onChangeTooltip(tooltip: Partial<IPanelTooltip>): void {
          onChangeTooltip({ tooltip, tooltipData, model, appName });
        },
        onDensityTypeChange(type: DensityOptions): Promise<void> {
          return onDensityTypeChange({ type, model, appName, getMetricsData });
        },
      });
    }
    if (components?.table) {
      Object.assign(methods, {
        onRowHeightChange(height: RowHeightSize): void {
          onRowHeightChange({ height, model, appName });
        },
        onTableRowHover(rowKey?: string): void {
          onTableRowHover({ rowKey, model });
        },
        onTableRowClick(rowKey?: string): void {
          onTableRowClick({ rowKey, model });
        },
        onMetricVisibilityChange(metricsKeys: string[]): void {
          onMetricVisibilityChange({
            metricsKeys,
            model,
            appName,
            updateModelData,
          });
        },
        onColumnsVisibilityChange(hiddenColumns: string[]): void {
          onColumnsVisibilityChange({
            hiddenColumns,
            model,
            appName,
            updateModelData,
          });
        },
        onTableDiffShow(): void {
          onTableDiffShow({ model, appName, updateModelData });
        },
        onColumnsOrderChange(columnsOrder: any): void {
          onColumnsOrderChange({
            columnsOrder,
            model,
            appName,
            updateModelData,
          });
        },
        onTableResizeModeChange(mode: ResizeModeEnum): void {
          onTableResizeModeChange({ mode, model, appName });
        },
        onTableResizeEnd(tableHeight: string): void {
          onTableResizeEnd({ tableHeight, model, appName });
        },
        onSortReset(): void {
          updateSortFields({ sortFields: [], model, appName, updateModelData });
        },
        updateColumnsWidths(
          key: string,
          width: number,
          isReset: boolean,
        ): void {
          updateColumnsWidths({
            key,
            width,
            isReset,
            model,
            appName,
            updateModelData,
          });
        },
      });
    }

    return methods;
  }

  function getRunsAppModelMethods() {
    switch (appName) {
      case AppNameEnum.PARAMS:
        return getParamsModelMethods();
      case AppNameEnum.RUNS:
        return getRunsModelMethods();
      case AppNameEnum.SCATTERS:
        return getScattersModelMethods();
      default:
        return {};
    }

    function getRunsModelMethods() {
      let runsRequestRef: {
        call: (
          exceptionHandler: (detail: any) => void,
        ) => Promise<ReadableStream<IRun<IParamTrace>[]>>;
        abort: () => void;
      };
      let liveUpdateInstance: LiveUpdateService | null;

      function initialize(appId: string = ''): {
        call: () => Promise<void>;
        abort: () => void;
      } {
        model.init();
        const state: Partial<IAppModelState> = {};
        if (grouping) {
          state.groupingSelectOptions = [];
        }
        if (components?.table) {
          state.refs = {
            ...state.refs,
            tableRef: { current: null },
          };
        }
        if (components?.charts?.[0]) {
          // tooltipData = {};
          state.refs = {
            ...state.refs,
            chartPanelRef: { current: null },
          };
        }
        model.setState({ ...state });
        if (!appId) {
          setModelDefaultAppConfigData();
        }

        const liveUpdateState = model.getState()?.config.liveUpdate;

        if (liveUpdateState?.enabled) {
          liveUpdateInstance = new LiveUpdateService(
            appName,
            updateData,
            liveUpdateState.delay,
          );
        }

        return getRunsData();
      }

      function abortRequest(): void {
        if (runsRequestRef) {
          runsRequestRef.abort();
        }

        model.setState({
          requestIsPending: false,
        });

        onModelNotificationAdd({
          id: Date.now(),
          severity: 'info',
          message: 'Request has been cancelled',
        });
      }

      function getRunsData(
        shouldUrlUpdate?: boolean,
        isInitial = true,
      ): {
        call: () => Promise<void>;
        abort: () => void;
      } {
        if (runsRequestRef) {
          runsRequestRef.abort();
        }
        // isInitial: true --> when search button clicked or data is loading at the first time
        const modelState = prepareModelStateToCall(isInitial);
        const configData = modelState?.config;

        const query = configData?.select?.query || '';
        const pagination = configData?.pagination;

        liveUpdateInstance?.stop().then();

        runsRequestRef = runsService.getRunsData(
          query,
          pagination?.limit,
          pagination?.offset,
        );

        if (shouldUrlUpdate) {
          updateURL({ configData, appName });
        }

        return {
          call: async () => {
            try {
              const stream = await runsRequestRef.call((detail) =>
                exceptionHandler({ detail, model }),
              );
              let gen = adjustable_reader(stream as ReadableStream<any>);
              let buffer_pairs = decode_buffer_pairs(gen);
              let decodedPairs = decodePathsVals(buffer_pairs);
              let objects = iterFoldTree(decodedPairs, 1);

              const runsData: IRun<IMetricTrace | IParamTrace>[] = isInitial
                ? []
                : modelState?.rawData;
              let count = 0;
              for await (let [keys, val] of objects) {
                if (isInitial) {
                  const runData: any = val;
                  runsData.push({ ...runData, hash: keys[0] } as any);
                } else {
                  if (count > 0) {
                    const runData: any = val;
                    runsData.push({ ...runData, hash: keys[0] } as any);
                  }
                }
                count++;
              }
              const { data, params, metricsColumns } = processData(runsData);

              const tableData = getDataAsTableRows(
                data,
                metricsColumns,
                params,
              );
              const tableColumns = getRunsTableColumns(
                metricsColumns,
                params,
                data[0]?.config,
                model.getState()?.config?.table.columnsOrder!,
                model.getState()?.config?.table.hiddenColumns!,
              );

              model.setState({
                data,
                rawData: runsData,
                requestIsPending: false,
                infiniteIsPending: false,
                tableColumns,
                tableData: tableData.rows,
                sameValueColumns: tableData.sameValueColumns,
                config: {
                  ...modelState?.config,
                  pagination: {
                    ...modelState?.config.pagination,
                    isLatest:
                      !isInitial && count < modelState?.config.pagination.limit,
                  },
                },
              });
              setTimeout(() => {
                const tableRef: any = model.getState()?.refs?.tableRef;
                tableRef.current?.updateData({
                  newData: tableData.rows,
                  newColumns: tableColumns,
                  hiddenColumns: configData.table.hiddenColumns!,
                });
              }, 0);
            } catch (ex: Error | any) {
              if (ex.name === 'AbortError') {
                // Abort Error
              } else {
                console.log('Unhandled error: ', ex);
              }
            }
          },
          abort: runsRequestRef.abort,
        };
      }

      function updateModelData(
        configData = model.getState()!.config!,
        shouldURLUpdate?: boolean,
      ): void {
        const { data, params, metricsColumns } = processData(
          model.getState()?.rawData as IRun<IMetricTrace>[],
        );
        const tableData = getDataAsTableRows(data, metricsColumns, params);
        const tableColumns: ITableColumn[] = getRunsTableColumns(
          metricsColumns,
          params,
          data[0]?.config,
          configData?.table?.columnsOrder!,
          configData?.table?.hiddenColumns!,
        );
        const tableRef: any = model.getState()?.refs?.tableRef;
        tableRef.current?.updateData({
          newData: tableData.rows,
          newColumns: tableColumns,
          hiddenColumns: configData?.table?.hiddenColumns!,
        });
        model.setState({
          config: configData,
          data,
          tableData: tableData.rows,
          tableColumns,
          sameValueColumns: tableData.sameValueColumns,
        });
      }

      function prepareModelStateToCall(isInitial: boolean): IRunsAppModelState {
        const config = model.getState()?.config;
        if (isInitial) {
          model.setState({
            config: {
              ...config,
              pagination: {
                limit: 45,
                offset: null,
                isLatest: false,
              },
            },
            notifyData: [],
            rawData: [],
            tableColumns: [],
            tableData: [],
            data: [],
          });
        }

        model.setState({
          requestIsPending: isInitial,
          infiniteIsPending: !isInitial,
        });

        return model.getState();
      }

      function processData(data: any[]): {
        data: any[];
        params: string[];
        metricsColumns: any;
      } {
        const grouping = model.getState()?.config?.grouping;
        let runs: IParam[] = [];
        let params: string[] = [];
        const paletteIndex: number = grouping?.paletteIndex || 0;
        const metricsColumns: any = {};

        data?.forEach((run: IRun<IParamTrace>, index) => {
          params = params.concat(getObjectPaths(run.params, run.params));
          run.traces.metric.forEach((trace) => {
            metricsColumns[trace.name] = {
              ...metricsColumns[trace.name],
              [contextToString(trace.context) as string]: '-',
            };
          });
          runs.push({
            run,
            isHidden: false,
            color: COLORS[paletteIndex][index % COLORS[paletteIndex].length],
            key: run.hash,
            dasharray: DASH_ARRAYS[0],
          });
        });
        const processedData = groupData(runs);
        const uniqParams = _.uniq(params);

        return {
          data: processedData,
          params: uniqParams,
          metricsColumns,
        };
      }

      function groupData(data: any): IMetricsCollection<IMetric>[] {
        const configData = model.getState()!.config;
        const grouping = configData!.grouping;

        const groupByColor = getFilteredGroupingOptions({
          groupName: 'color',
          model,
        });
        const groupByStroke = getFilteredGroupingOptions({
          groupName: 'stroke',
          model,
        });
        const groupByChart = getFilteredGroupingOptions({
          groupName: 'chart',
          model,
        });
        if (
          groupByColor.length === 0 &&
          groupByStroke.length === 0 &&
          groupByChart.length === 0
        ) {
          return [
            {
              config: null,
              color: null,
              dasharray: null,
              chartIndex: 0,
              data: data,
            },
          ];
        }
        const groupValues: {
          [key: string]: IMetricsCollection<IMetric>;
        } = {};

        const groupingFields = _.uniq(
          groupByColor.concat(groupByStroke).concat(groupByChart),
        );

        for (let i = 0; i < data.length; i++) {
          const groupValue: { [key: string]: string } = {};
          groupingFields.forEach((field) => {
            groupValue[field] = _.get(data[i], field);
          });
          const groupKey = encode(groupValue);
          if (groupValues.hasOwnProperty(groupKey)) {
            groupValues[groupKey].data.push(data[i]);
          } else {
            groupValues[groupKey] = {
              key: groupKey,
              config: groupValue,
              color: null,
              dasharray: null,
              chartIndex: 0,
              data: [data[i]],
            };
          }
        }

        let colorIndex = 0;
        let dasharrayIndex = 0;
        let chartIndex = 0;

        const colorConfigsMap: { [key: string]: number } = {};
        const dasharrayConfigsMap: { [key: string]: number } = {};
        const chartIndexConfigsMap: { [key: string]: number } = {};
        const { paletteIndex = 0 } = grouping || {};

        for (let groupKey in groupValues) {
          const groupValue = groupValues[groupKey];

          if (groupByColor.length > 0) {
            const colorConfig = _.pick(groupValue.config, groupByColor);
            const colorKey = encode(colorConfig);

            if (grouping.persistence.color && grouping.isApplied.color) {
              let index = getGroupingPersistIndex({
                groupConfig: colorConfig,
                grouping,
                groupName: 'color',
              });
              groupValue.color =
                COLORS[paletteIndex][
                  Number(index % BigInt(COLORS[paletteIndex].length))
                ];
            } else if (colorConfigsMap.hasOwnProperty(colorKey)) {
              groupValue.color =
                COLORS[paletteIndex][
                  colorConfigsMap[colorKey] % COLORS[paletteIndex].length
                ];
            } else {
              colorConfigsMap[colorKey] = colorIndex;
              groupValue.color =
                COLORS[paletteIndex][colorIndex % COLORS[paletteIndex].length];
              colorIndex++;
            }
          }

          if (groupByStroke.length > 0) {
            const dasharrayConfig = _.pick(groupValue.config, groupByStroke);
            const dasharrayKey = encode(dasharrayConfig);
            if (grouping.persistence.stroke && grouping.isApplied.stroke) {
              let index = getGroupingPersistIndex({
                groupConfig: dasharrayConfig,
                grouping,
                groupName: 'stroke',
              });
              groupValue.dasharray =
                DASH_ARRAYS[Number(index % BigInt(DASH_ARRAYS.length))];
            } else if (dasharrayConfigsMap.hasOwnProperty(dasharrayKey)) {
              groupValue.dasharray =
                DASH_ARRAYS[
                  dasharrayConfigsMap[dasharrayKey] % DASH_ARRAYS.length
                ];
            } else {
              dasharrayConfigsMap[dasharrayKey] = dasharrayIndex;
              groupValue.dasharray =
                DASH_ARRAYS[dasharrayIndex % DASH_ARRAYS.length];
              dasharrayIndex++;
            }
          }

          if (groupByChart.length > 0) {
            const chartIndexConfig = _.pick(groupValue.config, groupByChart);
            const chartIndexKey = encode(chartIndexConfig);
            if (chartIndexConfigsMap.hasOwnProperty(chartIndexKey)) {
              groupValue.chartIndex = chartIndexConfigsMap[chartIndexKey];
            } else {
              chartIndexConfigsMap[chartIndexKey] = chartIndex;
              groupValue.chartIndex = chartIndex;
              chartIndex++;
            }
          }
        }

        const groups = Object.values(groupValues);
        const chartConfig = configData!.chart;

        return aggregateGroupData({
          groupData: groups,
          methods: {
            area: chartConfig.aggregationConfig.methods.area,
            line: chartConfig.aggregationConfig.methods.line,
          },
          scale: chartConfig.axesScaleType,
        });
      }

      function getDataAsTableRows(
        processedData: any,
        metricsColumns: any,
        paramKeys: string[],
        isRawData?: boolean,
      ): { rows: IMetricTableRowData[] | any; sameValueColumns: string[] } {
        if (!processedData) {
          return {
            rows: [],
            sameValueColumns: [],
          };
        }
        const initialMetricsRowData = Object.keys(metricsColumns).reduce(
          (acc: any, key: string) => {
            const groupByMetricName: any = {};
            Object.keys(metricsColumns[key]).forEach(
              (metricContext: string) => {
                groupByMetricName[
                  `${isSystemMetric(key) ? key : `${key}_${metricContext}`}`
                ] = '-';
              },
            );
            acc = { ...acc, ...groupByMetricName };
            return acc;
          },
          {},
        );
        const rows: any = processedData[0]?.config !== null ? {} : [];
        let rowIndex = 0;
        const sameValueColumns: string[] = [];

        processedData.forEach((metricsCollection: any) => {
          const groupKey = metricsCollection.key;
          const columnsValues: { [key: string]: string[] } = {};
          if (metricsCollection.config !== null) {
            const groupHeaderRow = {
              meta: {
                chartIndex: metricsCollection.chartIndex + 1,
              },
              key: groupKey!,
              color: metricsCollection.color,
              dasharray: metricsCollection.dasharray,
              experiment: '',
              run: '',
              metric: '',
              context: [],
              children: [],
            };
            rows[groupKey!] = {
              data: groupHeaderRow,
              items: [],
            };
          }
          metricsCollection.data.forEach((metric: any) => {
            const metricsRowValues = { ...initialMetricsRowData };
            metric.run.traces.metric.forEach((trace: any) => {
              metricsRowValues[
                `${
                  isSystemMetric(trace.name)
                    ? trace.name
                    : `${trace.name}_${contextToString(trace.context)}`
                }`
              ] = formatValue(trace.last_value.last);
            });
            const rowValues: any = {
              key: metric.key,
              runHash: metric.run.hash,
              index: rowIndex,
              color: metricsCollection.color ?? metric.color,
              dasharray: metricsCollection.dasharray ?? metric.dasharray,
              experiment: metric.run.props.experiment.name ?? 'default',
              run: moment(metric.run.props.creation_time * 1000).format(
                'HH:mm:ss · D MMM, YY',
              ),
              metric: metric.name,
              ...metricsRowValues,
            };
            rowIndex++;
            [
              'experiment',
              'run',
              'metric',
              'context',
              'step',
              'epoch',
              'time',
            ].forEach((key) => {
              if (columnsValues.hasOwnProperty(key)) {
                if (!_.some(columnsValues[key], rowValues[key])) {
                  columnsValues[key].push(rowValues[key]);
                }
              } else {
                columnsValues[key] = [rowValues[key]];
              }
            });
            paramKeys.forEach((paramKey) => {
              const value = _.get(metric.run.params, paramKey, '-');
              rowValues[paramKey] = formatValue(value);
              if (columnsValues.hasOwnProperty(paramKey)) {
                if (!columnsValues[paramKey].includes(value)) {
                  columnsValues[paramKey].push(value);
                }
              } else {
                columnsValues[paramKey] = [value];
              }
            });
            if (metricsCollection.config !== null) {
              rows[groupKey!].items.push(
                isRawData ? rowValues : runsTableRowRenderer(rowValues),
              );
            } else {
              rows.push(
                isRawData ? rowValues : runsTableRowRenderer(rowValues),
              );
            }
          });

          for (let columnKey in columnsValues) {
            if (columnsValues[columnKey].length === 1) {
              sameValueColumns.push(columnKey);
            }

            if (metricsCollection.config !== null) {
              rows[groupKey!].data[columnKey] =
                columnsValues[columnKey].length === 1
                  ? columnsValues[columnKey][0]
                  : columnsValues[columnKey];
            }

            if (metricsCollection.config !== null && !isRawData) {
              rows[groupKey!].data = runsTableRowRenderer(
                rows[groupKey!].data,
                true,
                Object.keys(columnsValues),
              );
            }
          }
        });

        return { rows, sameValueColumns };
      }

      function onModelNotificationAdd<N>(
        notification: N & INotification,
      ): void {
        onNotificationAdd({ notification, model });
      }

      function getLastRunsData(
        lastRow: any,
      ): { call: () => Promise<void>; abort: () => void } | undefined {
        const modelData: Partial<IRunsAppModelState> = model.getState();
        const infiniteIsPending = modelData?.infiniteIsPending;
        const isLatest = modelData?.config.pagination.isLatest;

        if (!infiniteIsPending && !isLatest) {
          const lastRowKey =
            modelData?.rawData[modelData?.rawData.length - 1].hash;
          model.setState({
            config: {
              ...modelData?.config,
              pagination: {
                ...modelData?.config.pagination,
                offset: lastRowKey,
              },
            },
          });
          return getRunsData(false, false);
        }
      }

      function onExportTableData(): void {
        // @TODO need to get data and params from state not from processData
        const { data, params, metricsColumns } = processData(
          model.getState()?.rawData as IRun<IMetricTrace>[],
        );
        const tableData = getDataAsTableRows(
          data,
          metricsColumns,
          params,
          true,
        );
        const configData = model.getState()?.config;
        const tableColumns: ITableColumn[] = getRunsTableColumns(
          metricsColumns,
          params,
          data[0]?.config,
          configData?.table.columnsOrder!,
          configData?.table.hiddenColumns!,
        );
        const excludedFields: string[] = ['#', 'actions'];
        const filteredHeader: string[] = tableColumns.reduce(
          (acc: string[], column: ITableColumn) =>
            acc.concat(
              excludedFields.indexOf(column.key) === -1 && !column.isHidden
                ? column.key
                : [],
            ),
          [],
        );

        let emptyRow: { [key: string]: string } = {};
        filteredHeader.forEach((column: string) => {
          emptyRow[column] = '--';
        });

        const groupedRows: IMetricTableRowData[][] =
          data.length > 1
            ? Object.keys(tableData.rows).map(
                (groupedRowKey: string) => tableData.rows[groupedRowKey].items,
              )
            : [tableData.rows];

        const dataToExport: { [key: string]: string }[] = [];

        groupedRows.forEach(
          (groupedRow: IMetricTableRowData[], groupedRowIndex: number) => {
            groupedRow.forEach((row: IMetricTableRowData) => {
              const filteredRow = getFilteredRow({
                columnKeys: filteredHeader,
                row,
              });
              dataToExport.push(filteredRow);
            });
            if (groupedRows.length - 1 !== groupedRowIndex) {
              dataToExport.push(emptyRow);
            }
          },
        );
        const blob = new Blob([JsonToCSV(dataToExport)], {
          type: 'text/csv;charset=utf-8;',
        });
        saveAs(blob, `runs-${moment().format('HH:mm:ss · D MMM, YY')}.csv`);
        analytics.trackEvent(
          `[${appName}Explore][Table] Export runs data to CSV`,
        );
      }

      function onModelNotificationDelete(id: number): void {
        onNotificationDelete({ id, model });
      }

      function updateData(newData: any): void {
        const { data, params, metricsColumns } = processData(newData);
        const modelState = model.getState() as IRunsAppModelState;
        const tableData = getDataAsTableRows(data, metricsColumns, params);
        const tableColumns = getRunsTableColumns(
          metricsColumns,
          params,
          data[0]?.config,
          model.getState()?.config?.table.columnsOrder!,
          model.getState()?.config?.table.hiddenColumns!,
        );
        model.setState({
          data,
          rowData: newData,
          requestIsPending: false,
          infiniteIsPending: false,
          tableColumns,
          tableData: tableData.rows,
          sameValueColumns: tableData.sameValueColumns,
          config: {
            ...modelState?.config,
            pagination: {
              ...modelState?.config.pagination,
              isLatest: false,
            },
          },
        });

        const tableRef: any = model.getState()?.refs?.tableRef;
        tableRef.current?.updateData({
          newData: tableData.rows,
          newColumns: tableColumns,
          hiddenColumns: modelState?.config.table.hiddenColumns!,
        });
      }

      function destroy(): void {
        liveUpdateInstance?.clear();
        liveUpdateInstance = null; //@TODO check is this need or not
      }

      function changeLiveUpdateConfig(config: {
        enabled?: boolean;
        delay?: number;
      }): void {
        const state = model.getState() as IRunsAppModelState;
        const configData = state?.config;
        const liveUpdateConfig = configData.liveUpdate;

        if (!liveUpdateConfig?.enabled && config.enabled) {
          const query = configData?.select?.query || '';
          const pagination = configData?.pagination;

          liveUpdateInstance = new LiveUpdateService(
            appName,
            updateData,
            config?.delay || liveUpdateConfig?.delay,
          );
          liveUpdateInstance.start({
            q: query,
            limit: pagination.limit + state?.rawData?.length || 0,
          });
        } else {
          liveUpdateInstance?.clear();
          liveUpdateInstance = null;
        }
        const newLiveUpdateConfig = {
          ...liveUpdateConfig,
          ...config,
        };
        model.setState({
          config: {
            ...configData,
            liveUpdate: newLiveUpdateConfig,
          },
        });

        setItem('runsLUConfig', encode(newLiveUpdateConfig));
        analytics.trackEvent(
          `[${appName}Explorer] Switch live-update ${
            config.enabled ? 'on' : 'off'
          }`,
        );
      }

      const methods = {
        destroy,
        initialize,
        getRunsData,
        abortRequest,
        getLastRunsData,
        onExportTableData,
        onNotificationDelete: onModelNotificationDelete,
        setDefaultAppConfigData: setModelDefaultAppConfigData,
        changeLiveUpdateConfig,
      };

      if (grouping) {
        Object.assign(methods, {});
      }
      if (selectForm) {
        Object.assign(methods, {
          onSelectRunQueryChange(query: string): void {
            onSelectRunQueryChange({ query, model });
          },
        });
      }
      if (components?.charts?.[0]) {
        Object.assign(methods, {});
      }
      if (components?.table) {
        Object.assign(methods, {
          onRowHeightChange(height: RowHeightSize): void {
            onRowHeightChange({ height, model, appName });
          },
          onColumnsOrderChange(columnsOrder: any): void {
            onColumnsOrderChange({
              columnsOrder,
              model,
              appName,
              updateModelData,
            });
          },
          onColumnsVisibilityChange(hiddenColumns: string[]): void {
            onColumnsVisibilityChange({
              hiddenColumns,
              model,
              appName,
              updateModelData,
            });
          },
          onTableDiffShow(): void {
            onTableDiffShow({ model, appName, updateModelData });
          },
          onSortReset(): void {
            updateSortFields({
              sortFields: [],
              model,
              appName,
              updateModelData,
            });
          },
          updateColumnsWidths(
            key: string,
            width: number,
            isReset: boolean,
          ): void {
            updateColumnsWidths({
              key,
              width,
              isReset,
              model,
              appName,
              updateModelData,
            });
          },
        });
      }

      return methods;
    }

    function getParamsModelMethods() {
      let runsRequestRef: {
        call: (
          exceptionHandler: (detail: any) => void,
        ) => Promise<ReadableStream<IRun<IParamTrace>[]>>;
        abort: () => void;
      };
      let tooltipData: ITooltipData = {};
      let liveUpdateInstance: LiveUpdateService | null;

      function initialize(appId: string): void {
        model.init();
        const state: Partial<IParamsAppModelState> = {};
        if (grouping) {
          state.groupingSelectOptions = [];
        }
        if (components?.table) {
          state.refs = {
            ...state.refs,
            tableRef: { current: null },
          };
        }
        if (components?.charts?.[0]) {
          tooltipData = {};
          state.refs = {
            ...state.refs,
            chartPanelRef: { current: null },
          };
        }
        model.setState({ ...state });
        if (!appId) {
          setModelDefaultAppConfigData();
        }
        const liveUpdateState = model.getState()?.config?.liveUpdate;

        if (liveUpdateState?.enabled) {
          liveUpdateInstance = new LiveUpdateService(
            appName,
            updateData,
            liveUpdateState.delay,
          );
        }
      }

      function updateData(newData: IRun<IParamTrace>[]): void {
        const configData = model.getState()?.config;
        if (configData) {
          setModelData(newData, configData);
        }
      }

      function abortRequest(): void {
        if (runsRequestRef) {
          runsRequestRef.abort();
        }

        model.setState({
          requestIsPending: false,
        });

        onModelNotificationAdd({
          id: Date.now(),
          severity: 'info',
          message: 'Request has been cancelled',
        });
      }

      function getParamsData(shouldUrlUpdate?: boolean): {
        call: () => Promise<void>;
        abort: () => void;
      } {
        if (runsRequestRef) {
          runsRequestRef.abort();
        }
        const configData = { ...model.getState()?.config };
        if (shouldUrlUpdate) {
          updateURL({ configData, appName });
        }
        runsRequestRef = runsService.getRunsData(configData?.select?.query);
        return {
          call: async () => {
            if (_.isEmpty(configData?.select?.options)) {
              let state: Partial<IParamsAppModelState> = {};
              if (components?.charts?.indexOf(ChartTypeEnum.HighPlot) !== -1) {
                state.highPlotData = [];
              }
              if (components.table) {
                state.tableData = [];
                state.config = {
                  ...configData,
                  table: {
                    ...configData?.table,
                    resizeMode: ResizeModeEnum.Resizable,
                  },
                };
              }

              model.setState({
                requestIsPending: false,
                queryIsEmpty: true,
                ...state,
              });
            } else {
              model.setState({
                requestIsPending: true,
                queryIsEmpty: false,
              });
              liveUpdateInstance?.stop().then();
              try {
                const stream = await runsRequestRef.call((detail) =>
                  exceptionHandler({ detail, model }),
                );
                const runData = await getRunData(stream);
                updateData(runData);

                liveUpdateInstance?.start({
                  q: configData?.select?.query,
                });
              } catch (ex: Error | any) {
                if (ex.name === 'AbortError') {
                  // Abort Error
                } else {
                  console.log('Unhandled error: ', ex);
                }
              }
            }
          },
          abort: runsRequestRef.abort,
        };
      }

      function getDataAsTableRows(
        processedData: IMetricsCollection<IParam>[],
        metricsColumns: any,
        paramKeys: string[],
        isRowData: boolean,
        config: IAppModelConfig,
        groupingSelectOptions: IGroupingSelectOption[],
      ): { rows: IMetricTableRowData[] | any; sameValueColumns: string[] } {
        if (!processedData) {
          return {
            rows: [],
            sameValueColumns: [],
          };
        }
        const initialMetricsRowData = Object.keys(metricsColumns).reduce(
          (acc: any, key: string) => {
            const groupByMetricName: any = {};
            Object.keys(metricsColumns[key]).forEach(
              (metricContext: string) => {
                groupByMetricName[
                  `${isSystemMetric(key) ? key : `${key}_${metricContext}`}`
                ] = '-';
              },
            );
            acc = { ...acc, ...groupByMetricName };
            return acc;
          },
          {},
        );
        const rows: IMetricTableRowData[] | any =
          processedData[0]?.config !== null ? {} : [];

        let rowIndex = 0;
        const sameValueColumns: string[] = [];

        processedData.forEach(
          (metricsCollection: IMetricsCollection<IParam>) => {
            const groupKey = metricsCollection.key;
            const columnsValues: { [key: string]: string[] } = {};

            if (metricsCollection.config !== null) {
              const groupConfigData: { [key: string]: string } = {};
              for (let key in metricsCollection.config) {
                groupConfigData[getValueByField(groupingSelectOptions, key)] =
                  metricsCollection.config[key];
              }
              const groupHeaderRow = {
                meta: {
                  chartIndex:
                    config.grouping?.chart?.length! > 0 ||
                    config.grouping?.reverseMode?.chart
                      ? metricsCollection.chartIndex + 1
                      : null,
                  color: metricsCollection.color,
                  dasharray: metricsCollection.dasharray,
                  itemsCount: metricsCollection.data.length,
                  config: groupConfigData,
                },
                key: groupKey!,
                groupRowsKeys: metricsCollection.data.map(
                  (metric) => metric.key,
                ),
                color: metricsCollection.color,
                dasharray: metricsCollection.dasharray,
                experiment: '',
                run: '',
                metric: '',
                context: [],
                children: [],
                groups: groupConfigData,
              };

              rows[groupKey!] = {
                data: groupHeaderRow,
                items: [],
              };
            }

            metricsCollection.data.forEach((metric: any) => {
              const metricsRowValues = { ...initialMetricsRowData };
              metric.run.traces.metric.forEach((trace: any) => {
                metricsRowValues[
                  `${
                    isSystemMetric(trace.name)
                      ? trace.name
                      : `${trace.name}_${contextToString(trace.context)}`
                  }`
                ] = formatValue(trace.last_value.last);
              });
              const rowValues: any = {
                rowMeta: {
                  color: metricsCollection.color ?? metric.color,
                },
                key: metric.key,
                runHash: metric.run.hash,
                isHidden: metric.isHidden,
                index: rowIndex,
                color: metricsCollection.color ?? metric.color,
                dasharray: metricsCollection.dasharray ?? metric.dasharray,
                experiment: metric.run.props.experiment.name ?? 'default',
                run: moment(metric.run.props.creation_time * 1000).format(
                  'HH:mm:ss · D MMM, YY',
                ),
                metric: metric.name,
                ...metricsRowValues,
              };
              rowIndex++;

              for (let key in metricsRowValues) {
                columnsValues[key] = ['-'];
              }

              [
                'experiment',
                'run',
                'metric',
                'context',
                'step',
                'epoch',
                'time',
              ].forEach((key) => {
                if (columnsValues.hasOwnProperty(key)) {
                  if (!_.some(columnsValues[key], rowValues[key])) {
                    columnsValues[key].push(rowValues[key]);
                  }
                } else {
                  columnsValues[key] = [rowValues[key]];
                }
              });

              paramKeys.forEach((paramKey) => {
                const value = _.get(metric.run.params, paramKey, '-');
                rowValues[paramKey] = formatValue(value);
                if (columnsValues.hasOwnProperty(paramKey)) {
                  if (!columnsValues[paramKey].includes(value)) {
                    columnsValues[paramKey].push(value);
                  }
                } else {
                  columnsValues[paramKey] = [value];
                }
              });

              if (metricsCollection.config !== null) {
                rows[groupKey!].items.push(
                  isRowData
                    ? rowValues
                    : paramsTableRowRenderer(rowValues, {
                        toggleVisibility: (e) => {
                          e.stopPropagation();
                          onRowVisibilityChange({
                            metricKey: rowValues.key,
                            model,
                            appName,
                            updateModelData,
                          });
                        },
                      }),
                );
              } else {
                rows.push(
                  isRowData
                    ? rowValues
                    : paramsTableRowRenderer(rowValues, {
                        toggleVisibility: (e) => {
                          e.stopPropagation();
                          onRowVisibilityChange({
                            metricKey: rowValues.key,
                            model,
                            appName,
                            updateModelData,
                          });
                        },
                      }),
                );
              }
            });

            for (let columnKey in columnsValues) {
              if (columnsValues[columnKey].length === 1) {
                sameValueColumns.push(columnKey);
              }

              if (metricsCollection.config !== null) {
                rows[groupKey!].data[columnKey] =
                  columnsValues[columnKey].length === 1
                    ? paramKeys.includes(columnKey)
                      ? formatValue(columnsValues[columnKey][0])
                      : columnsValues[columnKey][0]
                    : columnsValues[columnKey];
              }
            }

            if (metricsCollection.config !== null && !isRowData) {
              rows[groupKey!].data = paramsTableRowRenderer(
                rows[groupKey!].data,
                {},
                true,
                ['groups'].concat(Object.keys(columnsValues)),
              );
            }
          },
        );
        return { rows, sameValueColumns };
      }

      function getDataAsLines(
        processedData: IMetricsCollection<IParam>[],
        configData = model.getState()?.config,
      ): { dimensions: IDimensionsType; data: any }[] {
        if (!processedData || _.isEmpty(configData.select.options)) {
          return [];
        }
        const dimensionsObject: any = {};
        const lines = processedData.map(
          ({
            chartIndex,
            color,
            data,
            dasharray,
          }: IMetricsCollection<IParam>) => {
            if (!dimensionsObject[chartIndex]) {
              dimensionsObject[chartIndex] = {};
            }

            return data
              .filter((run) => !run.isHidden)
              .map((run: IParam) => {
                const values: { [key: string]: string | number | null } = {};
                configData.select.options.forEach(
                  ({ type, label, value }: ISelectOption) => {
                    const dimension = dimensionsObject[chartIndex];
                    if (!dimension[label] && type === 'params') {
                      dimension[label] = {
                        values: new Set(),
                        scaleType: ScaleEnum.Linear,
                        displayName: label,
                        dimensionType: 'param',
                      };
                    }
                    if (type === 'metrics') {
                      run.run.traces.metric.forEach((trace: IParamTrace) => {
                        const formattedContext = `${
                          value?.option_name
                        }-${contextToString(trace.context)}`;
                        if (
                          trace.name === value?.option_name &&
                          _.isEqual(trace.context, value?.context)
                        ) {
                          values[formattedContext] = trace.last_value.last;
                          if (dimension[formattedContext]) {
                            dimension[formattedContext].values.add(
                              trace.last_value.last,
                            );
                            if (typeof trace.last_value.last === 'string') {
                              dimension[formattedContext].scaleType =
                                ScaleEnum.Point;
                            }
                          } else {
                            dimension[formattedContext] = {
                              values: new Set().add(trace.last_value.last),
                              scaleType: ScaleEnum.Linear,
                              displayName: `${
                                value.option_name
                              } ${contextToString(trace.context)}`,
                              dimensionType: 'metric',
                            };
                          }
                        }
                      });
                    } else {
                      const paramValue = _.get(run.run.params, label);
                      values[label] = formatValue(paramValue, null);
                      if (values[label] !== null) {
                        if (typeof values[label] === 'string') {
                          dimension[label].scaleType = ScaleEnum.Point;
                        }
                        dimension[label].values.add(values[label]);
                      }
                    }
                  },
                );

                return {
                  values,
                  color: color ?? run.color,
                  dasharray: dasharray ?? run.dasharray,
                  chartIndex: chartIndex,
                  key: run.key,
                };
              });
          },
        );

        const flattedLines = lines.flat();
        const groupedByChartIndex = Object.values(
          _.groupBy(flattedLines, 'chartIndex'),
        );

        return Object.keys(dimensionsObject)
          .map((keyOfDimension, i) => {
            const dimensions: IDimensionsType = {};
            Object.keys(dimensionsObject[keyOfDimension]).forEach(
              (key: string) => {
                if (
                  dimensionsObject[keyOfDimension][key].scaleType === 'linear'
                ) {
                  dimensions[key] = {
                    scaleType: dimensionsObject[keyOfDimension][key].scaleType,
                    domainData: [
                      Math.min(...dimensionsObject[keyOfDimension][key].values),
                      Math.max(...dimensionsObject[keyOfDimension][key].values),
                    ],
                    displayName:
                      dimensionsObject[keyOfDimension][key].displayName,
                    dimensionType:
                      dimensionsObject[keyOfDimension][key].dimensionType,
                  };
                } else {
                  dimensions[key] = {
                    scaleType: dimensionsObject[keyOfDimension][key].scaleType,
                    domainData: [
                      ...dimensionsObject[keyOfDimension][key].values,
                    ],
                    displayName:
                      dimensionsObject[keyOfDimension][key].displayName,
                    dimensionType:
                      dimensionsObject[keyOfDimension][key].dimensionType,
                  };
                }
              },
            );
            return {
              dimensions,
              data: groupedByChartIndex[i],
            };
          })
          .filter(
            (data) => !_.isEmpty(data.data) && !_.isEmpty(data.dimensions),
          );
      }

      function setModelData(
        rawData: IRun<IParamTrace>[],
        configData: IAppModelConfig,
      ): void {
        const { data, params, highLevelParams, metricsColumns } =
          processData(rawData);
        const sortedParams = params.concat(highLevelParams).sort();
        const groupingSelectOptions = [
          ...getGroupingSelectOptions({
            params: sortedParams,
          }),
        ];

        tooltipData = getTooltipData({
          processedData: data,
          paramKeys: sortedParams,
          groupingSelectOptions,
          groupingItems: ['color', 'stroke', 'chart'],
          model,
        });

        const tableData = getDataAsTableRows(
          data,
          metricsColumns,
          params,
          false,
          configData,
          groupingSelectOptions,
        );
        const sortFields = model.getState()?.config?.table.sortFields;

        const tableColumns = getParamsTableColumns(
          metricsColumns,
          params,
          data[0]?.config,
          configData.table?.columnsOrder!,
          configData.table?.hiddenColumns!,
          sortFields,
          onSortChange,
          configData.grouping as any,
          onModelGroupingSelectChange,
        );

        if (!model.getState()?.requestIsPending) {
          model.getState()?.refs?.tableRef.current?.updateData({
            newData: tableData.rows,
            newColumns: tableColumns,
          });
        }

        model.setState({
          requestIsPending: false,
          data,
          highPlotData: getDataAsLines(data),
          chartTitleData: getChartTitleData<IParam, IParamsAppModelState>({
            processedData: data,
            groupingSelectOptions,
            model: model as IModel<IParamsAppModelState>,
          }),
          params,
          metricsColumns,
          rawData,
          config: configData,
          tableData: tableData.rows,
          tableColumns,
          sameValueColumns: tableData.sameValueColumns,
          groupingSelectOptions,
        });
      }

      function groupData(data: IParam[]): IMetricsCollection<IParam>[] {
        const grouping = model.getState()!.config!.grouping;
        const { paletteIndex } = grouping;
        const groupByColor = getFilteredGroupingOptions({
          groupName: 'color',
          model,
        });
        const groupByStroke = getFilteredGroupingOptions({
          groupName: 'stroke',
          model,
        });
        const groupByChart = getFilteredGroupingOptions({
          groupName: 'chart',
          model,
        });
        if (
          groupByColor.length === 0 &&
          groupByStroke.length === 0 &&
          groupByChart.length === 0
        ) {
          return [
            {
              config: null,
              color: null,
              dasharray: null,
              chartIndex: 0,
              data,
            },
          ];
        }

        const groupValues: {
          [key: string]: IMetricsCollection<IParam> | any;
        } = {};

        const groupingFields = _.uniq(
          groupByColor.concat(groupByStroke).concat(groupByChart),
        );

        for (let i = 0; i < data.length; i++) {
          const groupValue: { [key: string]: unknown } = {};
          groupingFields.forEach((field) => {
            groupValue[field] = _.get(data[i], field);
          });
          const groupKey = encode(groupValue);
          if (groupValues.hasOwnProperty(groupKey)) {
            groupValues[groupKey].data.push(data[i]);
          } else {
            groupValues[groupKey] = {
              key: groupKey,
              config: groupValue,
              color: null,
              dasharray: null,
              chartIndex: 0,
              data: [data[i]],
            };
          }
        }

        let colorIndex = 0;
        let dasharrayIndex = 0;
        let chartIndex = 0;

        const colorConfigsMap: { [key: string]: number } = {};
        const dasharrayConfigsMap: { [key: string]: number } = {};
        const chartIndexConfigsMap: { [key: string]: number } = {};

        for (let groupKey in groupValues) {
          const groupValue = groupValues[groupKey];

          if (groupByColor.length > 0) {
            const colorConfig = _.pick(groupValue.config, groupByColor);
            const colorKey = encode(colorConfig);

            if (grouping.persistence.color && grouping.isApplied.color) {
              let index = getGroupingPersistIndex({
                groupConfig: colorConfig,
                grouping,
                groupName: 'color',
              });
              groupValue.color =
                COLORS[paletteIndex][
                  Number(index % BigInt(COLORS[paletteIndex].length))
                ];
            } else if (colorConfigsMap.hasOwnProperty(colorKey)) {
              groupValue.color =
                COLORS[paletteIndex][
                  colorConfigsMap[colorKey] % COLORS[paletteIndex].length
                ];
            } else {
              colorConfigsMap[colorKey] = colorIndex;
              groupValue.color =
                COLORS[paletteIndex][colorIndex % COLORS[paletteIndex].length];
              colorIndex++;
            }
          }

          if (groupByStroke.length > 0) {
            const dasharrayConfig = _.pick(groupValue.config, groupByStroke);
            const dasharrayKey = encode(dasharrayConfig);
            if (grouping.persistence.stroke && grouping.isApplied.stroke) {
              let index = getGroupingPersistIndex({
                groupConfig: dasharrayConfig,
                grouping,
                groupName: 'stroke',
              });
              groupValue.dasharray =
                DASH_ARRAYS[Number(index % BigInt(DASH_ARRAYS.length))];
            } else if (dasharrayConfigsMap.hasOwnProperty(dasharrayKey)) {
              groupValue.dasharray =
                DASH_ARRAYS[
                  dasharrayConfigsMap[dasharrayKey] % DASH_ARRAYS.length
                ];
            } else {
              dasharrayConfigsMap[dasharrayKey] = dasharrayIndex;
              groupValue.dasharray =
                DASH_ARRAYS[dasharrayIndex % DASH_ARRAYS.length];
              dasharrayIndex++;
            }
          }

          if (groupByChart.length > 0) {
            const chartIndexConfig = _.pick(groupValue.config, groupByChart);
            const chartIndexKey = encode(chartIndexConfig);
            if (chartIndexConfigsMap.hasOwnProperty(chartIndexKey)) {
              groupValue.chartIndex = chartIndexConfigsMap[chartIndexKey];
            } else {
              chartIndexConfigsMap[chartIndexKey] = chartIndex;
              groupValue.chartIndex = chartIndex;
              chartIndex++;
            }
          }
        }
        return Object.values(groupValues);
      }

      function processData(data: IRun<IParamTrace>[]): {
        data: IMetricsCollection<IParam>[];
        params: string[];
        highLevelParams: string[];
        metricsColumns: any;
      } {
        const configData = model.getState()?.config;
        const grouping = model.getState()?.config?.grouping;
        let runs: IParam[] = [];
        let params: string[] = [];
        let highLevelParams: string[] = [];
        const paletteIndex: number = grouping?.paletteIndex || 0;
        const metricsColumns: any = {};

        data?.forEach((run: IRun<IParamTrace>, index) => {
          params = params.concat(getObjectPaths(run.params, run.params));
          highLevelParams = highLevelParams.concat(
            getObjectPaths(run.params, run.params, '', false, true),
          );
          run.traces.metric.forEach((trace) => {
            metricsColumns[trace.name] = {
              ...metricsColumns[trace.name],
              [contextToString(trace.context) as string]: '-',
            };
          });
          runs.push({
            run,
            isHidden: configData!.table.hiddenMetrics!.includes(run.hash),
            color: COLORS[paletteIndex][index % COLORS[paletteIndex].length],
            key: run.hash,
            dasharray: DASH_ARRAYS[0],
          });
        });

        const processedData = groupData(
          _.orderBy(
            runs,
            configData?.table?.sortFields?.map(
              (f: SortField) =>
                function (run: IParam) {
                  return _.get(run, f[0], '');
                },
            ) ?? [],
            configData?.table?.sortFields?.map((f: SortField) => f[1]) ?? [],
          ),
        );
        const uniqParams = _.uniq(params);
        const uniqHighLevelParams = _.uniq(highLevelParams);

        return {
          data: processedData,
          params: uniqParams,
          highLevelParams: uniqHighLevelParams,
          metricsColumns,
        };
      }

      function onActivePointChange(
        activePoint: IActivePoint,
        focusedStateActive: boolean = false,
      ): void {
        const { refs, config } = model.getState();
        if (config.table.resizeMode !== ResizeModeEnum.Hide) {
          const tableRef: any = refs?.tableRef;
          if (tableRef) {
            tableRef.current?.setHoveredRow?.(activePoint.key);
            tableRef.current?.setActiveRow?.(
              focusedStateActive ? activePoint.key : null,
            );
            if (focusedStateActive) {
              tableRef.current?.scrollToRow?.(activePoint.key);
            }
          }
        }
        let configData = config;
        if (configData?.chart) {
          configData = {
            ...configData,
            chart: {
              ...configData.chart,
              focusedState: {
                active: focusedStateActive,
                key: activePoint.key,
                xValue: activePoint.xValue,
                yValue: activePoint.yValue,
                chartIndex: activePoint.chartIndex,
              },
              tooltip: {
                ...configData.chart.tooltip,
                content: filterTooltipContent(
                  tooltipData[activePoint.key],
                  configData?.chart.tooltip.selectedParams,
                ),
              },
            },
          };

          if (
            config.chart.focusedState.active !== focusedStateActive ||
            (config.chart.focusedState.active &&
              (activePoint.key !== config.chart.focusedState.key ||
                activePoint.xValue !== config.chart.focusedState.xValue))
          ) {
            updateURL({ configData, appName });
          }
        }

        model.setState({ config: configData });
      }

      function onExportTableData(): void {
        const { data, params, config, metricsColumns, groupingSelectOptions } =
          model.getState() as IParamsAppModelState;
        const tableData = getDataAsTableRows(
          data,
          metricsColumns,
          params,
          true,
          config,
          groupingSelectOptions,
        );
        const tableColumns: ITableColumn[] = getParamsTableColumns(
          metricsColumns,
          params,
          data[0]?.config,
          config.table?.columnsOrder!,
          config.table?.hiddenColumns!,
        );
        const excludedFields: string[] = ['#', 'actions'];
        const filteredHeader: string[] = tableColumns.reduce(
          (acc: string[], column: ITableColumn) =>
            acc.concat(
              excludedFields.indexOf(column.key) === -1 && !column.isHidden
                ? column.key
                : [],
            ),
          [],
        );

        let emptyRow: { [key: string]: string } = {};
        filteredHeader.forEach((column: string) => {
          emptyRow[column] = '--';
        });

        const groupedRows: IMetricTableRowData[][] =
          data.length > 1
            ? Object.keys(tableData.rows).map(
                (groupedRowKey: string) => tableData.rows[groupedRowKey].items,
              )
            : [tableData.rows];

        const dataToExport: { [key: string]: string }[] = [];

        groupedRows.forEach(
          (groupedRow: IMetricTableRowData[], groupedRowIndex: number) => {
            groupedRow.forEach((row: IMetricTableRowData) => {
              const filteredRow = getFilteredRow<IMetricTableRowData>({
                columnKeys: filteredHeader,
                row,
              });
              dataToExport.push(filteredRow);
            });
            if (groupedRows.length - 1 !== groupedRowIndex) {
              dataToExport.push(emptyRow);
            }
          },
        );

        const blob = new Blob([JsonToCSV(dataToExport)], {
          type: 'text/csv;charset=utf-8;',
        });
        saveAs(blob, `params-${moment().format('HH:mm:ss · D MMM, YY')}.csv`);
        analytics.trackEvent('[ParamsExplorer] Export runs data to CSV');
      }

      function updateModelData(
        configData = model.getState()!.config!,
        shouldURLUpdate?: boolean,
      ): void {
        const { data, params, highLevelParams, metricsColumns } = processData(
          model.getState()?.rawData as IRun<IParamTrace>[],
        );
        const sortedParams = params.concat(highLevelParams).sort();
        const groupingSelectOptions = [
          ...getGroupingSelectOptions({
            params: sortedParams,
          }),
        ];
        tooltipData = getTooltipData({
          processedData: data,
          paramKeys: sortedParams,
          groupingSelectOptions,
          groupingItems: ['color', 'stroke', 'chart'],
          model,
        });
        const tableData = getDataAsTableRows(
          data,
          metricsColumns,
          params,
          false,
          configData,
          groupingSelectOptions,
        );
        const tableColumns = getParamsTableColumns(
          metricsColumns,
          params,
          data[0]?.config,
          configData.table?.columnsOrder!,
          configData.table?.hiddenColumns!,
          configData.table?.sortFields,
          onSortChange,
          configData.grouping as any,
          onModelGroupingSelectChange,
        );
        const tableRef: any = model.getState()?.refs?.tableRef;
        tableRef.current?.updateData({
          newData: tableData.rows,
          newColumns: tableColumns,
          hiddenColumns: configData.table?.hiddenColumns!,
        });

        if (shouldURLUpdate) {
          updateURL({ configData, appName });
        }

        model.setState({
          config: configData,
          data,
          highPlotData: getDataAsLines(data),
          chartTitleData: getChartTitleData<IParam, IParamsAppModelState>({
            processedData: data,
            groupingSelectOptions,
            model: model as IModel<IParamsAppModelState>,
          }),
          groupingSelectOptions,
          tableData: tableData.rows,
          tableColumns,
          sameValueColumns: tableData.sameValueColumns,
        });
      }

      function onModelGroupingSelectChange({
        groupName,
        list,
      }: IOnGroupingSelectChangeParams): void {
        onGroupingSelectChange({
          groupName,
          list,
          model,
          appName,
          updateModelData,
        });
      }

      function onModelBookmarkCreate({
        name,
        description,
      }: {
        name: string;
        description: string;
      }): Promise<void> {
        return onBookmarkCreate({ name, description, model, appName });
      }

      function onModelBookmarkUpdate(id: string): void {
        onBookmarkUpdate({ id, model, appName });
      }

      function onModelNotificationDelete(id: number): void {
        onNotificationDelete({ id, model });
      }

      function onModelNotificationAdd<N>(
        notification: N & INotification,
      ): void {
        onNotificationAdd({ notification, model });
      }

      function onModelResetConfigData(): void {
        onResetConfigData({ model, getConfig, updateModelData });
      }

      function onSortChange(
        field: string,
        value?: 'asc' | 'desc' | 'none',
      ): void {
        onTableSortChange({ field, model, appName, updateModelData, value });
      }

      function changeLiveUpdateConfig(config: {
        enabled?: boolean;
        delay?: number;
      }): void {
        const state = model.getState();
        const configData = state?.config;
        const query = configData.select?.query;
        const liveUpdateConfig = configData.liveUpdate;

        if (!liveUpdateConfig?.enabled && config.enabled && query !== '()') {
          liveUpdateInstance = new LiveUpdateService(
            appName,
            updateData,
            config?.delay || liveUpdateConfig?.delay,
          );
          liveUpdateInstance?.start({
            q: query,
          });
        } else {
          liveUpdateInstance?.clear();
          liveUpdateInstance = null;
        }

        const newLiveUpdateConfig = {
          ...liveUpdateConfig,
          ...config,
        };
        model.setState({
          config: {
            ...configData,
            liveUpdate: newLiveUpdateConfig,
          },
        });

        setItem('paramsLUConfig', encode(newLiveUpdateConfig));
        analytics.trackEvent(
          `[${appName}Explorer] Switch live-update ${
            config.enabled ? 'on' : 'off'
          }`,
        );
      }

      function destroy(): void {
        liveUpdateInstance?.clear();
        liveUpdateInstance = null; //@TODO check is this need or not
      }

      const methods = {
        initialize,
        getAppConfigData,
        getParamsData,
<<<<<<< HEAD
        setDefaultAppConfigData: setModelDefaultAppConfigData,
=======
        abortRequest,
        setDefaultAppConfigData,
>>>>>>> 3d3041f0
        updateModelData,
        onActivePointChange,
        onExportTableData,
        onBookmarkCreate: onModelBookmarkCreate,
        onBookmarkUpdate: onModelBookmarkUpdate,
        onNotificationAdd: onModelNotificationAdd,
        onNotificationDelete: onModelNotificationDelete,
        onResetConfigData: onModelResetConfigData,
        destroy,
        changeLiveUpdateConfig,
        onShuffleChange,
      };

      if (grouping) {
        Object.assign(methods, {
          onGroupingSelectChange: onModelGroupingSelectChange,
          onGroupingModeChange({
            groupName,
            value,
          }: IOnGroupingModeChangeParams): void {
            onGroupingModeChange({
              groupName,
              value,
              model,
              appName,
              updateModelData,
            });
          },
          onGroupingPaletteChange(index: number): void {
            onGroupingPaletteChange({ index, model, appName, updateModelData });
          },
          onGroupingReset(groupName: GroupNameType): void {
            onGroupingReset({ groupName, model, appName, updateModelData });
          },
          onGroupingApplyChange(groupName: GroupNameType): void {
            onGroupingApplyChange({
              groupName,
              model,
              appName,
              updateModelData,
            });
          },
          onGroupingPersistenceChange(groupName: GroupNameType): void {
            onGroupingPersistenceChange({
              groupName,
              model,
              appName,
              updateModelData,
            });
          },
          onShuffleChange(name: 'color' | 'stroke'): void {
            onShuffleChange({ name, model, updateModelData });
          },
        });
      }
      if (selectForm) {
        Object.assign(methods, {
          onParamsSelectChange<D>(data: D & Partial<ISelectOption[]>): void {
            onSelectOptionsChange({ data, model });
          },
          onSelectRunQueryChange(query: string): void {
            onSelectRunQueryChange({ query, model });
          },
        });
      }
      if (components?.charts?.[0]) {
        Object.assign(methods, {
          onChangeTooltip(tooltip: Partial<IPanelTooltip>): void {
            onChangeTooltip({ tooltip, tooltipData, model, appName });
          },
          onColorIndicatorChange(): void {
            onColorIndicatorChange({ model, appName, updateModelData });
          },
          onCurveInterpolationChange(): void {
            onCurveInterpolationChange({ model, appName, updateModelData });
          },
        });
      }
      if (components?.table) {
        Object.assign(methods, {
          onRowHeightChange(height: RowHeightSize): void {
            onRowHeightChange({ height, model, appName });
          },
          onTableRowHover(rowKey?: string): void {
            onTableRowHover({ rowKey, model });
          },
          onTableRowClick(rowKey?: string): void {
            onTableRowClick({ rowKey, model });
          },
          onSortFieldsChange(sortFields: [string, any][]): void {
            onSortFieldsChange({ sortFields, model, appName, updateModelData });
          },
          onParamVisibilityChange(metricsKeys: string[]): void {
            onParamVisibilityChange({
              metricsKeys,
              model,
              appName,
              updateModelData,
            });
          },
          onColumnsOrderChange(columnsOrder: any): void {
            onColumnsOrderChange({
              columnsOrder,
              model,
              appName,
              updateModelData,
            });
          },
          onColumnsVisibilityChange(hiddenColumns: string[]): void {
            onColumnsVisibilityChange({
              hiddenColumns,
              model,
              appName,
              updateModelData,
            });
          },
          onTableResizeModeChange(mode: ResizeModeEnum): void {
            onTableResizeModeChange({ mode, model, appName });
          },
          onTableDiffShow(): void {
            onTableDiffShow({ model, appName, updateModelData });
          },
          onTableResizeEnd(tableHeight: string): void {
            onTableResizeEnd({ tableHeight, model, appName });
          },
          onSortReset(): void {
            updateSortFields({
              sortFields: [],
              model,
              appName,
              updateModelData,
            });
          },
          updateColumnsWidths(
            key: string,
            width: number,
            isReset: boolean,
          ): void {
            updateColumnsWidths({
              key,
              width,
              isReset,
              model,
              appName,
              updateModelData,
            });
          },
        });
      }

      return methods;
    }

    function getScattersModelMethods() {
      let runsRequestRef: {
        call: (
          exceptionHandler: (detail: any) => void,
        ) => Promise<ReadableStream<IRun<IParamTrace>[]>>;
        abort: () => void;
      };
      let tooltipData: ITooltipData = {};
      let liveUpdateInstance: LiveUpdateService | null;

      function initialize(appId: string): void {
        model.init();
        const state: Partial<IScatterAppModelState> = {};
        if (grouping) {
          state.groupingSelectOptions = [];
        }
        if (components?.table) {
          state.refs = {
            ...state.refs,
            tableRef: { current: null },
          };
        }
        if (components?.charts?.[0]) {
          tooltipData = {};
          state.refs = {
            ...state.refs,
            chartPanelRef: { current: null },
          };
        }
        model.setState({ ...state });
        if (!appId) {
          setModelDefaultAppConfigData();
        }
        const liveUpdateState = model.getState()?.config?.liveUpdate;

        if (liveUpdateState?.enabled) {
          liveUpdateInstance = new LiveUpdateService(
            appName,
            updateData,
            liveUpdateState.delay,
          );
        }
      }

      function updateData(newData: IRun<IParamTrace>[]): void {
        const configData = model.getState()?.config;
        if (configData) {
          setModelData(newData, configData);
        }
      }

      function setModelData(
        rawData: IRun<IParamTrace>[],
        configData: IAppModelConfig,
      ): void {
        const { data, params, highLevelParams, metricsColumns } =
          processData(rawData);

        const groupingSelectOptions = [
          ...getGroupingSelectOptions({
            params: params.concat(highLevelParams).sort(),
          }),
        ];

        tooltipData = getTooltipData({
          processedData: data,
          paramKeys: params,
          groupingSelectOptions,
          groupingItems: ['color', 'chart'],
          model,
        });

        const tableData = getDataAsTableRows(
          data,
          metricsColumns,
          params,
          false,
          configData,
          groupingSelectOptions,
        );
        const sortFields = model.getState()?.config?.table.sortFields;

        const tableColumns = getParamsTableColumns(
          metricsColumns,
          params,
          data[0]?.config,
          configData.table?.columnsOrder!,
          configData.table?.hiddenColumns!,
          sortFields,
          onSortChange,
          configData.grouping as any,
          onModelGroupingSelectChange,
        );

        if (!model.getState()?.requestIsPending) {
          model.getState()?.refs?.tableRef.current?.updateData({
            newData: tableData.rows,
            newColumns: tableColumns,
          });
        }

        model.setState({
          requestIsPending: false,
          data,
          chartData: getChartData(data),
          chartTitleData: getChartTitleData<IParam, IParamsAppModelState>({
            processedData: data,
            groupingSelectOptions,
            model: model as IModel<IParamsAppModelState>,
          }),
          params,
          metricsColumns,
          rawData,
          config: configData,
          tableData: tableData.rows,
          tableColumns,
          sameValueColumns: tableData.sameValueColumns,
          groupingSelectOptions,
        });
      }

      function getChartData(
        processedData: IMetricsCollection<IParam>[],
        configData = model.getState()?.config,
      ): {
        dimensions: IDimensionType[];
        data: IPoint[];
      }[] {
        if (!processedData || _.isEmpty(configData.select.options)) {
          return [];
        }
        const dimensionsByChartIndex: {
          values: number[] | string[];
          scaleType: ScaleEnum;
          displayName: string;
          dimensionType: string;
        }[][] = [];
        const chartData = processedData.map(
          ({ chartIndex, color, data }: IMetricsCollection<IParam>) => {
            if (!dimensionsByChartIndex[chartIndex]) {
              dimensionsByChartIndex[chartIndex] = [];
            }
            return data
              .filter((run) => !run.isHidden)
              .map((run: IParam) => {
                const values: any = [];
                configData.select.options.forEach(
                  ({ type, label, value }: ISelectOption, i: number) => {
                    const dimension: any = dimensionsByChartIndex[chartIndex];
                    if (!dimension[i] && type === 'params') {
                      dimension[i] = {
                        values: [],
                        scaleType: ScaleEnum.Linear,
                        displayName: label,
                        dimensionType: 'param',
                      };
                    }
                    if (type === 'metrics') {
                      run.run.traces.metric.forEach((trace: IParamTrace) => {
                        if (
                          trace.name === value?.option_name &&
                          _.isEqual(trace.context, value?.context)
                        ) {
                          values[i] = trace.last_value.last;
                          if (dimension[i]) {
                            dimension[i].values.push(trace.last_value.last);
                            if (typeof trace.last_value.last === 'string') {
                              dimension[i].scaleType = ScaleEnum.Point;
                            }
                          } else {
                            dimension[i] = {
                              values: [trace.last_value.last],
                              scaleType: ScaleEnum.Linear,
                              displayName: `${
                                value.option_name
                              } ${contextToString(trace.context)}`,
                              dimensionType: 'metric',
                            };
                          }
                        }
                      });
                    } else {
                      const paramValue = _.get(run.run.params, label);
                      values[i] = formatValue(paramValue, null);
                      if (values[i] !== null) {
                        if (typeof values[i] === 'string') {
                          dimension[i].scaleType = ScaleEnum.Point;
                        }
                        dimension[i].values.push(values[i]);
                      }
                    }
                  },
                );
                return {
                  chartIndex,
                  key: run.key,
                  groupKey: run.key,
                  color: color ?? run.color,
                  selectors: [run.key, run.key, run.run.hash],
                  data: {
                    yValues: [values[0]],
                    xValues: [values[1]],
                  },
                };
              });
          },
        );
        const flattedData = chartData.flat();
        const groupedByChartIndex = Object.values(
          _.groupBy(flattedData, 'chartIndex'),
        );

        return dimensionsByChartIndex
          .map((chartDimensions, i: number) => {
            const dimensions: IDimensionType[] = [];
            chartDimensions.forEach((dimension) => {
              if (dimension.scaleType === ScaleEnum.Linear) {
                dimensions.push({
                  scaleType: dimension.scaleType,
                  domainData: [
                    Math.min(...(dimension.values as number[])),
                    Math.max(...(dimension.values as number[])),
                  ],
                  displayName: dimension.displayName,
                  dimensionType: dimension.dimensionType,
                });
              } else {
                dimensions.push({
                  scaleType: dimension.scaleType,
                  domainData: dimension.values,
                  displayName: dimension.displayName,
                  dimensionType: dimension.dimensionType,
                });
              }
            });
            return {
              dimensions,
              data: groupedByChartIndex[i],
            };
          })
          .filter(
            (data) => !_.isEmpty(data.data) && !_.isEmpty(data.dimensions),
          );
      }

      function getDataAsTableRows(
        processedData: IMetricsCollection<IParam>[],
        metricsColumns: any,
        paramKeys: string[],
        isRowData: boolean,
        config: IAppModelConfig,
        groupingSelectOptions: IGroupingSelectOption[],
      ): { rows: IMetricTableRowData[] | any; sameValueColumns: string[] } {
        if (!processedData) {
          return {
            rows: [],
            sameValueColumns: [],
          };
        }
        const initialMetricsRowData = Object.keys(metricsColumns).reduce(
          (acc: any, key: string) => {
            const groupByMetricName: any = {};
            Object.keys(metricsColumns[key]).forEach(
              (metricContext: string) => {
                groupByMetricName[
                  `${isSystemMetric(key) ? key : `${key}_${metricContext}`}`
                ] = '-';
              },
            );
            acc = { ...acc, ...groupByMetricName };
            return acc;
          },
          {},
        );
        const rows: IMetricTableRowData[] | any =
          processedData[0]?.config !== null ? {} : [];

        let rowIndex = 0;
        const sameValueColumns: string[] = [];

        processedData.forEach(
          (metricsCollection: IMetricsCollection<IParam>) => {
            const groupKey = metricsCollection.key;
            const columnsValues: { [key: string]: string[] } = {};

            if (metricsCollection.config !== null) {
              const groupConfigData: { [key: string]: string } = {};
              for (let key in metricsCollection.config) {
                groupConfigData[getValueByField(groupingSelectOptions, key)] =
                  metricsCollection.config[key];
              }
              const groupHeaderRow = {
                meta: {
                  chartIndex:
                    config.grouping?.chart?.length! > 0 ||
                    config.grouping?.reverseMode?.chart
                      ? metricsCollection.chartIndex + 1
                      : null,
                  color: metricsCollection.color,
                  dasharray: metricsCollection.dasharray,
                  itemsCount: metricsCollection.data.length,
                  config: groupConfigData,
                },
                key: groupKey!,
                groupRowsKeys: metricsCollection.data.map(
                  (metric) => metric.key,
                ),
                color: metricsCollection.color,
                dasharray: metricsCollection.dasharray,
                experiment: '',
                run: '',
                metric: '',
                context: [],
                children: [],
              };

              rows[groupKey!] = {
                data: groupHeaderRow,
                items: [],
              };
            }

            metricsCollection.data.forEach((metric: any) => {
              const metricsRowValues = { ...initialMetricsRowData };
              metric.run.traces.metric.forEach((trace: any) => {
                metricsRowValues[
                  `${
                    isSystemMetric(trace.name)
                      ? trace.name
                      : `${trace.name}_${contextToString(trace.context)}`
                  }`
                ] = formatValue(trace.last_value.last);
              });
              const rowValues: any = {
                rowMeta: {
                  color: metricsCollection.color ?? metric.color,
                },
                key: metric.key,
                runHash: metric.run.hash,
                isHidden: metric.isHidden,
                index: rowIndex,
                color: metricsCollection.color ?? metric.color,
                dasharray: metricsCollection.dasharray ?? metric.dasharray,
                experiment: metric.run.props.experiment.name ?? 'default',
                run: moment(metric.run.props.creation_time * 1000).format(
                  'HH:mm:ss · D MMM, YY',
                ),
                metric: metric.name,
                ...metricsRowValues,
              };
              rowIndex++;

              for (let key in metricsRowValues) {
                columnsValues[key] = ['-'];
              }

              [
                'experiment',
                'run',
                'metric',
                'context',
                'step',
                'epoch',
                'time',
              ].forEach((key) => {
                if (columnsValues.hasOwnProperty(key)) {
                  if (!_.some(columnsValues[key], rowValues[key])) {
                    columnsValues[key].push(rowValues[key]);
                  }
                } else {
                  columnsValues[key] = [rowValues[key]];
                }
              });

              paramKeys.forEach((paramKey) => {
                const value = _.get(metric.run.params, paramKey, '-');
                rowValues[paramKey] = formatValue(value);
                if (columnsValues.hasOwnProperty(paramKey)) {
                  if (!columnsValues[paramKey].includes(value)) {
                    columnsValues[paramKey].push(value);
                  }
                } else {
                  columnsValues[paramKey] = [value];
                }
              });

              if (metricsCollection.config !== null) {
                rows[groupKey!].items.push(
                  isRowData
                    ? rowValues
                    : paramsTableRowRenderer(rowValues, {
                        toggleVisibility: (e) => {
                          e.stopPropagation();
                          onRowVisibilityChange({
                            metricKey: rowValues.key,
                            model,
                            appName,
                            updateModelData,
                          });
                        },
                      }),
                );
              } else {
                rows.push(
                  isRowData
                    ? rowValues
                    : paramsTableRowRenderer(rowValues, {
                        toggleVisibility: (e) => {
                          e.stopPropagation();
                          onRowVisibilityChange({
                            metricKey: rowValues.key,
                            model,
                            appName,
                            updateModelData,
                          });
                        },
                      }),
                );
              }
            });

            for (let columnKey in columnsValues) {
              if (columnsValues[columnKey].length === 1) {
                sameValueColumns.push(columnKey);
              }

              if (metricsCollection.config !== null) {
                rows[groupKey!].data[columnKey] =
                  columnsValues[columnKey].length === 1
                    ? paramKeys.includes(columnKey)
                      ? formatValue(columnsValues[columnKey][0])
                      : columnsValues[columnKey][0]
                    : columnsValues[columnKey];
              }
            }

            if (metricsCollection.config !== null && !isRowData) {
              rows[groupKey!].data = paramsTableRowRenderer(
                rows[groupKey!].data,
                {},
                true,
                Object.keys(columnsValues),
              );
            }
          },
        );
        return { rows, sameValueColumns };
      }

      function processData(data: IRun<IParamTrace>[]): {
        data: IMetricsCollection<IParam>[];
        params: string[];
        highLevelParams: string[];
        metricsColumns: any;
      } {
        const configData = model.getState()?.config;
        const grouping = configData?.grouping;
        let runs: IParam[] = [];
        let params: string[] = [];
        let highLevelParams: string[] = [];
        const paletteIndex: number = grouping?.paletteIndex || 0;
        const metricsColumns: any = {};

        data?.forEach((run: IRun<IParamTrace>, index) => {
          params = params.concat(getObjectPaths(run.params, run.params));
          highLevelParams = highLevelParams.concat(
            getObjectPaths(run.params, run.params, '', false, true),
          );
          run.traces.metric.forEach((trace) => {
            metricsColumns[trace.name] = {
              ...metricsColumns[trace.name],
              [contextToString(trace.context) as string]: '-',
            };
          });
          runs.push({
            run,
            isHidden: configData!.table.hiddenMetrics!.includes(run.hash),
            color: COLORS[paletteIndex][index % COLORS[paletteIndex].length],
            key: run.hash,
            dasharray: DASH_ARRAYS[0],
          });
        });

        const processedData = groupData(
          _.orderBy(
            runs,
            configData?.table?.sortFields?.map(
              (f: SortField) =>
                function (run: IParam) {
                  return _.get(run, f[0], '');
                },
            ) ?? [],
            configData?.table?.sortFields?.map((f: SortField) => f[1]) ?? [],
          ),
        );
        const uniqParams = _.uniq(params);
        const uniqHighLevelParams = _.uniq(highLevelParams);

        return {
          data: processedData,
          params: uniqParams,
          highLevelParams: uniqHighLevelParams,
          metricsColumns,
        };
      }

      function groupData(data: IParam[]): IMetricsCollection<IParam>[] {
        const grouping = model.getState()!.config!.grouping;
        const { paletteIndex } = grouping;
        const groupByColor = getFilteredGroupingOptions({
          groupName: 'color',
          model,
        });
        const groupByStroke = getFilteredGroupingOptions({
          groupName: 'stroke',
          model,
        });
        const groupByChart = getFilteredGroupingOptions({
          groupName: 'chart',
          model,
        });
        if (
          groupByColor.length === 0 &&
          groupByStroke.length === 0 &&
          groupByChart.length === 0
        ) {
          return [
            {
              config: null,
              color: null,
              dasharray: null,
              chartIndex: 0,
              data,
            },
          ];
        }

        const groupValues: {
          [key: string]: IMetricsCollection<IParam> | any;
        } = {};

        const groupingFields = _.uniq(
          groupByColor.concat(groupByStroke).concat(groupByChart),
        );

        for (let i = 0; i < data.length; i++) {
          const groupValue: { [key: string]: unknown } = {};
          groupingFields.forEach((field) => {
            groupValue[field] = _.get(data[i], field);
          });
          const groupKey = encode(groupValue);
          if (groupValues.hasOwnProperty(groupKey)) {
            groupValues[groupKey].data.push(data[i]);
          } else {
            groupValues[groupKey] = {
              key: groupKey,
              config: groupValue,
              color: null,
              dasharray: null,
              chartIndex: 0,
              data: [data[i]],
            };
          }
        }

        let colorIndex = 0;
        let dasharrayIndex = 0;
        let chartIndex = 0;

        const colorConfigsMap: { [key: string]: number } = {};
        const dasharrayConfigsMap: { [key: string]: number } = {};
        const chartIndexConfigsMap: { [key: string]: number } = {};

        for (let groupKey in groupValues) {
          const groupValue = groupValues[groupKey];

          if (groupByColor.length > 0) {
            const colorConfig = _.pick(groupValue.config, groupByColor);
            const colorKey = encode(colorConfig);

            if (grouping.persistence.color && grouping.isApplied.color) {
              let index = getGroupingPersistIndex({
                groupConfig: colorConfig,
                grouping,
                groupName: 'color',
              });
              groupValue.color =
                COLORS[paletteIndex][
                  Number(index % BigInt(COLORS[paletteIndex].length))
                ];
            } else if (colorConfigsMap.hasOwnProperty(colorKey)) {
              groupValue.color =
                COLORS[paletteIndex][
                  colorConfigsMap[colorKey] % COLORS[paletteIndex].length
                ];
            } else {
              colorConfigsMap[colorKey] = colorIndex;
              groupValue.color =
                COLORS[paletteIndex][colorIndex % COLORS[paletteIndex].length];
              colorIndex++;
            }
          }

          if (groupByStroke.length > 0) {
            const dasharrayConfig = _.pick(groupValue.config, groupByStroke);
            const dasharrayKey = encode(dasharrayConfig);
            if (grouping.persistence.stroke && grouping.isApplied.stroke) {
              let index = getGroupingPersistIndex({
                groupConfig: dasharrayConfig,
                grouping,
                groupName: 'stroke',
              });
              groupValue.dasharray =
                DASH_ARRAYS[Number(index % BigInt(DASH_ARRAYS.length))];
            } else if (dasharrayConfigsMap.hasOwnProperty(dasharrayKey)) {
              groupValue.dasharray =
                DASH_ARRAYS[
                  dasharrayConfigsMap[dasharrayKey] % DASH_ARRAYS.length
                ];
            } else {
              dasharrayConfigsMap[dasharrayKey] = dasharrayIndex;
              groupValue.dasharray =
                DASH_ARRAYS[dasharrayIndex % DASH_ARRAYS.length];
              dasharrayIndex++;
            }
          }

          if (groupByChart.length > 0) {
            const chartIndexConfig = _.pick(groupValue.config, groupByChart);
            const chartIndexKey = encode(chartIndexConfig);
            if (chartIndexConfigsMap.hasOwnProperty(chartIndexKey)) {
              groupValue.chartIndex = chartIndexConfigsMap[chartIndexKey];
            } else {
              chartIndexConfigsMap[chartIndexKey] = chartIndex;
              groupValue.chartIndex = chartIndex;
              chartIndex++;
            }
          }
        }
        return Object.values(groupValues);
      }

      function updateModelData(
        configData = model.getState()!.config!,
        shouldURLUpdate?: boolean,
      ): void {
        const { data, params, highLevelParams, metricsColumns } = processData(
          model.getState()?.rawData as IRun<IParamTrace>[],
        );
        const groupingSelectOptions = [
          ...getGroupingSelectOptions({
            params: params.concat(highLevelParams).sort(),
          }),
        ];
        tooltipData = getTooltipData({
          processedData: data,
          paramKeys: params,
          groupingSelectOptions,
          groupingItems: ['color', 'chart'],
          model,
        });
        const tableData = getDataAsTableRows(
          data,
          metricsColumns,
          params,
          false,
          configData,
          groupingSelectOptions,
        );
        const tableColumns = getParamsTableColumns(
          metricsColumns,
          params,
          data[0]?.config,
          configData.table?.columnsOrder!,
          configData.table?.hiddenColumns!,
          configData.table?.sortFields,
          onSortChange,
          configData.grouping as any,
          onModelGroupingSelectChange,
        );
        const tableRef: any = model.getState()?.refs?.tableRef;
        tableRef.current?.updateData({
          newData: tableData.rows,
          newColumns: tableColumns,
          hiddenColumns: configData.table?.hiddenColumns!,
        });

        if (shouldURLUpdate) {
          updateURL({ configData, appName });
        }

        model.setState({
          config: configData,
          data,
          chartData: getChartData(data),
          chartTitleData: getChartTitleData<IParam, IScatterAppModelState>({
            processedData: data,
            groupingSelectOptions,
            model: model as IModel<IScatterAppModelState>,
          }),
          groupingSelectOptions,
          tableData: tableData.rows,
          tableColumns,
          sameValueColumns: tableData.sameValueColumns,
        });
      }

      function getParamsData(shouldUrlUpdate?: boolean): {
        call: () => Promise<void>;
        abort: () => void;
      } {
        if (runsRequestRef) {
          runsRequestRef.abort();
        }
        const configData = model.getState()?.config;
        if (shouldUrlUpdate) {
          updateURL({ configData, appName });
        }
        runsRequestRef = runsService.getRunsData(configData?.select?.query);
        return {
          call: async () => {
            if (_.isEmpty(configData?.select?.options)) {
              let state: Partial<IScatterAppModelState> = {};
              if (
                components?.charts?.indexOf(ChartTypeEnum.ScatterPlot) !== -1
              ) {
                state.chartData = [];
              }
              if (components.table) {
                state.tableData = [];
              }

              model.setState({
                requestIsPending: false,
                queryIsEmpty: true,
                ...state,
              });
            } else {
              model.setState({
                requestIsPending: true,
                queryIsEmpty: false,
              });
              liveUpdateInstance?.stop().then();
              try {
                const stream = await runsRequestRef.call((detail) =>
                  exceptionHandler({ detail, model }),
                );
                const runData = await getRunData(stream);
                updateData(runData);

                liveUpdateInstance?.start({
                  q: configData?.select?.query,
                });
              } catch (ex: Error | any) {
                if (ex.name === 'AbortError') {
                  // Abort Error
                } else {
                  console.log('Unhandled error: ', ex);
                }
              }
            }
          },
          abort: runsRequestRef.abort,
        };
      }

      function onModelGroupingSelectChange({
        groupName,
        list,
      }: IOnGroupingSelectChangeParams): void {
        onGroupingSelectChange({
          groupName,
          list,
          model,
          appName,
          updateModelData,
        });
      }

      function onSortChange(
        field: string,
        value?: 'asc' | 'desc' | 'none',
      ): void {
        onTableSortChange({ field, model, appName, updateModelData, value });
      }

      function onActivePointChange(
        activePoint: IActivePoint,
        focusedStateActive: boolean = false,
      ): void {
        const { refs, config } = model.getState();
        if (config.table.resizeMode !== ResizeModeEnum.Hide) {
          const tableRef: any = refs?.tableRef;
          if (tableRef) {
            tableRef.current?.setHoveredRow?.(activePoint.key);
            tableRef.current?.setActiveRow?.(
              focusedStateActive ? activePoint.key : null,
            );
            if (focusedStateActive) {
              tableRef.current?.scrollToRow?.(activePoint.key);
            }
          }
        }
        let configData = config;
        if (configData?.chart) {
          configData = {
            ...configData,
            chart: {
              ...configData.chart,
              focusedState: {
                active: focusedStateActive,
                key: activePoint.key,
                xValue: activePoint.xValue,
                yValue: activePoint.yValue,
                chartIndex: activePoint.chartIndex,
              },
              tooltip: {
                ...configData.chart.tooltip,
                content: filterTooltipContent(
                  tooltipData[activePoint.key],
                  configData?.chart.tooltip.selectedParams,
                ),
              },
            },
          };

          if (
            config.chart.focusedState.active !== focusedStateActive ||
            (config.chart.focusedState.active &&
              (activePoint.key !== config.chart.focusedState.key ||
                activePoint.xValue !== config.chart.focusedState.xValue))
          ) {
            updateURL({ configData, appName });
          }
        }

        model.setState({ config: configData });
      }

      const methods = {
        initialize,
        getAppConfigData,
        getParamsData,
        setDefaultAppConfigData: setModelDefaultAppConfigData,
        updateModelData,
        onActivePointChange,
        // onExportTableData,
        // onBookmarkCreate: onModelBookmarkCreate,
        // onBookmarkUpdate: onModelBookmarkUpdate,
        // onNotificationAdd: onModelNotificationAdd,
        // onNotificationDelete: onModelNotificationDelete,
        // onResetConfigData: onModelResetConfigData,
        // destroy,
        // changeLiveUpdateConfig,
      };

      if (grouping) {
        Object.assign(methods, {
          onGroupingSelectChange: onModelGroupingSelectChange,
          onGroupingModeChange({
            groupName,
            value,
          }: IOnGroupingModeChangeParams): void {
            onGroupingModeChange({
              groupName,
              value,
              model,
              appName,
              updateModelData,
            });
          },
          onGroupingPaletteChange(index: number): void {
            onGroupingPaletteChange({ index, model, appName, updateModelData });
          },
          onGroupingReset(groupName: GroupNameType): void {
            onGroupingReset({ groupName, model, appName, updateModelData });
          },
          onGroupingApplyChange(groupName: GroupNameType): void {
            onGroupingApplyChange({
              groupName,
              model,
              appName,
              updateModelData,
            });
          },
          onGroupingPersistenceChange(groupName: GroupNameType): void {
            onGroupingPersistenceChange({
              groupName,
              model,
              appName,
              updateModelData,
            });
          },
          onShuffleChange(name: 'color' | 'stroke'): void {
            onShuffleChange({ name, model, updateModelData });
          },
        });
      }
      if (selectForm) {
        Object.assign(methods, {
          onSelectOptionsChange<D>(data: D & Partial<ISelectOption[]>): void {
            onSelectOptionsChange({ data, model });
          },
          onSelectRunQueryChange(query: string): void {
            onSelectRunQueryChange({ query, model });
          },
          onSelectAdvancedQueryChange(query: string): void {
            onSelectAdvancedQueryChange({ query, model });
          },
          toggleSelectAdvancedMode(): void {
            toggleSelectAdvancedMode({ model, appName });
          },
        });
      }
      if (components?.charts?.[0]) {
        Object.assign(methods, {
          onHighlightModeChange(mode: HighlightEnum): void {
            onHighlightModeChange({ mode, model, appName });
          },
          onZoomChange(zoom: Partial<IChartZoom>): void {
            onZoomChange({
              zoom,
              model,
              appName,
            });
          },
          onIgnoreOutliersChange(): void {
            onIgnoreOutliersChange({ model, updateModelData });
          },
          onAxesScaleTypeChange(args: IAxesScaleState): void {
            onAxesScaleTypeChange({ args, model, appName, updateModelData });
          },
          onChangeTooltip(tooltip: Partial<IPanelTooltip>): void {
            onChangeTooltip({ tooltip, tooltipData, model, appName });
          },
        });
      }
      if (components?.table) {
        Object.assign(methods, {
          onRowHeightChange(height: RowHeightSize): void {
            onRowHeightChange({ height, model, appName });
          },
          onTableRowHover(rowKey?: string): void {
            onTableRowHover({ rowKey, model });
          },
          onTableRowClick(rowKey?: string): void {
            onTableRowClick({ rowKey, model });
          },
          onSortFieldsChange(sortFields: [string, any][]): void {
            onSortFieldsChange({ sortFields, model, appName, updateModelData });
          },
          onColumnsOrderChange(columnsOrder: any): void {
            onColumnsOrderChange({
              columnsOrder,
              model,
              appName,
              updateModelData,
            });
          },
          onColumnsVisibilityChange(hiddenColumns: string[]): void {
            onColumnsVisibilityChange({
              hiddenColumns,
              model,
              appName,
              updateModelData,
            });
          },
          onTableResizeModeChange(mode: ResizeModeEnum): void {
            onTableResizeModeChange({ mode, model, appName });
          },
          onTableDiffShow(): void {
            onTableDiffShow({ model, appName, updateModelData });
          },
          onTableResizeEnd(tableHeight: string): void {
            onTableResizeEnd({ tableHeight, model, appName });
          },
          onSortReset(): void {
            updateSortFields({
              sortFields: [],
              model,
              appName,
              updateModelData,
            });
          },
          updateColumnsWidths(
            key: string,
            width: number,
            isReset: boolean,
          ): void {
            updateColumnsWidths({
              key,
              width,
              isReset,
              model,
              appName,
              updateModelData,
            });
          },
        });
      }

      return methods;
    }
  }

  function getAppModelMethods() {
    switch (dataType) {
      case AppDataTypeEnum.METRICS:
        return getMetricsAppModelMethods();
      case AppDataTypeEnum.RUNS:
        return getRunsAppModelMethods();
      default:
        return {};
    }
  }

  return {
    ...model,
    ...getAppModelMethods(),
  };
}

export default createAppModel;<|MERGE_RESOLUTION|>--- conflicted
+++ resolved
@@ -170,7 +170,7 @@
 import { isSystemMetric } from 'utils/isSystemMetric';
 import setDefaultAppConfigData from 'utils/app/setDefaultAppConfigData';
 
-import { IPoint } from '../../../components/ScatterPlot';
+import { IPoint } from 'components/ScatterPlot';
 
 import { AppDataTypeEnum, AppNameEnum } from './index';
 
@@ -613,7 +613,7 @@
               meta: {
                 chartIndex:
                   config?.grouping?.chart?.length ||
-                  config?.grouping?.reverseMode?.chart
+                    config?.grouping?.reverseMode?.chart
                     ? metricsCollection.chartIndex + 1
                     : null,
                 color: metricsCollection.color,
@@ -655,9 +655,9 @@
               xValue === null
                 ? null
                 : getClosestValue(
-                    metric.data.xValues as number[],
-                    xValue as number,
-                  ).index;
+                  metric.data.xValues as number[],
+                  xValue as number,
+                ).index;
             const rowValues: IMetricTableRowData = {
               rowMeta: {
                 color: metricsCollection.color ?? metric.color,
@@ -755,32 +755,32 @@
                 isRowData
                   ? rowValues
                   : metricsTableRowRenderer(rowValues, {
-                      toggleVisibility: (e) => {
-                        e.stopPropagation();
-                        onRowVisibilityChange({
-                          metricKey: rowValues.key,
-                          model,
-                          appName,
-                          updateModelData,
-                        });
-                      },
-                    }),
+                    toggleVisibility: (e) => {
+                      e.stopPropagation();
+                      onRowVisibilityChange({
+                        metricKey: rowValues.key,
+                        model,
+                        appName,
+                        updateModelData,
+                      });
+                    },
+                  }),
               );
             } else {
               rows.push(
                 isRowData
                   ? rowValues
                   : metricsTableRowRenderer(rowValues, {
-                      toggleVisibility: (e) => {
-                        e.stopPropagation();
-                        onRowVisibilityChange({
-                          metricKey: rowValues.key,
-                          model,
-                          appName,
-                          updateModelData,
-                        });
-                      },
-                    }),
+                    toggleVisibility: (e) => {
+                      e.stopPropagation();
+                      onRowVisibilityChange({
+                        metricKey: rowValues.key,
+                        model,
+                        appName,
+                        updateModelData,
+                      });
+                    },
+                  }),
               );
             }
           });
@@ -1100,7 +1100,7 @@
                       epoch +
                       (epochs[epoch].length > 1
                         ? (0.99 / epochs[epoch].length) *
-                          epochs[epoch].indexOf(metric.data.steps[i])
+                        epochs[epoch].indexOf(metric.data.steps[i])
                         : 0),
                   ),
                 ],
@@ -1133,7 +1133,7 @@
                       firstDate +
                       (timestamps[timestamp].length > 1
                         ? (0.99 / timestamps[timestamp].length) *
-                          timestamps[timestamp].indexOf(metric.data.steps[i])
+                        timestamps[timestamp].indexOf(metric.data.steps[i])
                         : 0),
                   ),
                 ],
@@ -1336,12 +1336,12 @@
             });
             groupValue.color =
               COLORS[paletteIndex][
-                Number(index % BigInt(COLORS[paletteIndex].length))
+              Number(index % BigInt(COLORS[paletteIndex].length))
               ];
           } else if (colorConfigsMap.hasOwnProperty(colorKey)) {
             groupValue.color =
               COLORS[paletteIndex][
-                colorConfigsMap[colorKey] % COLORS[paletteIndex].length
+              colorConfigsMap[colorKey] % COLORS[paletteIndex].length
               ];
           } else {
             colorConfigsMap[colorKey] = colorIndex;
@@ -1365,7 +1365,7 @@
           } else if (dasharrayConfigsMap.hasOwnProperty(dasharrayKey)) {
             groupValue.dasharray =
               DASH_ARRAYS[
-                dasharrayConfigsMap[dasharrayKey] % DASH_ARRAYS.length
+              dasharrayConfigsMap[dasharrayKey] % DASH_ARRAYS.length
               ];
           } else {
             dasharrayConfigsMap[dasharrayKey] = dasharrayIndex;
@@ -1480,8 +1480,8 @@
       const groupedRows: IMetricTableRowData[][] =
         data.length > 1
           ? Object.keys(tableData.rows).map(
-              (groupedRowKey: string) => tableData.rows[groupedRowKey].items,
-            )
+            (groupedRowKey: string) => tableData.rows[groupedRowKey].items,
+          )
           : [tableData.rows];
 
       const dataToExport: { [key: string]: string }[] = [];
@@ -1668,8 +1668,7 @@
       });
       setItem('metricsLUConfig', encode(newLiveUpdateConfig));
       analytics.trackEvent(
-        `[${appName}Explorer] Switch live-update ${
-          config.enabled ? 'on' : 'off'
+        `[${appName}Explorer] Switch live-update ${config.enabled ? 'on' : 'off'
         }`,
       );
     }
@@ -2255,12 +2254,12 @@
               });
               groupValue.color =
                 COLORS[paletteIndex][
-                  Number(index % BigInt(COLORS[paletteIndex].length))
+                Number(index % BigInt(COLORS[paletteIndex].length))
                 ];
             } else if (colorConfigsMap.hasOwnProperty(colorKey)) {
               groupValue.color =
                 COLORS[paletteIndex][
-                  colorConfigsMap[colorKey] % COLORS[paletteIndex].length
+                colorConfigsMap[colorKey] % COLORS[paletteIndex].length
                 ];
             } else {
               colorConfigsMap[colorKey] = colorIndex;
@@ -2284,7 +2283,7 @@
             } else if (dasharrayConfigsMap.hasOwnProperty(dasharrayKey)) {
               groupValue.dasharray =
                 DASH_ARRAYS[
-                  dasharrayConfigsMap[dasharrayKey] % DASH_ARRAYS.length
+                dasharrayConfigsMap[dasharrayKey] % DASH_ARRAYS.length
                 ];
             } else {
               dasharrayConfigsMap[dasharrayKey] = dasharrayIndex;
@@ -2377,10 +2376,9 @@
             const metricsRowValues = { ...initialMetricsRowData };
             metric.run.traces.metric.forEach((trace: any) => {
               metricsRowValues[
-                `${
-                  isSystemMetric(trace.name)
-                    ? trace.name
-                    : `${trace.name}_${contextToString(trace.context)}`
+                `${isSystemMetric(trace.name)
+                  ? trace.name
+                  : `${trace.name}_${contextToString(trace.context)}`
                 }`
               ] = formatValue(trace.last_value.last);
             });
@@ -2529,8 +2527,8 @@
         const groupedRows: IMetricTableRowData[][] =
           data.length > 1
             ? Object.keys(tableData.rows).map(
-                (groupedRowKey: string) => tableData.rows[groupedRowKey].items,
-              )
+              (groupedRowKey: string) => tableData.rows[groupedRowKey].items,
+            )
             : [tableData.rows];
 
         const dataToExport: { [key: string]: string }[] = [];
@@ -2641,8 +2639,7 @@
 
         setItem('runsLUConfig', encode(newLiveUpdateConfig));
         analytics.trackEvent(
-          `[${appName}Explorer] Switch live-update ${
-            config.enabled ? 'on' : 'off'
+          `[${appName}Explorer] Switch live-update ${config.enabled ? 'on' : 'off'
           }`,
         );
       }
@@ -2905,7 +2902,7 @@
                 meta: {
                   chartIndex:
                     config.grouping?.chart?.length! > 0 ||
-                    config.grouping?.reverseMode?.chart
+                      config.grouping?.reverseMode?.chart
                       ? metricsCollection.chartIndex + 1
                       : null,
                   color: metricsCollection.color,
@@ -2937,10 +2934,9 @@
               const metricsRowValues = { ...initialMetricsRowData };
               metric.run.traces.metric.forEach((trace: any) => {
                 metricsRowValues[
-                  `${
-                    isSystemMetric(trace.name)
-                      ? trace.name
-                      : `${trace.name}_${contextToString(trace.context)}`
+                  `${isSystemMetric(trace.name)
+                    ? trace.name
+                    : `${trace.name}_${contextToString(trace.context)}`
                   }`
                 ] = formatValue(trace.last_value.last);
               });
@@ -3002,32 +2998,32 @@
                   isRowData
                     ? rowValues
                     : paramsTableRowRenderer(rowValues, {
-                        toggleVisibility: (e) => {
-                          e.stopPropagation();
-                          onRowVisibilityChange({
-                            metricKey: rowValues.key,
-                            model,
-                            appName,
-                            updateModelData,
-                          });
-                        },
-                      }),
+                      toggleVisibility: (e) => {
+                        e.stopPropagation();
+                        onRowVisibilityChange({
+                          metricKey: rowValues.key,
+                          model,
+                          appName,
+                          updateModelData,
+                        });
+                      },
+                    }),
                 );
               } else {
                 rows.push(
                   isRowData
                     ? rowValues
                     : paramsTableRowRenderer(rowValues, {
-                        toggleVisibility: (e) => {
-                          e.stopPropagation();
-                          onRowVisibilityChange({
-                            metricKey: rowValues.key,
-                            model,
-                            appName,
-                            updateModelData,
-                          });
-                        },
-                      }),
+                      toggleVisibility: (e) => {
+                        e.stopPropagation();
+                        onRowVisibilityChange({
+                          metricKey: rowValues.key,
+                          model,
+                          appName,
+                          updateModelData,
+                        });
+                      },
+                    }),
                 );
               }
             });
@@ -3096,9 +3092,8 @@
                     }
                     if (type === 'metrics') {
                       run.run.traces.metric.forEach((trace: IParamTrace) => {
-                        const formattedContext = `${
-                          value?.option_name
-                        }-${contextToString(trace.context)}`;
+                        const formattedContext = `${value?.option_name
+                          }-${contextToString(trace.context)}`;
                         if (
                           trace.name === value?.option_name &&
                           _.isEqual(trace.context, value?.context)
@@ -3116,9 +3111,8 @@
                             dimension[formattedContext] = {
                               values: new Set().add(trace.last_value.last),
                               scaleType: ScaleEnum.Linear,
-                              displayName: `${
-                                value.option_name
-                              } ${contextToString(trace.context)}`,
+                              displayName: `${value.option_name
+                                } ${contextToString(trace.context)}`,
                               dimensionType: 'metric',
                             };
                           }
@@ -3348,12 +3342,12 @@
               });
               groupValue.color =
                 COLORS[paletteIndex][
-                  Number(index % BigInt(COLORS[paletteIndex].length))
+                Number(index % BigInt(COLORS[paletteIndex].length))
                 ];
             } else if (colorConfigsMap.hasOwnProperty(colorKey)) {
               groupValue.color =
                 COLORS[paletteIndex][
-                  colorConfigsMap[colorKey] % COLORS[paletteIndex].length
+                colorConfigsMap[colorKey] % COLORS[paletteIndex].length
                 ];
             } else {
               colorConfigsMap[colorKey] = colorIndex;
@@ -3377,7 +3371,7 @@
             } else if (dasharrayConfigsMap.hasOwnProperty(dasharrayKey)) {
               groupValue.dasharray =
                 DASH_ARRAYS[
-                  dasharrayConfigsMap[dasharrayKey] % DASH_ARRAYS.length
+                dasharrayConfigsMap[dasharrayKey] % DASH_ARRAYS.length
                 ];
             } else {
               dasharrayConfigsMap[dasharrayKey] = dasharrayIndex;
@@ -3549,8 +3543,8 @@
         const groupedRows: IMetricTableRowData[][] =
           data.length > 1
             ? Object.keys(tableData.rows).map(
-                (groupedRowKey: string) => tableData.rows[groupedRowKey].items,
-              )
+              (groupedRowKey: string) => tableData.rows[groupedRowKey].items,
+            )
             : [tableData.rows];
 
         const dataToExport: { [key: string]: string }[] = [];
@@ -3727,8 +3721,7 @@
 
         setItem('paramsLUConfig', encode(newLiveUpdateConfig));
         analytics.trackEvent(
-          `[${appName}Explorer] Switch live-update ${
-            config.enabled ? 'on' : 'off'
+          `[${appName}Explorer] Switch live-update ${config.enabled ? 'on' : 'off'
           }`,
         );
       }
@@ -3742,12 +3735,8 @@
         initialize,
         getAppConfigData,
         getParamsData,
-<<<<<<< HEAD
         setDefaultAppConfigData: setModelDefaultAppConfigData,
-=======
         abortRequest,
-        setDefaultAppConfigData,
->>>>>>> 3d3041f0
         updateModelData,
         onActivePointChange,
         onExportTableData,
@@ -4074,9 +4063,8 @@
                             dimension[i] = {
                               values: [trace.last_value.last],
                               scaleType: ScaleEnum.Linear,
-                              displayName: `${
-                                value.option_name
-                              } ${contextToString(trace.context)}`,
+                              displayName: `${value.option_name
+                                } ${contextToString(trace.context)}`,
                               dimensionType: 'metric',
                             };
                           }
@@ -4196,7 +4184,7 @@
                 meta: {
                   chartIndex:
                     config.grouping?.chart?.length! > 0 ||
-                    config.grouping?.reverseMode?.chart
+                      config.grouping?.reverseMode?.chart
                       ? metricsCollection.chartIndex + 1
                       : null,
                   color: metricsCollection.color,
@@ -4227,10 +4215,9 @@
               const metricsRowValues = { ...initialMetricsRowData };
               metric.run.traces.metric.forEach((trace: any) => {
                 metricsRowValues[
-                  `${
-                    isSystemMetric(trace.name)
-                      ? trace.name
-                      : `${trace.name}_${contextToString(trace.context)}`
+                  `${isSystemMetric(trace.name)
+                    ? trace.name
+                    : `${trace.name}_${contextToString(trace.context)}`
                   }`
                 ] = formatValue(trace.last_value.last);
               });
@@ -4292,32 +4279,32 @@
                   isRowData
                     ? rowValues
                     : paramsTableRowRenderer(rowValues, {
-                        toggleVisibility: (e) => {
-                          e.stopPropagation();
-                          onRowVisibilityChange({
-                            metricKey: rowValues.key,
-                            model,
-                            appName,
-                            updateModelData,
-                          });
-                        },
-                      }),
+                      toggleVisibility: (e) => {
+                        e.stopPropagation();
+                        onRowVisibilityChange({
+                          metricKey: rowValues.key,
+                          model,
+                          appName,
+                          updateModelData,
+                        });
+                      },
+                    }),
                 );
               } else {
                 rows.push(
                   isRowData
                     ? rowValues
                     : paramsTableRowRenderer(rowValues, {
-                        toggleVisibility: (e) => {
-                          e.stopPropagation();
-                          onRowVisibilityChange({
-                            metricKey: rowValues.key,
-                            model,
-                            appName,
-                            updateModelData,
-                          });
-                        },
-                      }),
+                      toggleVisibility: (e) => {
+                        e.stopPropagation();
+                        onRowVisibilityChange({
+                          metricKey: rowValues.key,
+                          model,
+                          appName,
+                          updateModelData,
+                        });
+                      },
+                    }),
                 );
               }
             });
@@ -4489,12 +4476,12 @@
               });
               groupValue.color =
                 COLORS[paletteIndex][
-                  Number(index % BigInt(COLORS[paletteIndex].length))
+                Number(index % BigInt(COLORS[paletteIndex].length))
                 ];
             } else if (colorConfigsMap.hasOwnProperty(colorKey)) {
               groupValue.color =
                 COLORS[paletteIndex][
-                  colorConfigsMap[colorKey] % COLORS[paletteIndex].length
+                colorConfigsMap[colorKey] % COLORS[paletteIndex].length
                 ];
             } else {
               colorConfigsMap[colorKey] = colorIndex;
@@ -4518,7 +4505,7 @@
             } else if (dasharrayConfigsMap.hasOwnProperty(dasharrayKey)) {
               groupValue.dasharray =
                 DASH_ARRAYS[
-                  dasharrayConfigsMap[dasharrayKey] % DASH_ARRAYS.length
+                dasharrayConfigsMap[dasharrayKey] % DASH_ARRAYS.length
                 ];
             } else {
               dasharrayConfigsMap[dasharrayKey] = dasharrayIndex;
