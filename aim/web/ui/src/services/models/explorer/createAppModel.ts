--- conflicted
+++ resolved
@@ -1176,11 +1176,7 @@
       const sortOptions = [
         ...groupingSelectOptions,
         {
-<<<<<<< HEAD
-          group: 'metrics',
-=======
           group: 'metric',
->>>>>>> d2f53b2c
           label: 'metric.last_value',
           value: 'lastValue',
         },
@@ -1270,11 +1266,7 @@
       const sortOptions = [
         ...groupingSelectOptions,
         {
-<<<<<<< HEAD
-          group: 'metrics',
-=======
           group: 'metric',
->>>>>>> d2f53b2c
           label: 'metric.last_value',
           value: 'lastValue',
         },
@@ -3908,29 +3900,7 @@
             runProps,
           }),
         ];
-<<<<<<< HEAD
-        const metricsSelectOptions = Object.keys(metricsColumns).reduce(
-          (acc: any, key: string) => {
-            Object.keys(metricsColumns[key]).forEach(
-              (metricContext: string) => {
-                const contextName = metricContext ? `_${metricContext}` : '';
-                acc.push({
-                  group: 'metrics',
-                  value: `metrics.${key}${contextName}`,
-                  label: isSystemMetric(key)
-                    ? formatSystemMetricName(key)
-                    : `${key}${contextName}`,
-                });
-              },
-            );
-            return acc;
-          },
-          [],
-        );
-
-=======
         const metricsSelectOptions = getMetricsSelectOptions(metricsColumns);
->>>>>>> d2f53b2c
         const sortOptions = [...groupingSelectOptions, ...metricsSelectOptions];
 
         const tableData = getDataAsTableRows(
@@ -4343,32 +4313,9 @@
           config,
           groupingSelectOptions,
         );
-<<<<<<< HEAD
-        const metricsSelectOptions = Object.keys(metricsColumns).reduce(
-          (acc: any, key: string) => {
-            Object.keys(metricsColumns[key]).forEach(
-              (metricContext: string) => {
-                const contextName = metricContext ? `_${metricContext}` : '';
-                acc.push({
-                  group: 'metrics',
-                  value: `metrics.${key}${contextName}`,
-                  label: isSystemMetric(key)
-                    ? formatSystemMetricName(key)
-                    : `${key}${contextName}`,
-                });
-              },
-            );
-            return acc;
-          },
-          [],
-        );
-
-        const sortOptions = [...groupingSelectOptions, ...metricsSelectOptions];
-=======
         const metricsSelectOptions = getMetricsSelectOptions(metricsColumns);
         const sortOptions = [...groupingSelectOptions, ...metricsSelectOptions];
 
->>>>>>> d2f53b2c
         const tableColumns: ITableColumn[] = getParamsTableColumns(
           sortOptions,
           metricsColumns,
@@ -4454,29 +4401,7 @@
             runProps,
           }),
         ];
-<<<<<<< HEAD
-        const metricsSelectOptions = Object.keys(metricsColumns).reduce(
-          (acc: any, key: string) => {
-            Object.keys(metricsColumns[key]).forEach(
-              (metricContext: string) => {
-                const contextName = metricContext ? `_${metricContext}` : '';
-                acc.push({
-                  group: 'metrics',
-                  value: `metrics.${key}${contextName}`,
-                  label: isSystemMetric(key)
-                    ? formatSystemMetricName(key)
-                    : `${key}${contextName}`,
-                });
-              },
-            );
-            return acc;
-          },
-          [],
-        );
-
-=======
         const metricsSelectOptions = getMetricsSelectOptions(metricsColumns);
->>>>>>> d2f53b2c
         const sortOptions = [...groupingSelectOptions, ...metricsSelectOptions];
 
         const tableData = getDataAsTableRows(
@@ -5073,28 +4998,7 @@
             runProps,
           }),
         ];
-<<<<<<< HEAD
-        const metricsSelectOptions = Object.keys(metricsColumns).reduce(
-          (acc: any, key: string) => {
-            Object.keys(metricsColumns[key]).forEach(
-              (metricContext: string) => {
-                const contextName = metricContext ? `_${metricContext}` : '';
-                acc.push({
-                  group: 'metrics',
-                  value: `metrics.${key}${contextName}`,
-                  label: isSystemMetric(key)
-                    ? formatSystemMetricName(key)
-                    : `${key}${contextName}`,
-                });
-              },
-            );
-            return acc;
-          },
-          [],
-        );
-=======
         const metricsSelectOptions = getMetricsSelectOptions(metricsColumns);
->>>>>>> d2f53b2c
         const sortOptions = [...groupingSelectOptions, ...metricsSelectOptions];
 
         const tableData = getDataAsTableRows(
@@ -5794,28 +5698,7 @@
             runProps,
           }),
         ];
-<<<<<<< HEAD
-        const metricsSelectOptions = Object.keys(metricsColumns).reduce(
-          (acc: any, key: string) => {
-            Object.keys(metricsColumns[key]).forEach(
-              (metricContext: string) => {
-                const contextName = metricContext ? `_${metricContext}` : '';
-                acc.push({
-                  group: 'metrics',
-                  value: `metricsLastValues.${key}${contextName}`,
-                  label: isSystemMetric(key)
-                    ? formatSystemMetricName(key)
-                    : `${key}${contextName}`,
-                });
-              },
-            );
-            return acc;
-          },
-          [],
-        );
-=======
         const metricsSelectOptions = getMetricsSelectOptions(metricsColumns);
->>>>>>> d2f53b2c
         const sortOptions = [...groupingSelectOptions, ...metricsSelectOptions];
 
         const tableData = getDataAsTableRows(
@@ -6039,33 +5922,9 @@
           config,
           groupingSelectOptions,
         );
-<<<<<<< HEAD
-        const metricsSelectOptions = Object.keys(metricsColumns).reduce(
-          (acc: any, key: string) => {
-            Object.keys(metricsColumns[key]).forEach(
-              (metricContext: string) => {
-                const contextName = metricContext ? `_${metricContext}` : '';
-                acc.push({
-                  group: 'metrics',
-                  value: `metricsLastValues.${
-                    isSystemMetric(key) ? key : `${key}${contextName}`
-                  }`,
-                  label: isSystemMetric(key)
-                    ? formatSystemMetricName(key)
-                    : `${key}${contextName}`,
-                });
-              },
-            );
-            return acc;
-          },
-          [],
-        );
-        const sortOptions = [...groupingSelectOptions, ...metricsSelectOptions];
-=======
         const metricsSelectOptions = getMetricsSelectOptions(metricsColumns);
         const sortOptions = [...groupingSelectOptions, ...metricsSelectOptions];
 
->>>>>>> d2f53b2c
         const tableColumns: ITableColumn[] = getParamsTableColumns(
           sortOptions,
           metricsColumns,
