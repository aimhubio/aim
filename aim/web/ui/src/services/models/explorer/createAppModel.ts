--- conflicted
+++ resolved
@@ -2918,13 +2918,8 @@
         const lastRowKey = newData[newData.length - 1].hash;
         model.setState({
           data,
-<<<<<<< HEAD
           rowData: newData,
           requestStatus: RequestStatusEnum.Ok,
-=======
-          rawData: newData,
-          requestIsPending: false,
->>>>>>> 0fae86be
           infiniteIsPending: false,
           tableColumns,
           tableData: tableData.rows,
