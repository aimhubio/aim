--- conflicted
+++ resolved
@@ -5048,15 +5048,9 @@
         configData = model.getState()!.config!,
         shouldURLUpdate?: boolean,
       ): void {
-<<<<<<< HEAD
         const { data, params, highLevelParams, metricsColumns, selectedRows } =
           processData(model.getState()?.rawData as IRun<IParamTrace>[]);
-=======
-        const { data, params, highLevelParams, metricsColumns } = processData(
-          model.getState()?.rawData as IRun<IParamTrace>[],
-        );
         const sortedParams = params.concat(highLevelParams).sort();
->>>>>>> e777e856
         const groupingSelectOptions = [
           ...getGroupingSelectOptions({
             params: sortedParams,
