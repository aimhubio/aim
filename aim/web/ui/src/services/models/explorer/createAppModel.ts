import moment from 'moment';
import { saveAs } from 'file-saver';
import _ from 'lodash-es';
import { any } from 'prop-types';

import { HighlightEnum } from 'components/HighlightModesPopover/HighlightModesPopover';
import { IPoint } from 'components/ScatterPlot';

import COLORS from 'config/colors/colors';
import DASH_ARRAYS from 'config/dash-arrays/dashArrays';
import { ResizeModeEnum } from 'config/enums/tableEnums';
import { RowHeightSize, TABLE_DEFAULT_CONFIG } from 'config/table/tableConfigs';
import { DensityOptions } from 'config/enums/densityEnum';
import { RequestStatusEnum } from 'config/enums/requestStatusEnum';
import { CONTROLS_DEFAULT_CONFIG } from 'config/controls/controlsDefaultConfig';
import { ANALYTICS_EVENT_KEYS } from 'config/analytics/analyticsKeysMap';
import { DATE_EXPORTING_FORMAT, TABLE_DATE_FORMAT } from 'config/dates/dates';
import { getSuggestionsByExplorer } from 'config/monacoConfig/monacoConfig';
import { GroupNameEnum } from 'config/grouping/GroupingPopovers';

import {
  getMetricsTableColumns,
  metricsTableRowRenderer,
} from 'pages/Metrics/components/MetricsTableGrid/MetricsTableGrid';
import {
  getParamsTableColumns,
  paramsTableRowRenderer,
} from 'pages/Params/components/ParamsTableGrid/ParamsTableGrid';
import {
  getRunsTableColumns,
  runsTableRowRenderer,
} from 'pages/Runs/components/RunsTableGrid/RunsTableGrid';

import * as analytics from 'services/analytics';
import metricsService from 'services/api/metrics/metricsService';
import runsService from 'services/api/runs/runsService';
import createMetricModel from 'services/models/metrics/metricModel';
import { createRunModel } from 'services/models/metrics/runModel';
import createModel from 'services/models/model';
import LiveUpdateService from 'services/live-update/examples/LiveUpdateBridge.example';
import projectsService from 'services/api/projects/projectsService';

import { IAxesScaleState } from 'types/components/AxesScalePopover/AxesScalePopover';
import { ILine } from 'types/components/LineChart/LineChart';
import { INotification } from 'types/components/NotificationContainer/NotificationContainer';
import { ITableColumn } from 'types/pages/metrics/components/TableColumns/TableColumns';
import { IOnSmoothingChange } from 'types/pages/metrics/Metrics';
import { IMetric } from 'types/services/models/metrics/metricModel';
import {
  IAggregationConfig,
  IAppData,
  IChartZoom,
  IGroupingSelectOption,
  IMetricAppModelState,
  IMetricsCollection,
  IMetricTableRowData,
  IOnGroupingModeChangeParams,
  IOnGroupingSelectChangeParams,
  ITooltip,
} from 'types/services/models/metrics/metricsAppModel';
import {
  IMetricTrace,
  IParamTrace,
  IRun,
  ISequence,
} from 'types/services/models/metrics/runModel';
import { IModel } from 'types/services/models/model';
import {
  IParam,
  IParamsAppModelState,
} from 'types/services/models/params/paramsAppModel';
import { IRunsAppModelState } from 'types/services/models/runs/runsAppModel';
import { IActivePoint } from 'types/utils/d3/drawHoverAttributes';
import {
  IDimensionsType,
  IDimensionType,
} from 'types/utils/d3/drawParallelAxes';
import {
  IAppInitialConfig,
  IAppModelConfig,
  IAppModelState,
  ISelectOption,
} from 'types/services/models/explorer/createAppModel';
import { IProjectParamsMetrics } from 'types/services/models/projects/projectsModel';
import {
  IScatterAppModelState,
  ITrendlineOptions,
} from 'types/services/models/scatter/scatterAppModel';
import { IApiRequest } from 'types/services/services';

import {
  aggregateGroupData,
  AggregationAreaMethods,
} from 'utils/aggregateGroupData';
import exceptionHandler from 'utils/app/exceptionHandler';
import getAggregatedData from 'utils/app/getAggregatedData';
import getChartTitleData from 'utils/app/getChartTitleData';
import { getFilteredGroupingOptions } from 'utils/app/getFilteredGroupingOptions';
import getFilteredRow from 'utils/app/getFilteredRow';
import { getGroupingPersistIndex } from 'utils/app/getGroupingPersistIndex';
import getGroupingSelectOptions from 'utils/app/getGroupingSelectOptions';
import getQueryStringFromSelect from 'utils/app/getQueryStringFromSelect';
import getRunData from 'utils/app/getRunData';
import onAggregationConfigChange from 'utils/app/onAggregationConfigChange';
import onAlignmentMetricChange from 'utils/app/onAlignmentMetricChange';
import onAlignmentTypeChange from 'utils/app/onAlignmentTypeChange';
import onAxesScaleTypeChange from 'utils/app/onAxesScaleTypeChange';
import onChangeTooltip from 'utils/app/onChangeTooltip';
import onColorIndicatorChange from 'utils/app/onColorIndicatorChange';
import onColumnsOrderChange from 'utils/app/onColumnsOrderChange';
import onColumnsVisibilityChange from 'utils/app/onColumnsVisibilityChange';
import onCurveInterpolationChange from 'utils/app/onCurveInterpolationChange';
import onGroupingApplyChange from 'utils/app/onGroupingApplyChange';
import onGroupingModeChange from 'utils/app/onGroupingModeChange';
import onGroupingPaletteChange from 'utils/app/onGroupingPaletteChange';
import onGroupingPersistenceChange from 'utils/app/onGroupingPersistenceChange';
import onGroupingReset from 'utils/app/onGroupingReset';
import onGroupingSelectChange from 'utils/app/onGroupingSelectChange';
import onHighlightModeChange from 'utils/app/onHighlightModeChange';
import onIgnoreOutliersChange from 'utils/app/onIgnoreOutliersChange';
import onSelectOptionsChange from 'utils/app/onSelectOptionsChange';
import onMetricVisibilityChange from 'utils/app/onMetricsVisibilityChange';
import onParamVisibilityChange from 'utils/app/onParamsVisibilityChange';
import onRowHeightChange from 'utils/app/onRowHeightChange';
import onRowVisibilityChange from 'utils/app/onRowVisibilityChange';
import onSelectAdvancedQueryChange from 'utils/app/onSelectAdvancedQueryChange';
import onSelectRunQueryChange from 'utils/app/onSelectRunQueryChange';
import onSmoothingChange from 'utils/app/onSmoothingChange';
import onSortFieldsChange from 'utils/app/onSortFieldsChange';
import { onTableDiffShow } from 'utils/app/onTableDiffShow';
import { onTableResizeEnd } from 'utils/app/onTableResizeEnd';
import onTableResizeModeChange from 'utils/app/onTableResizeModeChange';
import onTableRowClick from 'utils/app/onTableRowClick';
import onTableRowHover from 'utils/app/onTableRowHover';
import onTableSortChange from 'utils/app/onTableSortChange';
import onZoomChange from 'utils/app/onZoomChange';
import setAggregationEnabled from 'utils/app/setAggregationEnabled';
import toggleSelectAdvancedMode from 'utils/app/toggleSelectAdvancedMode';
import updateColumnsWidths from 'utils/app/updateColumnsWidths';
import updateSortFields from 'utils/app/updateTableSortFields';
import contextToString from 'utils/contextToString';
import { AlignmentOptionsEnum, ChartTypeEnum, ScaleEnum } from 'utils/d3';
import {
  decodeBufferPairs,
  decodePathsVals,
  iterFoldTree,
} from 'utils/encoder/streamEncoding';
import { filterMetricsData } from 'utils/filterMetricData';
import { formatValue } from 'utils/formatValue';
import getClosestValue from 'utils/getClosestValue';
import getObjectPaths from 'utils/getObjectPaths';
import getSmoothenedData from 'utils/getSmoothenedData';
import JsonToCSV from 'utils/JsonToCSV';
import { setItem } from 'utils/storage';
import { encode } from 'utils/encoder/encoder';
import onBookmarkCreate from 'utils/app/onBookmarkCreate';
import onBookmarkUpdate from 'utils/app/onBookmarkUpdate';
import onNotificationDelete from 'utils/app/onNotificationDelete';
import onNotificationAdd from 'utils/app/onNotificationAdd';
import onResetConfigData from 'utils/app/onResetConfigData';
import onShuffleChange from 'utils/app/onShuffleChange';
import setComponentRefs from 'utils/app/setComponentRefs';
import updateURL from 'utils/app/updateURL';
import onDensityTypeChange from 'utils/app/onDensityTypeChange';
import getValueByField from 'utils/getValueByField';
import getTooltipContent from 'utils/getTooltipContent';
import { isSystemMetric } from 'utils/isSystemMetric';
import setDefaultAppConfigData from 'utils/app/setDefaultAppConfigData';
import getAppConfigData from 'utils/app/getAppConfigData';
import { getValue } from 'utils/helper';
import { formatSystemMetricName } from 'utils/formatSystemMetricName';
import alphabeticalSortComparator from 'utils/alphabeticalSortComparator';
import onRowSelect from 'utils/app/onRowSelect';
import { SortField } from 'utils/getSortedFields';
import onChangeTrendlineOptions from 'utils/app/onChangeTrendlineOptions';
import onToggleColumnsColorScales from 'utils/app/onToggleColumnsColorScales';
import onAxisBrushExtentChange from 'utils/app/onAxisBrushExtentChange';
import {
  alignByAbsoluteTime,
  alignByCustomMetric,
  alignByEpoch,
  alignByRelativeTime,
  alignByStep,
} from 'utils/app/alignMetricData';
import setRequestProgress from 'utils/app/setRequestProgress';
import { minMaxOfArray } from 'utils/minMaxOfArray';
import getAdvancedSuggestion from 'utils/getAdvancedSuggestions';
import { processDurationTime } from 'utils/processDurationTime';

import { AppDataTypeEnum, AppNameEnum } from './index';

/**
 * function createAppModel has 2 major functionalities:
 *    1. getConfig() function which depends on appInitialConfig returns corresponding config state
 *    2. getAppModelMethods() function which depends on appInitialConfig returns corresponding methods
 * @appConfig {IAppInitialConfig} - the config which describe app model
 */

function createAppModel(appConfig: IAppInitialConfig) {
  const { appName, dataType, grouping, components, selectForm } = appConfig;

  const model = createModel<IAppModelState>({
    requestStatus: RequestStatusEnum.NotRequested,
    requestProgress: {
      matched: 0,
      checked: 0,
      trackedRuns: 0,
    },
    selectFormData: { options: undefined, suggestions: [] },
    config: getConfig(),
  });

  let appRequest: {
    call: () => Promise<IAppData>;
    abort: () => void;
  };

  function getConfig(): IAppModelConfig {
    switch (dataType) {
      case AppDataTypeEnum.METRICS: {
        const config: IAppModelConfig = {
          liveUpdate: {
            delay: 10000,
            enabled: false,
          },
        };
        if (grouping) {
          config.grouping = {
            color: [],
            stroke: [],
            chart: ['name'],
            reverseMode: {
              color: false,
              stroke: false,
              chart: false,
            },
            isApplied: {
              color: true,
              stroke: true,
              chart: true,
            },
            persistence: {
              color: false,
              stroke: false,
            },
            seed: {
              color: 10,
              stroke: 10,
            },
            paletteIndex: 0,
          };
        }
        if (components?.table) {
          config.table = {
            resizeMode: TABLE_DEFAULT_CONFIG.metrics.resizeMode,
            rowHeight: TABLE_DEFAULT_CONFIG.metrics.rowHeight,
            sortFields: [...TABLE_DEFAULT_CONFIG.metrics.sortFields],
            hiddenMetrics: [...TABLE_DEFAULT_CONFIG.metrics.hiddenMetrics],
            hiddenColumns: [...TABLE_DEFAULT_CONFIG.metrics.hiddenColumns],
            columnsWidths: {},
            columnsOrder: {
              left: [...TABLE_DEFAULT_CONFIG.metrics.columnsOrder.left],
              middle: [...TABLE_DEFAULT_CONFIG.metrics.columnsOrder.middle],
              right: [...TABLE_DEFAULT_CONFIG.metrics.columnsOrder.right],
            },
            height: TABLE_DEFAULT_CONFIG.metrics.height,
          };
        }
        if (components?.charts?.[0]) {
          if (components.charts.indexOf(ChartTypeEnum.LineChart) !== -1) {
            config.chart = {
              highlightMode: CONTROLS_DEFAULT_CONFIG.metrics.highlightMode,
              ignoreOutliers: CONTROLS_DEFAULT_CONFIG.metrics.ignoreOutliers,
              zoom: {
                active: CONTROLS_DEFAULT_CONFIG.metrics.zoom.active,
                mode: CONTROLS_DEFAULT_CONFIG.metrics.zoom.mode,
                history: [],
              },
              axesScaleType: {
                xAxis: CONTROLS_DEFAULT_CONFIG.metrics.axesScaleType.xAxis,
                yAxis: CONTROLS_DEFAULT_CONFIG.metrics.axesScaleType.yAxis,
              },
              curveInterpolation:
                CONTROLS_DEFAULT_CONFIG.metrics.curveInterpolation,
              smoothingAlgorithm:
                CONTROLS_DEFAULT_CONFIG.metrics.smoothingAlgorithm,
              smoothingFactor: CONTROLS_DEFAULT_CONFIG.metrics.smoothingFactor,
              alignmentConfig: {
                metric: CONTROLS_DEFAULT_CONFIG.metrics.alignmentConfig.metric,
                type: CONTROLS_DEFAULT_CONFIG.metrics.alignmentConfig.type,
              },
              densityType: CONTROLS_DEFAULT_CONFIG.metrics.densityType,
              aggregationConfig: {
                methods: {
                  area: CONTROLS_DEFAULT_CONFIG.metrics.aggregationConfig
                    .methods.area,
                  line: CONTROLS_DEFAULT_CONFIG.metrics.aggregationConfig
                    .methods.line,
                },
                isApplied:
                  CONTROLS_DEFAULT_CONFIG.metrics.aggregationConfig.isApplied,
                isEnabled:
                  CONTROLS_DEFAULT_CONFIG.metrics.aggregationConfig.isEnabled,
              },
              tooltip: {
                display: CONTROLS_DEFAULT_CONFIG.metrics.tooltip.display,
                selectedFields:
                  CONTROLS_DEFAULT_CONFIG.metrics.tooltip.selectedFields,
              },
              focusedState: {
                key: null,
                xValue: null,
                yValue: null,
                active: false,
                chartIndex: null,
              },
            };
          }
        }

        if (selectForm) {
          config.select = {
            options: [],
            query: '',
            advancedMode: false,
            advancedQuery: '',
          };
        }
        return config;
      }
      case AppDataTypeEnum.RUNS: {
        const config: IAppModelConfig = {
          liveUpdate: {
            delay: 10000,
            enabled: false,
          },
        };
        if (grouping) {
          config.grouping = {
            color: [],
            stroke: [],
            chart: [],
            reverseMode: {
              color: false,
              stroke: false,
              chart: false,
            },
            isApplied: {
              color: true,
              stroke: true,
              chart: true,
            },
            persistence: {
              color: false,
              stroke: false,
            },
            seed: {
              color: 10,
              stroke: 10,
            },
            paletteIndex: 0,
          };
        }
        if (components?.table) {
          config.table = {
            rowHeight: TABLE_DEFAULT_CONFIG.runs.rowHeight,
            hideSystemMetrics: TABLE_DEFAULT_CONFIG.runs.hideSystemMetrics,
            hiddenMetrics: TABLE_DEFAULT_CONFIG.runs.hiddenMetrics,
            hiddenColumns: TABLE_DEFAULT_CONFIG.runs.hiddenColumns,
            sortFields: [...TABLE_DEFAULT_CONFIG.runs.sortFields],
            columnsWidths: {},
            columnsColorScales: {},
            columnsOrder: {
              left: [...TABLE_DEFAULT_CONFIG.runs.columnsOrder.left],
              middle: [...TABLE_DEFAULT_CONFIG.runs.columnsOrder.middle],
              right: [...TABLE_DEFAULT_CONFIG.runs.columnsOrder.right],
            },
            resizeMode: TABLE_DEFAULT_CONFIG.runs.resizeMode,
            height: TABLE_DEFAULT_CONFIG.runs.height,
          };
          if (appName === AppNameEnum.RUNS) {
            config.pagination = {
              limit: 45,
              offset: null,
              isLatest: false,
            };
          }
        }
        if (components?.charts?.[0]) {
          if (components.charts.indexOf(ChartTypeEnum.HighPlot) !== -1) {
            config.chart = {
              curveInterpolation:
                CONTROLS_DEFAULT_CONFIG.params.curveInterpolation,
              isVisibleColorIndicator:
                CONTROLS_DEFAULT_CONFIG.params.isVisibleColorIndicator,
              focusedState: {
                key: null,
                xValue: null,
                yValue: null,
                active: false,
                chartIndex: null,
              },
              tooltip: {
                display: CONTROLS_DEFAULT_CONFIG.params.tooltip.display,
                selectedFields:
                  CONTROLS_DEFAULT_CONFIG.params.tooltip.selectedFields,
              },
              brushExtents: {},
            };
          }
          if (components.charts.indexOf(ChartTypeEnum.ScatterPlot) !== -1) {
            config.table = {
              ...config?.table!,
              resizeMode: TABLE_DEFAULT_CONFIG.scatters.resizeMode,
            };
            config.chart = {
              focusedState: {
                key: null,
                xValue: null,
                yValue: null,
                active: false,
                chartIndex: null,
              },
              tooltip: {
                display: CONTROLS_DEFAULT_CONFIG.scatters.tooltip.display,
                selectedFields:
                  CONTROLS_DEFAULT_CONFIG.scatters.tooltip.selectedFields,
              },
              trendlineOptions: {
                type: CONTROLS_DEFAULT_CONFIG.scatters.trendlineOptions.type,
                bandwidth:
                  CONTROLS_DEFAULT_CONFIG.scatters.trendlineOptions.bandwidth,
                isApplied:
                  CONTROLS_DEFAULT_CONFIG.scatters.trendlineOptions.isApplied,
              },
            };
          }
        }
        if (selectForm) {
          config.select = {
            options: [],
            query: '',
            advancedMode: false,
            advancedQuery: '',
          };
        }
        //TODO solve the problem with keeping table config after switching from Scatters explore to Params explore. But the solution is temporal
        return _.cloneDeep(config);
      }
      default:
        return {};
    }
  }

  function setModelDefaultAppConfigData(
    recoverTableState: boolean = true,
  ): void {
    setDefaultAppConfigData({
      config: getConfig(),
      appInitialConfig: appConfig,
      model,
      recoverTableState,
    });
  }

  function getModelAppConfigData(appId: string): IApiRequest<void> {
    return getAppConfigData({ appId, appRequest, config: getConfig(), model });
  }

  // ************ Metrics App Model Methods

  function getMetricsAppModelMethods() {
    let metricsRequestRef: {
      call: (
        exceptionHandler: (detail: any) => void,
      ) => Promise<ReadableStream<IRun<IMetricTrace>[]>>;
      abort: () => void;
    };
    let runsArchiveRef: {
      call: (exceptionHandler: (detail: any) => void) => Promise<any>;
      abort: () => void;
    };
    let runsDeleteRef: {
      call: (exceptionHandler: (detail: any) => void) => Promise<any>;
      abort: () => void;
    };
    let liveUpdateInstance: LiveUpdateService | null;

    function getOption(
      system: boolean,
      key: string,
      index: number,
      val: object | null = null,
    ): ISelectOption {
      return {
        label: `${system ? formatSystemMetricName(key) : key}`,
        group: system ? 'System' : key,
        color: COLORS[0][index % COLORS[0].length],
        value: {
          option_name: key,
          context: val,
        },
      };
    }

    function getMetricOptions(
      projectsData: IProjectParamsMetrics,
    ): ISelectOption[] {
      let data: ISelectOption[] = [];
      const systemOptions: ISelectOption[] = [];
      let index: number = 0;
      if (projectsData?.metric) {
        for (let key in projectsData?.metric) {
          let system: boolean = isSystemMetric(key);
          let option = getOption(system, key, index);
          if (system) {
            systemOptions.push(option);
          } else {
            data.push(option);
          }
          index++;
          for (let val of projectsData?.metric[key]) {
            if (!_.isEmpty(val)) {
              let label = contextToString(val);
              let option = getOption(system, key, index, val);
              option.label = `${option.label} ${label}`;
              if (system) {
                systemOptions.push(option);
              } else {
                data.push(option);
              }
              index++;
            }
          }
        }
      }
      const comparator = alphabeticalSortComparator<ISelectOption>({
        orderBy: 'label',
      });
      systemOptions.sort(comparator);
      return data.sort(comparator).concat(systemOptions);
    }

    function initialize(appId: string): void {
      model.init();
      const state: Partial<IAppModelState> = {};
      if (grouping) {
        state.groupingSelectOptions = [];
      }
      if (components?.table) {
        state.refs = {
          ...state.refs,
          tableRef: { current: null },
        };
      }
      if (components?.charts?.[0]) {
        state.refs = {
          ...state.refs,
          chartPanelRef: { current: null },
        };
      }
      model.setState({ ...state });
      if (!appId) {
        setModelDefaultAppConfigData();
      }
      projectsService
        .getProjectParams(['metric'])
        .call()
        .then((data) => {
          const advancedSuggestions: Record<any, any> = getAdvancedSuggestion(
            data.metric,
          );
          model.setState({
            selectFormData: {
              options: getMetricOptions(data),
              suggestions: getSuggestionsByExplorer(appName, data),
              advancedSuggestions: {
                ...getSuggestionsByExplorer(appName, data),
                metric: {
                  name: '',
                  context: _.isEmpty(advancedSuggestions)
                    ? ''
                    : { ...advancedSuggestions },
                },
              },
            },
          });
        });
      const liveUpdateState = model.getState()?.config?.liveUpdate;

      if (liveUpdateState?.enabled) {
        liveUpdateInstance = new LiveUpdateService(
          appName,
          updateData,
          liveUpdateState.delay,
        );
      }
    }

    function updateData(newData: ISequence<IMetricTrace>[]): void {
      const configData = model.getState()?.config;
      if (configData) {
        setModelData(newData, configData);
      }
    }

    function abortRequest(): void {
      if (metricsRequestRef) {
        metricsRequestRef.abort();
      }
      setRequestProgress(model);
      model.setState({
        requestStatus: RequestStatusEnum.Ok,
      });
      onModelNotificationAdd({
        id: Date.now(),
        severity: 'info',
        messages: ['Request has been cancelled'],
      });
    }

    function getMetricsData(
      shouldUrlUpdate?: boolean,
      shouldResetSelectedRows?: boolean,
      queryString?: string,
    ): IApiRequest<void> {
      if (metricsRequestRef) {
        metricsRequestRef.abort();
      }
      const configData = model.getState()?.config;

      const metric = configData?.chart?.alignmentConfig?.metric;

      if (queryString) {
        if (configData.select.advancedMode) {
          configData.select.advancedQuery = queryString;
        } else {
          configData.select.query = queryString;
        }
      }
      let query = getQueryStringFromSelect(configData?.select);
      metricsRequestRef = metricsService.getMetricsData({
        q: query,
        p: configData?.chart?.densityType,
        ...(metric ? { x_axis: metric } : {}),
      });

      setRequestProgress(model);
      return {
        call: async () => {
          if (query === '()') {
            resetModelState(configData, shouldResetSelectedRows!);
          } else {
            model.setState({
              requestStatus: RequestStatusEnum.Pending,
              queryIsEmpty: false,
              selectedRows: shouldResetSelectedRows
                ? {}
                : model.getState()?.selectedRows,
            });
            liveUpdateInstance?.stop().then();
            try {
              const stream = await metricsRequestRef.call((detail) => {
                exceptionHandler({ detail, model });
                resetModelState(configData, shouldResetSelectedRows!);
              });
              const runData = await getRunData(stream, (progress) =>
                setRequestProgress(model, progress),
              );
              if (shouldUrlUpdate) {
                updateURL({ configData, appName });
              }
              updateData(runData);
            } catch (ex: Error | any) {
              if (ex.name === 'AbortError') {
                // Abort Error
              } else {
                // eslint-disable-next-line no-console
                console.log('Unhandled error: ', ex);
              }
            }

            liveUpdateInstance?.start({
              q: query,
              p: configData?.chart?.densityType,
              ...(metric && { x_axis: metric }),
            });
          }
        },
        abort: metricsRequestRef.abort,
      };
    }

    function resetModelState(
      configData: any,
      shouldResetSelectedRows: boolean,
    ) {
      let state: Partial<IMetricAppModelState> = {};
      if (
        Array.isArray(components?.charts) &&
        components?.charts?.indexOf(ChartTypeEnum.LineChart) !== -1
      ) {
        state.lineChartData = [];
      }

      if (components.table) {
        state.tableData = [];
        state.config = {
          ...configData,
          table: {
            ...configData?.table,
            resizeMode: ResizeModeEnum.Resizable,
          },
        };
      }
      model.setState({
        queryIsEmpty: true,
        rawData: [],
        tableColumns: [],
        selectFormData: {
          ...model.getState().selectFormData,
          error: null,
          advancedError: null,
        },
        selectedRows: shouldResetSelectedRows
          ? {}
          : model.getState()?.selectedRows,
        ...state,
      });
    }

    function getDataAsTableRows(
      processedData: IMetricsCollection<IMetric>[],
      xValue: number | string | null = null,
      paramKeys: string[],
      isRowData: boolean,
      config: IAppModelConfig,
      groupingSelectOptions: IGroupingSelectOption[],
      dynamicUpdate?: boolean,
    ): {
      rows: IMetricTableRowData[] | any;
      sameValueColumns: string[];
    } {
      if (!processedData) {
        return {
          rows: [],
          sameValueColumns: [],
        };
      }

      const rows: IMetricTableRowData[] | any =
        processedData[0]?.config !== null ? {} : [];

      let rowIndex = 0;
      const sameValueColumns: string[] = [];

      processedData.forEach(
        (metricsCollection: IMetricsCollection<IMetric>) => {
          const groupKey = metricsCollection.key;
          const columnsValues: { [key: string]: string[] } = {};

          if (metricsCollection.config !== null) {
            const groupConfigData: { [key: string]: string } = {};
            for (let key in metricsCollection.config) {
              groupConfigData[getValueByField(groupingSelectOptions, key)] =
                metricsCollection.config[key];
            }
            const groupHeaderRow = {
              meta: {
                chartIndex: config?.grouping?.chart?.length
                  ? metricsCollection.chartIndex + 1
                  : null,
                //ToDo reverse mode
                // config?.grouping?.reverseMode?.chart
                //   ? metricsCollection.chartIndex + 1
                //   : null,
                color: metricsCollection.color,
                dasharray: metricsCollection.dasharray,
                itemsCount: metricsCollection.data.length,
                config: groupConfigData,
              },
              key: groupKey!,
              groupRowsKeys: metricsCollection.data.map((metric) => metric.key),
              color: metricsCollection.color,
              dasharray: metricsCollection.dasharray,
              aggregation: {
                area: {
                  min: '',
                  max: '',
                },
                line: '',
              },
              experiment: '',
              description: '',
              date: '',
              run: '',
              hash: '',
              metric: '',
              context: [],
              value: '',
              step: '',
              epoch: '',
              time: '',
              children: [],
              groups: groupConfigData,
            };

            rows[groupKey!] = {
              data: groupHeaderRow,
              items: [],
            };
          }

          metricsCollection.data.forEach((metric: IMetric) => {
            const closestIndex =
              xValue === null
                ? null
                : getClosestValue(
                    metric.data.xValues as number[],
                    xValue as number,
                  ).index;
            const rowValues: IMetricTableRowData = {
              rowMeta: {
                color: metricsCollection.color ?? metric.color,
              },
              key: metric.key,
              selectKey: `${metric.run.hash}/${metric.key}`,
              hash: metric.run.hash,
              isHidden: metric.isHidden,
              index: rowIndex,
              color: metricsCollection.color ?? metric.color,
              dasharray: metricsCollection.dasharray ?? metric.dasharray,
              experiment: metric.run.props?.experiment?.name ?? 'default',
              run: metric.run.props?.name ?? '-',
              description: metric.run.props?.description ?? '-',
              date: moment(metric.run.props.creation_time * 1000).format(
                TABLE_DATE_FORMAT,
              ),
              duration: processDurationTime(
                metric.run.props.creation_time * 1000,
                metric.run.props.end_time
                  ? metric.run.props.end_time * 1000
                  : Date.now(),
              ),
              active: metric.run.props.active,
              metric: metric.name,
              context: contextToString(metric.context)?.split(',') || [''],
              value:
                closestIndex === null
                  ? '-'
                  : formatValue(metric.data.values[closestIndex]),
              step:
                closestIndex === null
                  ? '-'
                  : formatValue(metric.data.steps[closestIndex]),
              epoch:
                closestIndex === null
                  ? '-'
                  : formatValue(metric.data.epochs[closestIndex]),
              time:
                closestIndex !== null
                  ? metric.data.timestamps[closestIndex]
                  : null,
              parentId: groupKey,
            };
            rowIndex++;

            if (metricsCollection.config !== null && closestIndex !== null) {
              rows[groupKey!].data.aggregation = {
                area: {
                  min: formatValue(
                    metricsCollection.aggregation!.area.min?.yValues[
                      closestIndex
                    ],
                  ),
                  max: formatValue(
                    metricsCollection.aggregation!.area.max?.yValues[
                      closestIndex
                    ],
                  ),
                },
                line: formatValue(
                  metricsCollection.aggregation!.line?.yValues[closestIndex],
                ),
              };
              if (
                config.chart?.aggregationConfig?.methods.area ===
                AggregationAreaMethods.STD_DEV
              ) {
                rows[groupKey!].data.aggregation.area.stdDevValue = formatValue(
                  metricsCollection.aggregation!.area.stdDevValue?.yValues[
                    closestIndex
                  ],
                );
              }
              if (
                config.chart?.aggregationConfig?.methods.area ===
                AggregationAreaMethods.STD_ERR
              ) {
                rows[groupKey!].data.aggregation.area.stdErrValue = formatValue(
                  metricsCollection.aggregation!.area.stdErrValue?.yValues[
                    closestIndex
                  ],
                );
              }
            }

            [
              'experiment',
              'description',
              'date',
              'duration',
              'run',
              'hash',
              'metric',
              'context',
              'step',
              'epoch',
              'time',
            ].forEach((key) => {
              if (columnsValues.hasOwnProperty(key)) {
                if (
                  _.findIndex(columnsValues[key], (value) =>
                    _.isEqual(rowValues[key], value),
                  ) === -1
                ) {
                  columnsValues[key].push(rowValues[key]);
                }
              } else {
                columnsValues[key] = [rowValues[key]];
              }
            });

            if (!dynamicUpdate) {
              paramKeys.forEach((paramKey) => {
                const value = getValue(metric.run.params, paramKey, '-');
                rowValues[paramKey] = formatValue(value);
                if (columnsValues.hasOwnProperty(paramKey)) {
                  if (
                    _.findIndex(columnsValues[paramKey], (paramValue) =>
                      _.isEqual(value, paramValue),
                    ) === -1
                  ) {
                    columnsValues[paramKey].push(value);
                  }
                } else {
                  columnsValues[paramKey] = [value];
                }
              });
            }

            if (metricsCollection.config !== null) {
              rows[groupKey!].items.push(
                isRowData
                  ? rowValues
                  : metricsTableRowRenderer(rowValues, {
                      toggleVisibility: (e) => {
                        e.stopPropagation();
                        onRowVisibilityChange({
                          metricKey: rowValues.key,
                          model,
                          appName,
                          updateModelData,
                        });
                      },
                    }),
              );
            } else {
              rows.push(
                isRowData
                  ? rowValues
                  : metricsTableRowRenderer(rowValues, {
                      toggleVisibility: (e) => {
                        e.stopPropagation();
                        onRowVisibilityChange({
                          metricKey: rowValues.key,
                          model,
                          appName,
                          updateModelData,
                        });
                      },
                    }),
              );
            }
          });

          for (let columnKey in columnsValues) {
            if (columnsValues[columnKey].length === 1) {
              sameValueColumns.push(columnKey);
            }

            if (metricsCollection.config !== null) {
              rows[groupKey!].data[columnKey] =
                columnsValues[columnKey].length === 1
                  ? paramKeys.includes(columnKey)
                    ? formatValue(columnsValues[columnKey][0])
                    : columnsValues[columnKey][0]
                  : columnsValues[columnKey];
            }
          }
          if (metricsCollection.config !== null && !isRowData) {
            rows[groupKey!].data = metricsTableRowRenderer(
              rows[groupKey!].data,
              {},
              true,
              ['value', 'groups'].concat(Object.keys(columnsValues)),
            );
          }
        },
      );
      return { rows, sameValueColumns };
    }

    function processData(data: ISequence<IMetricTrace>[]): {
      data: IMetricsCollection<IMetric>[];
      params: string[];
      runProps: string[];
      highLevelParams: string[];
      contexts: string[];
      selectedRows: any;
    } {
      const configData = model.getState()?.config;
      let selectedRows = model.getState()?.selectedRows;
      let metrics: IMetric[] = [];
      let runParams: string[] = [];
      let runProps: string[] = [];
      let highLevelParams: string[] = [];
      let contexts: string[] = [];
      const paletteIndex: number = configData?.grouping?.paletteIndex || 0;

      data?.forEach((run: ISequence<IMetricTrace>, index) => {
        runParams = runParams.concat(getObjectPaths(run.params, run.params));
        runProps = runProps.concat(getObjectPaths(run.props, run.props));
        highLevelParams = highLevelParams.concat(
          getObjectPaths(run.params, run.params, '', false, true),
        );
        metrics = metrics.concat(
          run.traces.map((trace: IMetricTrace) => {
            contexts = contexts.concat(
              getObjectPaths(trace.context, trace.context),
            );
            const {
              values,
              steps,
              epochs,
              timestamps,
              x_axis_values,
              x_axis_iters,
            } = filterMetricsData(
              trace,
              configData?.chart?.alignmentConfig.type,
              configData?.chart?.axesScaleType,
            );

            let processedValues = [...values];
            if (
              configData?.chart?.smoothingAlgorithm &&
              configData.chart.smoothingFactor
            ) {
              processedValues = getSmoothenedData({
                smoothingAlgorithm: configData?.chart.smoothingAlgorithm,
                smoothingFactor: configData.chart.smoothingFactor,
                data: processedValues,
              });
            }
            const metricKey = encode({
              runHash: run.hash,
              metricName: trace.name,
              traceContext: trace.context,
            });
            const metricValues = new Float64Array(processedValues);
            return createMetricModel({
              ...trace,
              run: createRunModel(_.omit(run, 'traces') as IRun<IMetricTrace>),
              key: metricKey,
              dasharray: 'none',
              color: COLORS[paletteIndex][index % COLORS[paletteIndex].length],
              isHidden: configData?.table?.hiddenMetrics!.includes(metricKey),
              x_axis_values,
              x_axis_iters,
              lastValue: metricValues[metricValues.length - 1],
              data: {
                values: metricValues,
                steps,
                epochs,
                timestamps: timestamps.map((timestamp) =>
                  Math.round(timestamp * 1000),
                ),
                xValues: [...steps],
                yValues: processedValues,
              },
            } as IMetric);
          }),
        );
      });

      let sortFields = configData?.table?.sortFields ?? [];

      if (sortFields?.length === 0) {
        sortFields = [
          {
            value: 'run.props.creation_time',
            order: 'desc',
            label: '',
            group: '',
          },
        ];
      }

      const processedData = groupData(
        _.orderBy(
          metrics,
          sortFields?.map(
            (f: SortField) => (metric: IMetric) =>
              getValue(metric, f.value, ''),
          ),
          sortFields?.map((f: SortField) => f.order),
        ),
      );
      const uniqParams = _.uniq(runParams).sort();
      const uniqHighLevelParams = _.uniq(highLevelParams).sort();
      const uniqContexts = _.uniq(contexts).sort();
      const uniqProps = _.uniq(runProps).sort();

      const mappedData =
        data?.reduce((acc: any, item: any) => {
          acc[item.hash] = { runHash: item.hash, ...item.props };
          return acc;
        }, {}) || {};
      if (selectedRows && !_.isEmpty(selectedRows)) {
        selectedRows = Object.keys(selectedRows).reduce(
          (acc: any, key: string) => {
            const slicedKey = key.slice(0, key.indexOf('/'));
            acc[key] = {
              selectKey: key,
              ...mappedData[slicedKey],
            };
            return acc;
          },
          {},
        );
      }

      return {
        data: processedData,
        params: uniqParams,
        highLevelParams: uniqHighLevelParams,
        contexts: uniqContexts,
        runProps: uniqProps,
        selectedRows,
      };
    }

    function updateModelData(
      configData = model.getState()!.config!,
      shouldURLUpdate?: boolean,
    ): void {
      const {
        data,
        params,
        runProps,
        highLevelParams,
        contexts,
        selectedRows,
      } = processData(model.getState()?.rawData as ISequence<IMetricTrace>[]);
      const sortedParams = [...new Set(params.concat(highLevelParams))].sort();
      const groupingSelectOptions = [
        ...getGroupingSelectOptions({
          params: sortedParams,
          runProps,
          contexts,
          sequenceName: 'metric',
        }),
      ];
<<<<<<< HEAD
      const sortOptions = [
        ...groupingSelectOptions,
        {
          group: 'metrics',
          label: 'metric.last_value',
          value: 'lastValue',
        },
      ];

      tooltipData = getTooltipData({
        processedData: data,
        paramKeys: sortedParams,
        groupingSelectOptions,
        groupingItems: ['color', 'stroke', 'chart'],
        model,
      });
=======
>>>>>>> 808fd50b
      const tableData = getDataAsTableRows(
        data,
        configData?.chart?.focusedState.xValue ?? null,
        params,
        false,
        configData,
        groupingSelectOptions,
      );

      const tableColumns = getMetricsTableColumns(
        params,
        groupingSelectOptions,
        data[0]?.config,
        configData.table?.columnsOrder!,
        configData.table?.hiddenColumns!,
        configData.chart?.aggregationConfig.methods,
        configData.table?.sortFields,
        onSortChange,
        configData.grouping as any,
        onModelGroupingSelectChange,
      );

      model.getState()?.refs?.tableRef.current?.updateData({
        newData: tableData.rows,
        newColumns: tableColumns,
        hiddenColumns: configData.table?.hiddenColumns!,
      });

      if (shouldURLUpdate) {
        updateURL({ configData, appName });
      }

      model.setState({
        config: configData,
        data,
        lineChartData: getDataAsLines(data),
        chartTitleData: getChartTitleData<IMetric, IAppModelState>({
          processedData: data,
          groupingSelectOptions,
          model: model as IModel<IMetricAppModelState>,
        }),
        aggregatedData: getAggregatedData<Partial<IMetricAppModelState>>({
          processedData: data,
          model: model as IModel<IMetricAppModelState>,
        }),
        tableData: tableData.rows,
        tableColumns,
        sameValueColumns: tableData.sameValueColumns,
        groupingSelectOptions,
        sortOptions,
        selectedRows,
      });
    }

    function setModelData(
      rawData: ISequence<IMetricTrace>[],
      configData: IAppModelConfig,
    ): void {
      const modelState: IAppModelState = model.getState();
      const sortFields = modelState?.config?.table?.sortFields;
      const {
        data,
        runProps,
        params,
        highLevelParams,
        contexts,
        selectedRows,
      } = processData(rawData);
      const sortedParams = [...new Set(params.concat(highLevelParams))].sort();

      if (configData) {
        setAggregationEnabled({ model, appName });
      }
      const groupingSelectOptions = [
        ...getGroupingSelectOptions({
          runProps,
          params: sortedParams,
          contexts,
          sequenceName: 'metric',
        }),
      ];
<<<<<<< HEAD
      const sortOptions = [
        ...groupingSelectOptions,
        {
          group: 'metrics',
          label: 'metric.last_value',
          value: 'lastValue',
        },
      ];
      tooltipData = getTooltipData({
        processedData: data,
        paramKeys: sortedParams,
        groupingSelectOptions,
        groupingItems: ['color', 'stroke', 'chart'],
        model,
      });
=======

>>>>>>> 808fd50b
      const tableData = getDataAsTableRows(
        data,
        configData?.chart?.focusedState?.xValue ?? null,
        params,
        false,
        configData,
        groupingSelectOptions,
      );

      const tableColumns = getMetricsTableColumns(
        params,
        groupingSelectOptions,
        data[0]?.config,
        configData.table?.columnsOrder!,
        configData.table?.hiddenColumns!,
        configData?.chart?.aggregationConfig?.methods,
        sortFields,
        onSortChange,
        configData.grouping as any,
        onModelGroupingSelectChange,
      );

      modelState?.refs?.tableRef.current?.updateData({
        newData: tableData.rows,
        newColumns: tableColumns,
      });

      model.setState({
        requestStatus: RequestStatusEnum.Ok,
        rawData,
        config: configData,
        params,
        data,
        selectFormData: {
          ...modelState?.selectFormData,
          [configData.select?.advancedMode ? 'advancedError' : 'error']: null,
        },
        lineChartData: getDataAsLines(data),
        chartTitleData: getChartTitleData<
          IMetric,
          Partial<IMetricAppModelState>
        >({
          processedData: data,
          groupingSelectOptions,
          model: model as IModel<IMetricAppModelState>,
        }),
        aggregatedData: getAggregatedData<Partial<IMetricAppModelState>>({
          processedData: data,
          model: model as IModel<IMetricAppModelState>,
        }),
        tableData: tableData.rows,
        tableColumns: tableColumns,
        sameValueColumns: tableData.sameValueColumns,
        groupingSelectOptions,
        sortOptions,
        selectedRows,
      });
    }

    function alignData(
      data: IMetricsCollection<IMetric>[],
      type: AlignmentOptionsEnum = model.getState()!.config!.chart
        ?.alignmentConfig.type,
    ): IMetricsCollection<IMetric>[] {
      const alignmentObj: { [key: string]: Function } = {
        [AlignmentOptionsEnum.STEP]: alignByStep,
        [AlignmentOptionsEnum.EPOCH]: alignByEpoch,
        [AlignmentOptionsEnum.RELATIVE_TIME]: alignByRelativeTime,
        [AlignmentOptionsEnum.ABSOLUTE_TIME]: alignByAbsoluteTime,
        [AlignmentOptionsEnum.CUSTOM_METRIC]: alignByCustomMetric,
        default: () => {
          throw new Error('Unknown value for X axis alignment');
        },
      };
      const alignment = alignmentObj[type] || alignmentObj.default;
      return alignment(data, model);
    }

    function groupData(data: IMetric[]): IMetricsCollection<IMetric>[] {
      const configData = model.getState()!.config;
      const grouping = configData!.grouping;
      const { paletteIndex = 0 } = grouping || {};
      const groupByColor = getFilteredGroupingOptions({
        groupName: GroupNameEnum.COLOR,
        model,
      });
      const groupByStroke = getFilteredGroupingOptions({
        groupName: GroupNameEnum.STROKE,
        model,
      });
      const groupByChart = getFilteredGroupingOptions({
        groupName: GroupNameEnum.CHART,
        model,
      });
      if (
        groupByColor.length === 0 &&
        groupByStroke.length === 0 &&
        groupByChart.length === 0
      ) {
        return alignData([
          {
            config: null,
            color: null,
            dasharray: null,
            chartIndex: 0,
            data: data,
          },
        ]);
      }

      const groupValues: {
        [key: string]: IMetricsCollection<IMetric>;
      } = {};

      const groupingFields = _.uniq(
        groupByColor.concat(groupByStroke).concat(groupByChart),
      );

      for (let i = 0; i < data.length; i++) {
        const groupValue: { [key: string]: string } = {};
        groupingFields.forEach((field) => {
          groupValue[field] = getValue(data[i], field);
        });
        const groupKey = encode(groupValue);
        if (groupValues.hasOwnProperty(groupKey)) {
          groupValues[groupKey].data.push(data[i]);
        } else {
          groupValues[groupKey] = {
            key: groupKey,
            config: groupValue,
            color: null,
            dasharray: null,
            chartIndex: 0,
            data: [data[i]],
          };
        }
      }

      let colorIndex = 0;
      let dasharrayIndex = 0;
      let chartIndex = 0;

      const colorConfigsMap: { [key: string]: number } = {};
      const dasharrayConfigsMap: { [key: string]: number } = {};
      const chartIndexConfigsMap: { [key: string]: number } = {};

      for (let groupKey in groupValues) {
        const groupValue = groupValues[groupKey];

        if (groupByColor.length > 0) {
          const colorConfig = _.pick(groupValue.config, groupByColor);
          const colorKey = encode(colorConfig);

          if (grouping?.persistence.color && grouping.isApplied.color) {
            let index = getGroupingPersistIndex({
              groupConfig: colorConfig,
              grouping,
              groupName: 'color',
            });
            groupValue.color =
              COLORS[paletteIndex][
                Number(index % BigInt(COLORS[paletteIndex].length))
              ];
          } else if (colorConfigsMap.hasOwnProperty(colorKey)) {
            groupValue.color =
              COLORS[paletteIndex][
                colorConfigsMap[colorKey] % COLORS[paletteIndex].length
              ];
          } else {
            colorConfigsMap[colorKey] = colorIndex;
            groupValue.color =
              COLORS[paletteIndex][colorIndex % COLORS[paletteIndex].length];
            colorIndex++;
          }
        }

        if (groupByStroke.length > 0) {
          const dasharrayConfig = _.pick(groupValue.config, groupByStroke);
          const dasharrayKey = encode(dasharrayConfig);
          if (grouping?.persistence.stroke && grouping.isApplied.stroke) {
            let index = getGroupingPersistIndex({
              groupConfig: dasharrayConfig,
              grouping,
              groupName: 'stroke',
            });
            groupValue.dasharray =
              DASH_ARRAYS[Number(index % BigInt(DASH_ARRAYS.length))];
          } else if (dasharrayConfigsMap.hasOwnProperty(dasharrayKey)) {
            groupValue.dasharray =
              DASH_ARRAYS[
                dasharrayConfigsMap[dasharrayKey] % DASH_ARRAYS.length
              ];
          } else {
            dasharrayConfigsMap[dasharrayKey] = dasharrayIndex;
            groupValue.dasharray =
              DASH_ARRAYS[dasharrayIndex % DASH_ARRAYS.length];
            dasharrayIndex++;
          }
        }

        if (groupByChart.length > 0) {
          const chartIndexConfig = _.pick(groupValue.config, groupByChart);
          const chartIndexKey = encode(chartIndexConfig);
          if (chartIndexConfigsMap.hasOwnProperty(chartIndexKey)) {
            groupValue.chartIndex = chartIndexConfigsMap[chartIndexKey];
          } else {
            chartIndexConfigsMap[chartIndexKey] = chartIndex;
            groupValue.chartIndex = chartIndex;
            chartIndex++;
          }
        }
      }

      const groups = alignData(Object.values(groupValues));
      const chartConfig = configData!.chart;

      return aggregateGroupData({
        groupData: groups,
        methods: {
          area: chartConfig!.aggregationConfig.methods.area,
          line: chartConfig!.aggregationConfig.methods.line,
        },
        scale: chartConfig!.axesScaleType,
      });
    }

    function onSearchQueryCopy(): void {
      const selectedMetricsData = model.getState()?.config?.select;
      let query = getQueryStringFromSelect(selectedMetricsData);
      navigator.clipboard.writeText(query);
      onModelNotificationAdd({
        id: Date.now(),
        severity: 'success',
        messages: ['Run Expression Copied'],
      });
    }

    function getDataAsLines(
      processedData: IMetricsCollection<IMetric>[],
    ): ILine[][] {
      if (!processedData) {
        return [];
      }
      const lines = processedData
        .map((metricsCollection: IMetricsCollection<IMetric>) =>
          metricsCollection.data
            .filter((metric) => !metric.isHidden)
            .map((metric: IMetric) => {
              return {
                ...metric,
                groupKey: metricsCollection.key,
                color: metricsCollection.color ?? metric.color,
                dasharray: metricsCollection.dasharray ?? metric.color,
                chartIndex: metricsCollection.chartIndex,
                selectors: [
                  metric.key,
                  metric.key,
                  encode({ runHash: metric.run.hash }),
                ],
                data: {
                  xValues: metric.data.xValues,
                  yValues: metric.data.yValues,
                },
              };
            }),
        )
        .flat();

      return Object.values(_.groupBy(lines, 'chartIndex'));
    }

    function onExportTableData(): void {
      const { data, params, config, groupingSelectOptions } = model.getState();

      const tableData = getDataAsTableRows(
        data,
        config?.chart?.focusedState.xValue ?? null,
        params,
        true,
        config,
        groupingSelectOptions,
      );
      const tableColumns: ITableColumn[] = getMetricsTableColumns(
        params,
        groupingSelectOptions,
        data[0]?.config,
        config?.table?.columnsOrder!,
        config?.table?.hiddenColumns!,
        config?.chart?.aggregationConfig.methods,
      );

      const excludedFields: string[] = ['#', 'actions'];
      const filteredHeader: string[] = tableColumns.reduce(
        (acc: string[], column: ITableColumn) =>
          acc.concat(
            excludedFields.indexOf(column.key) === -1 && !column.isHidden
              ? column.key
              : [],
          ),
        [],
      );

      let emptyRow: { [key: string]: string } = {};
      filteredHeader.forEach((column: string) => {
        emptyRow[column] = '--';
      });

      const groupedRows: IMetricTableRowData[][] =
        data.length > 1
          ? Object.keys(tableData.rows).map(
              (groupedRowKey: string) => tableData.rows[groupedRowKey].items,
            )
          : [
              Array.isArray(tableData.rows)
                ? tableData.rows
                : tableData.rows[Object.keys(tableData.rows)[0]].items,
            ];

      const dataToExport: { [key: string]: string }[] = [];

      groupedRows?.forEach(
        (groupedRow: IMetricTableRowData[], groupedRowIndex: number) => {
          groupedRow?.forEach((row: IMetricTableRowData) => {
            const filteredRow = getFilteredRow<IMetricTableRowData>({
              columnKeys: filteredHeader,
              row,
            });
            dataToExport.push(filteredRow);
          });
          if (groupedRows?.length - 1 !== groupedRowIndex) {
            dataToExport.push(emptyRow);
          }
        },
      );

      const blob = new Blob([JsonToCSV(dataToExport)], {
        type: 'text/csv;charset=utf-8;',
      });
      saveAs(blob, `${appName}-${moment().format(DATE_EXPORTING_FORMAT)}.csv`);
      analytics.trackEvent(ANALYTICS_EVENT_KEYS[appName].table.exports.csv);
    }

    const onActivePointChange = _.debounce(
      (
        activePoint: IActivePoint,
        focusedStateActive: boolean = false,
      ): void => {
        const { data, params, refs, config, groupingSelectOptions } =
          model.getState();
        if (!!config) {
          const tableRef: any = refs?.tableRef;
          let tableData = null;
          if (config.table?.resizeMode !== ResizeModeEnum.Hide) {
            tableData = getDataAsTableRows(
              data,
              activePoint.xValue,
              params,
              false,
              config,
              groupingSelectOptions,
              true,
            );
            if (tableRef) {
              tableRef.current?.updateData({
                newData: tableData.rows,
                dynamicData: true,
              });

              if (focusedStateActive) {
                tableRef.current?.scrollToRow?.(activePoint.key);
                tableRef.current?.setActiveRow?.(
                  focusedStateActive ? activePoint.key : null,
                );
              } else {
                tableRef.current?.setHoveredRow?.(activePoint.key);
              }
            }
          }
          let configData = config;
          if (configData?.chart) {
            // TODO remove this later
            // remove unnecessary content prop from tooltip config
            if (configData.chart.tooltip?.hasOwnProperty('content')) {
              delete configData.chart.tooltip.content;
            }

            configData = {
              ...configData,
              chart: {
                ...configData.chart,
                focusedState: {
                  active: focusedStateActive,
                  key: activePoint.key,
                  xValue: activePoint.xValue,
                  yValue: activePoint.yValue,
                  chartIndex: activePoint.chartIndex,
                },
              },
            };

            if (
              config.chart?.focusedState.active !== focusedStateActive ||
              (config.chart.focusedState.active &&
                activePoint.key !== config.chart.focusedState.key)
            ) {
              updateURL({ configData, appName });
            }
          }

          const tooltipData = {
            ...configData?.chart?.tooltip,
            content: getTooltipContent({
              groupingItems: [
                GroupNameEnum.COLOR,
                GroupNameEnum.STROKE,
                GroupNameEnum.CHART,
              ],
              groupingSelectOptions,
              data,
              configData,
              activePointKey: configData.chart?.focusedState?.key,
              selectedFields: configData.chart?.tooltip?.selectedFields,
            }),
          };
          model.setState({ config: configData, tooltip: tooltipData });
        }
      },
      50,
    );

    function onModelGroupingSelectChange({
      groupName,
      list,
    }: IOnGroupingSelectChangeParams): void {
      onGroupingSelectChange({
        groupName,
        list,
        model,
        appName,
        updateModelData,
        setAggregationEnabled,
      });
    }

    function onModelBookmarkCreate({
      name,
      description,
    }: {
      name: string;
      description: string;
    }): Promise<void> {
      return onBookmarkCreate({ name, description, model, appName });
    }

    function onModelBookmarkUpdate(id: string): void {
      onBookmarkUpdate({ id, model, appName });
    }

    function onModelNotificationDelete(id: number): void {
      onNotificationDelete({ id, model });
    }

    function onModelNotificationAdd<N>(notification: N & INotification): void {
      onNotificationAdd({ notification, model });
    }

    function onModelResetConfigData(): void {
      onResetConfigData({ model, getConfig, updateModelData });
    }

    function onSortChange({
      sortFields,
      order,
      index,
      actionType,
      field,
    }: any): void {
      onTableSortChange({
        field,
        sortFields,
        order,
        index,
        actionType,
        model,
        appName,
        updateModelData,
      });
    }

    function setModelComponentRefs(refElement: object): void {
      setComponentRefs({ refElement, model });
    }

    function changeLiveUpdateConfig(config: {
      enabled?: boolean;
      delay?: number;
    }): void {
      const state = model.getState();
      const configData = state?.config;
      const liveUpdateConfig = configData?.liveUpdate;
      const metric = configData?.chart?.alignmentConfig?.metric;
      let query = getQueryStringFromSelect(configData?.select);

      if (!liveUpdateConfig?.enabled && config.enabled && query !== '()') {
        liveUpdateInstance = new LiveUpdateService(
          appName,
          updateData,
          config.delay || liveUpdateConfig?.delay,
        );
        liveUpdateInstance?.start({
          p: configData?.chart?.densityType,
          q: query,
          ...(metric && { x_axis: metric }),
        });
      } else {
        liveUpdateInstance?.clear();
        liveUpdateInstance = null;
      }

      const newLiveUpdateConfig = {
        ...liveUpdateConfig,
        ...config,
      };
      model.setState({
        config: {
          ...configData,
          liveUpdate: newLiveUpdateConfig,
        },
      });
      setItem('metricsLUConfig', encode(newLiveUpdateConfig));
      analytics.trackEvent(
        // @ts-ignore
        `${ANALYTICS_EVENT_KEYS[appName].liveUpdate} ${
          config.enabled ? 'on' : 'off'
        }`,
      );
    }

    function destroy(): void {
      liveUpdateInstance?.clear();
      liveUpdateInstance = null; //@TODO check is this need or not
    }

    function archiveRuns(ids: string[], archived: boolean): IApiRequest<void> {
      runsArchiveRef = runsService.archiveRuns(ids, archived);
      return {
        call: async () => {
          try {
            await runsArchiveRef
              .call((detail) => exceptionHandler({ detail, model }))
              .then(() => {
                getMetricsData(false, true).call();
                onNotificationAdd({
                  notification: {
                    id: Date.now(),
                    severity: 'success',
                    messages: [
                      `Runs are successfully ${
                        archived ? 'archived' : 'unarchived'
                      } `,
                    ],
                  },
                  model,
                });
              });
          } catch (ex: Error | any) {
            if (ex.name === 'AbortError') {
              onNotificationAdd({
                notification: {
                  id: Date.now(),
                  severity: 'error',
                  messages: [ex.message],
                },
                model,
              });
            }
          } finally {
            analytics.trackEvent(
              ANALYTICS_EVENT_KEYS[appName].table.archiveRunsBatch,
            );
          }
        },
        abort: runsArchiveRef.abort,
      };
    }

    function deleteRuns(ids: string[]): IApiRequest<void> {
      runsDeleteRef = runsService.deleteRuns(ids);
      return {
        call: async () => {
          try {
            await runsDeleteRef
              .call((detail) => exceptionHandler({ detail, model }))
              .then(() => {
                getMetricsData(false, true).call();
                onNotificationAdd({
                  notification: {
                    id: Date.now(),
                    severity: 'success',
                    messages: ['Runs are successfully deleted'],
                  },
                  model,
                });
              });
          } catch (ex: Error | any) {
            if (ex.name === 'AbortError') {
              onNotificationAdd({
                notification: {
                  id: Date.now(),
                  severity: 'error',
                  messages: [ex.message],
                },
                model,
              });
            }
          } finally {
            analytics.trackEvent(
              ANALYTICS_EVENT_KEYS[appName].table.deleteRunsBatch,
            );
          }
        },
        abort: runsDeleteRef.abort,
      };
    }

    const methods = {
      initialize,
      getAppConfigData: getModelAppConfigData,
      getMetricsData,
      abortRequest,
      getDataAsTableRows,
      setDefaultAppConfigData: setModelDefaultAppConfigData,
      setComponentRefs: setModelComponentRefs,
      updateModelData,
      onActivePointChange,
      onExportTableData,
      onBookmarkCreate: onModelBookmarkCreate,
      onBookmarkUpdate: onModelBookmarkUpdate,
      onNotificationAdd: onModelNotificationAdd,
      onNotificationDelete: onModelNotificationDelete,
      onResetConfigData: onModelResetConfigData,
      onSortChange,
      onSearchQueryCopy,
      changeLiveUpdateConfig,
      destroy,
      deleteRuns,
      archiveRuns,
    };

    if (grouping) {
      Object.assign(methods, {
        onGroupingSelectChange: onModelGroupingSelectChange,
        onGroupingModeChange({
          groupName,
          value,
        }: IOnGroupingModeChangeParams): void {
          onGroupingModeChange({
            groupName,
            value,
            model,
            appName,
            updateModelData,
            setAggregationEnabled,
          });
        },
        onGroupingPaletteChange(index: number): void {
          onGroupingPaletteChange({
            index,
            model,
            appName,
            updateModelData,
            setAggregationEnabled,
          });
        },
        onGroupingReset(groupName: GroupNameEnum): void {
          onGroupingReset({
            groupName,
            model,
            appName,
            updateModelData,
            setAggregationEnabled,
          });
        },
        onGroupingApplyChange(groupName: GroupNameEnum): void {
          onGroupingApplyChange({
            groupName,
            model,
            appName,
            updateModelData,
            setAggregationEnabled,
          });
        },
        onGroupingPersistenceChange(groupName: GroupNameEnum): void {
          onGroupingPersistenceChange({
            groupName,
            model,
            appName,
            updateModelData,
            setAggregationEnabled,
          });
        },
        onShuffleChange(name: 'color' | 'stroke'): void {
          onShuffleChange({ name, model, updateModelData });
        },
      });
    }
    if (selectForm) {
      Object.assign(methods, {
        onMetricsSelectChange<D>(data: D & Partial<ISelectOption[]>): void {
          onSelectOptionsChange({ data, model });
        },
        onSelectRunQueryChange(query: string): void {
          onSelectRunQueryChange({ query, model });
        },
        onSelectAdvancedQueryChange(query: string): void {
          onSelectAdvancedQueryChange({ query, model });
        },
        toggleSelectAdvancedMode(): void {
          toggleSelectAdvancedMode({ model, appName });
        },
      });
    }
    if (components?.charts?.[0]) {
      Object.assign(methods, {
        onHighlightModeChange(mode: HighlightEnum): void {
          onHighlightModeChange({ mode, model, appName });
        },
        onZoomChange(zoom: Partial<IChartZoom>): void {
          onZoomChange({
            zoom,
            model,
            appName,
          });
        },
        onSmoothingChange(args: IOnSmoothingChange): void {
          onSmoothingChange({ args, model, appName, updateModelData });
        },
        onIgnoreOutliersChange(): void {
          onIgnoreOutliersChange({ model, updateModelData });
        },
        onAxesScaleTypeChange(args: IAxesScaleState): void {
          onAxesScaleTypeChange({ args, model, appName, updateModelData });
        },
        onAggregationConfigChange(
          aggregationConfig: Partial<IAggregationConfig>,
        ): void {
          onAggregationConfigChange({
            aggregationConfig,
            model,
            appName,
            updateModelData,
          });
        },
        onAlignmentMetricChange(metric: string): Promise<void> {
          return onAlignmentMetricChange({
            metric,
            model,
            appName,
            updateModelData,
            setModelData,
          });
        },
        onAlignmentTypeChange(type: AlignmentOptionsEnum): void {
          onAlignmentTypeChange({ type, model, appName, updateModelData });
        },
        onChangeTooltip(tooltip: Partial<ITooltip>): void {
          onChangeTooltip({
            tooltip,
            groupingItems: [
              GroupNameEnum.COLOR,
              GroupNameEnum.STROKE,
              GroupNameEnum.CHART,
            ],
            model,
            appName,
          });
        },
        onDensityTypeChange(type: DensityOptions): Promise<void> {
          return onDensityTypeChange({ type, model, appName, getMetricsData });
        },
      });
    }
    if (components?.table) {
      Object.assign(methods, {
        onRowHeightChange(height: RowHeightSize): void {
          onRowHeightChange({ height, model, appName });
        },
        onTableRowHover(rowKey?: string): void {
          onTableRowHover({ rowKey, model });
        },
        onTableRowClick(rowKey?: string): void {
          onTableRowClick({ rowKey, model });
        },
        onMetricVisibilityChange(metricsKeys: string[]): void {
          onMetricVisibilityChange({
            metricsKeys,
            model,
            appName,
            updateModelData,
          });
        },
        onColumnsVisibilityChange(hiddenColumns: string[]): void {
          onColumnsVisibilityChange({
            hiddenColumns,
            model,
            appName,
            updateModelData,
          });
        },
        onTableDiffShow(): void {
          onTableDiffShow({ model, appName, updateModelData });
        },
        onColumnsOrderChange(columnsOrder: any): void {
          onColumnsOrderChange({
            columnsOrder,
            model,
            appName,
            updateModelData,
          });
        },
        onTableResizeModeChange(mode: ResizeModeEnum): void {
          onTableResizeModeChange({ mode, model, appName });
        },
        onTableResizeEnd(tableHeight: string): void {
          onTableResizeEnd({ tableHeight, model, appName });
        },
        onSortReset(): void {
          updateSortFields({ sortFields: [], model, appName, updateModelData });
        },
        updateColumnsWidths(
          key: string,
          width: number,
          isReset: boolean,
        ): void {
          updateColumnsWidths({
            key,
            width,
            isReset,
            model,
            appName,
            updateModelData,
          });
        },
        onRowSelect({
          actionType,
          data,
        }: {
          actionType: 'single' | 'selectAll' | 'removeAll';
          data?: any;
        }): void {
          return onRowSelect({ actionType, data, model });
        },
      });
    }

    return methods;
  }

  function getRunsAppModelMethods() {
    switch (appName) {
      case AppNameEnum.PARAMS:
        return getParamsModelMethods();
      case AppNameEnum.RUNS:
        return getRunsModelMethods();
      case AppNameEnum.SCATTERS:
        return getScattersModelMethods();
      default:
        return {};
    }

    // ************ Runs App Model Methods

    function getRunsModelMethods() {
      let runsRequestRef: {
        call: (
          exceptionHandler: (detail: any) => void,
        ) => Promise<ReadableStream<IRun<IParamTrace>[]>>;
        abort: () => void;
      };
      let runsArchiveRef: {
        call: (exceptionHandler: (detail: any) => void) => Promise<any>;
        abort: () => void;
      };
      let runsDeleteRef: {
        call: (exceptionHandler: (detail: any) => void) => Promise<any>;
        abort: () => void;
      };
      let liveUpdateInstance: LiveUpdateService | null;
      let updateTableTimeoutId: number;

      function initialize(appId: string = '') {
        model.init();
        const state: Partial<IAppModelState> = {};
        if (grouping) {
          state.groupingSelectOptions = [];
        }
        if (components?.table) {
          state.refs = {
            ...state.refs,
            tableRef: { current: null },
          };
        }
        if (components?.charts?.[0]) {
          state.refs = {
            ...state.refs,
            chartPanelRef: { current: null },
          };
        }
        model.setState({ ...state });
        if (!appId) {
          setModelDefaultAppConfigData();
        }

        const liveUpdateState = model.getState()?.config.liveUpdate;
        projectsService
          .getProjectParams(['metric'])
          .call()
          .then((data) => {
            model.setState({
              selectFormData: {
                suggestions: getSuggestionsByExplorer(appName, data),
              },
            });
          });
        if (liveUpdateState?.enabled) {
          liveUpdateInstance = new LiveUpdateService(
            appName,
            updateData,
            liveUpdateState.delay,
          );
        }
        try {
          getRunsData().call((detail) => {
            exceptionHandler({ detail, model });
          });
        } catch (err: any) {
          onNotificationAdd({
            model,
            notification: {
              id: Date.now(),
              messages: [err.message],
              severity: 'error',
            },
          });
        }
      }

      function abortRequest(): void {
        if (runsRequestRef) {
          runsRequestRef.abort();
        }
        setRequestProgress(model);
        model.setState({
          requestStatus: RequestStatusEnum.Ok,
        });
        onModelNotificationAdd({
          id: Date.now(),
          severity: 'info',
          messages: ['Request has been cancelled'],
        });
      }

      function getRunsData(
        shouldUrlUpdate?: boolean,
        shouldResetSelectedRows?: boolean,
        isInitial = true,
        queryString?: string,
      ): {
        call: (exceptionHandler: (detail: any) => void) => Promise<any>;
        abort: () => void;
      } {
        if (runsRequestRef) {
          runsRequestRef.abort();
        }
        // isInitial: true --> when search button clicked or data is loading at the first time
        const modelState = prepareModelStateToCall(isInitial);
        const configData = modelState?.config;
        if (queryString) {
          configData.select.query = queryString;
        }
        const query = configData?.select?.query || '';
        const pagination = configData?.pagination;

        liveUpdateInstance?.stop().then();

        runsRequestRef = runsService.getRunsData(query, 45, pagination?.offset);
        let limit = pagination.limit;
        setRequestProgress(model);
        return {
          call: async () => {
            try {
              const stream = await runsRequestRef.call((detail) => {
                exceptionHandler({ detail, model });
              });
              let bufferPairs = decodeBufferPairs(
                stream as ReadableStream<any>,
              );
              let decodedPairs = decodePathsVals(bufferPairs);
              let objects = iterFoldTree(decodedPairs, 1);

              const runsData: IRun<IMetricTrace | IParamTrace>[] = isInitial
                ? []
                : modelState?.rawData;
              let count = 0;
              for await (let [keys, val] of objects) {
                const data = { ...(val as any), hash: keys[0] };
                if (data.hash.startsWith('progress')) {
                  const { 0: checked, 1: trackedRuns } = data;
                  setRequestProgress(model, {
                    matched: runsData.length,
                    checked,
                    trackedRuns,
                  });
                } else {
                  if (isInitial) {
                    const runData: any = val;
                    runsData.push({ ...runData, hash: keys[0] } as any);
                  } else {
                    if (count >= 0) {
                      const runData: any = val;
                      runsData.push({ ...runData, hash: keys[0] } as any);
                    }
                  }
                  count++;
                }
              }

              const { data, params, metricsColumns, selectedRows } =
                processData(runsData);
              const tableData = getDataAsTableRows(
                data,
                metricsColumns,
                params,
              );
              const tableColumns = getRunsTableColumns(
                metricsColumns,
                params,
                model.getState()?.config?.table.columnsOrder!,
                model.getState()?.config?.table.hiddenColumns!,
              );
              updateTableData(tableData, tableColumns, configData);

              model.setState({
                data,
                selectedRows: shouldResetSelectedRows
                  ? {}
                  : selectedRows ?? model.getState()?.selectedRows,
                rawData: runsData,
                infiniteIsPending: false,
                tableColumns,
                tableData: tableData.rows,
                sameValueColumns: tableData.sameValueColumns,
                config: {
                  ...modelState?.config,
                  pagination: {
                    ...modelState?.config.pagination,
                    isLatest:
                      !isInitial && count < modelState?.config.pagination.limit,
                  },
                },
              });
              if (shouldUrlUpdate) {
                updateURL({ configData, appName });
              }
            } catch (ex: Error | any) {
              if (ex.name === 'AbortError') {
                onNotificationAdd({
                  notification: {
                    id: Date.now(),
                    severity: 'error',
                    messages: [`${ex.name}, ${ex.message}`],
                  },
                  model,
                });
              }
            }
            const rowDataLength = model.getState()?.tableData?.length || 0;
            limit = rowDataLength >= 45 ? rowDataLength : 45;
            liveUpdateInstance?.start({
              q: query,
              limit,
            });
          },
          abort: runsRequestRef.abort,
        };
      }

      function updateModelData(
        configData = model.getState()!.config!,
        shouldURLUpdate?: boolean,
      ): void {
        const { data, params, metricsColumns, selectedRows } = processData(
          model.getState()?.rawData,
        );
        const tableData = getDataAsTableRows(data, metricsColumns, params);
        const tableColumns: ITableColumn[] = getRunsTableColumns(
          metricsColumns,
          params,
          configData?.table?.columnsOrder!,
          configData?.table?.hiddenColumns!,
        );
        model.setState({
          config: configData,
          data,
          tableData: tableData.rows,
          tableColumns,
          sameValueColumns: tableData.sameValueColumns,
          selectedRows,
        });
        updateTableData(tableData, tableColumns, configData);
      }

      function updateTableData(
        tableData: {
          rows: any;
          sameValueColumns: string[];
        },
        tableColumns: ITableColumn[],
        configData: IAppModelConfig | any,
      ): void {
        if (updateTableTimeoutId) {
          clearTimeout(updateTableTimeoutId);
        }

        updateTableTimeoutId = window.setTimeout(() => {
          model.setState({ requestStatus: RequestStatusEnum.Ok });
          model.getState()?.refs?.tableRef.current?.updateData({
            newData: tableData.rows,
            newColumns: tableColumns,
            hiddenColumns: configData.table.hiddenColumns!,
          });
        }, 0);
      }

      function prepareModelStateToCall(isInitial: boolean): IRunsAppModelState {
        const config = model.getState()?.config;
        if (isInitial) {
          model.setState({
            config: {
              ...config,
              pagination: {
                limit: 45,
                offset: null,
                isLatest: false,
              },
            },
            notifyData: [],
            rawData: [],
            tableColumns: [],
            tableData: [],
            data: [],
          });
        }

        model.setState({
          requestStatus: isInitial
            ? RequestStatusEnum.Pending
            : RequestStatusEnum.Ok,
          infiniteIsPending: !isInitial,
        });

        return model.getState();
      }

      function processData(data: any[]): {
        data: any[];
        params: string[];
        runProps: string[];
        metricsColumns: any;
        selectedRows: any;
        runHashArray: string[];
        unselectedRowsCount: number;
      } {
        const grouping = model.getState()?.config?.grouping;
        const paletteIndex: number = grouping?.paletteIndex || 0;
        const metricsColumns: any = {};
        const runHashArray: string[] = [];
        let selectedRows = model.getState()?.selectedRows;
        let runs: IParam[] = [];
        let params: string[] = [];
        let runProps: string[] = [];
        let unselectedRowsCount = 0;
        data?.forEach((run: IRun<IParamTrace>, index) => {
          params = params.concat(getObjectPaths(run.params, run.params));
          runProps = runProps.concat(getObjectPaths(run.props, run.props));
          run.traces.metric.forEach((trace) => {
            metricsColumns[trace.name] = {
              ...metricsColumns[trace.name],
              [contextToString(trace.context) as string]: '-',
            };
          });
          runHashArray.push(run.hash);
          runs.push({
            run,
            isHidden: false,
            color: COLORS[paletteIndex][index % COLORS[paletteIndex].length],
            key: encode({ runHash: run.hash }),
            dasharray: DASH_ARRAYS[0],
          });
        });
        const processedData = groupData(runs);
        const uniqParams = _.uniq(params).sort();
        const uniqProps = _.uniq(runProps).sort();

        const mappedData =
          data?.reduce((acc: any, item: any) => {
            acc[item.hash] = { runHash: item.hash, ...item.props };
            return acc;
          }, {}) || {};
        if (selectedRows && !_.isEmpty(selectedRows)) {
          selectedRows = Object.keys(selectedRows).reduce(
            (acc: any, key: string) => {
              const slicedKey = key.slice(0, key.indexOf('/'));
              if (runHashArray.includes(slicedKey)) {
                acc[key] = {
                  selectKey: key,
                  ...mappedData[slicedKey],
                };
              } else {
                unselectedRowsCount++;
              }
              return acc;
            },
            {},
          );
        }
        return {
          data: processedData,
          params: uniqParams,
          runProps: uniqProps,
          metricsColumns,
          selectedRows,
          runHashArray,
          unselectedRowsCount,
        };
      }

      function groupData(data: any): IMetricsCollection<IMetric>[] {
        const configData = model.getState()!.config;
        const grouping = configData!.grouping;

        const groupByColor = getFilteredGroupingOptions({
          groupName: GroupNameEnum.COLOR,
          model,
        });
        const groupByStroke = getFilteredGroupingOptions({
          groupName: GroupNameEnum.STROKE,
          model,
        });
        const groupByChart = getFilteredGroupingOptions({
          groupName: GroupNameEnum.CHART,
          model,
        });
        if (
          groupByColor.length === 0 &&
          groupByStroke.length === 0 &&
          groupByChart.length === 0
        ) {
          return [
            {
              config: null,
              color: null,
              dasharray: null,
              chartIndex: 0,
              data: data,
            },
          ];
        }
        const groupValues: {
          [key: string]: IMetricsCollection<IMetric>;
        } = {};

        const groupingFields = _.uniq(
          groupByColor.concat(groupByStroke).concat(groupByChart),
        );

        for (let i = 0; i < data.length; i++) {
          const groupValue: { [key: string]: string } = {};
          groupingFields.forEach((field) => {
            groupValue[field] = getValue(data[i], field);
          });
          const groupKey = encode(groupValue);
          if (groupValues.hasOwnProperty(groupKey)) {
            groupValues[groupKey].data.push(data[i]);
          } else {
            groupValues[groupKey] = {
              key: groupKey,
              config: groupValue,
              color: null,
              dasharray: null,
              chartIndex: 0,
              data: [data[i]],
            };
          }
        }

        let colorIndex = 0;
        let dasharrayIndex = 0;
        let chartIndex = 0;

        const colorConfigsMap: { [key: string]: number } = {};
        const dasharrayConfigsMap: { [key: string]: number } = {};
        const chartIndexConfigsMap: { [key: string]: number } = {};
        const { paletteIndex = 0 } = grouping || {};

        for (let groupKey in groupValues) {
          const groupValue = groupValues[groupKey];

          if (groupByColor.length > 0) {
            const colorConfig = _.pick(groupValue.config, groupByColor);
            const colorKey = encode(colorConfig);

            if (grouping.persistence.color && grouping.isApplied.color) {
              let index = getGroupingPersistIndex({
                groupConfig: colorConfig,
                grouping,
                groupName: 'color',
              });
              groupValue.color =
                COLORS[paletteIndex][
                  Number(index % BigInt(COLORS[paletteIndex].length))
                ];
            } else if (colorConfigsMap.hasOwnProperty(colorKey)) {
              groupValue.color =
                COLORS[paletteIndex][
                  colorConfigsMap[colorKey] % COLORS[paletteIndex].length
                ];
            } else {
              colorConfigsMap[colorKey] = colorIndex;
              groupValue.color =
                COLORS[paletteIndex][colorIndex % COLORS[paletteIndex].length];
              colorIndex++;
            }
          }

          if (groupByStroke.length > 0) {
            const dasharrayConfig = _.pick(groupValue.config, groupByStroke);
            const dasharrayKey = encode(dasharrayConfig);
            if (grouping.persistence.stroke && grouping.isApplied.stroke) {
              let index = getGroupingPersistIndex({
                groupConfig: dasharrayConfig,
                grouping,
                groupName: 'stroke',
              });
              groupValue.dasharray =
                DASH_ARRAYS[Number(index % BigInt(DASH_ARRAYS.length))];
            } else if (dasharrayConfigsMap.hasOwnProperty(dasharrayKey)) {
              groupValue.dasharray =
                DASH_ARRAYS[
                  dasharrayConfigsMap[dasharrayKey] % DASH_ARRAYS.length
                ];
            } else {
              dasharrayConfigsMap[dasharrayKey] = dasharrayIndex;
              groupValue.dasharray =
                DASH_ARRAYS[dasharrayIndex % DASH_ARRAYS.length];
              dasharrayIndex++;
            }
          }

          if (groupByChart.length > 0) {
            const chartIndexConfig = _.pick(groupValue.config, groupByChart);
            const chartIndexKey = encode(chartIndexConfig);
            if (chartIndexConfigsMap.hasOwnProperty(chartIndexKey)) {
              groupValue.chartIndex = chartIndexConfigsMap[chartIndexKey];
            } else {
              chartIndexConfigsMap[chartIndexKey] = chartIndex;
              groupValue.chartIndex = chartIndex;
              chartIndex++;
            }
          }
        }

        const groups = Object.values(groupValues);
        const chartConfig = configData!.chart;

        return aggregateGroupData({
          groupData: groups,
          methods: {
            area: chartConfig.aggregationConfig.methods.area,
            line: chartConfig.aggregationConfig.methods.line,
          },
          scale: chartConfig.axesScaleType,
        });
      }

      function getDataAsTableRows(
        processedData: any,
        metricsColumns: any,
        paramKeys: string[],
        isRawData?: boolean,
      ): { rows: IMetricTableRowData[] | any; sameValueColumns: string[] } {
        if (!processedData) {
          return {
            rows: [],
            sameValueColumns: [],
          };
        }
        const initialMetricsRowData = Object.keys(metricsColumns).reduce(
          (acc: any, key: string) => {
            const groupByMetricName: any = {};
            Object.keys(metricsColumns[key]).forEach(
              (metricContext: string) => {
                const contextName = metricContext ? `_${metricContext}` : '';
                groupByMetricName[
                  `${isSystemMetric(key) ? key : `${key}${contextName}`}`
                ] = '-';
              },
            );
            acc = { ...acc, ...groupByMetricName };
            return acc;
          },
          {},
        );
        const rows: any = processedData[0]?.config !== null ? {} : [];
        let rowIndex = 0;
        const sameValueColumns: string[] = [];

        processedData.forEach((metricsCollection: any) => {
          const groupKey = metricsCollection.key;
          const columnsValues: { [key: string]: string[] } = {};
          if (metricsCollection.config !== null) {
            const groupHeaderRow = {
              meta: {
                chartIndex: metricsCollection.chartIndex + 1,
              },
              key: groupKey!,
              color: metricsCollection.color,
              dasharray: metricsCollection.dasharray,
              experiment: '',
              hash: '',
              run: '',
              metric: '',
              context: [],
              children: [],
            };
            rows[groupKey!] = {
              data: groupHeaderRow,
              items: [],
            };
          }
          metricsCollection.data.forEach((metric: any) => {
            const metricsRowValues = { ...initialMetricsRowData };
            metric.run.traces.metric.forEach((trace: any) => {
              const contextName =
                contextToString(trace.context) === ''
                  ? ''
                  : `_${contextToString(trace.context)}`;
              metricsRowValues[
                `${
                  isSystemMetric(trace.name)
                    ? trace.name
                    : `${trace.name}${contextName}`
                }`
              ] = formatValue(trace.last_value.last);
            });
            const rowValues: any = {
              key: metric.key,
              selectKey: `${metric.run.hash}/${metric.key}`,
              hash: metric.run.hash,
              index: rowIndex,
              color: metricsCollection.color ?? metric.color,
              dasharray: metricsCollection.dasharray ?? metric.dasharray,
              experiment: metric.run.props.experiment?.name ?? 'default',
              run: metric.run.props.name,
              description: metric.run.props?.description ?? '-',
              date: moment(metric.run.props.creation_time * 1000).format(
                TABLE_DATE_FORMAT,
              ),
              duration: processDurationTime(
                metric.run.props.creation_time * 1000,
                metric.run.props.end_time
                  ? metric.run.props.end_time * 1000
                  : Date.now(),
              ),
              active: metric.run.props.active,
              metric: metric.name,
              ...metricsRowValues,
            };
            rowIndex++;
            [
              'experiment',
              'run',
              'hash',
              'date',
              'duration',
              'description',
              'metric',
              'context',
              'step',
              'epoch',
              'time',
            ].forEach((key) => {
              if (columnsValues.hasOwnProperty(key)) {
                if (!_.some(columnsValues[key], rowValues[key])) {
                  columnsValues[key].push(rowValues[key]);
                }
              } else {
                columnsValues[key] = [rowValues[key]];
              }
            });
            paramKeys.forEach((paramKey) => {
              const value = getValue(metric.run.params, paramKey, '-');
              rowValues[paramKey] = formatValue(value);
              if (columnsValues.hasOwnProperty(paramKey)) {
                if (!columnsValues[paramKey].includes(value)) {
                  columnsValues[paramKey].push(value);
                }
              } else {
                columnsValues[paramKey] = [value];
              }
            });
            if (metricsCollection.config !== null) {
              rows[groupKey!].items.push(
                isRawData ? rowValues : runsTableRowRenderer(rowValues),
              );
            } else {
              rows.push(
                isRawData ? rowValues : runsTableRowRenderer(rowValues),
              );
            }
          });

          for (let columnKey in columnsValues) {
            if (columnsValues[columnKey].length === 1) {
              sameValueColumns.push(columnKey);
            }

            if (metricsCollection.config !== null) {
              rows[groupKey!].data[columnKey] =
                columnsValues[columnKey].length === 1
                  ? columnsValues[columnKey][0]
                  : columnsValues[columnKey];
            }

            if (metricsCollection.config !== null && !isRawData) {
              rows[groupKey!].data = runsTableRowRenderer(
                rows[groupKey!].data,
                true,
                Object.keys(columnsValues),
              );
            }
          }
        });

        return { rows, sameValueColumns };
      }

      function onModelNotificationAdd<N>(
        notification: N & INotification,
      ): void {
        onNotificationAdd({ notification, model });
      }

      function getLastRunsData(
        lastRow: any,
      ):
        | { call: (exception: any) => Promise<void>; abort: () => void }
        | undefined {
        const modelData: Partial<IRunsAppModelState> = model.getState();
        const infiniteIsPending = modelData?.infiniteIsPending;
        const isLatest = modelData?.config.pagination.isLatest;

        if (!infiniteIsPending && !isLatest) {
          const lastRowKey =
            modelData?.rawData[modelData?.rawData.length - 1].hash;
          model.setState({
            config: {
              ...modelData?.config,
              pagination: {
                ...modelData?.config.pagination,
                offset: lastRowKey,
              },
            },
          });

          return getRunsData(false, false, false);
        }
      }

      function onExportTableData(): void {
        // @TODO need to get data and params from state not from processData
        const { data, params, metricsColumns } = processData(
          model.getState()?.rawData,
        );
        const tableData = getDataAsTableRows(
          data,
          metricsColumns,
          params,
          true,
        );
        const configData = model.getState()?.config;
        const tableColumns: ITableColumn[] = getRunsTableColumns(
          metricsColumns,
          params,
          configData?.table.columnsOrder!,
          configData?.table.hiddenColumns!,
        );
        const excludedFields: string[] = ['#', 'actions'];
        const filteredHeader: string[] = tableColumns.reduce(
          (acc: string[], column: ITableColumn) =>
            acc.concat(
              excludedFields.indexOf(column.key) === -1 && !column.isHidden
                ? column.key
                : [],
            ),
          [],
        );

        let emptyRow: { [key: string]: string } = {};
        filteredHeader.forEach((column: string) => {
          emptyRow[column] = '--';
        });

        const groupedRows: IMetricTableRowData[][] =
          data.length > 1
            ? Object.keys(tableData.rows).map(
                (groupedRowKey: string) => tableData.rows[groupedRowKey].items,
              )
            : [
                Array.isArray(tableData.rows)
                  ? tableData.rows
                  : tableData.rows[Object.keys(tableData.rows)[0]].items,
              ];

        const dataToExport: { [key: string]: string }[] = [];

        groupedRows?.forEach(
          (groupedRow: IMetricTableRowData[], groupedRowIndex: number) => {
            groupedRow?.forEach((row: IMetricTableRowData) => {
              const filteredRow = getFilteredRow({
                columnKeys: filteredHeader,
                row,
              });
              dataToExport.push(filteredRow);
            });
            if (groupedRows?.length - 1 !== groupedRowIndex) {
              dataToExport.push(emptyRow);
            }
          },
        );
        const blob = new Blob([JsonToCSV(dataToExport)], {
          type: 'text/csv;charset=utf-8;',
        });
        saveAs(blob, `runs-${moment().format(DATE_EXPORTING_FORMAT)}.csv`);
        analytics.trackEvent(ANALYTICS_EVENT_KEYS[appName].table.exports.csv);
      }

      function onModelNotificationDelete(id: number): void {
        onNotificationDelete({ id, model });
      }

      function updateData(newData: any): void {
        const {
          data,
          params,
          metricsColumns,
          selectedRows,
          unselectedRowsCount,
        } = processData(newData);
        if (unselectedRowsCount) {
          onNotificationAdd({
            notification: {
              id: Date.now(),
              severity: 'info',
              closeDelay: 5000,
              messages: [
                'Live update: runs have been updated.',
                `${unselectedRowsCount} of selected runs have been left out of the table.`,
              ],
            },
            model,
          });
        }

        const modelState = model.getState() as IRunsAppModelState;
        const tableData = getDataAsTableRows(data, metricsColumns, params);
        const tableColumns = getRunsTableColumns(
          metricsColumns,
          params,
          model.getState()?.config?.table.columnsOrder!,
          model.getState()?.config?.table.hiddenColumns!,
        );
        const lastRowKey = newData[newData.length - 1].hash;
        model.setState({
          requestStatus: RequestStatusEnum.Ok,
          data,
          rowData: newData,
          infiniteIsPending: false,
          tableColumns,
          tableData: tableData.rows,
          selectedRows,
          sameValueColumns: tableData.sameValueColumns,
          config: {
            ...modelState?.config,
            pagination: {
              ...modelState?.config.pagination,
              offset: lastRowKey,
              isLatest: false,
            },
          },
        });

        model.getState()?.refs?.tableRef.current?.updateData({
          newData: tableData.rows,
          newColumns: tableColumns,
          hiddenColumns: modelState?.config.table.hiddenColumns!,
        });
      }

      function destroy(): void {
        runsRequestRef.abort();
        liveUpdateInstance?.clear();
        liveUpdateInstance = null; //@TODO check is this need or not
        model.setState({
          ...model.getState(),
          selectFormData: {
            ...model.getState().selectFormData,
            error: null,
          },
        });
      }

      function changeLiveUpdateConfig(config: {
        enabled?: boolean;
        delay?: number;
      }): void {
        const state = model.getState() as IRunsAppModelState;
        const configData = state?.config;
        const liveUpdateConfig = configData.liveUpdate;

        if (!liveUpdateConfig?.enabled && config.enabled) {
          const query = configData?.select?.query || '';
          const rowDataLength = model.getState()?.tableData?.length || 0;
          const limit = rowDataLength >= 45 ? rowDataLength : 45;
          liveUpdateInstance = new LiveUpdateService(
            appName,
            updateData,
            config?.delay || liveUpdateConfig?.delay,
          );
          liveUpdateInstance.start({
            q: query,
            limit,
          });
        } else {
          liveUpdateInstance?.clear();
          liveUpdateInstance = null;
        }
        const newLiveUpdateConfig = {
          ...liveUpdateConfig,
          ...config,
        };
        model.setState({
          config: {
            ...configData,
            liveUpdate: newLiveUpdateConfig,
          },
        });

        setItem('runsLUConfig', encode(newLiveUpdateConfig));
        analytics.trackEvent(
          // @ts-ignore
          `${ANALYTICS_EVENT_KEYS[appName].liveUpdate} ${
            config.enabled ? 'on' : 'off'
          }`,
        );
      }

      function archiveRuns(
        ids: string[],
        archived: boolean,
      ): {
        call: () => Promise<void>;
        abort: () => void;
      } {
        runsArchiveRef = runsService.archiveRuns(ids, archived);
        return {
          call: async () => {
            try {
              await runsArchiveRef
                .call((detail) => exceptionHandler({ detail, model }))
                .then(() => {
                  getRunsData(false, true).call((detail: any) => {
                    exceptionHandler({ detail, model });
                  });
                  onNotificationAdd({
                    notification: {
                      id: Date.now(),
                      severity: 'success',
                      messages: [
                        `Runs are successfully ${
                          archived ? 'archived' : 'unarchived'
                        } `,
                      ],
                    },
                    model,
                  });
                });
            } catch (ex: Error | any) {
              if (ex.name === 'AbortError') {
                onNotificationAdd({
                  notification: {
                    id: Date.now(),
                    severity: 'error',
                    messages: [ex.message],
                  },
                  model,
                });
              }
            } finally {
              analytics.trackEvent(
                ANALYTICS_EVENT_KEYS.runs.table.archiveRunsBatch,
              );
            }
          },
          abort: runsArchiveRef.abort,
        };
      }

      function deleteRuns(ids: string[]): {
        call: () => Promise<void>;
        abort: () => void;
      } {
        runsDeleteRef = runsService.deleteRuns(ids);
        return {
          call: async () => {
            try {
              await runsDeleteRef
                .call((detail) => exceptionHandler({ detail, model }))
                .then(() => {
                  getRunsData(false, true).call((detail: any) => {
                    exceptionHandler({ detail, model });
                  });
                  onNotificationAdd({
                    notification: {
                      id: Date.now(),
                      severity: 'success',
                      messages: ['Runs are successfully deleted'],
                    },
                    model,
                  });
                });
            } catch (ex: Error | any) {
              if (ex.name === 'AbortError') {
                onNotificationAdd({
                  notification: {
                    id: Date.now(),
                    severity: 'error',
                    messages: [ex.message],
                  },
                  model,
                });
              }
            } finally {
              analytics.trackEvent(
                ANALYTICS_EVENT_KEYS[appName].table.deleteRunsBatch,
              );
            }
          },
          abort: runsDeleteRef.abort,
        };
      }

      const methods = {
        destroy,
        initialize,
        getRunsData,
        abortRequest,
        updateModelData,
        getLastRunsData,
        onExportTableData,
        onNotificationDelete: onModelNotificationDelete,
        setDefaultAppConfigData: setModelDefaultAppConfigData,
        changeLiveUpdateConfig,
        archiveRuns,
        deleteRuns,
      };

      if (grouping) {
        Object.assign(methods, {});
      }
      if (selectForm) {
        Object.assign(methods, {
          onSelectRunQueryChange(query: string): void {
            onSelectRunQueryChange({ query, model });
          },
        });
      }
      if (components?.charts?.[0]) {
        Object.assign(methods, {});
      }
      if (components?.table) {
        Object.assign(methods, {
          onRowHeightChange(height: RowHeightSize): void {
            onRowHeightChange({ height, model, appName });
          },
          onColumnsOrderChange(columnsOrder: any): void {
            onColumnsOrderChange({
              columnsOrder,
              model,
              appName,
              updateModelData,
            });
          },
          onColumnsVisibilityChange(hiddenColumns: string[]): void {
            onColumnsVisibilityChange({
              hiddenColumns,
              model,
              appName,
              updateModelData,
            });
          },
          onTableDiffShow(): void {
            onTableDiffShow({ model, appName, updateModelData });
          },
          onSortReset(): void {
            updateSortFields({
              sortFields: [],
              model,
              appName,
              updateModelData,
            });
          },
          updateColumnsWidths(
            key: string,
            width: number,
            isReset: boolean,
          ): void {
            updateColumnsWidths({
              key,
              width,
              isReset,
              model,
              appName,
              updateModelData,
            });
          },
          onRowSelect({
            actionType,
            data,
          }: {
            actionType: 'single' | 'selectAll' | 'removeAll';
            data?: any;
          }): void {
            return onRowSelect({ actionType, data, model });
          },
          onToggleColumnsColorScales(colKey: string): void {
            onToggleColumnsColorScales({
              colKey,
              model,
              appName,
              updateModelData,
            });
          },
        });
      }

      return methods;
    }

    // ************ Params App Model Methods

    function getParamsModelMethods() {
      let runsRequestRef: {
        call: (
          exceptionHandler: (detail: any) => void,
        ) => Promise<ReadableStream<IRun<IParamTrace>[]>>;
        abort: () => void;
      };
      let runsArchiveRef: {
        call: (exceptionHandler: (detail: any) => void) => Promise<any>;
        abort: () => void;
      };
      let runsDeleteRef: {
        call: (exceptionHandler: (detail: any) => void) => Promise<any>;
        abort: () => void;
      };
      let liveUpdateInstance: LiveUpdateService | null;

      function initialize(appId: string): void {
        model.init();
        const state: Partial<IParamsAppModelState> = {};
        if (grouping) {
          state.groupingSelectOptions = [];
        }
        if (components?.table) {
          state.refs = {
            ...state.refs,
            tableRef: { current: null },
          };
        }
        if (components?.charts?.[0]) {
          state.refs = {
            ...state.refs,
            chartPanelRef: { current: null },
          };
        }
        projectsService
          .getProjectParams(['metric'])
          .call()
          .then((data) => {
            model.setState({
              selectFormData: {
                options: getParamsOptions(data),
                suggestions: getSuggestionsByExplorer(appName, data),
              },
            });
          });
        model.setState({ ...state });
        if (!appId) {
          setModelDefaultAppConfigData();
        }
        const liveUpdateState = model.getState()?.config?.liveUpdate;

        if (liveUpdateState?.enabled) {
          liveUpdateInstance = new LiveUpdateService(
            appName,
            updateData,
            liveUpdateState.delay,
          );
        }
      }

      function getParamsOptions(projectsData: IProjectParamsMetrics) {
        const comparator = alphabeticalSortComparator<ISelectOption>({
          orderBy: 'label',
        });

        let optionsCount = 0; // to calculate color
        const systemOptions: ISelectOption[] = [];
        let params: ISelectOption[] = [];
        let metrics: ISelectOption[] = [];

        if (projectsData?.metric) {
          for (let key in projectsData.metric) {
            let system: boolean = isSystemMetric(key);
            for (let val of projectsData.metric[key]) {
              let label = contextToString(val);
              let index: number = optionsCount;
              let option: ISelectOption = {
                label: `${system ? formatSystemMetricName(key) : key} ${label}`,
                group: system ? 'System' : key,
                type: 'metrics',
                color: COLORS[0][index % COLORS[0].length],
                value: {
                  option_name: key,
                  context: val,
                },
              };
              optionsCount++;
              if (system) {
                systemOptions.push(option);
              } else {
                metrics.push(option);
              }
            }
          }
        }
        if (projectsData?.params) {
          const paramPaths = getObjectPaths(
            projectsData.params,
            projectsData.params,
          );
          paramPaths.forEach((paramPath, index) => {
            params.push({
              label: paramPath.slice(0, paramPath.indexOf('.__example_type__')),
              group: 'Params',
              type: 'params',
              color: COLORS[0][index % COLORS[0].length],
            });
          });
        }

        params = params.sort(comparator);
        metrics = metrics.sort(comparator);
        systemOptions.sort(comparator);

        // sort by group
        const data: ISelectOption[] = [...metrics, ...params];

        data.sort(
          alphabeticalSortComparator({
            orderBy: 'type',
          }),
        );
        return data.concat(systemOptions);
      }

      function updateData(newData: IRun<IParamTrace>[]): void {
        const configData = model.getState()?.config;
        if (configData) {
          setModelData(newData, configData);
        }
      }

      function abortRequest(): void {
        if (runsRequestRef) {
          runsRequestRef.abort();
        }
        setRequestProgress(model);
        model.setState({
          requestStatus: RequestStatusEnum.Ok,
        });
        onModelNotificationAdd({
          id: Date.now(),
          severity: 'info',
          messages: ['Request has been cancelled'],
        });
      }

      function getParamsData(
        shouldUrlUpdate?: boolean,
        shouldResetSelectedRows?: boolean,
        queryString?: string,
      ): {
        call: () => Promise<void>;
        abort: () => void;
      } {
        if (runsRequestRef) {
          runsRequestRef.abort();
        }
        const configData = { ...model.getState()?.config };
        if (queryString) {
          configData.select.query = queryString;
        }
        runsRequestRef = runsService.getRunsData(configData?.select?.query);
        setRequestProgress(model);
        return {
          call: async () => {
            if (_.isEmpty(configData?.select?.options)) {
              resetModelState(configData, shouldResetSelectedRows!);
            } else {
              model.setState({
                requestStatus: RequestStatusEnum.Pending,
                queryIsEmpty: false,
                selectedRows: shouldResetSelectedRows
                  ? {}
                  : model.getState()?.selectedRows,
              });
              liveUpdateInstance?.stop().then();
              try {
                const stream = await runsRequestRef.call((detail) => {
                  exceptionHandler({ detail, model });
                  resetModelState(configData, shouldResetSelectedRows!);
                });
                const runData = await getRunData(stream, (progress) =>
                  setRequestProgress(model, progress),
                );
                updateData(runData);
                if (shouldUrlUpdate) {
                  updateURL({ configData, appName });
                }
              } catch (ex: Error | any) {
                if (ex.name === 'AbortError') {
                  // Abort Error
                } else {
                  // eslint-disable-next-line no-console
                  console.log('Unhandled error: ', ex);
                }
              }
              liveUpdateInstance?.start({
                q: configData?.select?.query,
              });
            }
          },
          abort: runsRequestRef.abort,
        };
      }

      function resetModelState(
        configData: any,
        shouldResetSelectedRows: boolean,
      ) {
        let state: Partial<IParamsAppModelState> = {};
        if (components?.charts?.indexOf(ChartTypeEnum.HighPlot) !== -1) {
          state.highPlotData = [];
        }
        if (components.table) {
          state.tableData = [];
          state.config = {
            ...configData,
            table: {
              ...configData?.table,
              resizeMode: ResizeModeEnum.Resizable,
            },
          };
        }

        model.setState({
          queryIsEmpty: true,
          rawData: [],
          tableColumns: [],
          selectFormData: { ...model.getState().selectFormData, error: null },
          selectedRows: shouldResetSelectedRows
            ? {}
            : model.getState()?.selectedRows,
          ...state,
        });
      }

      function getDataAsTableRows(
        processedData: IMetricsCollection<IParam>[],
        metricsColumns: any,
        paramKeys: string[],
        isRowData: boolean,
        config: IAppModelConfig,
        groupingSelectOptions: IGroupingSelectOption[],
      ): { rows: IMetricTableRowData[] | any; sameValueColumns: string[] } {
        if (!processedData) {
          return {
            rows: [],
            sameValueColumns: [],
          };
        }
        const initialMetricsRowData = Object.keys(metricsColumns).reduce(
          (acc: any, key: string) => {
            const groupByMetricName: any = {};
            Object.keys(metricsColumns[key]).forEach(
              (metricContext: string) => {
                const contextName = metricContext ? `_${metricContext}` : '';
                groupByMetricName[
                  `${isSystemMetric(key) ? key : `${key}${contextName}`}`
                ] = '-';
              },
            );
            acc = { ...acc, ...groupByMetricName };
            return acc;
          },
          {},
        );
        const rows: IMetricTableRowData[] | any =
          processedData[0]?.config !== null ? {} : [];

        let rowIndex = 0;
        const sameValueColumns: string[] = [];

        processedData.forEach(
          (metricsCollection: IMetricsCollection<IParam>) => {
            const groupKey = metricsCollection.key;
            const columnsValues: { [key: string]: string[] } = {};

            if (metricsCollection.config !== null) {
              const groupConfigData: { [key: string]: string } = {};
              for (let key in metricsCollection.config) {
                groupConfigData[getValueByField(groupingSelectOptions, key)] =
                  metricsCollection.config[key];
              }
              const groupHeaderRow = {
                meta: {
                  chartIndex: config?.grouping?.chart?.length
                    ? metricsCollection.chartIndex + 1
                    : null,
                  //ToDo reverse mode
                  // config.grouping?.reverseMode?.chart
                  //   ? metricsCollection.chartIndex + 1
                  //   : null,
                  color: metricsCollection.color,
                  dasharray: metricsCollection.dasharray,
                  itemsCount: metricsCollection.data.length,
                  config: groupConfigData,
                },
                key: groupKey!,
                groupRowsKeys: metricsCollection.data.map(
                  (metric) => metric.key,
                ),
                color: metricsCollection.color,
                dasharray: metricsCollection.dasharray,
                experiment: '',
                run: '',
                hash: '',
                description: '',
                date: '',
                metric: '',
                context: [],
                children: [],
                groups: groupConfigData,
              };

              rows[groupKey!] = {
                data: groupHeaderRow,
                items: [],
              };
            }

            metricsCollection.data.forEach((metric: any) => {
              const metricsRowValues = { ...initialMetricsRowData };
              metric.run.traces.metric.forEach((trace: any) => {
                const contextName =
                  contextToString(trace.context) === ''
                    ? ''
                    : `_${contextToString(trace.context)}`;
                metricsRowValues[
                  `${
                    isSystemMetric(trace.name)
                      ? trace.name
                      : `${trace.name}${contextName}`
                  }`
                ] = formatValue(trace.last_value.last);
              });
              const rowValues: any = {
                rowMeta: {
                  color: metricsCollection.color ?? metric.color,
                },
                key: metric.key,
                selectKey: `${metric.run.hash}/${metric.key}`,
                hash: metric.run.hash,
                isHidden: metric.isHidden,
                index: rowIndex,
                color: metricsCollection.color ?? metric.color,
                dasharray: metricsCollection.dasharray ?? metric.dasharray,
                experiment: metric.run.props.experiment.name ?? 'default',
                run: metric.run.props?.name ?? '-',
                description: metric.run.props?.description ?? '-',
                date: moment(metric.run.props.creation_time * 1000).format(
                  TABLE_DATE_FORMAT,
                ),
                metric: metric.name,
                duration: processDurationTime(
                  metric.run.props.creation_time * 1000,
                  metric.run.props.end_time
                    ? metric.run.props.end_time * 1000
                    : Date.now(),
                ),
                active: metric.run.props.active,
                ...metricsRowValues,
              };
              rowIndex++;

              for (let key in metricsRowValues) {
                columnsValues[key] = ['-'];
              }

              [
                'experiment',
                'run',
                'hash',
                'date',
                'duration',
                'description',
                'metric',
                'context',
                'step',
                'epoch',
                'time',
              ].forEach((key) => {
                if (columnsValues.hasOwnProperty(key)) {
                  if (!_.some(columnsValues[key], rowValues[key])) {
                    columnsValues[key].push(rowValues[key]);
                  }
                } else {
                  columnsValues[key] = [rowValues[key]];
                }
              });

              paramKeys.forEach((paramKey) => {
                const value = getValue(metric.run.params, paramKey, '-');
                rowValues[paramKey] = formatValue(value);
                if (columnsValues.hasOwnProperty(paramKey)) {
                  if (!columnsValues[paramKey].includes(value)) {
                    columnsValues[paramKey].push(value);
                  }
                } else {
                  columnsValues[paramKey] = [value];
                }
              });

              if (metricsCollection.config !== null) {
                rows[groupKey!].items.push(
                  isRowData
                    ? rowValues
                    : paramsTableRowRenderer(rowValues, {
                        toggleVisibility: (e) => {
                          e.stopPropagation();
                          onRowVisibilityChange({
                            metricKey: rowValues.key,
                            model,
                            appName,
                            updateModelData,
                          });
                        },
                      }),
                );
              } else {
                rows.push(
                  isRowData
                    ? rowValues
                    : paramsTableRowRenderer(rowValues, {
                        toggleVisibility: (e) => {
                          e.stopPropagation();
                          onRowVisibilityChange({
                            metricKey: rowValues.key,
                            model,
                            appName,
                            updateModelData,
                          });
                        },
                      }),
                );
              }
            });

            for (let columnKey in columnsValues) {
              if (columnsValues[columnKey].length === 1) {
                sameValueColumns.push(columnKey);
              }

              if (metricsCollection.config !== null) {
                rows[groupKey!].data[columnKey] =
                  columnsValues[columnKey].length === 1
                    ? paramKeys.includes(columnKey)
                      ? formatValue(columnsValues[columnKey][0])
                      : columnsValues[columnKey][0]
                    : columnsValues[columnKey];
              }
            }

            if (metricsCollection.config !== null && !isRowData) {
              rows[groupKey!].data = paramsTableRowRenderer(
                rows[groupKey!].data,
                {},
                true,
                ['groups'].concat(Object.keys(columnsValues)),
              );
            }
          },
        );
        return { rows, sameValueColumns };
      }

      function getDataAsLines(
        processedData: IMetricsCollection<IParam>[],
        configData = model.getState()?.config,
      ): { dimensions: IDimensionsType; data: any }[] {
        if (!processedData || _.isEmpty(configData.select.options)) {
          return [];
        }
        const dimensionsObject: any = {};
        const lines = processedData.map(
          ({
            chartIndex,
            color,
            data,
            dasharray,
          }: IMetricsCollection<IParam>) => {
            if (!dimensionsObject[chartIndex]) {
              dimensionsObject[chartIndex] = {};
            }

            return data
              .filter((run) => !run.isHidden)
              .map((run: IParam) => {
                const values: { [key: string]: string | number | null } = {};
                configData.select.options.forEach(
                  ({ type, label, value }: ISelectOption) => {
                    const dimension = dimensionsObject[chartIndex];
                    if (!dimension[label] && type === 'params') {
                      dimension[label] = {
                        values: new Set(),
                        scaleType: ScaleEnum.Linear,
                        displayName: label,
                        dimensionType: 'param',
                      };
                    }
                    if (type === 'metrics') {
                      run.run.traces.metric.forEach((trace: IParamTrace) => {
                        const formattedContext = `${
                          value?.option_name
                        }-${contextToString(trace.context)}`;
                        if (
                          trace.name === value?.option_name &&
                          _.isEqual(trace.context, value?.context)
                        ) {
                          values[formattedContext] = trace.last_value.last;
                          if (dimension[formattedContext]) {
                            dimension[formattedContext].values.add(
                              trace.last_value.last,
                            );
                            if (typeof trace.last_value.last === 'string') {
                              dimension[formattedContext].scaleType =
                                ScaleEnum.Point;
                            }
                          } else {
                            dimension[formattedContext] = {
                              values: new Set().add(trace.last_value.last),
                              scaleType: ScaleEnum.Linear,
                              displayName: `${
                                value.option_name
                              } ${contextToString(trace.context)}`,
                              dimensionType: 'metric',
                            };
                          }
                        }
                      });
                    } else {
                      const paramValue = getValue(run.run.params, label, '-');
                      const formattedParam = formatValue(paramValue, '-');
                      values[label] = paramValue;
                      if (formattedParam !== '-' && dimension[label]) {
                        if (typeof paramValue !== 'number') {
                          dimension[label].scaleType = ScaleEnum.Point;
                          values[label] = formattedParam;
                        } else if (isNaN(paramValue) || !isFinite(paramValue)) {
                          values[label] = formattedParam;
                          dimension[label].scaleType = ScaleEnum.Point;
                        }
                        dimension[label].values.add(values[label]);
                      }
                    }
                  },
                );

                return {
                  values,
                  color: color ?? run.color,
                  dasharray: dasharray ?? run.dasharray,
                  chartIndex: chartIndex,
                  key: run.key,
                };
              });
          },
        );

        const flattedLines = lines.flat();
        const groupedByChartIndex = Object.values(
          _.groupBy(flattedLines, 'chartIndex'),
        );

        return Object.keys(dimensionsObject)
          .map((keyOfDimension, i) => {
            const dimensions: IDimensionsType = {};
            Object.keys(dimensionsObject[keyOfDimension]).forEach(
              (key: string) => {
                if (
                  dimensionsObject[keyOfDimension][key].scaleType === 'linear'
                ) {
                  const [minDomain, maxDomain] = minMaxOfArray([
                    ...dimensionsObject[keyOfDimension][key].values,
                  ]);

                  dimensions[key] = {
                    scaleType: dimensionsObject[keyOfDimension][key].scaleType,
                    domainData: [minDomain, maxDomain],
                    displayName:
                      dimensionsObject[keyOfDimension][key].displayName,
                    dimensionType:
                      dimensionsObject[keyOfDimension][key].dimensionType,
                  };
                } else {
                  const numDomain: number[] = [];
                  const strDomain: string[] = [];

                  [...dimensionsObject[keyOfDimension][key].values].forEach(
                    (data) => {
                      if (typeof data === 'number') {
                        numDomain.push(data);
                      } else {
                        strDomain.push(data);
                      }
                    },
                  );

                  // sort domain data
                  numDomain.sort((a, b) => a - b);
                  strDomain.sort();

                  dimensions[key] = {
                    scaleType: dimensionsObject[keyOfDimension][key].scaleType,
                    domainData: numDomain.concat(strDomain as any[]),
                    displayName:
                      dimensionsObject[keyOfDimension][key].displayName,
                    dimensionType:
                      dimensionsObject[keyOfDimension][key].dimensionType,
                  };
                }
              },
            );
            return {
              dimensions,
              data: groupedByChartIndex[i],
            };
          })
          .filter(
            (data) => !_.isEmpty(data.data) && !_.isEmpty(data.dimensions),
          );
      }

      function setModelData(
        rawData: IRun<IParamTrace>[],
        configData: IAppModelConfig,
      ): void {
        const {
          data,
          runProps,
          highLevelParams,
          params,
          metricsColumns,
          selectedRows,
        } = processData(rawData);
        const modelState: IAppModelState = model.getState();
        const sortedParams = [
          ...new Set(params.concat(highLevelParams)),
        ].sort();
        const groupingSelectOptions = [
          ...getGroupingSelectOptions({
            params: sortedParams,
            runProps,
          }),
        ];
<<<<<<< HEAD
        const metricsSelectOptions = Object.keys(metricsColumns)
          .reduce((acc: any, key: string) => {
            Object.keys(metricsColumns[key]).forEach(
              (metricContext: string) => {
                const contextName = metricContext ? `_${metricContext}` : '';
                acc.push(
                  `${isSystemMetric(key) ? key : `${key}${contextName}`}`,
                );
              },
            );

            return acc;
          }, [])
          .map((metric: string) => ({
            group: 'metrics',
            value: `metrics.${metric}`,
            label: metric,
          }));
        const sortOptions = [...groupingSelectOptions, ...metricsSelectOptions];
        tooltipData = getTooltipData({
          processedData: data,
          paramKeys: sortedParams,
          groupingSelectOptions,
          groupingItems: ['color', 'stroke', 'chart'],
          model,
        });
=======
>>>>>>> 808fd50b
        const tableData = getDataAsTableRows(
          data,
          metricsColumns,
          params,
          false,
          configData,
          groupingSelectOptions,
        );
        const sortFields = modelState?.config?.table.sortFields;

        const tableColumns = getParamsTableColumns(
          sortOptions,
          metricsColumns,
          params,
          data[0]?.config,
          configData.table?.columnsOrder!,
          configData.table?.hiddenColumns!,
          sortFields,
          onSortChange,
          configData.grouping as any,
          onModelGroupingSelectChange,
          AppNameEnum.PARAMS,
        );

        modelState?.refs?.tableRef.current?.updateData({
          newData: tableData.rows,
          newColumns: tableColumns,
        });

        if (!_.isEmpty(configData.chart?.brushExtents)) {
          const chart = { ...configData.chart };
          let brushExtents = { ...chart?.brushExtents };
          const resultBrushExtents: any = {};
          const selectOptionList = configData.select?.options.map(
            (option: ISelectOption) => {
              if (option.type === 'metrics' && option.value) {
                return `${option.value.option_name}-${contextToString(
                  option.value.context,
                )}`;
              }
              return option.label;
            },
          );
          const brushExtentsKeys = Object.keys(brushExtents);
          brushExtentsKeys.forEach((chartIndex: string) => {
            const chartBrushExtents = { ...brushExtents[chartIndex] };
            const chartBrushExtentsKeys = Object.keys(chartBrushExtents);
            const omitKeys = chartBrushExtentsKeys.filter(
              (key: string) => !selectOptionList?.includes(key),
            );
            resultBrushExtents[chartIndex] = _.omit(
              chartBrushExtents,
              omitKeys,
            );
          });
          configData = {
            ...configData,
            chart: { ...configData.chart, brushExtents: resultBrushExtents },
          };
        }

        model.setState({
          requestStatus: RequestStatusEnum.Ok,
          data,
          highPlotData: getDataAsLines(data),
          chartTitleData: getChartTitleData<IParam, IParamsAppModelState>({
            processedData: data,
            groupingSelectOptions,
            model: model as IModel<IParamsAppModelState>,
          }),
          selectFormData: { ...modelState.selectFormData, error: null },
          params,
          selectedRows,
          metricsColumns,
          rawData,
          config: configData,
          tableData: tableData.rows,
          tableColumns,
          sameValueColumns: tableData.sameValueColumns,
          groupingSelectOptions,
          sortOptions,
        });
      }

      function groupData(data: IParam[]): IMetricsCollection<IParam>[] {
        const grouping = model.getState()!.config!.grouping;
        const { paletteIndex } = grouping;
        const groupByColor = getFilteredGroupingOptions({
          groupName: GroupNameEnum.COLOR,
          model,
        });
        const groupByStroke = getFilteredGroupingOptions({
          groupName: GroupNameEnum.STROKE,
          model,
        });
        const groupByChart = getFilteredGroupingOptions({
          groupName: GroupNameEnum.CHART,
          model,
        });
        if (
          groupByColor.length === 0 &&
          groupByStroke.length === 0 &&
          groupByChart.length === 0
        ) {
          return [
            {
              config: null,
              color: null,
              dasharray: null,
              chartIndex: 0,
              data,
            },
          ];
        }

        const groupValues: {
          [key: string]: IMetricsCollection<IParam> | any;
        } = {};

        const groupingFields = _.uniq(
          groupByColor.concat(groupByStroke).concat(groupByChart),
        );

        for (let i = 0; i < data.length; i++) {
          const groupValue: { [key: string]: unknown } = {};
          groupingFields.forEach((field) => {
            groupValue[field] = getValue(data[i], field);
          });
          const groupKey = encode(groupValue);
          if (groupValues.hasOwnProperty(groupKey)) {
            groupValues[groupKey].data.push(data[i]);
          } else {
            groupValues[groupKey] = {
              key: groupKey,
              config: groupValue,
              color: null,
              dasharray: null,
              chartIndex: 0,
              data: [data[i]],
            };
          }
        }

        let colorIndex = 0;
        let dasharrayIndex = 0;
        let chartIndex = 0;

        const colorConfigsMap: { [key: string]: number } = {};
        const dasharrayConfigsMap: { [key: string]: number } = {};
        const chartIndexConfigsMap: { [key: string]: number } = {};

        for (let groupKey in groupValues) {
          const groupValue = groupValues[groupKey];

          if (groupByColor.length > 0) {
            const colorConfig = _.pick(groupValue.config, groupByColor);
            const colorKey = encode(colorConfig);

            if (grouping.persistence.color && grouping.isApplied.color) {
              let index = getGroupingPersistIndex({
                groupConfig: colorConfig,
                grouping,
                groupName: 'color',
              });
              groupValue.color =
                COLORS[paletteIndex][
                  Number(index % BigInt(COLORS[paletteIndex].length))
                ];
            } else if (colorConfigsMap.hasOwnProperty(colorKey)) {
              groupValue.color =
                COLORS[paletteIndex][
                  colorConfigsMap[colorKey] % COLORS[paletteIndex].length
                ];
            } else {
              colorConfigsMap[colorKey] = colorIndex;
              groupValue.color =
                COLORS[paletteIndex][colorIndex % COLORS[paletteIndex].length];
              colorIndex++;
            }
          }

          if (groupByStroke.length > 0) {
            const dasharrayConfig = _.pick(groupValue.config, groupByStroke);
            const dasharrayKey = encode(dasharrayConfig);
            if (grouping.persistence.stroke && grouping.isApplied.stroke) {
              let index = getGroupingPersistIndex({
                groupConfig: dasharrayConfig,
                grouping,
                groupName: 'stroke',
              });
              groupValue.dasharray =
                DASH_ARRAYS[Number(index % BigInt(DASH_ARRAYS.length))];
            } else if (dasharrayConfigsMap.hasOwnProperty(dasharrayKey)) {
              groupValue.dasharray =
                DASH_ARRAYS[
                  dasharrayConfigsMap[dasharrayKey] % DASH_ARRAYS.length
                ];
            } else {
              dasharrayConfigsMap[dasharrayKey] = dasharrayIndex;
              groupValue.dasharray =
                DASH_ARRAYS[dasharrayIndex % DASH_ARRAYS.length];
              dasharrayIndex++;
            }
          }

          if (groupByChart.length > 0) {
            const chartIndexConfig = _.pick(groupValue.config, groupByChart);
            const chartIndexKey = encode(chartIndexConfig);
            if (chartIndexConfigsMap.hasOwnProperty(chartIndexKey)) {
              groupValue.chartIndex = chartIndexConfigsMap[chartIndexKey];
            } else {
              chartIndexConfigsMap[chartIndexKey] = chartIndex;
              groupValue.chartIndex = chartIndex;
              chartIndex++;
            }
          }
        }
        return Object.values(groupValues);
      }

      function processData(data: IRun<IParamTrace>[]): {
        data: IMetricsCollection<IParam>[];
        params: string[];
        runProps: string[];
        highLevelParams: string[];
        metricsColumns: any;
        selectedRows: any;
      } {
        const configData = model.getState()?.config;
        let selectedRows = model.getState()?.selectedRows;
        const grouping = model.getState()?.config?.grouping;
        let runs: IParam[] = [];
        let params: string[] = [];
        let runProps: string[] = [];
        let highLevelParams: string[] = [];
        const paletteIndex: number = grouping?.paletteIndex || 0;
        const metricsColumns: any = {};

        data?.forEach((run: IRun<IParamTrace>, index) => {
          params = params.concat(getObjectPaths(run.params, run.params));
          runProps = runProps.concat(getObjectPaths(run.props, run.props));
          highLevelParams = highLevelParams.concat(
            getObjectPaths(run.params, run.params, '', false, true),
          );
          let metrics: any = {};
          run.traces.metric.forEach((trace) => {
            metricsColumns[trace.name] = {
              ...metricsColumns[trace.name],
              [contextToString(trace.context) as string]: '-',
            };
            const contextName =
              contextToString(trace.context) === ''
                ? ''
                : `_${contextToString(trace.context)}`;

            const key = `${
              isSystemMetric(trace.name)
                ? trace.name
                : `${trace.name}${contextName}`
            }`;
            metrics[key] = trace.last_value.last;
          });
          const paramKey = encode({ runHash: run.hash });

          runs.push({
            run,
            isHidden: configData!.table.hiddenMetrics!.includes(paramKey),
            color: COLORS[paletteIndex][index % COLORS[paletteIndex].length],
            key: paramKey,
            metrics,
            dasharray: DASH_ARRAYS[0],
          });
        });

        let sortFields = configData?.table?.sortFields ?? [];

        if (sortFields?.length === 0) {
          sortFields = [
            {
              value: 'run.props.creation_time',
              order: 'desc',
              label: '',
              group: '',
            },
          ];
        }

        const processedData = groupData(
          _.orderBy(
            runs,
            sortFields?.map(
              (f: SortField) =>
                function (run: IParam) {
                  return getValue(run, f.value, '');
                },
            ),
            sortFields?.map((f: SortField) => f.order),
          ),
        );
        const uniqProps = _.uniq(runProps).sort();
        const uniqParams = _.uniq(params).sort();
        const uniqHighLevelParams = _.uniq(highLevelParams).sort();

        const mappedData =
          data?.reduce((acc: any, item: any) => {
            acc[item.hash] = { runHash: item.hash, ...item.props };
            return acc;
          }, {}) || {};
        if (selectedRows && !_.isEmpty(selectedRows)) {
          selectedRows = Object.keys(selectedRows).reduce(
            (acc: any, key: string) => {
              const slicedKey = key.slice(0, key.indexOf('/'));
              acc[key] = {
                selectKey: key,
                ...mappedData[slicedKey],
              };
              return acc;
            },
            {},
          );
        }
        return {
          data: processedData,
          runProps: uniqProps,
          params: uniqParams,
          highLevelParams: uniqHighLevelParams,
          metricsColumns,
          selectedRows,
        };
      }

      function onActivePointChange(
        activePoint: IActivePoint,
        focusedStateActive: boolean = false,
      ): void {
        const { refs, config, groupingSelectOptions, data } = model.getState();
        if (config.table.resizeMode !== ResizeModeEnum.Hide) {
          const tableRef: any = refs?.tableRef;
          if (tableRef) {
            if (focusedStateActive) {
              tableRef.current?.scrollToRow?.(activePoint.key);
              tableRef.current?.setActiveRow?.(
                focusedStateActive ? activePoint.key : null,
              );
            } else {
              tableRef.current?.setHoveredRow?.(activePoint.key);
            }
          }
        }
        let configData = config;
        if (configData?.chart) {
          // TODO remove this later
          // remove unnecessary content prop from tooltip config
          if (configData.chart.tooltip?.hasOwnProperty('content')) {
            delete configData.chart.tooltip.content;
          }

          configData = {
            ...configData,
            chart: {
              ...configData.chart,
              focusedState: {
                active: focusedStateActive,
                key: activePoint.key,
                xValue: activePoint.xValue,
                yValue: activePoint.yValue,
                chartIndex: activePoint.chartIndex,
              },
            },
          };

          if (
            config.chart.focusedState.active !== focusedStateActive ||
            (config.chart.focusedState.active &&
              (activePoint.key !== config.chart.focusedState.key ||
                activePoint.xValue !== config.chart.focusedState.xValue))
          ) {
            updateURL({ configData, appName });
          }
        }

        const tooltipData = {
          ...configData?.chart?.tooltip,
          content: getTooltipContent({
            groupingItems: [
              GroupNameEnum.COLOR,
              GroupNameEnum.STROKE,
              GroupNameEnum.CHART,
            ],
            groupingSelectOptions,
            data,
            configData,
            activePointKey: configData.chart?.focusedState?.key,
            selectedFields: configData.chart?.tooltip?.selectedFields,
          }),
        };
        model.setState({ config: configData, tooltip: tooltipData });
      }

      function onExportTableData(): void {
        const { data, params, config, metricsColumns, groupingSelectOptions } =
          model.getState() as IParamsAppModelState;
        const tableData = getDataAsTableRows(
          data,
          metricsColumns,
          params,
          true,
          config,
          groupingSelectOptions,
        );
        const metricsSelectOptions = Object.keys(metricsColumns)
          .reduce((acc: any, key: string) => {
            Object.keys(metricsColumns[key]).forEach(
              (metricContext: string) => {
                const contextName = metricContext ? `_${metricContext}` : '';
                acc.push(
                  `${isSystemMetric(key) ? key : `${key}${contextName}`}`,
                );
              },
            );

            return acc;
          }, [])
          .map((metric: string) => ({
            group: 'metrics',
            value: `metrics.${metric}`,
            label: metric,
          }));
        const sortOptions = [...groupingSelectOptions, ...metricsSelectOptions];
        const tableColumns: ITableColumn[] = getParamsTableColumns(
          sortOptions,
          metricsColumns,
          params,
          data[0]?.config,
          config.table?.columnsOrder!,
          config.table?.hiddenColumns!,
          config.table?.sortFields,
          onSortChange,
          config.grouping as any,
          onModelGroupingSelectChange,
          AppNameEnum.PARAMS,
        );

        const excludedFields: string[] = ['#', 'actions'];
        const filteredHeader: string[] = tableColumns.reduce(
          (acc: string[], column: ITableColumn) =>
            acc.concat(
              excludedFields.indexOf(column.key) === -1 && !column.isHidden
                ? column.key
                : [],
            ),
          [],
        );

        let emptyRow: { [key: string]: string } = {};
        filteredHeader.forEach((column: string) => {
          emptyRow[column] = '--';
        });

        const groupedRows: IMetricTableRowData[][] =
          data.length > 1
            ? Object.keys(tableData.rows).map(
                (groupedRowKey: string) => tableData.rows[groupedRowKey].items,
              )
            : [
                Array.isArray(tableData.rows)
                  ? tableData.rows
                  : tableData.rows[Object.keys(tableData.rows)[0]].items,
              ];
        const dataToExport: { [key: string]: string }[] = [];
        groupedRows?.forEach(
          (groupedRow: IMetricTableRowData[], groupedRowIndex: number) => {
            groupedRow?.forEach((row: IMetricTableRowData) => {
              const filteredRow = getFilteredRow<IMetricTableRowData>({
                columnKeys: filteredHeader,
                row,
              });
              dataToExport.push(filteredRow);
            });
            if (groupedRows?.length - 1 !== groupedRowIndex) {
              dataToExport.push(emptyRow);
            }
          },
        );

        const blob = new Blob([JsonToCSV(dataToExport)], {
          type: 'text/csv;charset=utf-8;',
        });
        saveAs(blob, `params-${moment().format(DATE_EXPORTING_FORMAT)}.csv`);
        analytics.trackEvent(ANALYTICS_EVENT_KEYS[appName].table.exports.csv);
      }

      function updateModelData(
        configData = model.getState()!.config!,
        shouldURLUpdate?: boolean,
      ): void {
        const {
          data,
          params,
          runProps,
          highLevelParams,
          metricsColumns,
          selectedRows,
        } = processData(model.getState()?.rawData as IRun<IParamTrace>[]);
        const sortedParams = [
          ...new Set(params.concat(highLevelParams)),
        ].sort();

        const groupingSelectOptions = [
          ...getGroupingSelectOptions({
            params: sortedParams,
            runProps,
          }),
        ];
<<<<<<< HEAD
        const metricsSelectOptions = Object.keys(metricsColumns)
          .reduce((acc: any, key: string) => {
            Object.keys(metricsColumns[key]).forEach(
              (metricContext: string) => {
                const contextName = metricContext ? `_${metricContext}` : '';
                acc.push(
                  `${isSystemMetric(key) ? key : `${key}${contextName}`}`,
                );
              },
            );

            return acc;
          }, [])
          .map((metric: string) => ({
            group: 'metrics',
            value: `metrics.${metric}`,
            label: metric,
          }));
        const sortOptions = [...groupingSelectOptions, ...metricsSelectOptions];
        tooltipData = getTooltipData({
          processedData: data,
          paramKeys: sortedParams,
          groupingSelectOptions,
          groupingItems: ['color', 'stroke', 'chart'],
          model,
        });
=======
>>>>>>> 808fd50b
        const tableData = getDataAsTableRows(
          data,
          metricsColumns,
          params,
          false,
          configData,
          groupingSelectOptions,
        );
        const tableColumns = getParamsTableColumns(
          sortOptions,
          metricsColumns,
          params,
          data[0]?.config,
          configData.table?.columnsOrder!,
          configData.table?.hiddenColumns!,
          configData.table?.sortFields,
          onSortChange,
          configData.grouping as any,
          onModelGroupingSelectChange,
          AppNameEnum.PARAMS,
        );

        model.getState()?.refs?.tableRef.current?.updateData({
          newData: tableData.rows,
          newColumns: tableColumns,
          hiddenColumns: configData.table?.hiddenColumns!,
        });

        if (shouldURLUpdate) {
          updateURL({ configData, appName });
        }

        model.setState({
          config: configData,
          data,
          highPlotData: getDataAsLines(data),
          chartTitleData: getChartTitleData<IParam, IParamsAppModelState>({
            processedData: data,
            groupingSelectOptions,
            model: model as IModel<IParamsAppModelState>,
          }),
          groupingSelectOptions,
          sortOptions,
          tableData: tableData.rows,
          tableColumns,
          sameValueColumns: tableData.sameValueColumns,
          selectedRows,
        });
      }

      function onModelGroupingSelectChange({
        groupName,
        list,
      }: IOnGroupingSelectChangeParams): void {
        let configData = model.getState().config;

        onGroupingSelectChange({
          groupName,
          list,
          model,
          appName,
          updateModelData,
        });
        if (configData?.chart) {
          configData = {
            ...configData,
            chart: {
              ...configData.chart,
              brushExtents: {},
            },
          };
        }

        model.setState({ config: configData });
      }

      function onModelBookmarkCreate({
        name,
        description,
      }: {
        name: string;
        description: string;
      }): Promise<void> {
        return onBookmarkCreate({ name, description, model, appName });
      }

      function onModelBookmarkUpdate(id: string): void {
        onBookmarkUpdate({ id, model, appName });
      }

      function onModelNotificationDelete(id: number): void {
        onNotificationDelete({ id, model });
      }

      function onModelNotificationAdd<N>(
        notification: N & INotification,
      ): void {
        onNotificationAdd({ notification, model });
      }

      function onModelResetConfigData(): void {
        onResetConfigData({ model, getConfig, updateModelData });
      }

      function onSortChange({
        sortFields,
        order,
        index,
        actionType,
        field,
      }: any): void {
        onTableSortChange({
          sortFields,
          order,
          index,
          field,
          actionType,
          model,
          appName,
          updateModelData,
        });
      }

      function changeLiveUpdateConfig(config: {
        enabled?: boolean;
        delay?: number;
      }): void {
        const state = model.getState();
        const configData = state?.config;
        const query = configData.select?.query;
        const liveUpdateConfig = configData.liveUpdate;
        if (!liveUpdateConfig?.enabled && config.enabled && query !== '()') {
          liveUpdateInstance = new LiveUpdateService(
            appName,
            updateData,
            config?.delay || liveUpdateConfig?.delay,
          );
          liveUpdateInstance?.start({
            q: query,
          });
        } else {
          liveUpdateInstance?.clear();
          liveUpdateInstance = null;
        }

        const newLiveUpdateConfig = {
          ...liveUpdateConfig,
          ...config,
        };
        model.setState({
          config: {
            ...configData,
            liveUpdate: newLiveUpdateConfig,
          },
        });

        setItem('paramsLUConfig', encode(newLiveUpdateConfig));
        analytics.trackEvent(
          // @ts-ignore
          `${ANALYTICS_EVENT_KEYS[appName].liveUpdate} ${
            config.enabled ? 'on' : 'off'
          }`,
        );
      }

      function destroy(): void {
        liveUpdateInstance?.clear();
        liveUpdateInstance = null; //@TODO check is this need or not
      }

      function archiveRuns(
        ids: string[],
        archived: boolean,
      ): {
        call: () => Promise<void>;
        abort: () => void;
      } {
        runsArchiveRef = runsService.archiveRuns(ids, archived);
        return {
          call: async () => {
            try {
              await runsArchiveRef
                .call((detail) => exceptionHandler({ detail, model }))
                .then(() => {
                  getParamsData(false, true).call();
                  onNotificationAdd({
                    notification: {
                      id: Date.now(),
                      severity: 'success',
                      messages: [
                        `Runs are successfully ${
                          archived ? 'archived' : 'unarchived'
                        } `,
                      ],
                    },
                    model,
                  });
                });
            } catch (ex: Error | any) {
              if (ex.name === 'AbortError') {
                onNotificationAdd({
                  notification: {
                    id: Date.now(),
                    severity: 'error',
                    messages: [ex.message],
                  },
                  model,
                });
              }
            } finally {
              analytics.trackEvent(
                ANALYTICS_EVENT_KEYS[appName].table.archiveRunsBatch,
              );
            }
          },
          abort: runsArchiveRef.abort,
        };
      }

      function deleteRuns(ids: string[]): {
        call: () => Promise<void>;
        abort: () => void;
      } {
        runsDeleteRef = runsService.deleteRuns(ids);
        return {
          call: async () => {
            try {
              await runsDeleteRef
                .call((detail) => exceptionHandler({ detail, model }))
                .then(() => {
                  getParamsData(false, true).call();
                  onNotificationAdd({
                    notification: {
                      id: Date.now(),
                      severity: 'success',
                      messages: ['Runs are successfully deleted'],
                    },
                    model,
                  });
                });
            } catch (ex: Error | any) {
              if (ex.name === 'AbortError') {
                onNotificationAdd({
                  notification: {
                    id: Date.now(),
                    severity: 'error',
                    messages: [ex.message],
                  },
                  model,
                });
              }
            } finally {
              analytics.trackEvent(
                ANALYTICS_EVENT_KEYS[appName].table.deleteRunsBatch,
              );
            }
          },
          abort: runsDeleteRef.abort,
        };
      }

      const methods = {
        initialize,
        getAppConfigData: getModelAppConfigData,
        getParamsData,
        setDefaultAppConfigData: setModelDefaultAppConfigData,
        abortRequest,
        updateModelData,
        onActivePointChange,
        onExportTableData,
        onBookmarkCreate: onModelBookmarkCreate,
        onBookmarkUpdate: onModelBookmarkUpdate,
        onNotificationAdd: onModelNotificationAdd,
        onNotificationDelete: onModelNotificationDelete,
        onResetConfigData: onModelResetConfigData,
        onSortChange,
        destroy,
        changeLiveUpdateConfig,
        onShuffleChange,
        deleteRuns,
        archiveRuns,
      };

      if (grouping) {
        Object.assign(methods, {
          onGroupingSelectChange: onModelGroupingSelectChange,
          onGroupingModeChange({
            groupName,
            value,
          }: IOnGroupingModeChangeParams): void {
            let configData = model.getState().config;

            onGroupingModeChange({
              groupName,
              value,
              model,
              appName,
              updateModelData,
            });
            if (configData?.chart) {
              configData = {
                ...configData,
                chart: {
                  ...configData.chart,
                  brushExtents: {},
                },
              };
            }

            model.setState({ config: configData });
          },
          onGroupingPaletteChange(index: number): void {
            onGroupingPaletteChange({ index, model, appName, updateModelData });
          },
          onGroupingReset(groupName: GroupNameEnum): void {
            let configData = model.getState().config;

            onGroupingReset({ groupName, model, appName, updateModelData });
            if (configData?.chart) {
              configData = {
                ...configData,
                chart: {
                  ...configData.chart,
                  brushExtents: {},
                },
              };
            }

            model.setState({ config: configData });
          },
          onGroupingApplyChange(groupName: GroupNameEnum): void {
            let configData = model.getState().config;

            onGroupingApplyChange({
              groupName,
              model,
              appName,
              updateModelData,
            });
            if (configData?.chart) {
              configData = {
                ...configData,
                chart: {
                  ...configData.chart,
                  brushExtents: {},
                },
              };
            }

            model.setState({ config: configData });
          },
          onGroupingPersistenceChange(groupName: GroupNameEnum): void {
            onGroupingPersistenceChange({
              groupName,
              model,
              appName,
              updateModelData,
            });
          },
          onShuffleChange(name: 'color' | 'stroke'): void {
            onShuffleChange({ name, model, updateModelData });
          },
        });
      }
      if (selectForm) {
        Object.assign(methods, {
          onParamsSelectChange<D>(data: D & Partial<ISelectOption[]>): void {
            onSelectOptionsChange({ data, model });
          },
          onSelectRunQueryChange(query: string): void {
            onSelectRunQueryChange({ query, model });
          },
        });
      }
      if (components?.charts?.[0]) {
        Object.assign(methods, {
          onChangeTooltip(tooltip: Partial<ITooltip>): void {
            onChangeTooltip({
              tooltip,
              groupingItems: [
                GroupNameEnum.COLOR,
                GroupNameEnum.STROKE,
                GroupNameEnum.CHART,
              ],
              model,
              appName,
            });
          },
          onColorIndicatorChange(): void {
            onColorIndicatorChange({ model, appName, updateModelData });
          },
          onCurveInterpolationChange(): void {
            onCurveInterpolationChange({ model, appName, updateModelData });
          },
          onAxisBrushExtentChange(
            key: string,
            extent: [number, number] | null,
            chartIndex: number,
          ): void {
            onAxisBrushExtentChange({
              key,
              extent,
              chartIndex,
              model,
              updateModelData,
            });
          },
        });
      }
      if (components?.table) {
        Object.assign(methods, {
          onRowHeightChange(height: RowHeightSize): void {
            onRowHeightChange({ height, model, appName });
          },
          onTableRowHover(rowKey?: string): void {
            onTableRowHover({ rowKey, model });
          },
          onTableRowClick(rowKey?: string): void {
            onTableRowClick({ rowKey, model });
          },
          onSortFieldsChange(sortFields: [string, any][]): void {
            onSortFieldsChange({ sortFields, model, appName, updateModelData });
          },
          onParamVisibilityChange(metricsKeys: string[]): void {
            onParamVisibilityChange({
              metricsKeys,
              model,
              appName,
              updateModelData,
            });
          },
          onColumnsOrderChange(columnsOrder: any): void {
            onColumnsOrderChange({
              columnsOrder,
              model,
              appName,
              updateModelData,
            });
          },
          onColumnsVisibilityChange(hiddenColumns: string[]): void {
            onColumnsVisibilityChange({
              hiddenColumns,
              model,
              appName,
              updateModelData,
            });
          },
          onTableResizeModeChange(mode: ResizeModeEnum): void {
            onTableResizeModeChange({ mode, model, appName });
          },
          onTableDiffShow(): void {
            onTableDiffShow({ model, appName, updateModelData });
          },
          onTableResizeEnd(tableHeight: string): void {
            onTableResizeEnd({ tableHeight, model, appName });
          },
          onSortReset(): void {
            updateSortFields({
              sortFields: [],
              model,
              appName,
              updateModelData,
            });
          },
          updateColumnsWidths(
            key: string,
            width: number,
            isReset: boolean,
          ): void {
            updateColumnsWidths({
              key,
              width,
              isReset,
              model,
              appName,
              updateModelData,
            });
          },
          onRowSelect({
            actionType,
            data,
          }: {
            actionType: 'single' | 'selectAll' | 'removeAll';
            data?: any;
          }): void {
            return onRowSelect({ actionType, data, model });
          },
        });
      }

      return methods;
    }

    // ************ Scatters App Model Methods

    function getScattersModelMethods() {
      let runsRequestRef: {
        call: (
          exceptionHandler: (detail: any) => void,
        ) => Promise<ReadableStream<IRun<IParamTrace>[]>>;
        abort: () => void;
      };
      let runsArchiveRef: {
        call: (exceptionHandler: (detail: any) => void) => Promise<any>;
        abort: () => void;
      };
      let runsDeleteRef: {
        call: (exceptionHandler: (detail: any) => void) => Promise<any>;
        abort: () => void;
      };
      let liveUpdateInstance: LiveUpdateService | null;

      function initialize(appId: string): void {
        model.init();
        const state: Partial<IScatterAppModelState> = {};
        if (grouping) {
          state.groupingSelectOptions = [];
        }
        if (components?.table) {
          state.refs = {
            ...state.refs,
            tableRef: { current: null },
          };
        }
        if (components?.charts?.[0]) {
          state.refs = {
            ...state.refs,
            chartPanelRef: { current: null },
          };
        }
        model.setState({ ...state });
        if (!appId) {
          setModelDefaultAppConfigData();
        }
        const liveUpdateState = model.getState()?.config?.liveUpdate;

        projectsService
          .getProjectParams(['metric'])
          .call()
          .then((data: IProjectParamsMetrics) => {
            model.setState({
              selectFormData: {
                options: getScattersSelectOptions(data),
                suggestions: getSuggestionsByExplorer(appName, data),
              },
            });
          });

        if (liveUpdateState?.enabled) {
          liveUpdateInstance = new LiveUpdateService(
            appName,
            updateData,
            liveUpdateState.delay,
          );
        }
      }

      function updateData(newData: IRun<IParamTrace>[]): void {
        const configData = model.getState()?.config;
        if (configData) {
          setModelData(newData, configData);
        }
      }

      function setModelData(
        rawData: IRun<IParamTrace>[],
        configData: IAppModelConfig,
      ): void {
        const {
          data,
          runProps,
          highLevelParams,
          params,
          metricsColumns,
          selectedRows,
        } = processData(rawData);
        const modelState: IAppModelState = model.getState();
        const sortedParams = [
          ...new Set(params.concat(highLevelParams)),
        ].sort();
        const groupingSelectOptions = [
          ...getGroupingSelectOptions({
            params: sortedParams,
            runProps,
          }),
        ];
<<<<<<< HEAD
        const metricsSelectOptions = Object.keys(metricsColumns)
          .reduce((acc: any, key: string) => {
            Object.keys(metricsColumns[key]).forEach(
              (metricContext: string) => {
                const contextName = metricContext ? `_${metricContext}` : '';
                acc.push(
                  `${isSystemMetric(key) ? key : `${key}${contextName}`}`,
                );
              },
            );

            return acc;
          }, [])
          .map((metric: string) => ({
            group: 'metrics',
            value: `metrics.${metric}`,
            label: metric,
          }));
        const sortOptions = [...groupingSelectOptions, ...metricsSelectOptions];
        tooltipData = getTooltipData({
          processedData: data,
          paramKeys: sortedParams,
          groupingSelectOptions,
          groupingItems: ['color', 'chart'],
          model,
        });

=======
>>>>>>> 808fd50b
        const tableData = getDataAsTableRows(
          data,
          metricsColumns,
          params,
          false,
          configData,
          groupingSelectOptions,
        );
        const sortFields = modelState?.config?.table.sortFields;

        const tableColumns = getParamsTableColumns(
          sortOptions,
          metricsColumns,
          params,
          data[0]?.config,
          configData.table?.columnsOrder!,
          configData.table?.hiddenColumns!,
          sortFields,
          onSortChange,
          configData.grouping as any,
          onModelGroupingSelectChange,
          AppNameEnum.SCATTERS,
        );

        modelState?.refs?.tableRef.current?.updateData({
          newData: tableData.rows,
          newColumns: tableColumns,
        });

        model.setState({
          requestStatus: RequestStatusEnum.Ok,
          data,
          chartData: getChartData(data),
          chartTitleData: getChartTitleData<IParam, IParamsAppModelState>({
            processedData: data,
            groupingSelectOptions,
            model: model as IModel<IParamsAppModelState>,
          }),
          selectFormData: { ...modelState.selectFormData, error: null },
          params,
          metricsColumns,
          rawData,
          config: configData,
          tableData: tableData.rows,
          tableColumns,
          sameValueColumns: tableData.sameValueColumns,
          groupingSelectOptions,
          sortOptions,
          selectedRows,
        });
      }

      function getChartData(
        processedData: IMetricsCollection<IParam>[],
        configData = model.getState()?.config,
      ): {
        dimensions: IDimensionType[];
        data: IPoint[];
      }[] {
        if (!processedData || _.isEmpty(configData.select.options)) {
          return [];
        }
        const dimensionsByChartIndex: {
          values: number[] | string[];
          scaleType: ScaleEnum;
          displayName: string;
          dimensionType: string;
        }[][] = [];

        const chartData = processedData.map(
          ({ chartIndex, color, data }: IMetricsCollection<IParam>) => {
            if (!dimensionsByChartIndex[chartIndex]) {
              dimensionsByChartIndex[chartIndex] = [];
            }
            const dimension: any = dimensionsByChartIndex[chartIndex];
            return data
              .filter((run) => !run.isHidden)
              .map((run: IParam) => {
                const values: any = [];
                configData.select.options.forEach(
                  ({ type, label, value }: ISelectOption, i: number) => {
                    if (!dimension[i]) {
                      dimension[i] = {
                        values: [],
                        scaleType: ScaleEnum.Linear,
                        displayName: label,
                        dimensionType: 'param',
                      };
                    }
                    if (type === 'metrics') {
                      run.run.traces.metric.forEach((trace: IParamTrace) => {
                        if (
                          trace.name === value?.option_name &&
                          _.isEqual(trace.context, value?.context)
                        ) {
                          values[i] = trace.last_value.last;
                          if (dimension[i]) {
                            dimension[i].values.push(trace.last_value.last);
                            if (typeof trace.last_value.last === 'string') {
                              dimension[i].scaleType = ScaleEnum.Point;
                              dimension[i].dimensionType = 'metric';
                            }
                          } else {
                            dimension[i] = {
                              values: [trace.last_value.last],
                              scaleType: ScaleEnum.Linear,
                              displayName: `${
                                value.option_name
                              } ${contextToString(trace.context)}`,
                              dimensionType: 'metric',
                            };
                          }
                        }
                      });
                    } else {
                      const paramValue = getValue(run.run.params, label, '-');
                      const formattedParam = formatValue(paramValue, '-');
                      values[i] = paramValue;
                      if (formattedParam !== '-' && dimension[i]) {
                        if (typeof paramValue !== 'number') {
                          dimension[i].scaleType = ScaleEnum.Point;
                          values[i] = formattedParam;
                        } else if (isNaN(paramValue) || !isFinite(paramValue)) {
                          values[i] = formattedParam;
                          dimension[i].scaleType = ScaleEnum.Point;
                        }
                        dimension[i].values.push(values[i]);
                      }
                    }
                  },
                );

                return {
                  chartIndex,
                  key: run.key,
                  groupKey: run.key,
                  color: color ?? run.color,
                  data: {
                    yValues: [values[0] ?? '-'],
                    xValues: [values[1] ?? '-'],
                  },
                };
              });
          },
        );
        const flattedData = chartData.flat();
        const groupedByChartIndex = Object.values(
          _.groupBy(flattedData, 'chartIndex'),
        );

        return dimensionsByChartIndex
          .filter((dimension) => !_.isEmpty(dimension))
          .map((chartDimensions, i: number) => {
            const dimensions: IDimensionType[] = [];
            chartDimensions.forEach((dimension) => {
              if (dimension.scaleType === ScaleEnum.Linear) {
                const [minDomain = '-', maxDomain = '-'] = minMaxOfArray([
                  ...((dimension.values as number[]) || []),
                ]);

                dimensions.push({
                  scaleType: dimension.scaleType,
                  domainData: [minDomain, maxDomain] as string[] | number[],
                  displayName: dimension.displayName,
                  dimensionType: dimension.dimensionType,
                });
              } else {
                const numDomain: number[] = [];
                const strDomain: string[] = [];

                [...dimension.values].forEach((data) => {
                  if (typeof data === 'number') {
                    numDomain.push(data);
                  } else {
                    strDomain.push(data);
                  }
                });

                // sort domain data
                numDomain.sort((a, b) => a - b);
                strDomain.sort();

                dimensions.push({
                  scaleType: dimension.scaleType,
                  domainData: numDomain.concat(strDomain as any[]),
                  displayName: dimension.displayName,
                  dimensionType: dimension.dimensionType,
                });
              }
            });
            return {
              dimensions,
              data: groupedByChartIndex[i],
            };
          });
      }

      function getDataAsTableRows(
        processedData: IMetricsCollection<IParam>[],
        metricsColumns: any,
        paramKeys: string[],
        isRowData: boolean,
        config: IAppModelConfig,
        groupingSelectOptions: IGroupingSelectOption[],
      ): { rows: IMetricTableRowData[] | any; sameValueColumns: string[] } {
        if (!processedData) {
          return {
            rows: [],
            sameValueColumns: [],
          };
        }
        const initialMetricsRowData = Object.keys(metricsColumns).reduce(
          (acc: any, key: string) => {
            const groupByMetricName: any = {};
            Object.keys(metricsColumns[key]).forEach(
              (metricContext: string) => {
                const contextName = metricContext ? `_${metricContext}` : '';
                groupByMetricName[
                  `${isSystemMetric(key) ? key : `${key}${contextName}`}`
                ] = '-';
              },
            );
            acc = { ...acc, ...groupByMetricName };
            return acc;
          },
          {},
        );
        const rows: IMetricTableRowData[] | any =
          processedData[0]?.config !== null ? {} : [];

        let rowIndex = 0;
        const sameValueColumns: string[] = [];

        processedData.forEach(
          (metricsCollection: IMetricsCollection<IParam>) => {
            const groupKey = metricsCollection.key;
            const columnsValues: { [key: string]: string[] } = {};

            if (metricsCollection.config !== null) {
              const groupConfigData: { [key: string]: string } = {};
              for (let key in metricsCollection.config) {
                groupConfigData[getValueByField(groupingSelectOptions, key)] =
                  metricsCollection.config[key];
              }
              const groupHeaderRow = {
                meta: {
                  chartIndex: config?.grouping?.chart?.length
                    ? metricsCollection.chartIndex + 1
                    : null,
                  //ToDo reverse mode
                  // config.grouping?.reverseMode?.chart
                  //   ? metricsCollection.chartIndex + 1
                  //   : null,
                  color: metricsCollection.color,
                  dasharray: metricsCollection.dasharray,
                  itemsCount: metricsCollection.data.length,
                  config: groupConfigData,
                },
                key: groupKey!,
                groupRowsKeys: metricsCollection.data.map(
                  (metric) => metric.key,
                ),
                color: metricsCollection.color,
                hash: '',
                dasharray: metricsCollection.dasharray,
                experiment: '',
                run: '',
                date: '',
                description: '',
                metric: '',
                context: [],
                children: [],
                groups: groupConfigData,
              };

              rows[groupKey!] = {
                data: groupHeaderRow,
                items: [],
              };
            }

            metricsCollection.data.forEach((metric: any) => {
              const metricsRowValues = { ...initialMetricsRowData };
              metric.run.traces.metric.forEach((trace: any) => {
                const contextName =
                  contextToString(trace.context) === ''
                    ? ''
                    : `_${contextToString(trace.context)}`;

                metricsRowValues[
                  `${
                    isSystemMetric(trace.name)
                      ? trace.name
                      : `${trace.name}${contextName}`
                  }`
                ] = formatValue(trace.last_value.last);
              });
              const rowValues: any = {
                rowMeta: {
                  color: metricsCollection.color ?? metric.color,
                },
                key: metric.key,
                selectKey: `${metric.run.hash}/${metric.key}`,
                hash: metric.run.hash,
                isHidden: metric.isHidden,
                index: rowIndex,
                color: metricsCollection.color ?? metric.color,
                dasharray: metricsCollection.dasharray ?? metric.dasharray,
                experiment: metric.run.props.experiment?.name ?? 'default',
                run: metric.run.props?.name ?? '-',
                description: metric.run.props?.description ?? '-',
                date: moment(metric.run.props.creation_time * 1000).format(
                  TABLE_DATE_FORMAT,
                ),
                metric: metric.name,
                duration: processDurationTime(
                  metric.run.props.creation_time * 1000,
                  metric.run.props.end_time
                    ? metric.run.props.end_time * 1000
                    : Date.now(),
                ),
                active: metric.run.props.active,
                ...metricsRowValues,
              };
              rowIndex++;

              for (let key in metricsRowValues) {
                columnsValues[key] = ['-'];
              }

              [
                'experiment',
                'run',
                'hash',
                'metric',
                'context',
                'date',
                'duration',
                'description',
                'step',
                'epoch',
                'time',
              ].forEach((key) => {
                if (columnsValues.hasOwnProperty(key)) {
                  if (!_.some(columnsValues[key], rowValues[key])) {
                    columnsValues[key].push(rowValues[key]);
                  }
                } else {
                  columnsValues[key] = [rowValues[key]];
                }
              });

              paramKeys.forEach((paramKey) => {
                const value = getValue(metric.run.params, paramKey, '-');
                rowValues[paramKey] = formatValue(value);
                if (columnsValues.hasOwnProperty(paramKey)) {
                  if (!columnsValues[paramKey].includes(value)) {
                    columnsValues[paramKey].push(value);
                  }
                } else {
                  columnsValues[paramKey] = [value];
                }
              });

              if (metricsCollection.config !== null) {
                rows[groupKey!].items.push(
                  isRowData
                    ? rowValues
                    : paramsTableRowRenderer(rowValues, {
                        toggleVisibility: (e) => {
                          e.stopPropagation();
                          onRowVisibilityChange({
                            metricKey: rowValues.key,
                            model,
                            appName,
                            updateModelData,
                          });
                        },
                      }),
                );
              } else {
                rows.push(
                  isRowData
                    ? rowValues
                    : paramsTableRowRenderer(rowValues, {
                        toggleVisibility: (e) => {
                          e.stopPropagation();
                          onRowVisibilityChange({
                            metricKey: rowValues.key,
                            model,
                            appName,
                            updateModelData,
                          });
                        },
                      }),
                );
              }
            });

            for (let columnKey in columnsValues) {
              if (columnsValues[columnKey].length === 1) {
                sameValueColumns.push(columnKey);
              }

              if (metricsCollection.config !== null) {
                rows[groupKey!].data[columnKey] =
                  columnsValues[columnKey].length === 1
                    ? paramKeys.includes(columnKey)
                      ? formatValue(columnsValues[columnKey][0])
                      : columnsValues[columnKey][0]
                    : columnsValues[columnKey];
              }
            }

            if (metricsCollection.config !== null && !isRowData) {
              rows[groupKey!].data = paramsTableRowRenderer(
                rows[groupKey!].data,
                {},
                true,
                ['groups'].concat(Object.keys(columnsValues)),
              );
            }
          },
        );
        return { rows, sameValueColumns };
      }

      function processData(data: IRun<IParamTrace>[]): {
        data: IMetricsCollection<IParam>[];
        params: string[];
        highLevelParams: string[];
        runProps: string[];
        metricsColumns: any;
        selectedRows: any;
      } {
        const configData = model.getState()?.config;
        let selectedRows = model.getState()?.selectedRows;
        const grouping = configData?.grouping;
        let runs: IParam[] = [];
        let params: string[] = [];
        let runProps: string[] = [];
        let highLevelParams: string[] = [];
        const paletteIndex: number = grouping?.paletteIndex || 0;
        const metricsColumns: any = {};

        data?.forEach((run: IRun<IParamTrace>, index) => {
          params = params.concat(getObjectPaths(run.params, run.params));
          runProps = runProps.concat(getObjectPaths(run.props, run.props));
          highLevelParams = highLevelParams.concat(
            getObjectPaths(run.params, run.params, '', false, true),
          );
          let metrics: any = {};

          run.traces.metric.forEach((trace) => {
            metricsColumns[trace.name] = {
              ...metricsColumns[trace.name],
              [contextToString(trace.context) as string]: '-',
            };
            const contextName =
              contextToString(trace.context) === ''
                ? ''
                : `_${contextToString(trace.context)}`;

            const key = `${
              isSystemMetric(trace.name)
                ? trace.name
                : `${trace.name}${contextName}`
            }`;
            metrics[key] = trace.last_value.last;
          });
          const paramKey = encode({ runHash: run.hash });
          runs.push({
            run,
            isHidden: configData!.table.hiddenMetrics!.includes(paramKey),
            color: COLORS[paletteIndex][index % COLORS[paletteIndex].length],
            key: paramKey,
            metrics,
            dasharray: DASH_ARRAYS[0],
          });
        });

        let sortFields = configData?.table?.sortFields ?? [];

        if (sortFields?.length === 0) {
          sortFields = [
            {
              value: 'run.props.creation_time',
              order: 'desc',
              label: '',
              group: '',
            },
          ];
        }

        const processedData = groupData(
          _.orderBy(
            runs,
            sortFields?.map(
              (f: SortField) =>
                function (run: IParam) {
                  return getValue(run, f.value, '');
                },
            ),
            sortFields?.map((f: SortField) => f.order),
          ),
        );

        const uniqProps = _.uniq(runProps).sort();
        const uniqParams = _.uniq(params).sort();
        const uniqHighLevelParams = _.uniq(highLevelParams).sort();

        const mappedData =
          data?.reduce((acc: any, item: any) => {
            acc[item.hash] = { runHash: item.hash, ...item.props };
            return acc;
          }, {}) || {};
        if (selectedRows && !_.isEmpty(selectedRows)) {
          selectedRows = Object.keys(selectedRows).reduce(
            (acc: any, key: string) => {
              const slicedKey = key.slice(0, key.indexOf('/'));
              acc[key] = {
                selectKey: key,
                ...mappedData[slicedKey],
              };
              return acc;
            },
            {},
          );
        }

        return {
          data: processedData,
          params: uniqParams,
          highLevelParams: uniqHighLevelParams,
          runProps: uniqProps,
          metricsColumns,
          selectedRows,
        };
      }

      function groupData(data: IParam[]): IMetricsCollection<IParam>[] {
        const grouping = model.getState()!.config!.grouping;
        const { paletteIndex } = grouping;
        const groupByColor = getFilteredGroupingOptions({
          groupName: GroupNameEnum.COLOR,
          model,
        });
        const groupByStroke = getFilteredGroupingOptions({
          groupName: GroupNameEnum.STROKE,
          model,
        });
        const groupByChart = getFilteredGroupingOptions({
          groupName: GroupNameEnum.CHART,
          model,
        });
        if (
          groupByColor.length === 0 &&
          groupByStroke.length === 0 &&
          groupByChart.length === 0
        ) {
          return [
            {
              config: null,
              color: null,
              dasharray: null,
              chartIndex: 0,
              data,
            },
          ];
        }

        const groupValues: {
          [key: string]: IMetricsCollection<IParam> | any;
        } = {};

        const groupingFields = _.uniq(
          groupByColor.concat(groupByStroke).concat(groupByChart),
        );

        for (let i = 0; i < data.length; i++) {
          const groupValue: { [key: string]: unknown } = {};
          groupingFields.forEach((field) => {
            groupValue[field] = getValue(data[i], field);
          });
          const groupKey = encode(groupValue);
          if (groupValues.hasOwnProperty(groupKey)) {
            groupValues[groupKey].data.push(data[i]);
          } else {
            groupValues[groupKey] = {
              key: groupKey,
              config: groupValue,
              color: null,
              dasharray: null,
              chartIndex: 0,
              data: [data[i]],
            };
          }
        }

        let colorIndex = 0;
        let dasharrayIndex = 0;
        let chartIndex = 0;

        const colorConfigsMap: { [key: string]: number } = {};
        const dasharrayConfigsMap: { [key: string]: number } = {};
        const chartIndexConfigsMap: { [key: string]: number } = {};

        for (let groupKey in groupValues) {
          const groupValue = groupValues[groupKey];

          if (groupByColor.length > 0) {
            const colorConfig = _.pick(groupValue.config, groupByColor);
            const colorKey = encode(colorConfig);

            if (grouping.persistence.color && grouping.isApplied.color) {
              let index = getGroupingPersistIndex({
                groupConfig: colorConfig,
                grouping,
                groupName: 'color',
              });
              groupValue.color =
                COLORS[paletteIndex][
                  Number(index % BigInt(COLORS[paletteIndex].length))
                ];
            } else if (colorConfigsMap.hasOwnProperty(colorKey)) {
              groupValue.color =
                COLORS[paletteIndex][
                  colorConfigsMap[colorKey] % COLORS[paletteIndex].length
                ];
            } else {
              colorConfigsMap[colorKey] = colorIndex;
              groupValue.color =
                COLORS[paletteIndex][colorIndex % COLORS[paletteIndex].length];
              colorIndex++;
            }
          }

          if (groupByStroke.length > 0) {
            const dasharrayConfig = _.pick(groupValue.config, groupByStroke);
            const dasharrayKey = encode(dasharrayConfig);
            if (grouping.persistence.stroke && grouping.isApplied.stroke) {
              let index = getGroupingPersistIndex({
                groupConfig: dasharrayConfig,
                grouping,
                groupName: 'stroke',
              });
              groupValue.dasharray =
                DASH_ARRAYS[Number(index % BigInt(DASH_ARRAYS.length))];
            } else if (dasharrayConfigsMap.hasOwnProperty(dasharrayKey)) {
              groupValue.dasharray =
                DASH_ARRAYS[
                  dasharrayConfigsMap[dasharrayKey] % DASH_ARRAYS.length
                ];
            } else {
              dasharrayConfigsMap[dasharrayKey] = dasharrayIndex;
              groupValue.dasharray =
                DASH_ARRAYS[dasharrayIndex % DASH_ARRAYS.length];
              dasharrayIndex++;
            }
          }

          if (groupByChart.length > 0) {
            const chartIndexConfig = _.pick(groupValue.config, groupByChart);
            const chartIndexKey = encode(chartIndexConfig);
            if (chartIndexConfigsMap.hasOwnProperty(chartIndexKey)) {
              groupValue.chartIndex = chartIndexConfigsMap[chartIndexKey];
            } else {
              chartIndexConfigsMap[chartIndexKey] = chartIndex;
              groupValue.chartIndex = chartIndex;
              chartIndex++;
            }
          }
        }
        return Object.values(groupValues);
      }

      function updateModelData(
        configData = model.getState()!.config!,
        shouldURLUpdate?: boolean,
      ): void {
        const {
          data,
          params,
          runProps,
          highLevelParams,
          metricsColumns,
          selectedRows,
        } = processData(model.getState()?.rawData as IRun<IParamTrace>[]);
        const sortedParams = [
          ...new Set(params.concat(highLevelParams)),
        ].sort();
        const groupingSelectOptions = [
          ...getGroupingSelectOptions({
            params: sortedParams,
            runProps,
          }),
        ];
<<<<<<< HEAD
        const metricsSelectOptions = Object.keys(metricsColumns)
          .reduce((acc: any, key: string) => {
            Object.keys(metricsColumns[key]).forEach(
              (metricContext: string) => {
                const contextName = metricContext ? `_${metricContext}` : '';
                acc.push(
                  `${isSystemMetric(key) ? key : `${key}${contextName}`}`,
                );
              },
            );

            return acc;
          }, [])
          .map((metric: string) => ({
            group: 'metrics',
            value: `metrics.${metric}`,
            label: metric,
          }));
        const sortOptions = [...groupingSelectOptions, ...metricsSelectOptions];
        tooltipData = getTooltipData({
          processedData: data,
          paramKeys: sortedParams,
          groupingSelectOptions,
          groupingItems: ['color', 'chart'],
          model,
        });
=======
>>>>>>> 808fd50b
        const tableData = getDataAsTableRows(
          data,
          metricsColumns,
          params,
          false,
          configData,
          groupingSelectOptions,
        );
        const tableColumns = getParamsTableColumns(
          sortOptions,
          metricsColumns,
          params,
          data[0]?.config,
          configData.table?.columnsOrder!,
          configData.table?.hiddenColumns!,
          configData.table?.sortFields,
          onSortChange,
          configData.grouping as any,
          onModelGroupingSelectChange,
          AppNameEnum.SCATTERS,
        );

        model.getState()?.refs?.tableRef.current?.updateData({
          newData: tableData.rows,
          newColumns: tableColumns,
          hiddenColumns: configData.table?.hiddenColumns!,
        });

        if (shouldURLUpdate) {
          updateURL({ configData, appName });
        }

        model.setState({
          config: configData,
          data,
          chartData: getChartData(data),
          chartTitleData: getChartTitleData<IParam, IScatterAppModelState>({
            processedData: data,
            groupingSelectOptions,
            model: model as IModel<IScatterAppModelState>,
          }),
          groupingSelectOptions,
          sortOptions,
          tableData: tableData.rows,
          tableColumns,
          sameValueColumns: tableData.sameValueColumns,
          selectedRows,
        });
      }

      function abortRequest(): void {
        if (runsRequestRef) {
          runsRequestRef.abort();
        }
        setRequestProgress(model);
        model.setState({
          requestStatus: RequestStatusEnum.Ok,
        });
        onModelNotificationAdd({
          id: Date.now(),
          severity: 'info',
          messages: ['Request has been cancelled'],
        });
      }

      function getScattersData(
        shouldUrlUpdate?: boolean,
        shouldResetSelectedRows?: boolean,
        queryString?: string,
      ): {
        call: () => Promise<void>;
        abort: () => void;
      } {
        if (runsRequestRef) {
          runsRequestRef.abort();
        }
        const configData = { ...model.getState()?.config };

        runsRequestRef = runsService.getRunsData(configData?.select?.query);
        setRequestProgress(model);
        return {
          call: async () => {
            if (_.isEmpty(configData?.select?.options)) {
              resetModelState(configData, shouldResetSelectedRows!);
            } else {
              model.setState({
                requestStatus: RequestStatusEnum.Pending,
                queryIsEmpty: false,
                selectedRows: shouldResetSelectedRows
                  ? {}
                  : model.getState()?.selectedRows,
              });
              liveUpdateInstance?.stop().then();
              try {
                const stream = await runsRequestRef.call((detail) => {
                  exceptionHandler({ detail, model });
                  resetModelState(configData, shouldResetSelectedRows!);
                });
                const runData = await getRunData(stream, (progress) =>
                  setRequestProgress(model, progress),
                );
                updateData(runData);
                if (shouldUrlUpdate) {
                  updateURL({ configData, appName });
                }
                liveUpdateInstance?.start({
                  q: configData?.select?.query,
                });
              } catch (ex: Error | any) {
                if (ex.name === 'AbortError') {
                  onNotificationAdd({
                    notification: {
                      messages: [ex.message],
                      id: Date.now(),
                      severity: 'error',
                    },
                    model,
                  });
                }
              }
            }
          },
          abort: runsRequestRef.abort,
        };
      }

      function getScattersSelectOptions(projectsData: IProjectParamsMetrics) {
        let data: ISelectOption[] = [];
        const systemOptions: ISelectOption[] = [];
        if (projectsData?.metric) {
          for (let key in projectsData.metric) {
            let system: boolean = isSystemMetric(key);
            for (let val of projectsData.metric[key]) {
              let label: string = Object.keys(val)
                .map((item) => `${item}="${val[item]}"`)
                .join(', ');
              let index: number = data.length;
              let option: ISelectOption = {
                label: `${system ? formatSystemMetricName(key) : key} ${label}`,
                group: system ? formatSystemMetricName(key) : key,
                type: 'metrics',
                color: COLORS[0][index % COLORS[0].length],
                value: {
                  option_name: key,
                  context: val,
                },
              };
              if (system) {
                systemOptions.push(option);
              } else {
                data.push(option);
              }
            }
          }
        }
        if (projectsData?.params) {
          const paramPaths = getObjectPaths(
            projectsData.params,
            projectsData.params,
          );
          paramPaths.forEach((paramPath, index) => {
            data.push({
              label: paramPath.slice(0, paramPath.indexOf('.__example_type__')),
              group: 'Params',
              type: 'params',
              color: COLORS[0][index % COLORS[0].length],
            });
          });
        }
        const comparator = alphabeticalSortComparator({
          orderBy: 'label',
        });

        systemOptions.sort(comparator);
        return data.sort(comparator).concat(systemOptions);
      }

      function resetModelState(
        configData: any,
        shouldResetSelectedRows: boolean,
      ): void {
        let state: Partial<IScatterAppModelState> = {};
        if (components?.charts?.indexOf(ChartTypeEnum.ScatterPlot) !== -1) {
          state.chartData = [];
        }
        if (components.table) {
          state.tableData = [];
          state.config = {
            ...configData,
            table: {
              ...configData?.table,
              resizeMode: ResizeModeEnum.Resizable,
            },
          };
        }
        model.setState({
          queryIsEmpty: true,
          rawData: [],
          tableColumns: [],
          selectFormData: {
            ...model.getState().selectFormData,
            error: null,
          },
          selectedRows: shouldResetSelectedRows
            ? {}
            : model.getState()?.selectedRows,
          ...state,
        });
      }

      function onExportTableData(): void {
        const { data, params, config, metricsColumns, groupingSelectOptions } =
          model.getState() as IParamsAppModelState;
        const tableData = getDataAsTableRows(
          data,
          metricsColumns,
          params,
          true,
          config,
          groupingSelectOptions,
        );
        const metricsSelectOptions = Object.keys(metricsColumns)
          .reduce((acc: any, key: string) => {
            Object.keys(metricsColumns[key]).forEach(
              (metricContext: string) => {
                const contextName = metricContext ? `_${metricContext}` : '';
                acc.push(
                  `${isSystemMetric(key) ? key : `${key}${contextName}`}`,
                );
              },
            );

            return acc;
          }, [])
          .map((metric: string) => ({
            group: 'metrics',
            value: `metrics.${metric}`,
            label: metric,
          }));
        const sortOptions = [...groupingSelectOptions, ...metricsSelectOptions];
        const tableColumns: ITableColumn[] = getParamsTableColumns(
          sortOptions,
          metricsColumns,
          params,
          data[0]?.config,
          config.table?.columnsOrder!,
          config.table?.hiddenColumns!,
          config.table?.sortFields,
          onSortChange,
          config.grouping as any,
          onModelGroupingSelectChange,
          AppNameEnum.SCATTERS,
        );

        const excludedFields: string[] = ['#', 'actions'];
        const filteredHeader: string[] = tableColumns.reduce(
          (acc: string[], column: ITableColumn) =>
            acc.concat(
              excludedFields.indexOf(column.key) === -1 && !column.isHidden
                ? column.key
                : [],
            ),
          [],
        );

        let emptyRow: { [key: string]: string } = {};
        filteredHeader.forEach((column: string) => {
          emptyRow[column] = '--';
        });

        const groupedRows: IMetricTableRowData[][] =
          data.length > 1
            ? Object.keys(tableData.rows).map(
                (groupedRowKey: string) => tableData.rows[groupedRowKey].items,
              )
            : [
                Array.isArray(tableData.rows)
                  ? tableData.rows
                  : tableData.rows[Object.keys(tableData.rows)[0]].items,
              ];

        const dataToExport: { [key: string]: string }[] = [];

        groupedRows?.forEach(
          (groupedRow: IMetricTableRowData[], groupedRowIndex: number) => {
            groupedRow?.forEach((row: IMetricTableRowData) => {
              const filteredRow = getFilteredRow<IMetricTableRowData>({
                columnKeys: filteredHeader,
                row,
              });
              dataToExport.push(filteredRow);
            });
            if (groupedRows?.length - 1 !== groupedRowIndex) {
              dataToExport.push(emptyRow);
            }
          },
        );
        const blob = new Blob([JsonToCSV(dataToExport)], {
          type: 'text/csv;charset=utf-8;',
        });
        saveAs(
          blob,
          `${appName}-${moment().format(DATE_EXPORTING_FORMAT)}.csv`,
        );
        analytics.trackEvent(ANALYTICS_EVENT_KEYS[appName].table.exports.csv);
      }

      function onActivePointChange(
        activePoint: IActivePoint,
        focusedStateActive: boolean = false,
      ): void {
        const { data, refs, config, groupingSelectOptions } = model.getState();
        if (config.table.resizeMode !== ResizeModeEnum.Hide) {
          const tableRef: any = refs?.tableRef;
          if (tableRef) {
            if (focusedStateActive) {
              tableRef.current?.scrollToRow?.(activePoint.key);
              tableRef.current?.setActiveRow?.(
                focusedStateActive ? activePoint.key : null,
              );
            } else {
              tableRef.current?.setHoveredRow?.(activePoint.key);
            }
          }
        }
        let configData = config;
        if (configData?.chart) {
          // TODO remove this later
          // remove unnecessary content prop from tooltip config
          if (configData.chart.tooltip?.hasOwnProperty('content')) {
            delete configData.chart.tooltip.content;
          }

          configData = {
            ...configData,
            chart: {
              ...configData.chart,
              focusedState: {
                active: focusedStateActive,
                key: activePoint.key,
                xValue: activePoint.xValue,
                yValue: activePoint.yValue,
                chartIndex: activePoint.chartIndex,
              },
            },
          };

          if (
            config.chart.focusedState.active !== focusedStateActive ||
            (config.chart.focusedState.active &&
              (activePoint.key !== config.chart.focusedState.key ||
                activePoint.xValue !== config.chart.focusedState.xValue))
          ) {
            updateURL({ configData, appName });
          }
        }

        const tooltipData = {
          ...configData?.chart?.tooltip,
          content: getTooltipContent({
            groupingItems: [GroupNameEnum.COLOR, GroupNameEnum.CHART],
            groupingSelectOptions,
            data,
            configData,
            activePointKey: configData.chart?.focusedState?.key,
            selectedFields: configData.chart?.tooltip?.selectedFields,
          }),
        };
        model.setState({ config: configData, tooltip: tooltipData });
      }

      function onModelGroupingSelectChange({
        groupName,
        list,
      }: IOnGroupingSelectChangeParams): void {
        onGroupingSelectChange({
          groupName,
          list,
          model,
          appName,
          updateModelData,
        });
      }

      function onSortChange({
        sortFields,
        order,
        index,
        actionType,
        field,
      }: any): void {
        onTableSortChange({
          sortFields,
          order,
          index,
          field,
          actionType,
          model,
          appName,
          updateModelData,
        });
      }

      function onModelBookmarkCreate({
        name,
        description,
      }: {
        name: string;
        description: string;
      }): Promise<void> {
        return onBookmarkCreate({ name, description, model, appName });
      }

      function onModelBookmarkUpdate(id: string): void {
        onBookmarkUpdate({ id, model, appName });
      }

      function onModelNotificationDelete(id: number): void {
        onNotificationDelete({ id, model });
      }

      function onModelNotificationAdd<N>(
        notification: N & INotification,
      ): void {
        onNotificationAdd({ notification, model });
      }

      function onModelResetConfigData(): void {
        onResetConfigData({ model, getConfig, updateModelData });
      }

      function changeLiveUpdateConfig(config: {
        enabled?: boolean;
        delay?: number;
      }): void {
        const state = model.getState();
        const configData = state?.config;
        const query = configData.select?.query;
        const liveUpdateConfig = configData.liveUpdate;
        if (!liveUpdateConfig?.enabled && config.enabled && query !== '()') {
          liveUpdateInstance = new LiveUpdateService(
            appName,
            updateData,
            config?.delay || liveUpdateConfig?.delay,
          );
          liveUpdateInstance?.start({
            q: query,
          });
        } else {
          liveUpdateInstance?.clear();
          liveUpdateInstance = null;
        }

        const newLiveUpdateConfig = {
          ...liveUpdateConfig,
          ...config,
        };
        model.setState({
          config: {
            ...configData,
            liveUpdate: newLiveUpdateConfig,
          },
        });

        setItem('scattersLUConfig', encode(newLiveUpdateConfig));
        analytics.trackEvent(
          // @ts-ignore
          `${ANALYTICS_EVENT_KEYS[appName].liveUpdate} ${
            config.enabled ? 'on' : 'off'
          }`,
        );
      }

      function destroy(): void {
        liveUpdateInstance?.clear();
        liveUpdateInstance = null; //@TODO check is this need or not
      }

      function archiveRuns(
        ids: string[],
        archived: boolean,
      ): {
        call: () => Promise<void>;
        abort: () => void;
      } {
        runsArchiveRef = runsService.archiveRuns(ids, archived);
        return {
          call: async () => {
            try {
              await runsArchiveRef
                .call((detail) => exceptionHandler({ detail, model }))
                .then(() => {
                  getScattersData(false, true).call();
                  onNotificationAdd({
                    notification: {
                      id: Date.now(),
                      severity: 'success',
                      messages: [
                        `Runs are successfully ${
                          archived ? 'archived' : 'unarchived'
                        } `,
                      ],
                    },
                    model,
                  });
                });
            } catch (ex: Error | any) {
              if (ex.name === 'AbortError') {
                onNotificationAdd({
                  notification: {
                    id: Date.now(),
                    severity: 'error',
                    messages: [ex.message],
                  },
                  model,
                });
              }
            } finally {
              analytics.trackEvent(
                ANALYTICS_EVENT_KEYS[appName].table.archiveRunsBatch,
              );
            }
          },
          abort: runsArchiveRef.abort,
        };
      }

      function deleteRuns(ids: string[]): {
        call: () => Promise<void>;
        abort: () => void;
      } {
        runsDeleteRef = runsService.deleteRuns(ids);
        return {
          call: async () => {
            try {
              await runsDeleteRef
                .call((detail) => exceptionHandler({ detail, model }))
                .then(() => {
                  getScattersData(false, true).call();
                  onNotificationAdd({
                    notification: {
                      id: Date.now(),
                      severity: 'success',
                      messages: ['Runs are successfully deleted'],
                    },
                    model,
                  });
                });
            } catch (ex: Error | any) {
              if (ex.name === 'AbortError') {
                onNotificationAdd({
                  notification: {
                    id: Date.now(),
                    severity: 'error',
                    messages: [ex.message],
                  },
                  model,
                });
              }
            } finally {
              analytics.trackEvent(
                ANALYTICS_EVENT_KEYS[appName].table.deleteRunsBatch,
              );
            }
          },
          abort: runsDeleteRef.abort,
        };
      }

      const methods = {
        initialize,
        getAppConfigData: getModelAppConfigData,
        getScattersData,
        abortRequest,
        setDefaultAppConfigData: setModelDefaultAppConfigData,
        updateModelData,
        onActivePointChange,
        onExportTableData,
        onBookmarkCreate: onModelBookmarkCreate,
        onBookmarkUpdate: onModelBookmarkUpdate,
        onNotificationAdd: onModelNotificationAdd,
        onNotificationDelete: onModelNotificationDelete,
        onResetConfigData: onModelResetConfigData,
        onSortChange,
        destroy,
        changeLiveUpdateConfig,
        archiveRuns,
        deleteRuns,
      };

      if (grouping) {
        Object.assign(methods, {
          onGroupingSelectChange: onModelGroupingSelectChange,
          onGroupingModeChange({
            groupName,
            value,
          }: IOnGroupingModeChangeParams): void {
            onGroupingModeChange({
              groupName,
              value,
              model,
              appName,
              updateModelData,
            });
          },
          onGroupingPaletteChange(index: number): void {
            onGroupingPaletteChange({ index, model, appName, updateModelData });
          },
          onGroupingReset(groupName: GroupNameEnum): void {
            onGroupingReset({ groupName, model, appName, updateModelData });
          },
          onGroupingApplyChange(groupName: GroupNameEnum): void {
            onGroupingApplyChange({
              groupName,
              model,
              appName,
              updateModelData,
            });
          },
          onGroupingPersistenceChange(groupName: GroupNameEnum): void {
            onGroupingPersistenceChange({
              groupName,
              model,
              appName,
              updateModelData,
            });
          },
          onShuffleChange(name: 'color' | 'stroke'): void {
            onShuffleChange({ name, model, updateModelData });
          },
        });
      }
      if (selectForm) {
        Object.assign(methods, {
          onSelectOptionsChange<D>(data: D & Partial<ISelectOption[]>): void {
            onSelectOptionsChange({ data, model });
          },
          onSelectRunQueryChange(query: string): void {
            onSelectRunQueryChange({ query, model });
          },
        });
      }
      if (components?.charts?.[0]) {
        Object.assign(methods, {
          onChangeTooltip(tooltip: Partial<ITooltip>): void {
            onChangeTooltip({
              tooltip,
              groupingItems: [GroupNameEnum.COLOR, GroupNameEnum.CHART],
              model,
              appName,
            });
          },
          onChangeTrendlineOptions(
            trendlineOptions: Partial<ITrendlineOptions>,
          ): void {
            onChangeTrendlineOptions({ trendlineOptions, model, appName });
          },
        });
      }
      if (components?.table) {
        Object.assign(methods, {
          onRowHeightChange(height: RowHeightSize): void {
            onRowHeightChange({ height, model, appName });
          },
          onTableRowHover(rowKey?: string): void {
            onTableRowHover({ rowKey, model });
          },
          onTableRowClick(rowKey?: string): void {
            onTableRowClick({ rowKey, model });
          },
          onSortFieldsChange(sortFields: [string, any][]): void {
            onSortFieldsChange({ sortFields, model, appName, updateModelData });
          },
          onColumnsOrderChange(columnsOrder: any): void {
            onColumnsOrderChange({
              columnsOrder,
              model,
              appName,
              updateModelData,
            });
          },
          onColumnsVisibilityChange(hiddenColumns: string[]): void {
            onColumnsVisibilityChange({
              hiddenColumns,
              model,
              appName,
              updateModelData,
            });
          },
          onTableResizeModeChange(mode: ResizeModeEnum): void {
            onTableResizeModeChange({ mode, model, appName });
          },
          onTableDiffShow(): void {
            onTableDiffShow({ model, appName, updateModelData });
          },
          onTableResizeEnd(tableHeight: string): void {
            onTableResizeEnd({ tableHeight, model, appName });
          },
          onSortReset(): void {
            updateSortFields({
              sortFields: [],
              model,
              appName,
              updateModelData,
            });
          },
          updateColumnsWidths(
            key: string,
            width: number,
            isReset: boolean,
          ): void {
            updateColumnsWidths({
              key,
              width,
              isReset,
              model,
              appName,
              updateModelData,
            });
          },
          onParamVisibilityChange(metricsKeys: string[]): void {
            onParamVisibilityChange({
              metricsKeys,
              model,
              appName,
              updateModelData,
            });
          },
          onRowSelect({
            actionType,
            data,
          }: {
            actionType: 'single' | 'selectAll' | 'removeAll';
            data?: any;
          }): void {
            return onRowSelect({ actionType, data, model });
          },
        });
      }

      return methods;
    }
  }

  function getAppModelMethods() {
    switch (dataType) {
      case AppDataTypeEnum.METRICS:
        return getMetricsAppModelMethods();
      case AppDataTypeEnum.RUNS:
        return getRunsAppModelMethods();
      default:
        return {};
    }
  }

  return {
    ...model,
    ...getAppModelMethods(),
  };
}

export default createAppModel;<|MERGE_RESOLUTION|>--- conflicted
+++ resolved
@@ -1172,7 +1172,6 @@
           sequenceName: 'metric',
         }),
       ];
-<<<<<<< HEAD
       const sortOptions = [
         ...groupingSelectOptions,
         {
@@ -1182,15 +1181,6 @@
         },
       ];
 
-      tooltipData = getTooltipData({
-        processedData: data,
-        paramKeys: sortedParams,
-        groupingSelectOptions,
-        groupingItems: ['color', 'stroke', 'chart'],
-        model,
-      });
-=======
->>>>>>> 808fd50b
       const tableData = getDataAsTableRows(
         data,
         configData?.chart?.focusedState.xValue ?? null,
@@ -1272,7 +1262,6 @@
           sequenceName: 'metric',
         }),
       ];
-<<<<<<< HEAD
       const sortOptions = [
         ...groupingSelectOptions,
         {
@@ -1281,16 +1270,7 @@
           value: 'lastValue',
         },
       ];
-      tooltipData = getTooltipData({
-        processedData: data,
-        paramKeys: sortedParams,
-        groupingSelectOptions,
-        groupingItems: ['color', 'stroke', 'chart'],
-        model,
-      });
-=======
-
->>>>>>> 808fd50b
+
       const tableData = getDataAsTableRows(
         data,
         configData?.chart?.focusedState?.xValue ?? null,
@@ -2476,11 +2456,23 @@
         data?.forEach((run: IRun<IParamTrace>, index) => {
           params = params.concat(getObjectPaths(run.params, run.params));
           runProps = runProps.concat(getObjectPaths(run.props, run.props));
+          const metrics: any = {};
           run.traces.metric.forEach((trace) => {
             metricsColumns[trace.name] = {
               ...metricsColumns[trace.name],
               [contextToString(trace.context) as string]: '-',
             };
+            const contextName =
+              contextToString(trace.context) === ''
+                ? ''
+                : `_${contextToString(trace.context)}`;
+
+            const key = `${
+              isSystemMetric(trace.name)
+                ? trace.name
+                : `${trace.name}${contextName}`
+            }`;
+            metrics[key] = trace.last_value.last;
           });
           runHashArray.push(run.hash);
           runs.push({
@@ -2489,6 +2481,7 @@
             color: COLORS[paletteIndex][index % COLORS[paletteIndex].length],
             key: encode({ runHash: run.hash }),
             dasharray: DASH_ARRAYS[0],
+            metrics,
           });
         });
         const processedData = groupData(runs);
@@ -3898,7 +3891,6 @@
             runProps,
           }),
         ];
-<<<<<<< HEAD
         const metricsSelectOptions = Object.keys(metricsColumns)
           .reduce((acc: any, key: string) => {
             Object.keys(metricsColumns[key]).forEach(
@@ -3918,15 +3910,7 @@
             label: metric,
           }));
         const sortOptions = [...groupingSelectOptions, ...metricsSelectOptions];
-        tooltipData = getTooltipData({
-          processedData: data,
-          paramKeys: sortedParams,
-          groupingSelectOptions,
-          groupingItems: ['color', 'stroke', 'chart'],
-          model,
-        });
-=======
->>>>>>> 808fd50b
+
         const tableData = getDataAsTableRows(
           data,
           metricsColumns,
@@ -4441,7 +4425,6 @@
             runProps,
           }),
         ];
-<<<<<<< HEAD
         const metricsSelectOptions = Object.keys(metricsColumns)
           .reduce((acc: any, key: string) => {
             Object.keys(metricsColumns[key]).forEach(
@@ -4461,15 +4444,7 @@
             label: metric,
           }));
         const sortOptions = [...groupingSelectOptions, ...metricsSelectOptions];
-        tooltipData = getTooltipData({
-          processedData: data,
-          paramKeys: sortedParams,
-          groupingSelectOptions,
-          groupingItems: ['color', 'stroke', 'chart'],
-          model,
-        });
-=======
->>>>>>> 808fd50b
+
         const tableData = getDataAsTableRows(
           data,
           metricsColumns,
@@ -5056,7 +5031,6 @@
             runProps,
           }),
         ];
-<<<<<<< HEAD
         const metricsSelectOptions = Object.keys(metricsColumns)
           .reduce((acc: any, key: string) => {
             Object.keys(metricsColumns[key]).forEach(
@@ -5076,16 +5050,7 @@
             label: metric,
           }));
         const sortOptions = [...groupingSelectOptions, ...metricsSelectOptions];
-        tooltipData = getTooltipData({
-          processedData: data,
-          paramKeys: sortedParams,
-          groupingSelectOptions,
-          groupingItems: ['color', 'chart'],
-          model,
-        });
-
-=======
->>>>>>> 808fd50b
+
         const tableData = getDataAsTableRows(
           data,
           metricsColumns,
@@ -5783,7 +5748,6 @@
             runProps,
           }),
         ];
-<<<<<<< HEAD
         const metricsSelectOptions = Object.keys(metricsColumns)
           .reduce((acc: any, key: string) => {
             Object.keys(metricsColumns[key]).forEach(
@@ -5803,15 +5767,7 @@
             label: metric,
           }));
         const sortOptions = [...groupingSelectOptions, ...metricsSelectOptions];
-        tooltipData = getTooltipData({
-          processedData: data,
-          paramKeys: sortedParams,
-          groupingSelectOptions,
-          groupingItems: ['color', 'chart'],
-          model,
-        });
-=======
->>>>>>> 808fd50b
+
         const tableData = getDataAsTableRows(
           data,
           metricsColumns,
