import _ from 'lodash';
import moment from 'moment';
import { saveAs } from 'file-saver';

import { HighlightEnum } from 'components/HighlightModesPopover/HighlightModesPopover';
import { ZoomEnum } from 'components/ZoomInPopover/ZoomInPopover';

import COLORS from 'config/colors/colors';
import DASH_ARRAYS from 'config/dash-arrays/dashArrays';
import { ResizeModeEnum } from 'config/enums/tableEnums';
import { AlignmentNotificationsEnum } from 'config/notification-messages/notificationMessages';
import { RowHeightSize } from 'config/table/tableConfigs';
import { DensityOptions } from 'config/enums/densityEnum';

import {
  getMetricsTableColumns,
  metricsTableRowRenderer,
} from 'pages/Metrics/components/MetricsTableGrid/MetricsTableGrid';
import {
  getParamsTableColumns,
  paramsTableRowRenderer,
} from 'pages/Params/components/ParamsTableGrid/ParamsTableGrid';
import {
  getRunsTableColumns,
  runsTableRowRenderer,
} from 'pages/Runs/components/RunsTableGrid/RunsTableGrid';

import * as analytics from 'services/analytics';
import appsService from 'services/api/apps/appsService';
import metricsService from 'services/api/metrics/metricsService';
import runsService from 'services/api/runs/runsService';
import createMetricModel from 'services/models/metrics/metricModel';
import { createRunModel } from 'services/models/metrics/runModel';
import createModel from 'services/models/model';
import LiveUpdateService from 'services/live-update/examples/LiveUpdateBridge.example';

import { IAxesScaleState } from 'types/components/AxesScalePopover/AxesScalePopover';
import { ILine } from 'types/components/LineChart/LineChart';
import { INotification } from 'types/components/NotificationContainer/NotificationContainer';
import { ITableColumn } from 'types/pages/metrics/components/TableColumns/TableColumns';
import { IOnSmoothingChange } from 'types/pages/metrics/Metrics';
import { IMetric } from 'types/services/models/metrics/metricModel';
import {
  GroupNameType,
  IAggregationConfig,
  IAppData,
  IChartTooltip,
  IChartZoom,
  IGroupingSelectOption,
  IMetricAppModelState,
  IMetricsCollection,
  IMetricTableRowData,
  IOnGroupingModeChangeParams,
<<<<<<< HEAD
  IOnGroupingSelectChangeParams,
=======
  GroupNameType,
  IChartZoom,
  IAggregationConfig,
  IPanelTooltip,
>>>>>>> 6cc189ea
  ITooltipData,
  SortField,
} from 'types/services/models/metrics/metricsAppModel';
import {
  IMetricTrace,
  IParamTrace,
  IRun,
  ISequence,
} from 'types/services/models/metrics/runModel';
import { IModel } from 'types/services/models/model';
import {
  IParam,
  IParamsAppModelState,
} from 'types/services/models/params/paramsAppModel';
import { IRunsAppModelState } from 'types/services/models/runs/runsAppModel';
import { IActivePoint } from 'types/utils/d3/drawHoverAttributes';
import {
  IDimensionsType,
  IDimensionType,
} from 'types/utils/d3/drawParallelAxes';
import {
  IAppInitialConfig,
  IAppModelConfig,
  IAppModelState,
  ISelectOption,
} from 'types/services/models/explorer/createAppModel';
import { IScatterAppModelState } from 'types/services/models/scatter/scatterAppModel';

import {
  aggregateGroupData,
  AggregationAreaMethods,
  AggregationLineMethods,
} from 'utils/aggregateGroupData';
import exceptionHandler from 'utils/app/exceptionHandler';
import getAggregatedData from 'utils/app/getAggregatedData';
import getChartTitleData from 'utils/app/getChartTitleData';
import { getFilteredGroupingOptions } from 'utils/app/getFilteredGroupingOptions';
import getFilteredRow from 'utils/app/getFilteredRow';
import { getGroupingPersistIndex } from 'utils/app/getGroupingPersistIndex';
import getGroupingSelectOptions from 'utils/app/getGroupingSelectOptions';
import getQueryStringFromSelect from 'utils/app/getQueryStringFromSelect';
import getRunData from 'utils/app/getRunData';
import getTooltipData from 'utils/app/getTooltipData';
import onAggregationConfigChange from 'utils/app/onAggregationConfigChange';
import onAlignmentMetricChange from 'utils/app/onAlignmentMetricChange';
import onAlignmentTypeChange from 'utils/app/onAlignmentTypeChange';
import onAxesScaleTypeChange from 'utils/app/onAxesScaleTypeChange';
import onChangeTooltip from 'utils/app/onChangeTooltip';
import onColorIndicatorChange from 'utils/app/onColorIndicatorChange';
import onColumnsOrderChange from 'utils/app/onColumnsOrderChange';
import onColumnsVisibilityChange from 'utils/app/onColumnsVisibilityChange';
import onCurveInterpolationChange from 'utils/app/onCurveInterpolationChange';
import onGroupingApplyChange from 'utils/app/onGroupingApplyChange';
import onGroupingModeChange from 'utils/app/onGroupingModeChange';
import onGroupingPaletteChange from 'utils/app/onGroupingPaletteChange';
import onGroupingPersistenceChange from 'utils/app/onGroupingPersistenceChange';
import onGroupingReset from 'utils/app/onGroupingReset';
import onGroupingSelectChange from 'utils/app/onGroupingSelectChange';
import onHighlightModeChange from 'utils/app/onHighlightModeChange';
import onIgnoreOutliersChange from 'utils/app/onIgnoreOutliersChange';
import onSelectOptionsChange from 'utils/app/onSelectOptionsChange';
import onMetricVisibilityChange from 'utils/app/onMetricsVisibilityChange';
import onParamVisibilityChange from 'utils/app/onParamsVisibilityChange';
import onRowHeightChange from 'utils/app/onRowHeightChange';
import onRowVisibilityChange from 'utils/app/onRowVisibilityChange';
import onSelectAdvancedQueryChange from 'utils/app/onSelectAdvancedQueryChange';
import onSelectRunQueryChange from 'utils/app/onSelectRunQueryChange';
import onSmoothingChange from 'utils/app/onSmoothingChange';
import onSortFieldsChange from 'utils/app/onSortFieldsChange';
import { onTableDiffShow } from 'utils/app/onTableDiffShow';
import { onTableResizeEnd } from 'utils/app/onTableResizeEnd';
import onTableResizeModeChange from 'utils/app/onTableResizeModeChange';
import onTableRowClick from 'utils/app/onTableRowClick';
import onTableRowHover from 'utils/app/onTableRowHover';
import onTableSortChange from 'utils/app/onTableSortChange';
import onZoomChange from 'utils/app/onZoomChange';
import setAggregationEnabled from 'utils/app/setAggregationEnabled';
import toggleSelectAdvancedMode from 'utils/app/toggleSelectAdvancedMode';
import updateColumnsWidths from 'utils/app/updateColumnsWidths';
import updateSortFields from 'utils/app/updateTableSortFields';
import contextToString from 'utils/contextToString';
import {
  AlignmentOptionsEnum,
  ChartTypeEnum,
  CurveEnum,
  ScaleEnum,
} from 'utils/d3';
import {
  adjustable_reader,
  decode_buffer_pairs,
  decodePathsVals,
  iterFoldTree,
} from 'utils/encoder/streamEncoding';
import { filterArrayByIndexes } from 'utils/filterArrayByIndexes';
import filterMetricData from 'utils/filterMetricData';
import filterTooltipContent from 'utils/filterTooltipContent';
import { formatValue } from 'utils/formatValue';
import getClosestValue from 'utils/getClosestValue';
import getObjectPaths from 'utils/getObjectPaths';
import getSmoothenedData from 'utils/getSmoothenedData';
import JsonToCSV from 'utils/JsonToCSV';
import { SmoothingAlgorithmEnum } from 'utils/smoothingData';
import { setItem } from 'utils/storage';
import { encode } from 'utils/encoder/encoder';
import onBookmarkCreate from 'utils/app/onBookmarkCreate';
import onBookmarkUpdate from 'utils/app/onBookmarkUpdate';
import onNotificationDelete from 'utils/app/onNotificationDelete';
import onNotificationAdd from 'utils/app/onNotificationAdd';
import onResetConfigData from 'utils/app/onResetConfigData';
import onShuffleChange from 'utils/app/onShuffleChange';
import setComponentRefs from 'utils/app/setComponentRefs';
import updateURL from 'utils/app/updateURL';
import onDensityTypeChange from 'utils/app/onDensityTypeChange';
import getValueByField from 'utils/getValueByField';
import sortDependingArrays from 'utils/app/sortDependingArrays';
import { isSystemMetric } from 'utils/isSystemMetric';
import setDefaultAppConfigData from 'utils/app/setDefaultAppConfigData';

import { IPoint } from '../../../components/ScatterPlot';

import { AppDataTypeEnum, AppNameEnum } from './index';

/**
 * function createAppModel has 2 major functionalities:
 *    1. getConfig() function which depends on appInitialConfig returns corresponding config state
 *    2. getAppModelMethods() function which depends on appInitialConfig returns corresponding methods
 * @appConfig {IAppInitialConfig} - the config which describe app model
 */

function createAppModel(appConfig: IAppInitialConfig) {
  const { appName, dataType, grouping, components, selectForm } = appConfig;

  const model: IModel<IAppModelState> = createModel<IAppModelState>({
    requestIsPending: false,
    config: getConfig(),
  });

  let appRequestRef: {
    call: () => Promise<IAppData>;
    abort: () => void;
  };

  function getConfig(): IAppModelConfig {
    switch (dataType) {
      case AppDataTypeEnum.METRICS: {
        const config: IAppModelConfig = {
          liveUpdate: {
            delay: 2000,
            enabled: false,
          },
        };
        if (grouping) {
          config.grouping = {
            color: [],
            stroke: [],
            chart: [],
            reverseMode: {
              color: false,
              stroke: false,
              chart: false,
            },
            isApplied: {
              color: true,
              stroke: true,
              chart: true,
            },
            persistence: {
              color: false,
              stroke: false,
            },
            seed: {
              color: 10,
              stroke: 10,
            },
            paletteIndex: 0,
          };
        }
        if (components?.table) {
          config.table = {
            resizeMode: ResizeModeEnum.Resizable,
            rowHeight: RowHeightSize.md,
            sortFields: [],
            hiddenMetrics: [],
            hiddenColumns: [],
            columnsWidths: {},
            columnsOrder: {
              left: [],
              middle: [],
              right: [],
            },
            height: '',
          };
        }
        if (components?.charts?.[0]) {
          config.chart = {
            highlightMode: HighlightEnum.Off,
            ignoreOutliers: true,
            zoom: {
              active: false,
              mode: ZoomEnum.SINGLE,
              history: [],
            },
            axesScaleType: { xAxis: ScaleEnum.Linear, yAxis: ScaleEnum.Linear },
            curveInterpolation: CurveEnum.Linear,
            smoothingAlgorithm: SmoothingAlgorithmEnum.EMA,
            smoothingFactor: 0,
            alignmentConfig: {
              metric: '',
              type: AlignmentOptionsEnum.STEP,
            },
            densityType: DensityOptions.Minimum,
            aggregationConfig: {
              methods: {
                area: AggregationAreaMethods.MIN_MAX,
                line: AggregationLineMethods.MEAN,
              },
              isApplied: false,
              isEnabled: false,
            },
            tooltip: {
              content: {},
              display: true,
              selectedParams: [],
            },
            focusedState: {
              active: false,
              key: null,
              xValue: null,
              yValue: null,
              chartIndex: null,
            },
          };
        }
        if (selectForm) {
          config.select = {
            options: [],
            query: '',
            advancedMode: false,
            advancedQuery: '',
          };
        }
        return config;
      }
      case AppDataTypeEnum.RUNS: {
        const config: IAppModelConfig = {};
        if (grouping) {
          config.grouping = {
            color: [],
            stroke: [],
            chart: [],
            reverseMode: {
              color: false,
              stroke: false,
              chart: false,
            },
            isApplied: {
              color: true,
              stroke: true,
              chart: true,
            },
            persistence: {
              color: false,
              stroke: false,
            },
            seed: {
              color: 10,
              stroke: 10,
            },
            paletteIndex: 0,
          };
        }
        if (components?.table) {
          config.table = {
            resizeMode: ResizeModeEnum.Resizable,
            rowHeight: RowHeightSize.md,
            sortFields: [],
            hiddenMetrics: [],
            hiddenColumns: [],
            columnsWidths: {},
            columnsOrder: {
              left: [],
              middle: [],
              right: [],
            },
            height: '',
          };
          if (appName === AppNameEnum.RUNS) {
            config.pagination = {
              limit: 45,
              offset: null,
              isLatest: false,
            };
          }
        }
        if (components?.charts?.[0]) {
          if (components.charts.indexOf(ChartTypeEnum.HighPlot) !== -1) {
            config.chart = {
              curveInterpolation: CurveEnum.Linear,
              isVisibleColorIndicator: false,
              focusedState: {
                key: null,
                xValue: null,
                yValue: null,
                active: false,
                chartIndex: null,
              },
              tooltip: {
                content: {},
                display: true,
                selectedParams: [],
              },
            };
          }
          if (components.charts.indexOf(ChartTypeEnum.ScatterPlot) !== -1) {
            config.chart = {
              highlightMode: HighlightEnum.Off,
              ignoreOutliers: true,
              zoom: {
                active: false,
                mode: ZoomEnum.SINGLE,
                history: [],
              },
              curveInterpolation: CurveEnum.Linear,
              focusedState: {
                key: null,
                xValue: null,
                yValue: null,
                active: false,
                chartIndex: null,
              },
              tooltip: {
                content: {},
                display: true,
                selectedParams: [],
              },
            };
          }
        }
        if (selectForm) {
          config.select = {
            options: [],
            query: '',
            advancedMode: false,
            advancedQuery: '',
          };
        }
        return config;
      }
      default:
        return {};
    }
  }

  function setModelDefaultAppConfigData(): void {
    setDefaultAppConfigData({
      config: getConfig(),
      appInitialConfig: appConfig,
      model,
    });
  }

  function getAppConfigData(appId: string): {
    call: () => Promise<void>;
    abort: () => void;
  } {
    if (appRequestRef) {
      appRequestRef.abort();
    }
    appRequestRef = appsService.fetchApp(appId);
    return {
      call: async () => {
        const appData = await appRequestRef.call();
        const configData = _.merge(getConfig(), appData.state);
        model.setState({ config: configData });
      },
      abort: appRequestRef.abort,
    };
  }

  function getMetricsAppModelMethods() {
    let metricsRequestRef: {
      call: (
        exceptionHandler: (detail: any) => void,
      ) => Promise<ReadableStream<IRun<IMetricTrace>[]>>;
      abort: () => void;
    };
    let tooltipData: ITooltipData = {};
    let liveUpdateInstance: LiveUpdateService | null;

    function initialize(appId: string): void {
      model.init();
      const state: Partial<IAppModelState> = {};
      if (grouping) {
        state.groupingSelectOptions = [];
      }
      if (components?.table) {
        state.refs = {
          ...state.refs,
          tableRef: { current: null },
        };
      }
      if (components?.charts?.[0]) {
        tooltipData = {};
        state.refs = {
          ...state.refs,
          chartPanelRef: { current: null },
        };
      }
      model.setState({ ...state });
      if (!appId) {
        setModelDefaultAppConfigData();
      }

      const liveUpdateState = model.getState()?.config?.liveUpdate;

      if (liveUpdateState?.enabled) {
        liveUpdateInstance = new LiveUpdateService(
          appName,
          updateData,
          liveUpdateState.delay,
        );
      }
    }

    function updateData(newData: ISequence<IMetricTrace>[]): void {
      const configData = model.getState()?.config;
      if (configData) {
        setModelData(newData, configData);
      }
    }

    function getMetricsData(shouldUrlUpdate?: boolean): {
      call: () => Promise<void>;
      abort: () => void;
    } {
      if (metricsRequestRef) {
        metricsRequestRef.abort();
      }
      const configData = model.getState()?.config;
      if (shouldUrlUpdate) {
        updateURL({ configData, appName });
      }
      const metric = configData?.chart?.alignmentConfig?.metric;
      let query = getQueryStringFromSelect(configData?.select);
      metricsRequestRef = metricsService.getMetricsData({
        q: query,
        p: configData?.chart?.densityType,
        ...(metric ? { x_axis: metric } : {}),
      });
      return {
        call: async () => {
          if (query === '()') {
            let state: Partial<IMetricAppModelState> = {};
            if (
              Array.isArray(components?.charts) &&
              components?.charts?.indexOf(ChartTypeEnum.LineChart) !== -1
            ) {
              state.lineChartData = [];
            }
            if (components.table) {
              state.tableData = [];
              state.config = {
                ...configData,
                table: {
                  ...configData?.table,
                  resizeMode: ResizeModeEnum.Resizable,
                },
              };
            }

            model.setState({
              requestIsPending: false,
              queryIsEmpty: true,
              ...state,
            });
          } else {
            model.setState({
              requestIsPending: true,
              queryIsEmpty: false,
            });
            liveUpdateInstance?.stop().then();
            try {
              const stream = await metricsRequestRef.call((detail) =>
                exceptionHandler({ detail, model }),
              );
              const runData = await getRunData(stream);
              updateData(runData);
            } catch (ex: any) {
              if (ex.name === 'AbortError') {
                // Abort Error
              } else {
                console.log('Unhandled error: ', ex);
              }
            }

            liveUpdateInstance?.start({
              q: query,
              ...(metric && { x_axis: metric }),
            });
          }
        },
        abort: metricsRequestRef.abort,
      };
    }

    function getDataAsTableRows(
      processedData: IMetricsCollection<IMetric>[],
      xValue: number | string | null = null,
      paramKeys: string[],
      isRowData: boolean,
      config: IAppModelConfig,
      groupingSelectOptions: IGroupingSelectOption[],
      dynamicUpdate?: boolean,
    ): {
      rows: IMetricTableRowData[] | any;
      sameValueColumns: string[];
    } {
      if (!processedData) {
        return {
          rows: [],
          sameValueColumns: [],
        };
      }

      const rows: IMetricTableRowData[] | any =
        processedData[0]?.config !== null ? {} : [];

      let rowIndex = 0;
      const sameValueColumns: string[] = [];

      processedData.forEach(
        (metricsCollection: IMetricsCollection<IMetric>) => {
          const groupKey = metricsCollection.key;
          const columnsValues: { [key: string]: string[] } = {};

          if (metricsCollection.config !== null) {
            const groupConfigData: { [key: string]: string } = {};
            for (let key in metricsCollection.config) {
              groupConfigData[getValueByField(groupingSelectOptions, key)] =
                metricsCollection.config[key];
            }
            const groupHeaderRow = {
              meta: {
                chartIndex:
                  config?.grouping?.chart?.length ||
                  config?.grouping?.reverseMode?.chart
                    ? metricsCollection.chartIndex + 1
                    : null,
                color: metricsCollection.color,
                dasharray: metricsCollection.dasharray,
                itemsCount: metricsCollection.data.length,
                config: groupConfigData,
              },
              key: groupKey!,
              groupRowsKeys: metricsCollection.data.map((metric) => metric.key),
              color: metricsCollection.color,
              dasharray: metricsCollection.dasharray,
              aggregation: {
                area: {
                  min: '',
                  max: '',
                },
                line: '',
              },
              experiment: '',
              run: '',
              metric: '',
              context: [],
              value: '',
              step: '',
              epoch: '',
              time: '',
              children: [],
            };

            rows[groupKey!] = {
              data: groupHeaderRow,
              items: [],
            };
          }

          metricsCollection.data.forEach((metric: IMetric) => {
            const closestIndex =
              xValue === null
                ? null
                : getClosestValue(
                    metric.data.xValues as number[],
                    xValue as number,
                  ).index;
            const rowValues: IMetricTableRowData = {
              rowMeta: {
                color: metricsCollection.color ?? metric.color,
              },
              key: metric.key,
              runHash: metric.run.hash,
              isHidden: metric.isHidden,
              index: rowIndex,
              color: metricsCollection.color ?? metric.color,
              dasharray: metricsCollection.dasharray ?? metric.dasharray,
              experiment: metric.run.props?.experiment?.name ?? 'default',
              run: moment(metric.run.props.creation_time * 1000).format(
                'HH:mm:ss · D MMM, YY',
              ),
              metric: metric.name,
              context: contextToString(metric.context)?.split(',') || [''],
              value:
                closestIndex === null
                  ? '-'
                  : formatValue(metric.data.values[closestIndex]),
              step:
                closestIndex === null
                  ? '-'
                  : formatValue(metric.data.steps[closestIndex]),
              epoch:
                closestIndex === null
                  ? '-'
                  : formatValue(metric.data.epochs[closestIndex]),
              time:
                closestIndex !== null
                  ? metric.data.timestamps[closestIndex]
                  : null,
              parentId: groupKey,
            };
            rowIndex++;

            if (metricsCollection.config !== null && closestIndex !== null) {
              rows[groupKey!].data.aggregation = {
                area: {
                  min: metricsCollection.aggregation!.area.min?.yValues[
                    closestIndex
                  ],
                  max: metricsCollection.aggregation!.area.max?.yValues[
                    closestIndex
                  ],
                },
                line: metricsCollection.aggregation!.line?.yValues[
                  closestIndex
                ],
              };
            }

            [
              'experiment',
              'run',
              'metric',
              'context',
              'step',
              'epoch',
              'time',
            ].forEach((key) => {
              if (columnsValues.hasOwnProperty(key)) {
                if (
                  _.findIndex(columnsValues[key], (value) =>
                    _.isEqual(rowValues[key], value),
                  ) === -1
                ) {
                  columnsValues[key].push(rowValues[key]);
                }
              } else {
                columnsValues[key] = [rowValues[key]];
              }
            });

            if (!dynamicUpdate) {
              paramKeys.forEach((paramKey) => {
                const value = _.get(metric.run.params, paramKey, '-');
                rowValues[paramKey] = formatValue(value);
                if (columnsValues.hasOwnProperty(paramKey)) {
                  if (
                    _.findIndex(columnsValues[paramKey], (paramValue) =>
                      _.isEqual(value, paramValue),
                    ) === -1
                  ) {
                    columnsValues[paramKey].push(value);
                  }
                } else {
                  columnsValues[paramKey] = [value];
                }
              });
            }

            if (metricsCollection.config !== null) {
              rows[groupKey!].items.push(
                isRowData
                  ? rowValues
                  : metricsTableRowRenderer(rowValues, {
                      toggleVisibility: (e) => {
                        e.stopPropagation();
                        onRowVisibilityChange({
                          metricKey: rowValues.key,
                          model,
                          appName,
                          updateModelData,
                        });
                      },
                    }),
              );
            } else {
              rows.push(
                isRowData
                  ? rowValues
                  : metricsTableRowRenderer(rowValues, {
                      toggleVisibility: (e) => {
                        e.stopPropagation();
                        onRowVisibilityChange({
                          metricKey: rowValues.key,
                          model,
                          appName,
                          updateModelData,
                        });
                      },
                    }),
              );
            }
          });

          for (let columnKey in columnsValues) {
            if (columnsValues[columnKey].length === 1) {
              sameValueColumns.push(columnKey);
            }

            if (metricsCollection.config !== null) {
              rows[groupKey!].data[columnKey] =
                columnsValues[columnKey].length === 1
                  ? paramKeys.includes(columnKey)
                    ? formatValue(columnsValues[columnKey][0])
                    : columnsValues[columnKey][0]
                  : columnsValues[columnKey];
            }
          }
          if (metricsCollection.config !== null && !isRowData) {
            rows[groupKey!].data = metricsTableRowRenderer(
              rows[groupKey!].data,
              {},
              true,
              ['value'].concat(Object.keys(columnsValues)),
            );
          }
        },
      );
      return { rows, sameValueColumns };
    }

    function processData(data: ISequence<IMetricTrace>[]): {
      data: IMetricsCollection<IMetric>[];
      params: string[];
      highLevelParams: string[];
      contexts: string[];
    } {
      const configData = model.getState()?.config;
      let metrics: IMetric[] = [];
      let index: number = -1;
      let params: string[] = [];
      let highLevelParams: string[] = [];
      let contexts: string[] = [];
      const paletteIndex: number = configData?.grouping?.paletteIndex || 0;

      data?.forEach((run: ISequence<IMetricTrace>) => {
        params = params.concat(getObjectPaths(run.params, run.params));
        highLevelParams = highLevelParams.concat(
          getObjectPaths(run.params, run.params, '', false, true),
        );
        metrics = metrics.concat(
          run.traces.map((trace: any) => {
            index++;

            contexts = contexts.concat(
              getObjectPaths(trace.context, trace.context),
            );
            const { values, steps, epochs, timestamps } = filterMetricData({
              values: [...new Float64Array(trace.values.blob)],
              steps: [...new Float64Array(trace.iters.blob)],
              epochs: [...new Float64Array(trace.epochs?.blob)],
              timestamps: [...new Float64Array(trace.timestamps.blob)],
              axesScaleType: configData?.chart?.axesScaleType,
            });

            let processedValues = values;
            if (
              configData?.chart?.smoothingAlgorithm &&
              configData.chart.smoothingFactor
            ) {
              processedValues = getSmoothenedData({
                smoothingAlgorithm: configData?.chart.smoothingAlgorithm,
                smoothingFactor: configData.chart.smoothingFactor,
                data: values,
              });
            }
            const metricKey = encode({
              runHash: run.hash,
              metricName: trace.name,
              traceContext: trace.context,
            });
            return createMetricModel({
              ...trace,
              run: createRunModel(_.omit(run, 'traces') as IRun<IMetricTrace>),
              key: metricKey,
              dasharray: '0',
              color: COLORS[paletteIndex][index % COLORS[paletteIndex].length],
              isHidden: configData?.table?.hiddenMetrics!.includes(metricKey),
              data: {
                values: processedValues,
                steps,
                epochs,
                timestamps: timestamps.map((timestamp) =>
                  Math.round(timestamp * 1000),
                ),
                xValues: steps,
                yValues: processedValues,
              },
            } as IMetric);
          }),
        );
      });

      const processedData = groupData(
        _.orderBy(
          metrics,
          configData?.table?.sortFields?.map(
            (f: SortField) =>
              function (metric: IMetric) {
                return _.get(metric, f[0], '');
              },
          ) ?? [],
          configData?.table?.sortFields?.map((f: SortField) => f[1]) ?? [],
        ),
      );
      const uniqParams = _.uniq(params);
      const uniqHighLevelParams = _.uniq(highLevelParams);
      const uniqContexts = _.uniq(contexts);

      return {
        data: processedData,
        params: uniqParams,
        highLevelParams: uniqHighLevelParams,
        contexts: uniqContexts,
      };
    }

    function updateModelData(
      configData = model.getState()!.config!,
      shouldURLUpdate?: boolean,
    ): void {
      const { data, params, highLevelParams, contexts } = processData(
        model.getState()?.rawData as ISequence<IMetricTrace>[],
      );
      const groupingSelectOptions = [
        ...getGroupingSelectOptions({
          params: params.concat(highLevelParams).sort(),
          contexts,
        }),
      ];
      tooltipData = getTooltipData({
        processedData: data,
        paramKeys: params,
        groupingSelectOptions,
        groupingItems: ['color', 'stroke', 'chart'],
        model,
      });
      const tableData = getDataAsTableRows(
        data,
        configData?.chart?.focusedState.xValue ?? null,
        params,
        false,
        configData,
        groupingSelectOptions,
      );

      const tableColumns = getMetricsTableColumns(
        params,
        data[0]?.config,
        configData.table?.columnsOrder!,
        configData.table?.hiddenColumns!,
        configData.chart?.aggregationConfig.methods,
        configData.table?.sortFields,
        onSortChange,
        configData.grouping as any,
        onModelGroupingSelectChange,
      );
      const tableRef: any = model.getState()?.refs?.tableRef;
      tableRef.current?.updateData({
        newData: tableData.rows,
        newColumns: tableColumns,
        hiddenColumns: configData.table?.hiddenColumns!,
      });

      if (shouldURLUpdate) {
        updateURL({ configData, appName });
      }

      model.setState({
        config: configData,
        data,
        lineChartData: getDataAsLines(data),
        chartTitleData: getChartTitleData<
          IMetric,
          Partial<IMetricAppModelState>
        >({
          processedData: data,
          groupingSelectOptions,
          model: model as IModel<Partial<IMetricAppModelState>>,
        }),
        aggregatedData: getAggregatedData<Partial<IMetricAppModelState>>({
          processedData: data,
          model: model as IModel<Partial<IMetricAppModelState>>,
        }),
        tableData: tableData.rows,
        tableColumns,
        sameValueColumns: tableData.sameValueColumns,
        groupingSelectOptions,
      });
    }

    function setModelData(
      rawData: ISequence<IMetricTrace>[],
      configData: IAppModelConfig,
    ): void {
      const sortFields = model.getState()?.config?.table?.sortFields;
      const { data, params, highLevelParams, contexts } = processData(rawData);
      if (configData) {
        setAggregationEnabled({ model, appName });
      }
      const groupingSelectOptions = [
        ...getGroupingSelectOptions({
          params: params.concat(highLevelParams).sort(),
          contexts,
        }),
      ];
      tooltipData = getTooltipData({
        processedData: data,
        paramKeys: params,
        groupingSelectOptions,
        groupingItems: ['color', 'stroke', 'chart'],
        model,
      });
      const tableData = getDataAsTableRows(
        data,
        configData?.chart?.focusedState?.xValue ?? null,
        params,
        false,
        configData,
        groupingSelectOptions,
      );

      const tableColumns = getMetricsTableColumns(
        params,
        data[0]?.config,
        configData.table?.columnsOrder!,
        configData.table?.hiddenColumns!,
        configData?.chart?.aggregationConfig?.methods,
        sortFields,
        onSortChange,
        configData.grouping as any,
        onModelGroupingSelectChange,
      );
      if (!model.getState()?.requestIsPending) {
        model.getState()?.refs?.tableRef?.current?.updateData({
          newData: tableData.rows,
          newColumns: tableColumns,
        });
      }
      model.setState({
        requestIsPending: false,
        rawData,
        config: configData,
        params,
        data,
        lineChartData: getDataAsLines(data),
        chartTitleData: getChartTitleData<
          IMetric,
          Partial<IMetricAppModelState>
        >({
          processedData: data,
          groupingSelectOptions,
          model: model as IModel<IMetricAppModelState>,
        }),
        aggregatedData: getAggregatedData<Partial<IMetricAppModelState>>({
          processedData: data,
          model: model as IModel<IMetricAppModelState>,
        }),
        tableData: tableData.rows,
        tableColumns: tableColumns,
        sameValueColumns: tableData.sameValueColumns,
        groupingSelectOptions,
      });
    }

    function alignData(
      data: IMetricsCollection<IMetric>[],
      type: AlignmentOptionsEnum = model.getState()!.config!.chart
        ?.alignmentConfig.type!,
    ): IMetricsCollection<IMetric>[] {
      switch (type) {
        case AlignmentOptionsEnum.STEP:
          for (let i = 0; i < data.length; i++) {
            const metricCollection = data[i];
            for (let j = 0; j < metricCollection.data.length; j++) {
              const metric = metricCollection.data[j];
              metric.data = {
                ...metric.data,
                xValues: [...metric.data.steps],
                yValues: [...metric.data.values],
              };
            }
          }
          break;
        case AlignmentOptionsEnum.EPOCH:
          for (let i = 0; i < data.length; i++) {
            const metricCollection = data[i];
            for (let j = 0; j < metricCollection.data.length; j++) {
              const metric = metricCollection.data[j];
              const epochs: { [key: number]: number[] } = {};

              metric.data.epochs.forEach((epoch, i) => {
                if (epochs.hasOwnProperty(epoch)) {
                  epochs[epoch].push(metric.data.steps[i]);
                } else {
                  epochs[epoch] = [metric.data.steps[i]];
                }
              });

              metric.data = {
                ...metric.data,
                xValues: [
                  ...metric.data.epochs.map(
                    (epoch, i) =>
                      epoch +
                      (epochs[epoch].length > 1
                        ? (0.99 / epochs[epoch].length) *
                          epochs[epoch].indexOf(metric.data.steps[i])
                        : 0),
                  ),
                ],
                yValues: [...metric.data.values],
              };
            }
          }
          break;
        case AlignmentOptionsEnum.RELATIVE_TIME:
          for (let i = 0; i < data.length; i++) {
            const metricCollection = data[i];
            for (let j = 0; j < metricCollection.data.length; j++) {
              const metric = metricCollection.data[j];
              const firstDate = metric.data.timestamps[0];
              const timestamps: { [key: number]: number[] } = {};
              metric.data.timestamps.forEach((timestamp, i) => {
                if (timestamps.hasOwnProperty(timestamp)) {
                  timestamps[timestamp].push(metric.data.steps[i]);
                } else {
                  timestamps[timestamp] = [metric.data.steps[i]];
                }
              });

              metric.data = {
                ...metric.data,
                xValues: [
                  ...metric.data.timestamps.map(
                    (timestamp, i) =>
                      timestamp -
                      firstDate +
                      (timestamps[timestamp].length > 1
                        ? (0.99 / timestamps[timestamp].length) *
                          timestamps[timestamp].indexOf(metric.data.steps[i])
                        : 0),
                  ),
                ],
                yValues: [...metric.data.values],
              };
            }
          }
          break;
        case AlignmentOptionsEnum.ABSOLUTE_TIME:
          for (let i = 0; i < data.length; i++) {
            const metricCollection = data[i];
            for (let j = 0; j < metricCollection.data.length; j++) {
              const metric = metricCollection.data[j];

              metric.data = {
                ...metric.data,
                xValues: [...metric.data.timestamps],
                yValues: [...metric.data.values],
              };
            }
          }
          break;
        case AlignmentOptionsEnum.CUSTOM_METRIC:
          let missingTraces = false;
          for (let i = 0; i < data.length; i++) {
            const metricCollection = data[i];
            for (let j = 0; j < metricCollection.data.length; j++) {
              const metric = metricCollection.data[j];
              const missingIndexes: number[] = [];
              if (metric.x_axis_iters && metric.x_axis_values) {
                const xAxisIters: number[] = [
                  ...new Float64Array(metric.x_axis_iters.blob),
                ];
                const xAxisValues: number[] = [
                  ...new Float64Array(metric.x_axis_values.blob),
                ];
                if (xAxisValues.length === metric.data.values.length) {
                  const { sortedXValues, sortedArrays } = sortDependingArrays(
                    [...xAxisValues],
                    {
                      yValues: [...metric.data.values],
                      epochs: [...metric.data.epochs],
                      steps: [...metric.data.steps],
                      timestamps: [...metric.data.timestamps],
                      values: [...metric.data.values],
                    },
                  );

                  metric.data = {
                    ...metric.data,
                    ...sortedArrays,
                    xValues: sortedXValues,
                  };
                } else {
                  metric.data.steps.forEach((step, index) => {
                    if (xAxisIters.indexOf(step) === -1) {
                      missingIndexes.push(index);
                    }
                  });
                  const epochs = filterArrayByIndexes(
                    missingIndexes,
                    metric.data.epochs,
                  );
                  const steps = filterArrayByIndexes(
                    missingIndexes,
                    metric.data.steps,
                  );
                  const timestamps = filterArrayByIndexes(
                    missingIndexes,
                    metric.data.timestamps,
                  );
                  const values = filterArrayByIndexes(
                    missingIndexes,
                    metric.data.values,
                  );
                  const yValues = filterArrayByIndexes(
                    missingIndexes,
                    metric.data.yValues,
                  );

                  const { sortedXValues, sortedArrays } = sortDependingArrays(
                    [...xAxisValues],
                    {
                      yValues: [...yValues],
                      epochs: [...epochs],
                      steps: [...steps],
                      timestamps: [...timestamps],
                      values: [...values],
                    },
                  );

                  metric.data = {
                    ...metric.data,
                    ...sortedArrays,
                    xValues: sortedXValues,
                  };
                }
              } else {
                missingTraces = true;
              }
            }
          }
          if (missingTraces) {
            onNotificationAdd({
              notification: {
                id: Date.now(),
                severity: 'error',
                message: AlignmentNotificationsEnum.NOT_ALL_ALIGNED,
              },
              model,
            });
          }
          break;
        default:
          throw new Error('Unknown value for X axis alignment');
      }
      return data;
    }

    function groupData(data: IMetric[]): IMetricsCollection<IMetric>[] {
      const configData = model.getState()!.config;
      const grouping = configData!.grouping;
      const { paletteIndex = 0 } = grouping || {};
      const groupByColor = getFilteredGroupingOptions({
        groupName: 'color',
        model,
      });
      const groupByStroke = getFilteredGroupingOptions({
        groupName: 'stroke',
        model,
      });
      const groupByChart = getFilteredGroupingOptions({
        groupName: 'chart',
        model,
      });
      if (
        groupByColor.length === 0 &&
        groupByStroke.length === 0 &&
        groupByChart.length === 0
      ) {
        return alignData([
          {
            config: null,
            color: null,
            dasharray: null,
            chartIndex: 0,
            data: data,
          },
        ]);
      }

      const groupValues: {
        [key: string]: IMetricsCollection<IMetric>;
      } = {};

      const groupingFields = _.uniq(
        groupByColor.concat(groupByStroke).concat(groupByChart),
      );

      for (let i = 0; i < data.length; i++) {
        const groupValue: { [key: string]: string } = {};
        groupingFields.forEach((field) => {
          groupValue[field] = _.get(data[i], field);
        });
        const groupKey = encode(groupValue);
        if (groupValues.hasOwnProperty(groupKey)) {
          groupValues[groupKey].data.push(data[i]);
        } else {
          groupValues[groupKey] = {
            key: groupKey,
            config: groupValue,
            color: null,
            dasharray: null,
            chartIndex: 0,
            data: [data[i]],
          };
        }
      }

      let colorIndex = 0;
      let dasharrayIndex = 0;
      let chartIndex = 0;

      const colorConfigsMap: { [key: string]: number } = {};
      const dasharrayConfigsMap: { [key: string]: number } = {};
      const chartIndexConfigsMap: { [key: string]: number } = {};

      for (let groupKey in groupValues) {
        const groupValue = groupValues[groupKey];

        if (groupByColor.length > 0) {
          const colorConfig = _.pick(groupValue.config, groupByColor);
          const colorKey = encode(colorConfig);

          if (grouping?.persistence.color && grouping.isApplied.color) {
            let index = getGroupingPersistIndex({
              groupConfig: colorConfig,
              grouping,
              groupName: 'color',
            });
            groupValue.color =
              COLORS[paletteIndex][
                Number(index % BigInt(COLORS[paletteIndex].length))
              ];
          } else if (colorConfigsMap.hasOwnProperty(colorKey)) {
            groupValue.color =
              COLORS[paletteIndex][
                colorConfigsMap[colorKey] % COLORS[paletteIndex].length
              ];
          } else {
            colorConfigsMap[colorKey] = colorIndex;
            groupValue.color =
              COLORS[paletteIndex][colorIndex % COLORS[paletteIndex].length];
            colorIndex++;
          }
        }

        if (groupByStroke.length > 0) {
          const dasharrayConfig = _.pick(groupValue.config, groupByStroke);
          const dasharrayKey = encode(dasharrayConfig);
          if (grouping?.persistence.stroke && grouping.isApplied.stroke) {
            let index = getGroupingPersistIndex({
              groupConfig: dasharrayConfig,
              grouping,
              groupName: 'stroke',
            });
            groupValue.dasharray =
              DASH_ARRAYS[Number(index % BigInt(DASH_ARRAYS.length))];
          } else if (dasharrayConfigsMap.hasOwnProperty(dasharrayKey)) {
            groupValue.dasharray =
              DASH_ARRAYS[
                dasharrayConfigsMap[dasharrayKey] % DASH_ARRAYS.length
              ];
          } else {
            dasharrayConfigsMap[dasharrayKey] = dasharrayIndex;
            groupValue.dasharray =
              DASH_ARRAYS[dasharrayIndex % DASH_ARRAYS.length];
            dasharrayIndex++;
          }
        }

        if (groupByChart.length > 0) {
          const chartIndexConfig = _.pick(groupValue.config, groupByChart);
          const chartIndexKey = encode(chartIndexConfig);
          if (chartIndexConfigsMap.hasOwnProperty(chartIndexKey)) {
            groupValue.chartIndex = chartIndexConfigsMap[chartIndexKey];
          } else {
            chartIndexConfigsMap[chartIndexKey] = chartIndex;
            groupValue.chartIndex = chartIndex;
            chartIndex++;
          }
        }
      }

      const groups = alignData(Object.values(groupValues));
      const chartConfig = configData!.chart;

      return aggregateGroupData({
        groupData: groups,
        methods: {
          area: chartConfig!.aggregationConfig.methods.area,
          line: chartConfig!.aggregationConfig.methods.line,
        },
        scale: chartConfig!.axesScaleType,
      });
    }

    function onSearchQueryCopy(): void {
      const selectedMetricsData = model.getState()?.config?.select;
      let query = getQueryStringFromSelect(selectedMetricsData);
      navigator.clipboard.writeText(query);
      onModelNotificationAdd({
        id: Date.now(),
        severity: 'success',
        message: 'Run Expression Copied',
      });
    }

    function getDataAsLines(
      processedData: IMetricsCollection<IMetric>[],
    ): ILine[][] {
      if (!processedData) {
        return [];
      }
      const lines = processedData
        .map((metricsCollection: IMetricsCollection<IMetric>) =>
          metricsCollection.data
            .filter((metric) => !metric.isHidden)
            .map((metric: IMetric) => {
              return {
                ...metric,
                groupKey: metricsCollection.key,
                color: metricsCollection.color ?? metric.color,
                dasharray: metricsCollection.dasharray ?? metric.color,
                chartIndex: metricsCollection.chartIndex,
                selectors: [metric.key, metric.key, metric.run.hash],
                data: {
                  xValues: metric.data.xValues,
                  yValues: metric.data.yValues,
                },
              };
            }),
        )
        .flat();

      return Object.values(_.groupBy(lines, 'chartIndex'));
    }

    function onExportTableData(): void {
      const { data, params, config, groupingSelectOptions } = model.getState();

      const tableData = getDataAsTableRows(
        data,
        config?.chart?.focusedState.xValue ?? null,
        params,
        true,
        config,
        groupingSelectOptions,
      );
      const tableColumns: ITableColumn[] = getMetricsTableColumns(
        params,
        data[0]?.config,
        config?.table?.columnsOrder!,
        config?.table?.hiddenColumns!,
        config?.chart?.aggregationConfig.methods,
      );

      const excludedFields: string[] = ['#', 'actions'];
      const filteredHeader: string[] = tableColumns.reduce(
        (acc: string[], column: ITableColumn) =>
          acc.concat(
            excludedFields.indexOf(column.key) === -1 && !column.isHidden
              ? column.key
              : [],
          ),
        [],
      );

      let emptyRow: { [key: string]: string } = {};
      filteredHeader.forEach((column: string) => {
        emptyRow[column] = '--';
      });

      const groupedRows: IMetricTableRowData[][] =
        data.length > 1
          ? Object.keys(tableData.rows).map(
              (groupedRowKey: string) => tableData.rows[groupedRowKey].items,
            )
          : [tableData.rows];

      const dataToExport: { [key: string]: string }[] = [];

      groupedRows.forEach(
        (groupedRow: IMetricTableRowData[], groupedRowIndex: number) => {
          groupedRow.forEach((row: IMetricTableRowData) => {
            const filteredRow = getFilteredRow<IMetricTableRowData>({
              columnKeys: filteredHeader,
              row,
            });
            dataToExport.push(filteredRow);
          });
          if (groupedRows.length - 1 !== groupedRowIndex) {
            dataToExport.push(emptyRow);
          }
        },
      );

      const blob = new Blob([JsonToCSV(dataToExport)], {
        type: 'text/csv;charset=utf-8;',
      });
      saveAs(blob, `${appName}-${moment().format('HH:mm:ss · D MMM, YY')}.csv`);
      analytics.trackEvent(`[${appName}Explore] Export runs data to CSV`);
    }

    const onActivePointChange = _.debounce(
      (
        activePoint: IActivePoint,
        focusedStateActive: boolean = false,
      ): void => {
        const { data, params, refs, config, groupingSelectOptions } =
          model.getState();
        if (!!config) {
          const tableRef: any = refs?.tableRef;
          let tableData = null;
          if (config.table?.resizeMode !== ResizeModeEnum.Hide) {
            tableData = getDataAsTableRows(
              data,
              activePoint.xValue,
              params,
              false,
              config,
              groupingSelectOptions,
              true,
            );
            if (tableRef) {
              tableRef.current?.updateData({
                newData: tableData.rows,
                dynamicData: true,
              });
              tableRef.current?.setHoveredRow?.(activePoint.key);
              tableRef.current?.setActiveRow?.(
                focusedStateActive ? activePoint.key : null,
              );
              if (focusedStateActive) {
                tableRef.current?.scrollToRow?.(activePoint.key);
              }
            }
          }
          let configData: IAppModelConfig = config;
          if (configData?.chart) {
            configData = {
              ...configData,
              chart: {
                ...configData.chart,
                focusedState: {
                  active: focusedStateActive,
                  key: activePoint.key,
                  xValue: activePoint.xValue,
                  yValue: activePoint.yValue,
                  chartIndex: activePoint.chartIndex,
                },
                tooltip: {
                  ...configData.chart.tooltip,
                  content: filterTooltipContent(
                    tooltipData[activePoint.key],
                    configData.chart.tooltip?.selectedParams,
                  ),
                } as IChartTooltip,
              },
            };

            if (
              config.chart?.focusedState.active !== focusedStateActive ||
              (config.chart.focusedState.active &&
                activePoint.key !== config.chart.focusedState.key)
            ) {
              updateURL({ configData, appName });
            }
          }

          model.setState({ config: configData });
        }
      },
      50,
    );

    function onModelGroupingSelectChange({
      groupName,
      list,
    }: IOnGroupingSelectChangeParams): void {
      onGroupingSelectChange({
        groupName,
        list,
        model,
        appName,
        updateModelData,
        setAggregationEnabled,
      });
    }

    function onModelBookmarkCreate({
      name,
      description,
    }: {
      name: string;
      description: string;
    }): Promise<void> {
      return onBookmarkCreate({ name, description, model, appName });
    }

    function onModelBookmarkUpdate(id: string): void {
      onBookmarkUpdate({ id, model, appName });
    }

    function onModelNotificationDelete(id: number): void {
      onNotificationDelete({ id, model });
    }

    function onModelNotificationAdd<N>(notification: N & INotification): void {
      onNotificationAdd({ notification, model });
    }

    function onModelResetConfigData(): void {
      onResetConfigData({ model, getConfig, updateModelData });
    }

    function onSortChange(
      field: string,
      value?: 'asc' | 'desc' | 'none',
    ): void {
      onTableSortChange({ field, model, appName, updateModelData, value });
    }

    function setModelComponentRefs(refElement: object): void {
      setComponentRefs({ refElement, model });
    }

    function changeLiveUpdateConfig(config: {
      enabled?: boolean;
      delay?: number;
    }): void {
      const state = model.getState();
      const configData = state?.config;
      const liveUpdateConfig = configData?.liveUpdate;
      const metric = configData?.chart?.alignmentConfig?.metric;
      let query = getQueryStringFromSelect(configData?.select);

      if (!liveUpdateConfig?.enabled && config.enabled && query !== '()') {
        liveUpdateInstance = new LiveUpdateService(
          appName,
          updateData,
          config.delay || liveUpdateConfig?.delay,
        );
        liveUpdateInstance?.start({
          q: query,
          ...(metric && { x_axis: metric }),
        });
      } else {
        liveUpdateInstance?.clear();
        liveUpdateInstance = null;
      }

      const newLiveUpdateConfig = {
        ...liveUpdateConfig,
        ...config,
      };
      model.setState({
        config: {
          ...configData,
          liveUpdate: newLiveUpdateConfig,
        },
      });
      setItem('metricsLUConfig', encode(newLiveUpdateConfig));
      analytics.trackEvent(
        `[${appName}Explorer] Switch live-update ${
          config.enabled ? 'on' : 'off'
        }`,
      );
    }

    function destroy(): void {
      liveUpdateInstance?.clear();
      liveUpdateInstance = null; //@TODO check is this need or not
    }

    const methods = {
      initialize,
      getAppConfigData,
      getMetricsData,
      getDataAsTableRows,
      setDefaultAppConfigData: setModelDefaultAppConfigData,
      setComponentRefs: setModelComponentRefs,
      updateModelData,
      onActivePointChange,
      onExportTableData,
      onBookmarkCreate: onModelBookmarkCreate,
      onBookmarkUpdate: onModelBookmarkUpdate,
      onNotificationAdd: onModelNotificationAdd,
      onNotificationDelete: onModelNotificationDelete,
      onResetConfigData: onModelResetConfigData,
      onSortChange,
      onSearchQueryCopy,
      changeLiveUpdateConfig,
      destroy,
    };

    if (grouping) {
      Object.assign(methods, {
        onGroupingSelectChange: onModelGroupingSelectChange,
        onGroupingModeChange({
          groupName,
          value,
        }: IOnGroupingModeChangeParams): void {
          onGroupingModeChange({
            groupName,
            value,
            model,
            appName,
            updateModelData,
            setAggregationEnabled,
          });
        },
        onGroupingPaletteChange(index: number): void {
          onGroupingPaletteChange({
            index,
            model,
            appName,
            updateModelData,
            setAggregationEnabled,
          });
        },
        onGroupingReset(groupName: GroupNameType): void {
          onGroupingReset({
            groupName,
            model,
            appName,
            updateModelData,
            setAggregationEnabled,
          });
        },
        onGroupingApplyChange(groupName: GroupNameType): void {
          onGroupingApplyChange({
            groupName,
            model,
            appName,
            updateModelData,
            setAggregationEnabled,
          });
        },
        onGroupingPersistenceChange(groupName: GroupNameType): void {
          onGroupingPersistenceChange({
            groupName,
            model,
            appName,
            updateModelData,
            setAggregationEnabled,
          });
        },
        onShuffleChange(name: 'color' | 'stroke'): void {
          onShuffleChange({ name, model, updateModelData });
        },
      });
    }
    if (selectForm) {
      Object.assign(methods, {
        onMetricsSelectChange<D>(data: D & Partial<ISelectOption[]>): void {
          onSelectOptionsChange({ data, model });
        },
        onSelectRunQueryChange(query: string): void {
          onSelectRunQueryChange({ query, model });
        },
        onSelectAdvancedQueryChange(query: string): void {
          onSelectAdvancedQueryChange({ query, model });
        },
        toggleSelectAdvancedMode(): void {
          toggleSelectAdvancedMode({ model, appName });
        },
      });
    }
    if (components?.charts?.[0]) {
      Object.assign(methods, {
        onHighlightModeChange(mode: HighlightEnum): void {
          onHighlightModeChange({ mode, model, appName });
        },
        onZoomChange(zoom: Partial<IChartZoom>): void {
          onZoomChange({
            zoom,
            model,
            appName,
          });
        },
        onSmoothingChange(args: IOnSmoothingChange): void {
          onSmoothingChange({ args, model, appName, updateModelData });
        },
        onIgnoreOutliersChange(): void {
          onIgnoreOutliersChange({ model, updateModelData });
        },
        onAxesScaleTypeChange(args: IAxesScaleState): void {
          onAxesScaleTypeChange({ args, model, appName, updateModelData });
        },
        onAggregationConfigChange(
          aggregationConfig: Partial<IAggregationConfig>,
        ): void {
          onAggregationConfigChange({
            aggregationConfig,
            model,
            appName,
            updateModelData,
          });
        },
        onAlignmentMetricChange(metric: string): Promise<void> {
          return onAlignmentMetricChange({
            metric,
            model,
            appName,
            updateModelData,
            setModelData,
          });
        },
        onAlignmentTypeChange(type: AlignmentOptionsEnum): void {
          onAlignmentTypeChange({ type, model, appName, updateModelData });
        },
        onChangeTooltip(tooltip: Partial<IPanelTooltip>): void {
          onChangeTooltip({ tooltip, tooltipData, model, appName });
        },
        onDensityTypeChange(type: DensityOptions): Promise<void> {
          return onDensityTypeChange({ type, model, appName, getMetricsData });
        },
      });
    }
    if (components?.table) {
      Object.assign(methods, {
        onRowHeightChange(height: RowHeightSize): void {
          onRowHeightChange({ height, model, appName });
        },
        onTableRowHover(rowKey?: string): void {
          onTableRowHover({ rowKey, model });
        },
        onTableRowClick(rowKey?: string): void {
          onTableRowClick({ rowKey, model });
        },
        onMetricVisibilityChange(metricsKeys: string[]): void {
          onMetricVisibilityChange({
            metricsKeys,
            model,
            appName,
            updateModelData,
          });
        },
        onColumnsVisibilityChange(hiddenColumns: string[]): void {
          onColumnsVisibilityChange({
            hiddenColumns,
            model,
            appName,
            updateModelData,
          });
        },
        onTableDiffShow(): void {
          onTableDiffShow({ model, appName, updateModelData });
        },
        onColumnsOrderChange(columnsOrder: any): void {
          onColumnsOrderChange({
            columnsOrder,
            model,
            appName,
            updateModelData,
          });
        },
        onTableResizeModeChange(mode: ResizeModeEnum): void {
          onTableResizeModeChange({ mode, model, appName });
        },
        onTableResizeEnd(tableHeight: string): void {
          onTableResizeEnd({ tableHeight, model, appName });
        },
        onSortReset(): void {
          updateSortFields({ sortFields: [], model, appName, updateModelData });
        },
        updateColumnsWidths(
          key: string,
          width: number,
          isReset: boolean,
        ): void {
          updateColumnsWidths({
            key,
            width,
            isReset,
            model,
            appName,
            updateModelData,
          });
        },
      });
    }

    return methods;
  }

  function getRunsAppModelMethods() {
    switch (appName) {
      case AppNameEnum.PARAMS:
        return getParamsModelMethods();
      case AppNameEnum.RUNS:
        return getRunsModelMethods();
      case AppNameEnum.SCATTERS:
        return getScattersModelMethods();
      default:
        return {};
    }

    function getRunsModelMethods() {
      let runsRequestRef: {
        call: (
          exceptionHandler: (detail: any) => void,
        ) => Promise<ReadableStream<IRun<IParamTrace>[]>>;
        abort: () => void;
      };
      let liveUpdateInstance: LiveUpdateService | null;

      function initialize(appId: string = ''): {
        call: () => Promise<void>;
        abort: () => void;
      } {
        model.init();
        const state: Partial<IAppModelState> = {};
        if (grouping) {
          state.groupingSelectOptions = [];
        }
        if (components?.table) {
          state.refs = {
            ...state.refs,
            tableRef: { current: null },
          };
        }
        if (components?.charts?.[0]) {
          // tooltipData = {};
          state.refs = {
            ...state.refs,
            chartPanelRef: { current: null },
          };
        }
        model.setState({ ...state });
        if (!appId) {
          setModelDefaultAppConfigData();
        }

        const liveUpdateState = model.getState()?.config.liveUpdate;

        if (liveUpdateState?.enabled) {
          liveUpdateInstance = new LiveUpdateService(
            appName,
            updateData,
            liveUpdateState.delay,
          );
        }

        return getRunsData();
      }

      function getRunsData(
        shouldUrlUpdate?: boolean,
        isInitial = true,
      ): {
        call: () => Promise<void>;
        abort: () => void;
      } {
        // if (runsRequestRef) {
        //   runsRequestRef.abort();
        // }
        // isInitial: true --> when search button clicked or data is loading at the first time
        const modelState = prepareModelStateToCall(isInitial);
        const configData = modelState?.config;

        const query = configData?.select?.query || '';
        const pagination = configData?.pagination;

        liveUpdateInstance?.stop().then();

        const { call, abort } = runsService.getRunsData(
          query,
          pagination?.limit,
          pagination?.offset,
        );

        if (shouldUrlUpdate) {
          updateURL({ configData, appName });
        }

        return {
          call: async () => {
            try {
              const stream = await call((detail) =>
                exceptionHandler({ detail, model }),
              );
              let gen = adjustable_reader(stream as ReadableStream<any>);
              let buffer_pairs = decode_buffer_pairs(gen);
              let decodedPairs = decodePathsVals(buffer_pairs);
              let objects = iterFoldTree(decodedPairs, 1);

              const runsData: IRun<IMetricTrace | IParamTrace>[] = isInitial
                ? []
                : modelState?.rawData;
              let count = 0;
              for await (let [keys, val] of objects) {
                if (isInitial) {
                  const runData: any = val;
                  runsData.push({ ...runData, hash: keys[0] } as any);
                } else {
                  if (count > 0) {
                    const runData: any = val;
                    runsData.push({ ...runData, hash: keys[0] } as any);
                  }
                }
                count++;
              }
              const { data, params, metricsColumns } = processData(runsData);

              const tableData = getDataAsTableRows(
                data,
                metricsColumns,
                params,
              );
              const tableColumns = getRunsTableColumns(
                metricsColumns,
                params,
                data[0]?.config,
                model.getState()?.config?.table.columnsOrder!,
                model.getState()?.config?.table.hiddenColumns!,
              );

              model.setState({
                data,
                rawData: runsData,
                requestIsPending: false,
                infiniteIsPending: false,
                tableColumns,
                tableData: tableData.rows,
                sameValueColumns: tableData.sameValueColumns,
                config: {
                  ...modelState?.config,
                  pagination: {
                    ...modelState?.config.pagination,
                    isLatest:
                      !isInitial && count < modelState?.config.pagination.limit,
                  },
                },
              });
              setTimeout(() => {
                const tableRef: any = model.getState()?.refs?.tableRef;
                tableRef.current?.updateData({
                  newData: tableData.rows,
                  newColumns: tableColumns,
                  hiddenColumns: configData.table.hiddenColumns!,
                });
              }, 0);
            } catch (ex: Error | any) {
              if (ex.name === 'AbortError') {
                // Abort Error
              } else {
                console.log('Unhandled error: ');
              }
            }
          },
          abort,
        };
      }

      function updateModelData(
        configData = model.getState()!.config!,
        shouldURLUpdate?: boolean,
      ): void {
        const { data, params, metricsColumns } = processData(
          model.getState()?.rawData as IRun<IMetricTrace>[],
        );
        const tableData = getDataAsTableRows(data, metricsColumns, params);
        const tableColumns: ITableColumn[] = getRunsTableColumns(
          metricsColumns,
          params,
          data[0]?.config,
          configData?.table?.columnsOrder!,
          configData?.table?.hiddenColumns!,
        );
        const tableRef: any = model.getState()?.refs?.tableRef;
        tableRef.current?.updateData({
          newData: tableData.rows,
          newColumns: tableColumns,
          hiddenColumns: configData?.table?.hiddenColumns!,
        });
        model.setState({
          config: configData,
          data,
          tableData: tableData.rows,
          tableColumns,
          sameValueColumns: tableData.sameValueColumns,
        });
      }

      function prepareModelStateToCall(isInitial: boolean): IRunsAppModelState {
        const config = model.getState()?.config;
        if (isInitial) {
          model.setState({
            config: {
              ...config,
              pagination: {
                limit: 45,
                offset: null,
                isLatest: false,
              },
            },
            notifyData: [],
            rawData: [],
            tableColumns: [],
            tableData: [],
            data: [],
          });
        }

        model.setState({
          requestIsPending: isInitial,
          infiniteIsPending: !isInitial,
        });

        return model.getState();
      }

      function processData(data: any[]): {
        data: any[];
        params: string[];
        metricsColumns: any;
      } {
        const grouping = model.getState()?.config?.grouping;
        let runs: IParam[] = [];
        let params: string[] = [];
        const paletteIndex: number = grouping?.paletteIndex || 0;
        const metricsColumns: any = {};

        data?.forEach((run: IRun<IParamTrace>, index) => {
          params = params.concat(getObjectPaths(run.params, run.params));
          run.traces.metric.forEach((trace) => {
            metricsColumns[trace.name] = {
              ...metricsColumns[trace.name],
              [contextToString(trace.context) as string]: '-',
            };
          });
          runs.push({
            run,
            isHidden: false,
            color: COLORS[paletteIndex][index % COLORS[paletteIndex].length],
            key: run.hash,
            dasharray: DASH_ARRAYS[0],
          });
        });
        const processedData = groupData(runs);
        const uniqParams = _.uniq(params);

        return {
          data: processedData,
          params: uniqParams,
          metricsColumns,
        };
      }

      function groupData(data: any): IMetricsCollection<IMetric>[] {
        const configData = model.getState()!.config;
        const grouping = configData!.grouping;

        const groupByColor = getFilteredGroupingOptions({
          groupName: 'color',
          model,
        });
        const groupByStroke = getFilteredGroupingOptions({
          groupName: 'stroke',
          model,
        });
        const groupByChart = getFilteredGroupingOptions({
          groupName: 'chart',
          model,
        });
        if (
          groupByColor.length === 0 &&
          groupByStroke.length === 0 &&
          groupByChart.length === 0
        ) {
          return [
            {
              config: null,
              color: null,
              dasharray: null,
              chartIndex: 0,
              data: data,
            },
          ];
        }
        const groupValues: {
          [key: string]: IMetricsCollection<IMetric>;
        } = {};

        const groupingFields = _.uniq(
          groupByColor.concat(groupByStroke).concat(groupByChart),
        );

        for (let i = 0; i < data.length; i++) {
          const groupValue: { [key: string]: string } = {};
          groupingFields.forEach((field) => {
            groupValue[field] = _.get(data[i], field);
          });
          const groupKey = encode(groupValue);
          if (groupValues.hasOwnProperty(groupKey)) {
            groupValues[groupKey].data.push(data[i]);
          } else {
            groupValues[groupKey] = {
              key: groupKey,
              config: groupValue,
              color: null,
              dasharray: null,
              chartIndex: 0,
              data: [data[i]],
            };
          }
        }

        let colorIndex = 0;
        let dasharrayIndex = 0;
        let chartIndex = 0;

        const colorConfigsMap: { [key: string]: number } = {};
        const dasharrayConfigsMap: { [key: string]: number } = {};
        const chartIndexConfigsMap: { [key: string]: number } = {};
        const { paletteIndex = 0 } = grouping || {};

        for (let groupKey in groupValues) {
          const groupValue = groupValues[groupKey];

          if (groupByColor.length > 0) {
            const colorConfig = _.pick(groupValue.config, groupByColor);
            const colorKey = encode(colorConfig);

            if (grouping.persistence.color && grouping.isApplied.color) {
              let index = getGroupingPersistIndex({
                groupConfig: colorConfig,
                grouping,
                groupName: 'color',
              });
              groupValue.color =
                COLORS[paletteIndex][
                  Number(index % BigInt(COLORS[paletteIndex].length))
                ];
            } else if (colorConfigsMap.hasOwnProperty(colorKey)) {
              groupValue.color =
                COLORS[paletteIndex][
                  colorConfigsMap[colorKey] % COLORS[paletteIndex].length
                ];
            } else {
              colorConfigsMap[colorKey] = colorIndex;
              groupValue.color =
                COLORS[paletteIndex][colorIndex % COLORS[paletteIndex].length];
              colorIndex++;
            }
          }

          if (groupByStroke.length > 0) {
            const dasharrayConfig = _.pick(groupValue.config, groupByStroke);
            const dasharrayKey = encode(dasharrayConfig);
            if (grouping.persistence.stroke && grouping.isApplied.stroke) {
              let index = getGroupingPersistIndex({
                groupConfig: dasharrayConfig,
                grouping,
                groupName: 'stroke',
              });
              groupValue.dasharray =
                DASH_ARRAYS[Number(index % BigInt(DASH_ARRAYS.length))];
            } else if (dasharrayConfigsMap.hasOwnProperty(dasharrayKey)) {
              groupValue.dasharray =
                DASH_ARRAYS[
                  dasharrayConfigsMap[dasharrayKey] % DASH_ARRAYS.length
                ];
            } else {
              dasharrayConfigsMap[dasharrayKey] = dasharrayIndex;
              groupValue.dasharray =
                DASH_ARRAYS[dasharrayIndex % DASH_ARRAYS.length];
              dasharrayIndex++;
            }
          }

          if (groupByChart.length > 0) {
            const chartIndexConfig = _.pick(groupValue.config, groupByChart);
            const chartIndexKey = encode(chartIndexConfig);
            if (chartIndexConfigsMap.hasOwnProperty(chartIndexKey)) {
              groupValue.chartIndex = chartIndexConfigsMap[chartIndexKey];
            } else {
              chartIndexConfigsMap[chartIndexKey] = chartIndex;
              groupValue.chartIndex = chartIndex;
              chartIndex++;
            }
          }
        }

        const groups = Object.values(groupValues);
        const chartConfig = configData!.chart;

        return aggregateGroupData({
          groupData: groups,
          methods: {
            area: chartConfig.aggregationConfig.methods.area,
            line: chartConfig.aggregationConfig.methods.line,
          },
          scale: chartConfig.axesScaleType,
        });
      }

      function getDataAsTableRows(
        processedData: any,
        metricsColumns: any,
        paramKeys: string[],
        isRawData?: boolean,
      ): { rows: IMetricTableRowData[] | any; sameValueColumns: string[] } {
        if (!processedData) {
          return {
            rows: [],
            sameValueColumns: [],
          };
        }
        const initialMetricsRowData = Object.keys(metricsColumns).reduce(
          (acc: any, key: string) => {
            const groupByMetricName: any = {};
            Object.keys(metricsColumns[key]).forEach(
              (metricContext: string) => {
                groupByMetricName[
                  `${isSystemMetric(key) ? key : `${key}_${metricContext}`}`
                ] = '-';
              },
            );
            acc = { ...acc, ...groupByMetricName };
            return acc;
          },
          {},
        );
        const rows: any = processedData[0]?.config !== null ? {} : [];
        let rowIndex = 0;
        const sameValueColumns: string[] = [];

        processedData.forEach((metricsCollection: any) => {
          const groupKey = metricsCollection.key;
          const columnsValues: { [key: string]: string[] } = {};
          if (metricsCollection.config !== null) {
            const groupHeaderRow = {
              meta: {
                chartIndex: metricsCollection.chartIndex + 1,
              },
              key: groupKey!,
              color: metricsCollection.color,
              dasharray: metricsCollection.dasharray,
              experiment: '',
              run: '',
              metric: '',
              context: [],
              children: [],
            };
            rows[groupKey!] = {
              data: groupHeaderRow,
              items: [],
            };
          }
          metricsCollection.data.forEach((metric: any) => {
            const metricsRowValues = { ...initialMetricsRowData };
            metric.run.traces.metric.forEach((trace: any) => {
              metricsRowValues[
                `${
                  isSystemMetric(trace.name)
                    ? trace.name
                    : `${trace.name}_${contextToString(trace.context)}`
                }`
              ] = formatValue(trace.last_value.last);
            });
            const rowValues: any = {
              key: metric.key,
              runHash: metric.run.hash,
              index: rowIndex,
              color: metricsCollection.color ?? metric.color,
              dasharray: metricsCollection.dasharray ?? metric.dasharray,
              experiment: metric.run.props.experiment.name ?? 'default',
              run: moment(metric.run.props.creation_time * 1000).format(
                'HH:mm:ss · D MMM, YY',
              ),
              metric: metric.name,
              ...metricsRowValues,
            };
            rowIndex++;
            [
              'experiment',
              'run',
              'metric',
              'context',
              'step',
              'epoch',
              'time',
            ].forEach((key) => {
              if (columnsValues.hasOwnProperty(key)) {
                if (!_.some(columnsValues[key], rowValues[key])) {
                  columnsValues[key].push(rowValues[key]);
                }
              } else {
                columnsValues[key] = [rowValues[key]];
              }
            });
            paramKeys.forEach((paramKey) => {
              const value = _.get(metric.run.params, paramKey, '-');
              rowValues[paramKey] = formatValue(value);
              if (columnsValues.hasOwnProperty(paramKey)) {
                if (!columnsValues[paramKey].includes(value)) {
                  columnsValues[paramKey].push(value);
                }
              } else {
                columnsValues[paramKey] = [value];
              }
            });
            if (metricsCollection.config !== null) {
              rows[groupKey!].items.push(
                isRawData ? rowValues : runsTableRowRenderer(rowValues),
              );
            } else {
              rows.push(
                isRawData ? rowValues : runsTableRowRenderer(rowValues),
              );
            }
          });

          for (let columnKey in columnsValues) {
            if (columnsValues[columnKey].length === 1) {
              sameValueColumns.push(columnKey);
            }

            if (metricsCollection.config !== null) {
              rows[groupKey!].data[columnKey] =
                columnsValues[columnKey].length === 1
                  ? columnsValues[columnKey][0]
                  : columnsValues[columnKey];
            }

            if (metricsCollection.config !== null && !isRawData) {
              rows[groupKey!].data = runsTableRowRenderer(
                rows[groupKey!].data,
                true,
                Object.keys(columnsValues),
              );
            }
          }
        });

        return { rows, sameValueColumns };
      }

      function getLastRunsData(
        lastRow: any,
      ): { call: () => Promise<void>; abort: () => void } | undefined {
        const modelData: Partial<IRunsAppModelState> = model.getState();
        const infiniteIsPending = modelData?.infiniteIsPending;
        const isLatest = modelData?.config.pagination.isLatest;

        if (!infiniteIsPending && !isLatest) {
          const lastRowKey =
            modelData?.rawData[modelData?.rawData.length - 1].hash;
          model.setState({
            config: {
              ...modelData?.config,
              pagination: {
                ...modelData?.config.pagination,
                offset: lastRowKey,
              },
            },
          });
          return getRunsData(false, false);
        }
      }

      function onExportTableData(): void {
        // @TODO need to get data and params from state not from processData
        const { data, params, metricsColumns } = processData(
          model.getState()?.rawData as IRun<IMetricTrace>[],
        );
        const tableData = getDataAsTableRows(
          data,
          metricsColumns,
          params,
          true,
        );
        const configData = model.getState()?.config;
        const tableColumns: ITableColumn[] = getRunsTableColumns(
          metricsColumns,
          params,
          data[0]?.config,
          configData?.table.columnsOrder!,
          configData?.table.hiddenColumns!,
        );
        const excludedFields: string[] = ['#', 'actions'];
        const filteredHeader: string[] = tableColumns.reduce(
          (acc: string[], column: ITableColumn) =>
            acc.concat(
              excludedFields.indexOf(column.key) === -1 && !column.isHidden
                ? column.key
                : [],
            ),
          [],
        );

        let emptyRow: { [key: string]: string } = {};
        filteredHeader.forEach((column: string) => {
          emptyRow[column] = '--';
        });

        const groupedRows: IMetricTableRowData[][] =
          data.length > 1
            ? Object.keys(tableData.rows).map(
                (groupedRowKey: string) => tableData.rows[groupedRowKey].items,
              )
            : [tableData.rows];

        const dataToExport: { [key: string]: string }[] = [];

        groupedRows.forEach(
          (groupedRow: IMetricTableRowData[], groupedRowIndex: number) => {
            groupedRow.forEach((row: IMetricTableRowData) => {
              const filteredRow = getFilteredRow({
                columnKeys: filteredHeader,
                row,
              });
              dataToExport.push(filteredRow);
            });
            if (groupedRows.length - 1 !== groupedRowIndex) {
              dataToExport.push(emptyRow);
            }
          },
        );
        const blob = new Blob([JsonToCSV(dataToExport)], {
          type: 'text/csv;charset=utf-8;',
        });
        saveAs(blob, `runs-${moment().format('HH:mm:ss · D MMM, YY')}.csv`);
        analytics.trackEvent(
          `[${appName}Explore][Table] Export runs data to CSV`,
        );
      }

      function onModelNotificationDelete(id: number): void {
        onNotificationDelete({ id, model });
      }

      function updateData(newData: any): void {
        const { data, params, metricsColumns } = processData(newData);
        const modelState = model.getState() as IRunsAppModelState;
        const tableData = getDataAsTableRows(data, metricsColumns, params);
        const tableColumns = getRunsTableColumns(
          metricsColumns,
          params,
          data[0]?.config,
          model.getState()?.config?.table.columnsOrder!,
          model.getState()?.config?.table.hiddenColumns!,
        );
        model.setState({
          data,
          rowData: newData,
          requestIsPending: false,
          infiniteIsPending: false,
          tableColumns,
          tableData: tableData.rows,
          sameValueColumns: tableData.sameValueColumns,
          config: {
            ...modelState?.config,
            pagination: {
              ...modelState?.config.pagination,
              isLatest: false,
            },
          },
        });

        const tableRef: any = model.getState()?.refs?.tableRef;
        tableRef.current?.updateData({
          newData: tableData.rows,
          newColumns: tableColumns,
          hiddenColumns: modelState?.config.table.hiddenColumns!,
        });
      }

      function destroy(): void {
        liveUpdateInstance?.clear();
        liveUpdateInstance = null; //@TODO check is this need or not
      }

      function changeLiveUpdateConfig(config: {
        enabled?: boolean;
        delay?: number;
      }): void {
        const state = model.getState() as IRunsAppModelState;
        const configData = state?.config;
        const liveUpdateConfig = configData.liveUpdate;

        if (!liveUpdateConfig?.enabled && config.enabled) {
          const query = configData?.select?.query || '';
          const pagination = configData?.pagination;

          liveUpdateInstance = new LiveUpdateService(
            appName,
            updateData,
            config?.delay || liveUpdateConfig?.delay,
          );
          liveUpdateInstance.start({
            q: query,
            limit: pagination.limit + state?.rawData?.length || 0,
          });
        } else {
          liveUpdateInstance?.clear();
          liveUpdateInstance = null;
        }
        const newLiveUpdateConfig = {
          ...liveUpdateConfig,
          ...config,
        };
        model.setState({
          config: {
            ...configData,
            liveUpdate: newLiveUpdateConfig,
          },
        });

        setItem('runsLUConfig', encode(newLiveUpdateConfig));
        analytics.trackEvent(
          `[${appName}Explorer] Switch live-update ${
            config.enabled ? 'on' : 'off'
          }`,
        );
      }

      const methods = {
        destroy,
        initialize,
        getRunsData,
        getLastRunsData,
        onExportTableData,
        onNotificationDelete: onModelNotificationDelete,
        setDefaultAppConfigData: setModelDefaultAppConfigData,
        changeLiveUpdateConfig,
      };

      if (grouping) {
        Object.assign(methods, {});
      }
      if (selectForm) {
        Object.assign(methods, {
          onSelectRunQueryChange(query: string): void {
            onSelectRunQueryChange({ query, model });
          },
        });
      }
      if (components?.charts?.[0]) {
        Object.assign(methods, {});
      }
      if (components?.table) {
        Object.assign(methods, {
          onRowHeightChange(height: RowHeightSize): void {
            onRowHeightChange({ height, model, appName });
          },
          onColumnsOrderChange(columnsOrder: any): void {
            onColumnsOrderChange({
              columnsOrder,
              model,
              appName,
              updateModelData,
            });
          },
          onColumnsVisibilityChange(hiddenColumns: string[]): void {
            onColumnsVisibilityChange({
              hiddenColumns,
              model,
              appName,
              updateModelData,
            });
          },
          onTableDiffShow(): void {
            onTableDiffShow({ model, appName, updateModelData });
          },
          onSortReset(): void {
            updateSortFields({
              sortFields: [],
              model,
              appName,
              updateModelData,
            });
          },
          updateColumnsWidths(
            key: string,
            width: number,
            isReset: boolean,
          ): void {
            updateColumnsWidths({
              key,
              width,
              isReset,
              model,
              appName,
              updateModelData,
            });
          },
        });
      }

      return methods;
    }

    function getParamsModelMethods() {
      let runsRequestRef: {
        call: (
          exceptionHandler: (detail: any) => void,
        ) => Promise<ReadableStream<IRun<IParamTrace>[]>>;
        abort: () => void;
      };
      let tooltipData: ITooltipData = {};
      let liveUpdateInstance: LiveUpdateService | null;

      function initialize(appId: string): void {
        model.init();
        const state: Partial<IParamsAppModelState> = {};
        if (grouping) {
          state.groupingSelectOptions = [];
        }
        if (components?.table) {
          state.refs = {
            ...state.refs,
            tableRef: { current: null },
          };
        }
        if (components?.charts?.[0]) {
          tooltipData = {};
          state.refs = {
            ...state.refs,
            chartPanelRef: { current: null },
          };
        }
        model.setState({ ...state });
        if (!appId) {
          setModelDefaultAppConfigData();
        }
        const liveUpdateState = model.getState()?.config?.liveUpdate;

        if (liveUpdateState?.enabled) {
          liveUpdateInstance = new LiveUpdateService(
            appName,
            updateData,
            liveUpdateState.delay,
          );
        }
      }

      function updateData(newData: IRun<IParamTrace>[]): void {
        const configData = model.getState()?.config;
        if (configData) {
          setModelData(newData, configData);
        }
      }

      function getParamsData(shouldUrlUpdate?: boolean): {
        call: () => Promise<void>;
        abort: () => void;
      } {
        if (runsRequestRef) {
          runsRequestRef.abort();
        }
        const configData = { ...model.getState()?.config };
        if (shouldUrlUpdate) {
          updateURL({ configData, appName });
        }
        runsRequestRef = runsService.getRunsData(configData?.select?.query);
        return {
          call: async () => {
            if (_.isEmpty(configData?.select?.options)) {
              let state: Partial<IParamsAppModelState> = {};
              if (components?.charts?.indexOf(ChartTypeEnum.HighPlot) !== -1) {
                state.highPlotData = [];
              }
              if (components.table) {
                state.tableData = [];
                state.config = {
                  ...configData,
                  table: {
                    ...configData?.table,
                    resizeMode: ResizeModeEnum.Resizable,
                  },
                };
              }

              model.setState({
                requestIsPending: false,
                queryIsEmpty: true,
                ...state,
              });
            } else {
              model.setState({
                requestIsPending: true,
                queryIsEmpty: false,
              });
              liveUpdateInstance?.stop().then();
              try {
                const stream = await runsRequestRef.call((detail) =>
                  exceptionHandler({ detail, model }),
                );
                const runData = await getRunData(stream);
                updateData(runData);

                liveUpdateInstance?.start({
                  q: configData?.select?.query,
                });
              } catch (ex: Error | any) {
                if (ex.name === 'AbortError') {
                  // Abort Error
                } else {
                  console.log('Unhandled error: ', ex);
                }
              }
            }
          },
          abort: runsRequestRef.abort,
        };
      }

      function getDataAsTableRows(
        processedData: IMetricsCollection<IParam>[],
        metricsColumns: any,
        paramKeys: string[],
        isRowData: boolean,
        config: IAppModelConfig,
        groupingSelectOptions: IGroupingSelectOption[],
      ): { rows: IMetricTableRowData[] | any; sameValueColumns: string[] } {
        if (!processedData) {
          return {
            rows: [],
            sameValueColumns: [],
          };
        }
        const initialMetricsRowData = Object.keys(metricsColumns).reduce(
          (acc: any, key: string) => {
            const groupByMetricName: any = {};
            Object.keys(metricsColumns[key]).forEach(
              (metricContext: string) => {
                groupByMetricName[
                  `${isSystemMetric(key) ? key : `${key}_${metricContext}`}`
                ] = '-';
              },
            );
            acc = { ...acc, ...groupByMetricName };
            return acc;
          },
          {},
        );
        const rows: IMetricTableRowData[] | any =
          processedData[0]?.config !== null ? {} : [];

        let rowIndex = 0;
        const sameValueColumns: string[] = [];

        processedData.forEach(
          (metricsCollection: IMetricsCollection<IParam>) => {
            const groupKey = metricsCollection.key;
            const columnsValues: { [key: string]: string[] } = {};

            if (metricsCollection.config !== null) {
              const groupConfigData: { [key: string]: string } = {};
              for (let key in metricsCollection.config) {
                groupConfigData[getValueByField(groupingSelectOptions, key)] =
                  metricsCollection.config[key];
              }
              const groupHeaderRow = {
                meta: {
                  chartIndex:
                    config.grouping?.chart?.length! > 0 ||
                    config.grouping?.reverseMode?.chart
                      ? metricsCollection.chartIndex + 1
                      : null,
                  color: metricsCollection.color,
                  dasharray: metricsCollection.dasharray,
                  itemsCount: metricsCollection.data.length,
                  config: groupConfigData,
                },
                key: groupKey!,
                groupRowsKeys: metricsCollection.data.map(
                  (metric) => metric.key,
                ),
                color: metricsCollection.color,
                dasharray: metricsCollection.dasharray,
                experiment: '',
                run: '',
                metric: '',
                context: [],
                children: [],
              };

              rows[groupKey!] = {
                data: groupHeaderRow,
                items: [],
              };
            }

            metricsCollection.data.forEach((metric: any) => {
              const metricsRowValues = { ...initialMetricsRowData };
              metric.run.traces.metric.forEach((trace: any) => {
                metricsRowValues[
                  `${
                    isSystemMetric(trace.name)
                      ? trace.name
                      : `${trace.name}_${contextToString(trace.context)}`
                  }`
                ] = formatValue(trace.last_value.last);
              });
              const rowValues: any = {
                rowMeta: {
                  color: metricsCollection.color ?? metric.color,
                },
                key: metric.key,
                runHash: metric.run.hash,
                isHidden: metric.isHidden,
                index: rowIndex,
                color: metricsCollection.color ?? metric.color,
                dasharray: metricsCollection.dasharray ?? metric.dasharray,
                experiment: metric.run.props.experiment.name ?? 'default',
                run: moment(metric.run.props.creation_time * 1000).format(
                  'HH:mm:ss · D MMM, YY',
                ),
                metric: metric.name,
                ...metricsRowValues,
              };
              rowIndex++;

              for (let key in metricsRowValues) {
                columnsValues[key] = ['-'];
              }

              [
                'experiment',
                'run',
                'metric',
                'context',
                'step',
                'epoch',
                'time',
              ].forEach((key) => {
                if (columnsValues.hasOwnProperty(key)) {
                  if (!_.some(columnsValues[key], rowValues[key])) {
                    columnsValues[key].push(rowValues[key]);
                  }
                } else {
                  columnsValues[key] = [rowValues[key]];
                }
              });

              paramKeys.forEach((paramKey) => {
                const value = _.get(metric.run.params, paramKey, '-');
                rowValues[paramKey] = formatValue(value);
                if (columnsValues.hasOwnProperty(paramKey)) {
                  if (!columnsValues[paramKey].includes(value)) {
                    columnsValues[paramKey].push(value);
                  }
                } else {
                  columnsValues[paramKey] = [value];
                }
              });

              if (metricsCollection.config !== null) {
                rows[groupKey!].items.push(
                  isRowData
                    ? rowValues
                    : paramsTableRowRenderer(rowValues, {
                        toggleVisibility: (e) => {
                          e.stopPropagation();
                          onRowVisibilityChange({
                            metricKey: rowValues.key,
                            model,
                            appName,
                            updateModelData,
                          });
                        },
                      }),
                );
              } else {
                rows.push(
                  isRowData
                    ? rowValues
                    : paramsTableRowRenderer(rowValues, {
                        toggleVisibility: (e) => {
                          e.stopPropagation();
                          onRowVisibilityChange({
                            metricKey: rowValues.key,
                            model,
                            appName,
                            updateModelData,
                          });
                        },
                      }),
                );
              }
            });

            for (let columnKey in columnsValues) {
              if (columnsValues[columnKey].length === 1) {
                sameValueColumns.push(columnKey);
              }

              if (metricsCollection.config !== null) {
                rows[groupKey!].data[columnKey] =
                  columnsValues[columnKey].length === 1
                    ? paramKeys.includes(columnKey)
                      ? formatValue(columnsValues[columnKey][0])
                      : columnsValues[columnKey][0]
                    : columnsValues[columnKey];
              }
            }

            if (metricsCollection.config !== null && !isRowData) {
              rows[groupKey!].data = paramsTableRowRenderer(
                rows[groupKey!].data,
                {},
                true,
                Object.keys(columnsValues),
              );
            }
          },
        );
        return { rows, sameValueColumns };
      }

      function getDataAsLines(
        processedData: IMetricsCollection<IParam>[],
        configData = model.getState()?.config,
      ): { dimensions: IDimensionsType; data: any }[] {
        if (!processedData || _.isEmpty(configData.select.options)) {
          return [];
        }
        const dimensionsObject: any = {};
        const lines = processedData.map(
          ({
            chartIndex,
            color,
            data,
            dasharray,
          }: IMetricsCollection<IParam>) => {
            if (!dimensionsObject[chartIndex]) {
              dimensionsObject[chartIndex] = {};
            }

            return data
              .filter((run) => !run.isHidden)
              .map((run: IParam) => {
                const values: { [key: string]: string | number | null } = {};
                configData.select.options.forEach(
                  ({ type, label, value }: ISelectOption) => {
                    const dimension = dimensionsObject[chartIndex];
                    if (!dimension[label] && type === 'params') {
                      dimension[label] = {
                        values: new Set(),
                        scaleType: ScaleEnum.Linear,
                        displayName: label,
                        dimensionType: 'param',
                      };
                    }
                    if (type === 'metrics') {
                      run.run.traces.metric.forEach((trace: IParamTrace) => {
                        const formattedContext = `${
                          value?.option_name
                        }-${contextToString(trace.context)}`;
                        if (
                          trace.name === value?.option_name &&
                          _.isEqual(trace.context, value?.context)
                        ) {
                          values[formattedContext] = trace.last_value.last;
                          if (dimension[formattedContext]) {
                            dimension[formattedContext].values.add(
                              trace.last_value.last,
                            );
                            if (typeof trace.last_value.last === 'string') {
                              dimension[formattedContext].scaleType =
                                ScaleEnum.Point;
                            }
                          } else {
                            dimension[formattedContext] = {
                              values: new Set().add(trace.last_value.last),
                              scaleType: ScaleEnum.Linear,
                              displayName: `${
                                value.option_name
                              } ${contextToString(trace.context)}`,
                              dimensionType: 'metric',
                            };
                          }
                        }
                      });
                    } else {
                      const paramValue = _.get(run.run.params, label);
                      values[label] = formatValue(paramValue, null);
                      if (values[label] !== null) {
                        if (typeof values[label] === 'string') {
                          dimension[label].scaleType = ScaleEnum.Point;
                        }
                        dimension[label].values.add(values[label]);
                      }
                    }
                  },
                );

                return {
                  values,
                  color: color ?? run.color,
                  dasharray: dasharray ?? run.dasharray,
                  chartIndex: chartIndex,
                  key: run.key,
                };
              });
          },
        );

        const flattedLines = lines.flat();
        const groupedByChartIndex = Object.values(
          _.groupBy(flattedLines, 'chartIndex'),
        );

        return Object.keys(dimensionsObject)
          .map((keyOfDimension, i) => {
            const dimensions: IDimensionsType = {};
            Object.keys(dimensionsObject[keyOfDimension]).forEach(
              (key: string) => {
                if (
                  dimensionsObject[keyOfDimension][key].scaleType === 'linear'
                ) {
                  dimensions[key] = {
                    scaleType: dimensionsObject[keyOfDimension][key].scaleType,
                    domainData: [
                      Math.min(...dimensionsObject[keyOfDimension][key].values),
                      Math.max(...dimensionsObject[keyOfDimension][key].values),
                    ],
                    displayName:
                      dimensionsObject[keyOfDimension][key].displayName,
                    dimensionType:
                      dimensionsObject[keyOfDimension][key].dimensionType,
                  };
                } else {
                  dimensions[key] = {
                    scaleType: dimensionsObject[keyOfDimension][key].scaleType,
                    domainData: [
                      ...dimensionsObject[keyOfDimension][key].values,
                    ],
                    displayName:
                      dimensionsObject[keyOfDimension][key].displayName,
                    dimensionType:
                      dimensionsObject[keyOfDimension][key].dimensionType,
                  };
                }
              },
            );
            return {
              dimensions,
              data: groupedByChartIndex[i],
            };
          })
          .filter(
            (data) => !_.isEmpty(data.data) && !_.isEmpty(data.dimensions),
          );
      }

      function setModelData(
        rawData: IRun<IParamTrace>[],
        configData: IAppModelConfig,
      ): void {
        const { data, params, highLevelParams, metricsColumns } =
          processData(rawData);

        const groupingSelectOptions = [
          ...getGroupingSelectOptions({
            params: params.concat(highLevelParams).sort(),
          }),
        ];

        tooltipData = getTooltipData({
          processedData: data,
          paramKeys: params,
          groupingSelectOptions,
          groupingItems: ['color', 'stroke', 'chart'],
          model,
        });

        const tableData = getDataAsTableRows(
          data,
          metricsColumns,
          params,
          false,
          configData,
          groupingSelectOptions,
        );
        const sortFields = model.getState()?.config?.table.sortFields;

        const tableColumns = getParamsTableColumns(
          metricsColumns,
          params,
          data[0]?.config,
          configData.table?.columnsOrder!,
          configData.table?.hiddenColumns!,
          sortFields,
          onSortChange,
          configData.grouping as any,
          onModelGroupingSelectChange,
        );

        if (!model.getState()?.requestIsPending) {
          model.getState()?.refs?.tableRef.current?.updateData({
            newData: tableData.rows,
            newColumns: tableColumns,
          });
        }

        model.setState({
          requestIsPending: false,
          data,
          highPlotData: getDataAsLines(data),
          chartTitleData: getChartTitleData<IParam, IParamsAppModelState>({
            processedData: data,
            groupingSelectOptions,
            model: model as IModel<IParamsAppModelState>,
          }),
          params,
          metricsColumns,
          rawData,
          config: configData,
          tableData: tableData.rows,
          tableColumns,
          sameValueColumns: tableData.sameValueColumns,
          groupingSelectOptions,
        });
      }

      function groupData(data: IParam[]): IMetricsCollection<IParam>[] {
        const grouping = model.getState()!.config!.grouping;
        const { paletteIndex } = grouping;
        const groupByColor = getFilteredGroupingOptions({
          groupName: 'color',
          model,
        });
        const groupByStroke = getFilteredGroupingOptions({
          groupName: 'stroke',
          model,
        });
        const groupByChart = getFilteredGroupingOptions({
          groupName: 'chart',
          model,
        });
        if (
          groupByColor.length === 0 &&
          groupByStroke.length === 0 &&
          groupByChart.length === 0
        ) {
          return [
            {
              config: null,
              color: null,
              dasharray: null,
              chartIndex: 0,
              data,
            },
          ];
        }

        const groupValues: {
          [key: string]: IMetricsCollection<IParam> | any;
        } = {};

        const groupingFields = _.uniq(
          groupByColor.concat(groupByStroke).concat(groupByChart),
        );

        for (let i = 0; i < data.length; i++) {
          const groupValue: { [key: string]: unknown } = {};
          groupingFields.forEach((field) => {
            groupValue[field] = _.get(data[i], field);
          });
          const groupKey = encode(groupValue);
          if (groupValues.hasOwnProperty(groupKey)) {
            groupValues[groupKey].data.push(data[i]);
          } else {
            groupValues[groupKey] = {
              key: groupKey,
              config: groupValue,
              color: null,
              dasharray: null,
              chartIndex: 0,
              data: [data[i]],
            };
          }
        }

        let colorIndex = 0;
        let dasharrayIndex = 0;
        let chartIndex = 0;

        const colorConfigsMap: { [key: string]: number } = {};
        const dasharrayConfigsMap: { [key: string]: number } = {};
        const chartIndexConfigsMap: { [key: string]: number } = {};

        for (let groupKey in groupValues) {
          const groupValue = groupValues[groupKey];

          if (groupByColor.length > 0) {
            const colorConfig = _.pick(groupValue.config, groupByColor);
            const colorKey = encode(colorConfig);

            if (grouping.persistence.color && grouping.isApplied.color) {
              let index = getGroupingPersistIndex({
                groupConfig: colorConfig,
                grouping,
                groupName: 'color',
              });
              groupValue.color =
                COLORS[paletteIndex][
                  Number(index % BigInt(COLORS[paletteIndex].length))
                ];
            } else if (colorConfigsMap.hasOwnProperty(colorKey)) {
              groupValue.color =
                COLORS[paletteIndex][
                  colorConfigsMap[colorKey] % COLORS[paletteIndex].length
                ];
            } else {
              colorConfigsMap[colorKey] = colorIndex;
              groupValue.color =
                COLORS[paletteIndex][colorIndex % COLORS[paletteIndex].length];
              colorIndex++;
            }
          }

          if (groupByStroke.length > 0) {
            const dasharrayConfig = _.pick(groupValue.config, groupByStroke);
            const dasharrayKey = encode(dasharrayConfig);
            if (grouping.persistence.stroke && grouping.isApplied.stroke) {
              let index = getGroupingPersistIndex({
                groupConfig: dasharrayConfig,
                grouping,
                groupName: 'stroke',
              });
              groupValue.dasharray =
                DASH_ARRAYS[Number(index % BigInt(DASH_ARRAYS.length))];
            } else if (dasharrayConfigsMap.hasOwnProperty(dasharrayKey)) {
              groupValue.dasharray =
                DASH_ARRAYS[
                  dasharrayConfigsMap[dasharrayKey] % DASH_ARRAYS.length
                ];
            } else {
              dasharrayConfigsMap[dasharrayKey] = dasharrayIndex;
              groupValue.dasharray =
                DASH_ARRAYS[dasharrayIndex % DASH_ARRAYS.length];
              dasharrayIndex++;
            }
          }

          if (groupByChart.length > 0) {
            const chartIndexConfig = _.pick(groupValue.config, groupByChart);
            const chartIndexKey = encode(chartIndexConfig);
            if (chartIndexConfigsMap.hasOwnProperty(chartIndexKey)) {
              groupValue.chartIndex = chartIndexConfigsMap[chartIndexKey];
            } else {
              chartIndexConfigsMap[chartIndexKey] = chartIndex;
              groupValue.chartIndex = chartIndex;
              chartIndex++;
            }
          }
        }
        return Object.values(groupValues);
      }

      function processData(data: IRun<IParamTrace>[]): {
        data: IMetricsCollection<IParam>[];
        params: string[];
        highLevelParams: string[];
        metricsColumns: any;
      } {
        const configData = model.getState()?.config;
        const grouping = model.getState()?.config?.grouping;
        let runs: IParam[] = [];
        let params: string[] = [];
        let highLevelParams: string[] = [];
        const paletteIndex: number = grouping?.paletteIndex || 0;
        const metricsColumns: any = {};

        data?.forEach((run: IRun<IParamTrace>, index) => {
          params = params.concat(getObjectPaths(run.params, run.params));
          highLevelParams = highLevelParams.concat(
            getObjectPaths(run.params, run.params, '', false, true),
          );
          run.traces.metric.forEach((trace) => {
            metricsColumns[trace.name] = {
              ...metricsColumns[trace.name],
              [contextToString(trace.context) as string]: '-',
            };
          });
          runs.push({
            run,
            isHidden: configData!.table.hiddenMetrics!.includes(run.hash),
            color: COLORS[paletteIndex][index % COLORS[paletteIndex].length],
            key: run.hash,
            dasharray: DASH_ARRAYS[0],
          });
        });

        const processedData = groupData(
          _.orderBy(
            runs,
            configData?.table?.sortFields?.map(
              (f: SortField) =>
                function (run: IParam) {
                  return _.get(run, f[0], '');
                },
            ) ?? [],
            configData?.table?.sortFields?.map((f: SortField) => f[1]) ?? [],
          ),
        );
        const uniqParams = _.uniq(params);
        const uniqHighLevelParams = _.uniq(highLevelParams);

        return {
          data: processedData,
          params: uniqParams,
          highLevelParams: uniqHighLevelParams,
          metricsColumns,
        };
      }

      function onActivePointChange(
        activePoint: IActivePoint,
        focusedStateActive: boolean = false,
      ): void {
        const { refs, config } = model.getState();
        if (config.table.resizeMode !== ResizeModeEnum.Hide) {
          const tableRef: any = refs?.tableRef;
          if (tableRef) {
            tableRef.current?.setHoveredRow?.(activePoint.key);
            tableRef.current?.setActiveRow?.(
              focusedStateActive ? activePoint.key : null,
            );
            if (focusedStateActive) {
              tableRef.current?.scrollToRow?.(activePoint.key);
            }
          }
        }
        let configData = config;
        if (configData?.chart) {
          configData = {
            ...configData,
            chart: {
              ...configData.chart,
              focusedState: {
                active: focusedStateActive,
                key: activePoint.key,
                xValue: activePoint.xValue,
                yValue: activePoint.yValue,
                chartIndex: activePoint.chartIndex,
              },
              tooltip: {
                ...configData.chart.tooltip,
                content: filterTooltipContent(
                  tooltipData[activePoint.key],
                  configData?.chart.tooltip.selectedParams,
                ),
              },
            },
          };

          if (
            config.chart.focusedState.active !== focusedStateActive ||
            (config.chart.focusedState.active &&
              (activePoint.key !== config.chart.focusedState.key ||
                activePoint.xValue !== config.chart.focusedState.xValue))
          ) {
            updateURL({ configData, appName });
          }
        }

        model.setState({ config: configData });
      }

      function onExportTableData(): void {
        const { data, params, config, metricsColumns, groupingSelectOptions } =
          model.getState() as IParamsAppModelState;
        const tableData = getDataAsTableRows(
          data,
          metricsColumns,
          params,
          true,
          config,
          groupingSelectOptions,
        );
        const tableColumns: ITableColumn[] = getParamsTableColumns(
          metricsColumns,
          params,
          data[0]?.config,
          config.table?.columnsOrder!,
          config.table?.hiddenColumns!,
        );
        const excludedFields: string[] = ['#', 'actions'];
        const filteredHeader: string[] = tableColumns.reduce(
          (acc: string[], column: ITableColumn) =>
            acc.concat(
              excludedFields.indexOf(column.key) === -1 && !column.isHidden
                ? column.key
                : [],
            ),
          [],
        );

        let emptyRow: { [key: string]: string } = {};
        filteredHeader.forEach((column: string) => {
          emptyRow[column] = '--';
        });

        const groupedRows: IMetricTableRowData[][] =
          data.length > 1
            ? Object.keys(tableData.rows).map(
                (groupedRowKey: string) => tableData.rows[groupedRowKey].items,
              )
            : [tableData.rows];

        const dataToExport: { [key: string]: string }[] = [];

        groupedRows.forEach(
          (groupedRow: IMetricTableRowData[], groupedRowIndex: number) => {
            groupedRow.forEach((row: IMetricTableRowData) => {
              const filteredRow = getFilteredRow<IMetricTableRowData>({
                columnKeys: filteredHeader,
                row,
              });
              dataToExport.push(filteredRow);
            });
            if (groupedRows.length - 1 !== groupedRowIndex) {
              dataToExport.push(emptyRow);
            }
          },
        );

        const blob = new Blob([JsonToCSV(dataToExport)], {
          type: 'text/csv;charset=utf-8;',
        });
        saveAs(blob, `params-${moment().format('HH:mm:ss · D MMM, YY')}.csv`);
        analytics.trackEvent('[ParamsExplorer] Export runs data to CSV');
      }

      function updateModelData(
        configData = model.getState()!.config!,
        shouldURLUpdate?: boolean,
      ): void {
        const { data, params, highLevelParams, metricsColumns } = processData(
          model.getState()?.rawData as IRun<IParamTrace>[],
        );
        const groupingSelectOptions = [
          ...getGroupingSelectOptions({
            params: params.concat(highLevelParams).sort(),
          }),
        ];
        tooltipData = getTooltipData({
          processedData: data,
          paramKeys: params,
          groupingSelectOptions,
          groupingItems: ['color', 'stroke', 'chart'],
          model,
        });
        const tableData = getDataAsTableRows(
          data,
          metricsColumns,
          params,
          false,
          configData,
          groupingSelectOptions,
        );
        const tableColumns = getParamsTableColumns(
          metricsColumns,
          params,
          data[0]?.config,
          configData.table?.columnsOrder!,
          configData.table?.hiddenColumns!,
          configData.table?.sortFields,
          onSortChange,
          configData.grouping as any,
          onModelGroupingSelectChange,
        );
        const tableRef: any = model.getState()?.refs?.tableRef;
        tableRef.current?.updateData({
          newData: tableData.rows,
          newColumns: tableColumns,
          hiddenColumns: configData.table?.hiddenColumns!,
        });

        if (shouldURLUpdate) {
          updateURL({ configData, appName });
        }

        model.setState({
          config: configData,
          data,
          highPlotData: getDataAsLines(data),
          chartTitleData: getChartTitleData<IParam, IParamsAppModelState>({
            processedData: data,
            groupingSelectOptions,
            model: model as IModel<IParamsAppModelState>,
          }),
          groupingSelectOptions,
          tableData: tableData.rows,
          tableColumns,
          sameValueColumns: tableData.sameValueColumns,
        });
      }

      function onModelGroupingSelectChange({
        groupName,
        list,
      }: IOnGroupingSelectChangeParams): void {
        onGroupingSelectChange({
          groupName,
          list,
          model,
          appName,
          updateModelData,
        });
      }

      function onModelBookmarkCreate({
        name,
        description,
      }: {
        name: string;
        description: string;
      }): Promise<void> {
        return onBookmarkCreate({ name, description, model, appName });
      }

      function onModelBookmarkUpdate(id: string): void {
        onBookmarkUpdate({ id, model, appName });
      }

      function onModelNotificationDelete(id: number): void {
        onNotificationDelete({ id, model });
      }

      function onModelNotificationAdd<N>(
        notification: N & INotification,
      ): void {
        onNotificationAdd({ notification, model });
      }

      function onModelResetConfigData(): void {
        onResetConfigData({ model, getConfig, updateModelData });
      }

      function onSortChange(
        field: string,
        value?: 'asc' | 'desc' | 'none',
      ): void {
        onTableSortChange({ field, model, appName, updateModelData, value });
      }

      function changeLiveUpdateConfig(config: {
        enabled?: boolean;
        delay?: number;
      }): void {
        const state = model.getState();
        const configData = state?.config;
        const query = configData.select?.query;
        const liveUpdateConfig = configData.liveUpdate;

        if (!liveUpdateConfig?.enabled && config.enabled && query !== '()') {
          liveUpdateInstance = new LiveUpdateService(
            appName,
            updateData,
            config?.delay || liveUpdateConfig?.delay,
          );
          liveUpdateInstance?.start({
            q: query,
          });
        } else {
          liveUpdateInstance?.clear();
          liveUpdateInstance = null;
        }

        const newLiveUpdateConfig = {
          ...liveUpdateConfig,
          ...config,
        };
        model.setState({
          config: {
            ...configData,
            liveUpdate: newLiveUpdateConfig,
          },
        });

        setItem('paramsLUConfig', encode(newLiveUpdateConfig));
        analytics.trackEvent(
          `[${appName}Explorer] Switch live-update ${
            config.enabled ? 'on' : 'off'
          }`,
        );
      }

      function destroy(): void {
        liveUpdateInstance?.clear();
        liveUpdateInstance = null; //@TODO check is this need or not
      }

      const methods = {
        initialize,
        getAppConfigData,
        getParamsData,
        setDefaultAppConfigData: setModelDefaultAppConfigData,
        updateModelData,
        onActivePointChange,
        onExportTableData,
        onBookmarkCreate: onModelBookmarkCreate,
        onBookmarkUpdate: onModelBookmarkUpdate,
        onNotificationAdd: onModelNotificationAdd,
        onNotificationDelete: onModelNotificationDelete,
        onResetConfigData: onModelResetConfigData,
        destroy,
        changeLiveUpdateConfig,
        onShuffleChange,
      };

      if (grouping) {
        Object.assign(methods, {
          onGroupingSelectChange: onModelGroupingSelectChange,
          onGroupingModeChange({
            groupName,
            value,
          }: IOnGroupingModeChangeParams): void {
            onGroupingModeChange({
              groupName,
              value,
              model,
              appName,
              updateModelData,
            });
          },
          onGroupingPaletteChange(index: number): void {
            onGroupingPaletteChange({ index, model, appName, updateModelData });
          },
          onGroupingReset(groupName: GroupNameType): void {
            onGroupingReset({ groupName, model, appName, updateModelData });
          },
          onGroupingApplyChange(groupName: GroupNameType): void {
            onGroupingApplyChange({
              groupName,
              model,
              appName,
              updateModelData,
            });
          },
          onGroupingPersistenceChange(groupName: GroupNameType): void {
            onGroupingPersistenceChange({
              groupName,
              model,
              appName,
              updateModelData,
            });
          },
          onShuffleChange(name: 'color' | 'stroke'): void {
            onShuffleChange({ name, model, updateModelData });
          },
        });
      }
      if (selectForm) {
        Object.assign(methods, {
          onParamsSelectChange<D>(data: D & Partial<ISelectOption[]>): void {
            onSelectOptionsChange({ data, model });
          },
          onSelectRunQueryChange(query: string): void {
            onSelectRunQueryChange({ query, model });
          },
        });
      }
      if (components?.charts?.[0]) {
        Object.assign(methods, {
          onChangeTooltip(tooltip: Partial<IPanelTooltip>): void {
            onChangeTooltip({ tooltip, tooltipData, model, appName });
          },
          onColorIndicatorChange(): void {
            onColorIndicatorChange({ model, appName, updateModelData });
          },
          onCurveInterpolationChange(): void {
            onCurveInterpolationChange({ model, appName, updateModelData });
          },
        });
      }
      if (components?.table) {
        Object.assign(methods, {
          onRowHeightChange(height: RowHeightSize): void {
            onRowHeightChange({ height, model, appName });
          },
          onTableRowHover(rowKey?: string): void {
            onTableRowHover({ rowKey, model });
          },
          onTableRowClick(rowKey?: string): void {
            onTableRowClick({ rowKey, model });
          },
          onSortFieldsChange(sortFields: [string, any][]): void {
            onSortFieldsChange({ sortFields, model, appName, updateModelData });
          },
          onParamVisibilityChange(metricsKeys: string[]): void {
            onParamVisibilityChange({
              metricsKeys,
              model,
              appName,
              updateModelData,
            });
          },
          onColumnsOrderChange(columnsOrder: any): void {
            onColumnsOrderChange({
              columnsOrder,
              model,
              appName,
              updateModelData,
            });
          },
          onColumnsVisibilityChange(hiddenColumns: string[]): void {
            onColumnsVisibilityChange({
              hiddenColumns,
              model,
              appName,
              updateModelData,
            });
          },
          onTableResizeModeChange(mode: ResizeModeEnum): void {
            onTableResizeModeChange({ mode, model, appName });
          },
          onTableDiffShow(): void {
            onTableDiffShow({ model, appName, updateModelData });
          },
          onTableResizeEnd(tableHeight: string): void {
            onTableResizeEnd({ tableHeight, model, appName });
          },
          onSortReset(): void {
            updateSortFields({
              sortFields: [],
              model,
              appName,
              updateModelData,
            });
          },
          updateColumnsWidths(
            key: string,
            width: number,
            isReset: boolean,
          ): void {
            updateColumnsWidths({
              key,
              width,
              isReset,
              model,
              appName,
              updateModelData,
            });
          },
        });
      }

      return methods;
    }

    function getScattersModelMethods() {
      let runsRequestRef: {
        call: (
          exceptionHandler: (detail: any) => void,
        ) => Promise<ReadableStream<IRun<IParamTrace>[]>>;
        abort: () => void;
      };
      let tooltipData: ITooltipData = {};
      let liveUpdateInstance: LiveUpdateService | null;

      function initialize(appId: string): void {
        model.init();
        const state: Partial<IScatterAppModelState> = {};
        if (grouping) {
          state.groupingSelectOptions = [];
        }
        if (components?.table) {
          state.refs = {
            ...state.refs,
            tableRef: { current: null },
          };
        }
        if (components?.charts?.[0]) {
          tooltipData = {};
          state.refs = {
            ...state.refs,
            chartPanelRef: { current: null },
          };
        }
        model.setState({ ...state });
        if (!appId) {
          setModelDefaultAppConfigData();
        }
        const liveUpdateState = model.getState()?.config?.liveUpdate;

        if (liveUpdateState?.enabled) {
          liveUpdateInstance = new LiveUpdateService(
            appName,
            updateData,
            liveUpdateState.delay,
          );
        }
      }

      function updateData(newData: IRun<IParamTrace>[]): void {
        const configData = model.getState()?.config;
        if (configData) {
          setModelData(newData, configData);
        }
      }

      function setModelData(
        rawData: IRun<IParamTrace>[],
        configData: IAppModelConfig,
      ): void {
        const { data, params, highLevelParams, metricsColumns } =
          processData(rawData);

        const groupingSelectOptions = [
          ...getGroupingSelectOptions({
            params: params.concat(highLevelParams).sort(),
          }),
        ];

        tooltipData = getTooltipData({
          processedData: data,
          paramKeys: params,
          groupingSelectOptions,
          model,
        });

        const tableData = getDataAsTableRows(
          data,
          metricsColumns,
          params,
          false,
          configData,
          groupingSelectOptions,
        );
        const sortFields = model.getState()?.config?.table.sortFields;

        const tableColumns = getParamsTableColumns(
          metricsColumns,
          params,
          data[0]?.config,
          configData.table?.columnsOrder!,
          configData.table?.hiddenColumns!,
          sortFields,
          onSortChange,
          configData.grouping as any,
          onModelGroupingSelectChange,
        );

        if (!model.getState()?.requestIsPending) {
          model.getState()?.refs?.tableRef.current?.updateData({
            newData: tableData.rows,
            newColumns: tableColumns,
          });
        }

        model.setState({
          requestIsPending: false,
          data,
          chartData: getChartData(data),
          chartTitleData: getChartTitleData<IParam, IParamsAppModelState>({
            processedData: data,
            groupingSelectOptions,
            model: model as IModel<IParamsAppModelState>,
          }),
          params,
          metricsColumns,
          rawData,
          config: configData,
          tableData: tableData.rows,
          tableColumns,
          sameValueColumns: tableData.sameValueColumns,
          groupingSelectOptions,
        });
      }

      function getChartData(
        processedData: IMetricsCollection<IParam>[],
        configData = model.getState()?.config,
      ): {
        dimensions: IDimensionType[];
        data: IPoint[];
      }[] {
        if (!processedData || _.isEmpty(configData.select.options)) {
          return [];
        }
        const dimensionsByChartIndex: {
          values: number[] | string[];
          scaleType: ScaleEnum;
          displayName: string;
          dimensionType: string;
        }[][] = [];
        const chartData = processedData.map(
          ({ chartIndex, color, data }: IMetricsCollection<IParam>) => {
            if (!dimensionsByChartIndex[chartIndex]) {
              dimensionsByChartIndex[chartIndex] = [];
            }
            return data
              .filter((run) => !run.isHidden)
              .map((run: IParam) => {
                const values: any = [];
                configData.select.options.forEach(
                  ({ type, label, value }: ISelectOption, i: number) => {
                    const dimension: any = dimensionsByChartIndex[chartIndex];
                    if (!dimension[i] && type === 'params') {
                      dimension[i] = {
                        values: [],
                        scaleType: ScaleEnum.Linear,
                        displayName: label,
                        dimensionType: 'param',
                      };
                    }
                    if (type === 'metrics') {
                      run.run.traces.metric.forEach((trace: IParamTrace) => {
                        if (
                          trace.name === value?.option_name &&
                          _.isEqual(trace.context, value?.context)
                        ) {
                          values[i] = trace.last_value.last;
                          if (dimension[i]) {
                            dimension[i].values.push(trace.last_value.last);
                            if (typeof trace.last_value.last === 'string') {
                              dimension[i].scaleType = ScaleEnum.Point;
                            }
                          } else {
                            dimension[i] = {
                              values: [trace.last_value.last],
                              scaleType: ScaleEnum.Linear,
                              displayName: `${
                                value.option_name
                              } ${contextToString(trace.context)}`,
                              dimensionType: 'metric',
                            };
                          }
                        }
                      });
                    } else {
                      const paramValue = _.get(run.run.params, label);
                      values[i] = formatValue(paramValue, null);
                      if (values[i] !== null) {
                        if (typeof values[i] === 'string') {
                          dimension[i].scaleType = ScaleEnum.Point;
                        }
                        dimension[i].values.push(values[i]);
                      }
                    }
                  },
                );
                return {
                  chartIndex,
                  key: run.key,
                  groupKey: run.key,
                  color: color ?? run.color,
                  selectors: [run.key, run.key, run.run.hash],
                  data: {
                    yValues: [values[0]],
                    xValues: [values[1]],
                  },
                };
              });
          },
        );
        const flattedData = chartData.flat();
        const groupedByChartIndex = Object.values(
          _.groupBy(flattedData, 'chartIndex'),
        );

        return dimensionsByChartIndex
          .map((chartDimensions, i: number) => {
            const dimensions: IDimensionType[] = [];
            chartDimensions.map((dimension) => {
              if (dimension.scaleType === ScaleEnum.Linear) {
                dimensions.push({
                  scaleType: dimension.scaleType,
                  domainData: [
                    Math.min(...(dimension.values as number[])),
                    Math.max(...(dimension.values as number[])),
                  ],
                  displayName: dimension.displayName,
                  dimensionType: dimension.dimensionType,
                });
              } else {
                dimensions.push({
                  scaleType: dimension.scaleType,
                  domainData: dimension.values,
                  displayName: dimension.displayName,
                  dimensionType: dimension.dimensionType,
                });
              }
            });
            return {
              dimensions,
              data: groupedByChartIndex[i],
            };
          })
          .filter(
            (data) => !_.isEmpty(data.data) && !_.isEmpty(data.dimensions),
          );
      }

      function getDataAsTableRows(
        processedData: IMetricsCollection<IParam>[],
        metricsColumns: any,
        paramKeys: string[],
        isRowData: boolean,
        config: IAppModelConfig,
        groupingSelectOptions: IGroupingSelectOption[],
      ): { rows: IMetricTableRowData[] | any; sameValueColumns: string[] } {
        if (!processedData) {
          return {
            rows: [],
            sameValueColumns: [],
          };
        }
        const initialMetricsRowData = Object.keys(metricsColumns).reduce(
          (acc: any, key: string) => {
            const groupByMetricName: any = {};
            Object.keys(metricsColumns[key]).forEach(
              (metricContext: string) => {
                groupByMetricName[
                  `${isSystemMetric(key) ? key : `${key}_${metricContext}`}`
                ] = '-';
              },
            );
            acc = { ...acc, ...groupByMetricName };
            return acc;
          },
          {},
        );
        const rows: IMetricTableRowData[] | any =
          processedData[0]?.config !== null ? {} : [];

        let rowIndex = 0;
        const sameValueColumns: string[] = [];

        processedData.forEach(
          (metricsCollection: IMetricsCollection<IParam>) => {
            const groupKey = metricsCollection.key;
            const columnsValues: { [key: string]: string[] } = {};

            if (metricsCollection.config !== null) {
              const groupConfigData: { [key: string]: string } = {};
              for (let key in metricsCollection.config) {
                groupConfigData[getValueByField(groupingSelectOptions, key)] =
                  metricsCollection.config[key];
              }
              const groupHeaderRow = {
                meta: {
                  chartIndex:
                    config.grouping?.chart?.length! > 0 ||
                    config.grouping?.reverseMode?.chart
                      ? metricsCollection.chartIndex + 1
                      : null,
                  color: metricsCollection.color,
                  dasharray: metricsCollection.dasharray,
                  itemsCount: metricsCollection.data.length,
                  config: groupConfigData,
                },
                key: groupKey!,
                groupRowsKeys: metricsCollection.data.map(
                  (metric) => metric.key,
                ),
                color: metricsCollection.color,
                dasharray: metricsCollection.dasharray,
                experiment: '',
                run: '',
                metric: '',
                context: [],
                children: [],
              };

              rows[groupKey!] = {
                data: groupHeaderRow,
                items: [],
              };
            }

            metricsCollection.data.forEach((metric: any) => {
              const metricsRowValues = { ...initialMetricsRowData };
              metric.run.traces.metric.forEach((trace: any) => {
                metricsRowValues[
                  `${
                    isSystemMetric(trace.name)
                      ? trace.name
                      : `${trace.name}_${contextToString(trace.context)}`
                  }`
                ] = formatValue(trace.last_value.last);
              });
              const rowValues: any = {
                rowMeta: {
                  color: metricsCollection.color ?? metric.color,
                },
                key: metric.key,
                runHash: metric.run.hash,
                isHidden: metric.isHidden,
                index: rowIndex,
                color: metricsCollection.color ?? metric.color,
                dasharray: metricsCollection.dasharray ?? metric.dasharray,
                experiment: metric.run.props.experiment.name ?? 'default',
                run: moment(metric.run.props.creation_time * 1000).format(
                  'HH:mm:ss · D MMM, YY',
                ),
                metric: metric.name,
                ...metricsRowValues,
              };
              rowIndex++;

              for (let key in metricsRowValues) {
                columnsValues[key] = ['-'];
              }

              [
                'experiment',
                'run',
                'metric',
                'context',
                'step',
                'epoch',
                'time',
              ].forEach((key) => {
                if (columnsValues.hasOwnProperty(key)) {
                  if (!_.some(columnsValues[key], rowValues[key])) {
                    columnsValues[key].push(rowValues[key]);
                  }
                } else {
                  columnsValues[key] = [rowValues[key]];
                }
              });

              paramKeys.forEach((paramKey) => {
                const value = _.get(metric.run.params, paramKey, '-');
                rowValues[paramKey] = formatValue(value);
                if (columnsValues.hasOwnProperty(paramKey)) {
                  if (!columnsValues[paramKey].includes(value)) {
                    columnsValues[paramKey].push(value);
                  }
                } else {
                  columnsValues[paramKey] = [value];
                }
              });

              if (metricsCollection.config !== null) {
                rows[groupKey!].items.push(
                  isRowData
                    ? rowValues
                    : paramsTableRowRenderer(rowValues, {
                        toggleVisibility: (e) => {
                          e.stopPropagation();
                          onRowVisibilityChange({
                            metricKey: rowValues.key,
                            model,
                            appName,
                            updateModelData,
                          });
                        },
                      }),
                );
              } else {
                rows.push(
                  isRowData
                    ? rowValues
                    : paramsTableRowRenderer(rowValues, {
                        toggleVisibility: (e) => {
                          e.stopPropagation();
                          onRowVisibilityChange({
                            metricKey: rowValues.key,
                            model,
                            appName,
                            updateModelData,
                          });
                        },
                      }),
                );
              }
            });

            for (let columnKey in columnsValues) {
              if (columnsValues[columnKey].length === 1) {
                sameValueColumns.push(columnKey);
              }

              if (metricsCollection.config !== null) {
                rows[groupKey!].data[columnKey] =
                  columnsValues[columnKey].length === 1
                    ? paramKeys.includes(columnKey)
                      ? formatValue(columnsValues[columnKey][0])
                      : columnsValues[columnKey][0]
                    : columnsValues[columnKey];
              }
            }

            if (metricsCollection.config !== null && !isRowData) {
              rows[groupKey!].data = paramsTableRowRenderer(
                rows[groupKey!].data,
                {},
                true,
                Object.keys(columnsValues),
              );
            }
          },
        );
        return { rows, sameValueColumns };
      }

      function processData(data: IRun<IParamTrace>[]): {
        data: IMetricsCollection<IParam>[];
        params: string[];
        highLevelParams: string[];
        metricsColumns: any;
      } {
        const configData = model.getState()?.config;
        const grouping = configData?.grouping;
        let runs: IParam[] = [];
        let params: string[] = [];
        let highLevelParams: string[] = [];
        const paletteIndex: number = grouping?.paletteIndex || 0;
        const metricsColumns: any = {};

        data?.forEach((run: IRun<IParamTrace>, index) => {
          params = params.concat(getObjectPaths(run.params, run.params));
          highLevelParams = highLevelParams.concat(
            getObjectPaths(run.params, run.params, '', false, true),
          );
          run.traces.metric.forEach((trace) => {
            metricsColumns[trace.name] = {
              ...metricsColumns[trace.name],
              [contextToString(trace.context) as string]: '-',
            };
          });
          runs.push({
            run,
            isHidden: configData!.table.hiddenMetrics!.includes(run.hash),
            color: COLORS[paletteIndex][index % COLORS[paletteIndex].length],
            key: run.hash,
            dasharray: DASH_ARRAYS[0],
          });
        });

        const processedData = groupData(
          _.orderBy(
            runs,
            configData?.table?.sortFields?.map(
              (f: SortField) =>
                function (run: IParam) {
                  return _.get(run, f[0], '');
                },
            ) ?? [],
            configData?.table?.sortFields?.map((f: SortField) => f[1]) ?? [],
          ),
        );
        const uniqParams = _.uniq(params);
        const uniqHighLevelParams = _.uniq(highLevelParams);

        return {
          data: processedData,
          params: uniqParams,
          highLevelParams: uniqHighLevelParams,
          metricsColumns,
        };
      }

      function groupData(data: IParam[]): IMetricsCollection<IParam>[] {
        const grouping = model.getState()!.config!.grouping;
        const { paletteIndex } = grouping;
        const groupByColor = getFilteredGroupingOptions({
          groupName: 'color',
          model,
        });
        const groupByStroke = getFilteredGroupingOptions({
          groupName: 'stroke',
          model,
        });
        const groupByChart = getFilteredGroupingOptions({
          groupName: 'chart',
          model,
        });
        if (
          groupByColor.length === 0 &&
          groupByStroke.length === 0 &&
          groupByChart.length === 0
        ) {
          return [
            {
              config: null,
              color: null,
              dasharray: null,
              chartIndex: 0,
              data,
            },
          ];
        }

        const groupValues: {
          [key: string]: IMetricsCollection<IParam> | any;
        } = {};

        const groupingFields = _.uniq(
          groupByColor.concat(groupByStroke).concat(groupByChart),
        );

        for (let i = 0; i < data.length; i++) {
          const groupValue: { [key: string]: unknown } = {};
          groupingFields.forEach((field) => {
            groupValue[field] = _.get(data[i], field);
          });
          const groupKey = encode(groupValue);
          if (groupValues.hasOwnProperty(groupKey)) {
            groupValues[groupKey].data.push(data[i]);
          } else {
            groupValues[groupKey] = {
              key: groupKey,
              config: groupValue,
              color: null,
              dasharray: null,
              chartIndex: 0,
              data: [data[i]],
            };
          }
        }

        let colorIndex = 0;
        let dasharrayIndex = 0;
        let chartIndex = 0;

        const colorConfigsMap: { [key: string]: number } = {};
        const dasharrayConfigsMap: { [key: string]: number } = {};
        const chartIndexConfigsMap: { [key: string]: number } = {};

        for (let groupKey in groupValues) {
          const groupValue = groupValues[groupKey];

          if (groupByColor.length > 0) {
            const colorConfig = _.pick(groupValue.config, groupByColor);
            const colorKey = encode(colorConfig);

            if (grouping.persistence.color && grouping.isApplied.color) {
              let index = getGroupingPersistIndex({
                groupConfig: colorConfig,
                grouping,
                groupName: 'color',
              });
              groupValue.color =
                COLORS[paletteIndex][
                  Number(index % BigInt(COLORS[paletteIndex].length))
                ];
            } else if (colorConfigsMap.hasOwnProperty(colorKey)) {
              groupValue.color =
                COLORS[paletteIndex][
                  colorConfigsMap[colorKey] % COLORS[paletteIndex].length
                ];
            } else {
              colorConfigsMap[colorKey] = colorIndex;
              groupValue.color =
                COLORS[paletteIndex][colorIndex % COLORS[paletteIndex].length];
              colorIndex++;
            }
          }

          if (groupByStroke.length > 0) {
            const dasharrayConfig = _.pick(groupValue.config, groupByStroke);
            const dasharrayKey = encode(dasharrayConfig);
            if (grouping.persistence.stroke && grouping.isApplied.stroke) {
              let index = getGroupingPersistIndex({
                groupConfig: dasharrayConfig,
                grouping,
                groupName: 'stroke',
              });
              groupValue.dasharray =
                DASH_ARRAYS[Number(index % BigInt(DASH_ARRAYS.length))];
            } else if (dasharrayConfigsMap.hasOwnProperty(dasharrayKey)) {
              groupValue.dasharray =
                DASH_ARRAYS[
                  dasharrayConfigsMap[dasharrayKey] % DASH_ARRAYS.length
                ];
            } else {
              dasharrayConfigsMap[dasharrayKey] = dasharrayIndex;
              groupValue.dasharray =
                DASH_ARRAYS[dasharrayIndex % DASH_ARRAYS.length];
              dasharrayIndex++;
            }
          }

          if (groupByChart.length > 0) {
            const chartIndexConfig = _.pick(groupValue.config, groupByChart);
            const chartIndexKey = encode(chartIndexConfig);
            if (chartIndexConfigsMap.hasOwnProperty(chartIndexKey)) {
              groupValue.chartIndex = chartIndexConfigsMap[chartIndexKey];
            } else {
              chartIndexConfigsMap[chartIndexKey] = chartIndex;
              groupValue.chartIndex = chartIndex;
              chartIndex++;
            }
          }
        }
        return Object.values(groupValues);
      }

      function updateModelData(
        configData = model.getState()!.config!,
        shouldURLUpdate?: boolean,
      ): void {
        const { data, params, highLevelParams, metricsColumns } = processData(
          model.getState()?.rawData as IRun<IParamTrace>[],
        );
        const groupingSelectOptions = [
          ...getGroupingSelectOptions({
            params: params.concat(highLevelParams).sort(),
          }),
        ];
        tooltipData = getTooltipData({
          processedData: data,
          paramKeys: params,
          groupingSelectOptions,
          model,
        });
        const tableData = getDataAsTableRows(
          data,
          metricsColumns,
          params,
          false,
          configData,
          groupingSelectOptions,
        );
        const tableColumns = getParamsTableColumns(
          metricsColumns,
          params,
          data[0]?.config,
          configData.table?.columnsOrder!,
          configData.table?.hiddenColumns!,
          configData.table?.sortFields,
          onSortChange,
          configData.grouping as any,
          onModelGroupingSelectChange,
        );
        const tableRef: any = model.getState()?.refs?.tableRef;
        tableRef.current?.updateData({
          newData: tableData.rows,
          newColumns: tableColumns,
          hiddenColumns: configData.table?.hiddenColumns!,
        });

        if (shouldURLUpdate) {
          updateURL({ configData, appName });
        }

        model.setState({
          config: configData,
          data,
          chartData: getChartData(data),
          chartTitleData: getChartTitleData<IParam, IScatterAppModelState>({
            processedData: data,
            groupingSelectOptions,
            model: model as IModel<IScatterAppModelState>,
          }),
          groupingSelectOptions,
          tableData: tableData.rows,
          tableColumns,
          sameValueColumns: tableData.sameValueColumns,
        });
      }

      function getParamsData(shouldUrlUpdate?: boolean): {
        call: () => Promise<void>;
        abort: () => void;
      } {
        if (runsRequestRef) {
          runsRequestRef.abort();
        }
        const configData = model.getState()?.config;
        if (shouldUrlUpdate) {
          updateURL({ configData, appName });
        }
        runsRequestRef = runsService.getRunsData(configData?.select?.query);
        return {
          call: async () => {
            if (_.isEmpty(configData?.select?.options)) {
              let state: Partial<IScatterAppModelState> = {};
              if (
                components?.charts?.indexOf(ChartTypeEnum.ScatterPlot) !== -1
              ) {
                state.chartData = [];
              }
              if (components.table) {
                state.tableData = [];
              }

              model.setState({
                requestIsPending: false,
                queryIsEmpty: true,
                ...state,
              });
            } else {
              model.setState({
                requestIsPending: true,
                queryIsEmpty: false,
              });
              liveUpdateInstance?.stop().then();
              try {
                const stream = await runsRequestRef.call((detail) =>
                  exceptionHandler({ detail, model }),
                );
                const runData = await getRunData(stream);
                updateData(runData);

                liveUpdateInstance?.start({
                  q: configData?.select?.query,
                });
              } catch (ex) {
                if (ex.name === 'AbortError') {
                  // Abort Error
                } else {
                  console.log('Unhandled error: ', ex);
                }
              }
            }
          },
          abort: runsRequestRef.abort,
        };
      }

      function onModelGroupingSelectChange({
        groupName,
        list,
      }: IOnGroupingSelectChangeParams): void {
        onGroupingSelectChange({
          groupName,
          list,
          model,
          appName,
          updateModelData,
        });
      }

      function onSortChange(
        field: string,
        value?: 'asc' | 'desc' | 'none',
      ): void {
        onTableSortChange({ field, model, appName, updateModelData, value });
      }

      function onActivePointChange(
        activePoint: IActivePoint,
        focusedStateActive: boolean = false,
      ): void {
        const { refs, config } = model.getState();
        if (config.table.resizeMode !== ResizeModeEnum.Hide) {
          const tableRef: any = refs?.tableRef;
          if (tableRef) {
            tableRef.current?.setHoveredRow?.(activePoint.key);
            tableRef.current?.setActiveRow?.(
              focusedStateActive ? activePoint.key : null,
            );
            if (focusedStateActive) {
              tableRef.current?.scrollToRow?.(activePoint.key);
            }
          }
        }
        let configData = config;
        if (configData?.chart) {
          configData = {
            ...configData,
            chart: {
              ...configData.chart,
              focusedState: {
                active: focusedStateActive,
                key: activePoint.key,
                xValue: activePoint.xValue,
                yValue: activePoint.yValue,
                chartIndex: activePoint.chartIndex,
              },
              tooltip: {
                ...configData.chart.tooltip,
                content: filterTooltipContent(
                  tooltipData[activePoint.key],
                  configData?.chart.tooltip.selectedParams,
                ),
              },
            },
          };

          if (
            config.chart.focusedState.active !== focusedStateActive ||
            (config.chart.focusedState.active &&
              (activePoint.key !== config.chart.focusedState.key ||
                activePoint.xValue !== config.chart.focusedState.xValue))
          ) {
            updateURL({ configData, appName });
          }
        }

        model.setState({ config: configData });
      }

      const methods = {
        initialize,
        getAppConfigData,
        getParamsData,
        setDefaultAppConfigData: setModelDefaultAppConfigData,
        updateModelData,
        onActivePointChange,
        // onExportTableData,
        // onBookmarkCreate: onModelBookmarkCreate,
        // onBookmarkUpdate: onModelBookmarkUpdate,
        // onNotificationAdd: onModelNotificationAdd,
        // onNotificationDelete: onModelNotificationDelete,
        // onResetConfigData: onModelResetConfigData,
        // destroy,
        // changeLiveUpdateConfig,
      };

      if (grouping) {
        Object.assign(methods, {
          onGroupingSelectChange: onModelGroupingSelectChange,
          onGroupingModeChange({
            groupName,
            value,
          }: IOnGroupingModeChangeParams): void {
            onGroupingModeChange({
              groupName,
              value,
              model,
              appName,
              updateModelData,
            });
          },
          onGroupingPaletteChange(index: number): void {
            onGroupingPaletteChange({ index, model, appName, updateModelData });
          },
          onGroupingReset(groupName: GroupNameType): void {
            onGroupingReset({ groupName, model, appName, updateModelData });
          },
          onGroupingApplyChange(groupName: GroupNameType): void {
            onGroupingApplyChange({
              groupName,
              model,
              appName,
              updateModelData,
            });
          },
          onGroupingPersistenceChange(groupName: GroupNameType): void {
            onGroupingPersistenceChange({
              groupName,
              model,
              appName,
              updateModelData,
            });
          },
          onShuffleChange(name: 'color' | 'stroke'): void {
            onShuffleChange({ name, model, updateModelData });
          },
        });
      }
      if (selectForm) {
        Object.assign(methods, {
          onSelectOptionsChange<D>(data: D & Partial<ISelectOption[]>): void {
            onSelectOptionsChange({ data, model });
          },
          onSelectRunQueryChange(query: string): void {
            onSelectRunQueryChange({ query, model });
          },
          onSelectAdvancedQueryChange(query: string): void {
            onSelectAdvancedQueryChange({ query, model });
          },
          toggleSelectAdvancedMode(): void {
            toggleSelectAdvancedMode({ model, appName });
          },
        });
      }
      if (components?.charts?.[0]) {
        Object.assign(methods, {
          onHighlightModeChange(mode: HighlightEnum): void {
            onHighlightModeChange({ mode, model, appName });
          },
          onZoomChange(zoom: Partial<IChartZoom>): void {
            onZoomChange({
              zoom,
              model,
              appName,
            });
          },
          onIgnoreOutliersChange(): void {
            onIgnoreOutliersChange({ model, updateModelData });
          },
          onAxesScaleTypeChange(args: IAxesScaleState): void {
            onAxesScaleTypeChange({ args, model, appName, updateModelData });
          },
          onChangeTooltip(tooltip: Partial<IChartTooltip>): void {
            onChangeTooltip({ tooltip, tooltipData, model, appName });
          },
        });
      }
      if (components?.table) {
        Object.assign(methods, {
          onRowHeightChange(height: RowHeightSize): void {
            onRowHeightChange({ height, model, appName });
          },
          onTableRowHover(rowKey?: string): void {
            onTableRowHover({ rowKey, model });
          },
          onTableRowClick(rowKey?: string): void {
            onTableRowClick({ rowKey, model });
          },
          onSortFieldsChange(sortFields: [string, any][]): void {
            onSortFieldsChange({ sortFields, model, appName, updateModelData });
          },
          onColumnsOrderChange(columnsOrder: any): void {
            onColumnsOrderChange({
              columnsOrder,
              model,
              appName,
              updateModelData,
            });
          },
          onColumnsVisibilityChange(hiddenColumns: string[]): void {
            onColumnsVisibilityChange({
              hiddenColumns,
              model,
              appName,
              updateModelData,
            });
          },
          onTableResizeModeChange(mode: ResizeModeEnum): void {
            onTableResizeModeChange({ mode, model, appName });
          },
          onTableDiffShow(): void {
            onTableDiffShow({ model, appName, updateModelData });
          },
          onTableResizeEnd(tableHeight: string): void {
            onTableResizeEnd({ tableHeight, model, appName });
          },
          onSortReset(): void {
            updateSortFields({
              sortFields: [],
              model,
              appName,
              updateModelData,
            });
          },
          updateColumnsWidths(
            key: string,
            width: number,
            isReset: boolean,
          ): void {
            updateColumnsWidths({
              key,
              width,
              isReset,
              model,
              appName,
              updateModelData,
            });
          },
        });
      }

      return methods;
    }
  }

  function getAppModelMethods() {
    switch (dataType) {
      case AppDataTypeEnum.METRICS:
        return getMetricsAppModelMethods();
      case AppDataTypeEnum.RUNS:
        return getRunsAppModelMethods();
      default:
        return {};
    }
  }

  return {
    ...model,
    ...getAppModelMethods(),
  };
}

export default createAppModel;<|MERGE_RESOLUTION|>--- conflicted
+++ resolved
@@ -44,21 +44,14 @@
   GroupNameType,
   IAggregationConfig,
   IAppData,
-  IChartTooltip,
   IChartZoom,
   IGroupingSelectOption,
   IMetricAppModelState,
   IMetricsCollection,
   IMetricTableRowData,
   IOnGroupingModeChangeParams,
-<<<<<<< HEAD
   IOnGroupingSelectChangeParams,
-=======
-  GroupNameType,
-  IChartZoom,
-  IAggregationConfig,
   IPanelTooltip,
->>>>>>> 6cc189ea
   ITooltipData,
   SortField,
 } from 'types/services/models/metrics/metricsAppModel';
@@ -604,7 +597,7 @@
               meta: {
                 chartIndex:
                   config?.grouping?.chart?.length ||
-                  config?.grouping?.reverseMode?.chart
+                    config?.grouping?.reverseMode?.chart
                     ? metricsCollection.chartIndex + 1
                     : null,
                 color: metricsCollection.color,
@@ -645,9 +638,9 @@
               xValue === null
                 ? null
                 : getClosestValue(
-                    metric.data.xValues as number[],
-                    xValue as number,
-                  ).index;
+                  metric.data.xValues as number[],
+                  xValue as number,
+                ).index;
             const rowValues: IMetricTableRowData = {
               rowMeta: {
                 color: metricsCollection.color ?? metric.color,
@@ -745,32 +738,32 @@
                 isRowData
                   ? rowValues
                   : metricsTableRowRenderer(rowValues, {
-                      toggleVisibility: (e) => {
-                        e.stopPropagation();
-                        onRowVisibilityChange({
-                          metricKey: rowValues.key,
-                          model,
-                          appName,
-                          updateModelData,
-                        });
-                      },
-                    }),
+                    toggleVisibility: (e) => {
+                      e.stopPropagation();
+                      onRowVisibilityChange({
+                        metricKey: rowValues.key,
+                        model,
+                        appName,
+                        updateModelData,
+                      });
+                    },
+                  }),
               );
             } else {
               rows.push(
                 isRowData
                   ? rowValues
                   : metricsTableRowRenderer(rowValues, {
-                      toggleVisibility: (e) => {
-                        e.stopPropagation();
-                        onRowVisibilityChange({
-                          metricKey: rowValues.key,
-                          model,
-                          appName,
-                          updateModelData,
-                        });
-                      },
-                    }),
+                    toggleVisibility: (e) => {
+                      e.stopPropagation();
+                      onRowVisibilityChange({
+                        metricKey: rowValues.key,
+                        model,
+                        appName,
+                        updateModelData,
+                      });
+                    },
+                  }),
               );
             }
           });
@@ -1088,7 +1081,7 @@
                       epoch +
                       (epochs[epoch].length > 1
                         ? (0.99 / epochs[epoch].length) *
-                          epochs[epoch].indexOf(metric.data.steps[i])
+                        epochs[epoch].indexOf(metric.data.steps[i])
                         : 0),
                   ),
                 ],
@@ -1121,7 +1114,7 @@
                       firstDate +
                       (timestamps[timestamp].length > 1
                         ? (0.99 / timestamps[timestamp].length) *
-                          timestamps[timestamp].indexOf(metric.data.steps[i])
+                        timestamps[timestamp].indexOf(metric.data.steps[i])
                         : 0),
                   ),
                 ],
@@ -1324,12 +1317,12 @@
             });
             groupValue.color =
               COLORS[paletteIndex][
-                Number(index % BigInt(COLORS[paletteIndex].length))
+              Number(index % BigInt(COLORS[paletteIndex].length))
               ];
           } else if (colorConfigsMap.hasOwnProperty(colorKey)) {
             groupValue.color =
               COLORS[paletteIndex][
-                colorConfigsMap[colorKey] % COLORS[paletteIndex].length
+              colorConfigsMap[colorKey] % COLORS[paletteIndex].length
               ];
           } else {
             colorConfigsMap[colorKey] = colorIndex;
@@ -1353,7 +1346,7 @@
           } else if (dasharrayConfigsMap.hasOwnProperty(dasharrayKey)) {
             groupValue.dasharray =
               DASH_ARRAYS[
-                dasharrayConfigsMap[dasharrayKey] % DASH_ARRAYS.length
+              dasharrayConfigsMap[dasharrayKey] % DASH_ARRAYS.length
               ];
           } else {
             dasharrayConfigsMap[dasharrayKey] = dasharrayIndex;
@@ -1468,8 +1461,8 @@
       const groupedRows: IMetricTableRowData[][] =
         data.length > 1
           ? Object.keys(tableData.rows).map(
-              (groupedRowKey: string) => tableData.rows[groupedRowKey].items,
-            )
+            (groupedRowKey: string) => tableData.rows[groupedRowKey].items,
+          )
           : [tableData.rows];
 
       const dataToExport: { [key: string]: string }[] = [];
@@ -1549,7 +1542,7 @@
                     tooltipData[activePoint.key],
                     configData.chart.tooltip?.selectedParams,
                   ),
-                } as IChartTooltip,
+                } as IPanelTooltip,
               },
             };
 
@@ -1656,8 +1649,7 @@
       });
       setItem('metricsLUConfig', encode(newLiveUpdateConfig));
       analytics.trackEvent(
-        `[${appName}Explorer] Switch live-update ${
-          config.enabled ? 'on' : 'off'
+        `[${appName}Explorer] Switch live-update ${config.enabled ? 'on' : 'off'
         }`,
       );
     }
@@ -2226,12 +2218,12 @@
               });
               groupValue.color =
                 COLORS[paletteIndex][
-                  Number(index % BigInt(COLORS[paletteIndex].length))
+                Number(index % BigInt(COLORS[paletteIndex].length))
                 ];
             } else if (colorConfigsMap.hasOwnProperty(colorKey)) {
               groupValue.color =
                 COLORS[paletteIndex][
-                  colorConfigsMap[colorKey] % COLORS[paletteIndex].length
+                colorConfigsMap[colorKey] % COLORS[paletteIndex].length
                 ];
             } else {
               colorConfigsMap[colorKey] = colorIndex;
@@ -2255,7 +2247,7 @@
             } else if (dasharrayConfigsMap.hasOwnProperty(dasharrayKey)) {
               groupValue.dasharray =
                 DASH_ARRAYS[
-                  dasharrayConfigsMap[dasharrayKey] % DASH_ARRAYS.length
+                dasharrayConfigsMap[dasharrayKey] % DASH_ARRAYS.length
                 ];
             } else {
               dasharrayConfigsMap[dasharrayKey] = dasharrayIndex;
@@ -2348,10 +2340,9 @@
             const metricsRowValues = { ...initialMetricsRowData };
             metric.run.traces.metric.forEach((trace: any) => {
               metricsRowValues[
-                `${
-                  isSystemMetric(trace.name)
-                    ? trace.name
-                    : `${trace.name}_${contextToString(trace.context)}`
+                `${isSystemMetric(trace.name)
+                  ? trace.name
+                  : `${trace.name}_${contextToString(trace.context)}`
                 }`
               ] = formatValue(trace.last_value.last);
             });
@@ -2494,8 +2485,8 @@
         const groupedRows: IMetricTableRowData[][] =
           data.length > 1
             ? Object.keys(tableData.rows).map(
-                (groupedRowKey: string) => tableData.rows[groupedRowKey].items,
-              )
+              (groupedRowKey: string) => tableData.rows[groupedRowKey].items,
+            )
             : [tableData.rows];
 
         const dataToExport: { [key: string]: string }[] = [];
@@ -2606,8 +2597,7 @@
 
         setItem('runsLUConfig', encode(newLiveUpdateConfig));
         analytics.trackEvent(
-          `[${appName}Explorer] Switch live-update ${
-            config.enabled ? 'on' : 'off'
+          `[${appName}Explorer] Switch live-update ${config.enabled ? 'on' : 'off'
           }`,
         );
       }
@@ -2853,7 +2843,7 @@
                 meta: {
                   chartIndex:
                     config.grouping?.chart?.length! > 0 ||
-                    config.grouping?.reverseMode?.chart
+                      config.grouping?.reverseMode?.chart
                       ? metricsCollection.chartIndex + 1
                       : null,
                   color: metricsCollection.color,
@@ -2884,10 +2874,9 @@
               const metricsRowValues = { ...initialMetricsRowData };
               metric.run.traces.metric.forEach((trace: any) => {
                 metricsRowValues[
-                  `${
-                    isSystemMetric(trace.name)
-                      ? trace.name
-                      : `${trace.name}_${contextToString(trace.context)}`
+                  `${isSystemMetric(trace.name)
+                    ? trace.name
+                    : `${trace.name}_${contextToString(trace.context)}`
                   }`
                 ] = formatValue(trace.last_value.last);
               });
@@ -2949,32 +2938,32 @@
                   isRowData
                     ? rowValues
                     : paramsTableRowRenderer(rowValues, {
-                        toggleVisibility: (e) => {
-                          e.stopPropagation();
-                          onRowVisibilityChange({
-                            metricKey: rowValues.key,
-                            model,
-                            appName,
-                            updateModelData,
-                          });
-                        },
-                      }),
+                      toggleVisibility: (e) => {
+                        e.stopPropagation();
+                        onRowVisibilityChange({
+                          metricKey: rowValues.key,
+                          model,
+                          appName,
+                          updateModelData,
+                        });
+                      },
+                    }),
                 );
               } else {
                 rows.push(
                   isRowData
                     ? rowValues
                     : paramsTableRowRenderer(rowValues, {
-                        toggleVisibility: (e) => {
-                          e.stopPropagation();
-                          onRowVisibilityChange({
-                            metricKey: rowValues.key,
-                            model,
-                            appName,
-                            updateModelData,
-                          });
-                        },
-                      }),
+                      toggleVisibility: (e) => {
+                        e.stopPropagation();
+                        onRowVisibilityChange({
+                          metricKey: rowValues.key,
+                          model,
+                          appName,
+                          updateModelData,
+                        });
+                      },
+                    }),
                 );
               }
             });
@@ -3043,9 +3032,8 @@
                     }
                     if (type === 'metrics') {
                       run.run.traces.metric.forEach((trace: IParamTrace) => {
-                        const formattedContext = `${
-                          value?.option_name
-                        }-${contextToString(trace.context)}`;
+                        const formattedContext = `${value?.option_name
+                          }-${contextToString(trace.context)}`;
                         if (
                           trace.name === value?.option_name &&
                           _.isEqual(trace.context, value?.context)
@@ -3063,9 +3051,8 @@
                             dimension[formattedContext] = {
                               values: new Set().add(trace.last_value.last),
                               scaleType: ScaleEnum.Linear,
-                              displayName: `${
-                                value.option_name
-                              } ${contextToString(trace.context)}`,
+                              displayName: `${value.option_name
+                                } ${contextToString(trace.context)}`,
                               dimensionType: 'metric',
                             };
                           }
@@ -3295,12 +3282,12 @@
               });
               groupValue.color =
                 COLORS[paletteIndex][
-                  Number(index % BigInt(COLORS[paletteIndex].length))
+                Number(index % BigInt(COLORS[paletteIndex].length))
                 ];
             } else if (colorConfigsMap.hasOwnProperty(colorKey)) {
               groupValue.color =
                 COLORS[paletteIndex][
-                  colorConfigsMap[colorKey] % COLORS[paletteIndex].length
+                colorConfigsMap[colorKey] % COLORS[paletteIndex].length
                 ];
             } else {
               colorConfigsMap[colorKey] = colorIndex;
@@ -3324,7 +3311,7 @@
             } else if (dasharrayConfigsMap.hasOwnProperty(dasharrayKey)) {
               groupValue.dasharray =
                 DASH_ARRAYS[
-                  dasharrayConfigsMap[dasharrayKey] % DASH_ARRAYS.length
+                dasharrayConfigsMap[dasharrayKey] % DASH_ARRAYS.length
                 ];
             } else {
               dasharrayConfigsMap[dasharrayKey] = dasharrayIndex;
@@ -3496,8 +3483,8 @@
         const groupedRows: IMetricTableRowData[][] =
           data.length > 1
             ? Object.keys(tableData.rows).map(
-                (groupedRowKey: string) => tableData.rows[groupedRowKey].items,
-              )
+              (groupedRowKey: string) => tableData.rows[groupedRowKey].items,
+            )
             : [tableData.rows];
 
         const dataToExport: { [key: string]: string }[] = [];
@@ -3673,8 +3660,7 @@
 
         setItem('paramsLUConfig', encode(newLiveUpdateConfig));
         analytics.trackEvent(
-          `[${appName}Explorer] Switch live-update ${
-            config.enabled ? 'on' : 'off'
+          `[${appName}Explorer] Switch live-update ${config.enabled ? 'on' : 'off'
           }`,
         );
       }
@@ -3910,6 +3896,7 @@
           processedData: data,
           paramKeys: params,
           groupingSelectOptions,
+          groupingItems: ['color', 'chart'],
           model,
         });
 
@@ -4014,9 +4001,8 @@
                             dimension[i] = {
                               values: [trace.last_value.last],
                               scaleType: ScaleEnum.Linear,
-                              displayName: `${
-                                value.option_name
-                              } ${contextToString(trace.context)}`,
+                              displayName: `${value.option_name
+                                } ${contextToString(trace.context)}`,
                               dimensionType: 'metric',
                             };
                           }
@@ -4136,7 +4122,7 @@
                 meta: {
                   chartIndex:
                     config.grouping?.chart?.length! > 0 ||
-                    config.grouping?.reverseMode?.chart
+                      config.grouping?.reverseMode?.chart
                       ? metricsCollection.chartIndex + 1
                       : null,
                   color: metricsCollection.color,
@@ -4167,10 +4153,9 @@
               const metricsRowValues = { ...initialMetricsRowData };
               metric.run.traces.metric.forEach((trace: any) => {
                 metricsRowValues[
-                  `${
-                    isSystemMetric(trace.name)
-                      ? trace.name
-                      : `${trace.name}_${contextToString(trace.context)}`
+                  `${isSystemMetric(trace.name)
+                    ? trace.name
+                    : `${trace.name}_${contextToString(trace.context)}`
                   }`
                 ] = formatValue(trace.last_value.last);
               });
@@ -4232,32 +4217,32 @@
                   isRowData
                     ? rowValues
                     : paramsTableRowRenderer(rowValues, {
-                        toggleVisibility: (e) => {
-                          e.stopPropagation();
-                          onRowVisibilityChange({
-                            metricKey: rowValues.key,
-                            model,
-                            appName,
-                            updateModelData,
-                          });
-                        },
-                      }),
+                      toggleVisibility: (e) => {
+                        e.stopPropagation();
+                        onRowVisibilityChange({
+                          metricKey: rowValues.key,
+                          model,
+                          appName,
+                          updateModelData,
+                        });
+                      },
+                    }),
                 );
               } else {
                 rows.push(
                   isRowData
                     ? rowValues
                     : paramsTableRowRenderer(rowValues, {
-                        toggleVisibility: (e) => {
-                          e.stopPropagation();
-                          onRowVisibilityChange({
-                            metricKey: rowValues.key,
-                            model,
-                            appName,
-                            updateModelData,
-                          });
-                        },
-                      }),
+                      toggleVisibility: (e) => {
+                        e.stopPropagation();
+                        onRowVisibilityChange({
+                          metricKey: rowValues.key,
+                          model,
+                          appName,
+                          updateModelData,
+                        });
+                      },
+                    }),
                 );
               }
             });
@@ -4429,12 +4414,12 @@
               });
               groupValue.color =
                 COLORS[paletteIndex][
-                  Number(index % BigInt(COLORS[paletteIndex].length))
+                Number(index % BigInt(COLORS[paletteIndex].length))
                 ];
             } else if (colorConfigsMap.hasOwnProperty(colorKey)) {
               groupValue.color =
                 COLORS[paletteIndex][
-                  colorConfigsMap[colorKey] % COLORS[paletteIndex].length
+                colorConfigsMap[colorKey] % COLORS[paletteIndex].length
                 ];
             } else {
               colorConfigsMap[colorKey] = colorIndex;
@@ -4458,7 +4443,7 @@
             } else if (dasharrayConfigsMap.hasOwnProperty(dasharrayKey)) {
               groupValue.dasharray =
                 DASH_ARRAYS[
-                  dasharrayConfigsMap[dasharrayKey] % DASH_ARRAYS.length
+                dasharrayConfigsMap[dasharrayKey] % DASH_ARRAYS.length
                 ];
             } else {
               dasharrayConfigsMap[dasharrayKey] = dasharrayIndex;
@@ -4499,6 +4484,7 @@
           processedData: data,
           paramKeys: params,
           groupingSelectOptions,
+          groupingItems: ['color', 'chart'],
           model,
         });
         const tableData = getDataAsTableRows(
@@ -4593,7 +4579,7 @@
                 liveUpdateInstance?.start({
                   q: configData?.select?.query,
                 });
-              } catch (ex) {
+              } catch (ex: Error | any) {
                 if (ex.name === 'AbortError') {
                   // Abort Error
                 } else {
@@ -4772,7 +4758,7 @@
           onAxesScaleTypeChange(args: IAxesScaleState): void {
             onAxesScaleTypeChange({ args, model, appName, updateModelData });
           },
-          onChangeTooltip(tooltip: Partial<IChartTooltip>): void {
+          onChangeTooltip(tooltip: Partial<IPanelTooltip>): void {
             onChangeTooltip({ tooltip, tooltipData, model, appName });
           },
         });
