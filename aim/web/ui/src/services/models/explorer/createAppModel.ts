--- conflicted
+++ resolved
@@ -226,22 +226,12 @@
         }
         if (components?.table) {
           config.table = {
-<<<<<<< HEAD
             resizeMode: TABLE_DEFAULT_CONFIG.metrics.resizeMode,
             rowHeight: TABLE_DEFAULT_CONFIG.metrics.rowHeight,
             sortFields: TABLE_DEFAULT_CONFIG.metrics.sortFields,
             hiddenMetrics: TABLE_DEFAULT_CONFIG.metrics.hiddenMetrics,
             hiddenColumns: TABLE_DEFAULT_CONFIG.metrics.hiddenColumns,
             columnsWidths: TABLE_DEFAULT_CONFIG.metrics.columnsWidths,
-=======
-            resizeMode: ResizeModeEnum.Resizable,
-            rowHeight: RowHeightSize.md,
-            sortFields: [],
-            hiddenMetrics: [],
-            hiddenColumns: [],
-            hideSystemMetrics: undefined,
-            columnsWidths: {},
->>>>>>> 3c1baf5c
             columnsOrder: {
               left: TABLE_DEFAULT_CONFIG.metrics.columnsOrder.left,
               middle: TABLE_DEFAULT_CONFIG.metrics.columnsOrder.middle,
@@ -2099,11 +2089,7 @@
         abort: () => void;
       };
       let liveUpdateInstance: LiveUpdateService | null;
-<<<<<<< HEAD
-      let updateTableTimeoutId: ReturnType<typeof setTimeout>;
-=======
       let updateTableTimeoutId: number;
->>>>>>> 3c1baf5c
 
       function initialize(appId: string = ''): {
         call: () => Promise<void>;
@@ -2308,11 +2294,7 @@
           clearTimeout(updateTableTimeoutId);
         }
 
-<<<<<<< HEAD
-        updateTableTimeoutId = setTimeout(() => {
-=======
         updateTableTimeoutId = window.setTimeout(() => {
->>>>>>> 3c1baf5c
           const tableRef: any = model.getState()?.refs?.tableRef;
           tableRef.current?.updateData({
             newData: tableData.rows,
