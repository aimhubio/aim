import { appInitialConfig, createAppModel } from 'services/models/explorer';

<<<<<<< HEAD
import COLORS from 'config/colors/colors';
import metricsService from 'services/api/metrics/metricsService';
import createModel from '../model';
import createMetricModel from './metricModel';
import { createRunModel } from './runModel';
import { decode, encode } from 'utils/encoder/encoder';
import getClosestValue from 'utils/getClosestValue';
import { SmoothingAlgorithmEnum } from 'utils/smoothingData';
import getObjectPaths from 'utils/getObjectPaths';
import {
  getMetricsTableColumns,
  metricsTableRowRenderer,
} from 'pages/Metrics/components/MetricsTableGrid/MetricsTableGrid';
import DASH_ARRAYS from 'config/dash-arrays/dashArrays';
import appsService from 'services/api/apps/appsService';
import dashboardService from 'services/api/dashboard/dashboardService';
import getUrlWithParam from 'utils/getUrlWithParam';
import getStateFromUrl from 'utils/getStateFromUrl';
import {
  aggregateGroupData,
  AggregationAreaMethods,
  AggregationLineMethods,
} from 'utils/aggregateGroupData';
import {
  adjustable_reader,
  decode_buffer_pairs,
  decodePathsVals,
  iterFoldTree,
} from 'utils/encoder/streamEncoding';
import getSmoothenedData from 'utils/getSmoothenedData';
import filterMetricData from 'utils/filterMetricData';
import { RowHeightSize } from 'config/table/tableConfigs';
import filterTooltipContent from 'utils/filterTooltipContent';
import JsonToCSV from 'utils/JsonToCSV';

// Types
import {
  GroupNameType,
  IAggregatedData,
  IAggregationConfig,
  IAlignMetricsDataParams,
  IAppData,
  IChartTitle,
  IChartTitleData,
  IChartTooltip,
  IChartZoom,
  IDashboardData,
  IGetGroupingPersistIndex,
  IGroupingSelectOption,
  IMetricAppConfig,
  IMetricAppModelState,
  IMetricsCollection,
  IMetricTableRowData,
  IOnGroupingModeChangeParams,
  IOnGroupingSelectChangeParams,
  ITooltipData,
  SortField,
} from 'types/services/models/metrics/metricsAppModel';
import { IMetric } from 'types/services/models/metrics/metricModel';
import { IMetricTrace, IRun } from 'types/services/models/metrics/runModel';
import { ILine } from 'types/components/LineChart/LineChart';
import { IOnSmoothingChange } from 'types/pages/metrics/Metrics';
import { IAxesScaleState } from 'types/components/AxesScalePopover/AxesScalePopover';
import { IActivePoint } from 'types/utils/d3/drawHoverAttributes';
import { AlignmentOptionsEnum, CurveEnum, ScaleEnum } from 'utils/d3';
import { IBookmarkFormState } from 'types/components/BookmarkForm/BookmarkForm';
import { INotification } from 'types/components/NotificationContainer/NotificationContainer';
import { HighlightEnum } from 'components/HighlightModesPopover/HighlightModesPopover';
import {
  AlignmentNotificationsEnum,
  BookmarkNotificationsEnum,
} from 'config/notification-messages/notificationMessages';
import { ISelectMetricsOption } from 'types/pages/metrics/components/SelectForm/SelectForm';
import { filterArrayByIndexes } from 'utils/filterArrayByIndexes';
import { ITableColumn } from 'types/pages/metrics/components/TableColumns/TableColumns';
import { getItem, setItem } from 'utils/storage';
import { ZoomEnum } from 'components/ZoomInPopover/ZoomInPopover';
import { ResizeModeEnum, RowHeightEnum } from 'config/enums/tableEnums';
import * as analytics from 'services/analytics';
import { formatValue } from 'utils/formatValue';
import LiveUpdateService from 'services/live-update/examples/LiveUpdateBridge.example';
import { DensityOptions } from 'config/enums/densityEnum';
import getValueByField from 'utils/getValueByField';
import contextToString from 'utils/contextToString';

const model = createModel<Partial<IMetricAppModelState>>({
  requestIsPending: null,
  config: getConfig(),
});
let tooltipData: ITooltipData = {};

let liveUpdateInstance: LiveUpdateService | null;

function getConfig(): IMetricAppConfig {
  return {
    grouping: {
      color: [],
      stroke: [],
      chart: [],
      // TODO refactor boolean value types objects into one
      reverseMode: {
        color: false,
        stroke: false,
        chart: false,
      },
      isApplied: {
        color: true,
        stroke: true,
        chart: true,
      },
      persistence: {
        color: false,
        stroke: false,
      },
      seed: {
        color: 10,
        stroke: 10,
      },
      paletteIndex: 0,
    },
    chart: {
      highlightMode: HighlightEnum.Off,
      ignoreOutliers: true,
      zoom: {
        active: false,
        mode: ZoomEnum.SINGLE,
        history: [],
      },
      axesScaleType: { xAxis: ScaleEnum.Linear, yAxis: ScaleEnum.Linear },
      curveInterpolation: CurveEnum.Linear,
      smoothingAlgorithm: SmoothingAlgorithmEnum.EMA,
      smoothingFactor: 0,
      alignmentConfig: {
        metric: '',
        type: AlignmentOptionsEnum.STEP,
      },
      densityType: DensityOptions.Minimum,
      aggregationConfig: {
        methods: {
          area: AggregationAreaMethods.MIN_MAX,
          line: AggregationLineMethods.MEAN,
        },
        isApplied: false,
        isEnabled: false,
      },
      tooltip: {
        content: {},
        display: true,
        selectedParams: [],
      },
      focusedState: {
        active: false,
        key: null,
        xValue: null,
        yValue: null,
        chartIndex: null,
      },
    },
    select: {
      metrics: [],
      query: '',
      advancedMode: false,
      advancedQuery: '',
    },
    table: {
      resizeMode: ResizeModeEnum.Resizable,
      rowHeight: RowHeightSize.md,
      sortFields: [],
      hiddenMetrics: [],
      hiddenColumns: [],
      columnsWidths: {},
      columnsOrder: {
        left: [],
        middle: [],
        right: [],
      },
      height: '',
    },
    liveUpdate: {
      delay: 7000,
      enabled: false,
    },
  };
}

let appRequestRef: {
  call: () => Promise<IAppData>;
  abort: () => void;
};

function initialize(appId: string): void {
  model.init();
  model.setState({
    refs: {
      tableRef: { current: null },
      chartPanelRef: { current: null },
    },
    groupingSelectOptions: [],
  });
  if (!appId) {
    setDefaultAppConfigData();
  }

  const liveUpdateState = model.getState()?.config?.liveUpdate;

  if (liveUpdateState?.enabled) {
    liveUpdateInstance = new LiveUpdateService(
      'metrics',
      updateData,
      liveUpdateState.delay,
    );
  }
}

function updateData(newData: any) {
  const configData = model.getState()?.config;
  if (configData) {
    setModelData(newData, configData);
  }
}

function setDefaultAppConfigData() {
  const grouping: IMetricAppConfig['grouping'] =
    getStateFromUrl('grouping') || getConfig().grouping;
  const chart: IMetricAppConfig['chart'] =
    getStateFromUrl('chart') || getConfig().chart;
  const select: IMetricAppConfig['select'] =
    getStateFromUrl('select') || getConfig().select;

  const tableConfigHash = getItem('metricsTable');
  const table = tableConfigHash
    ? JSON.parse(decode(tableConfigHash))
    : getConfig().table;

  const liveUpdateConfigHash = getItem('metricsLUConfig');
  const luConfig = liveUpdateConfigHash
    ? JSON.parse(decode(liveUpdateConfigHash))
    : getConfig().liveUpdate;

  const configData: IMetricAppConfig = _.merge(getConfig(), {
    chart, // not useful
    grouping, // not useful
    select,
    table,
    liveUpdate: luConfig,
  });

  model.setState({
    config: configData,
  });
}

function getAppConfigData(appId: string) {
  if (appRequestRef) {
    appRequestRef.abort();
  }
  appRequestRef = appsService.fetchApp(appId);
  return {
    call: async () => {
      const appData = await appRequestRef.call();
      const configData: IMetricAppConfig = _.merge(getConfig(), appData.state);
      model.setState({
        config: configData,
      });
    },
    abort: appRequestRef.abort,
  };
}

function getQueryStringFromSelect(
  selectData: IMetricAppConfig['select'] | undefined,
) {
  let query = '';
  if (selectData !== undefined) {
    if (selectData.advancedMode) {
      query = selectData.advancedQuery;
    } else {
      query = `${
        selectData.query ? `${selectData.query} and ` : ''
      }(${selectData.metrics
        .map(
          (metric) =>
            `(metric.name == "${metric.value.metric_name}"${
              metric.value.context === null
                ? ''
                : ' and ' +
                  Object.keys(metric.value.context)
                    .map(
                      (item) =>
                        `metric.context.${item} == ${formatValue(
                          (metric.value.context as any)[item],
                        )}`,
                    )
                    .join(' and ')
            })`,
        )
        .join(' or ')})`.trim();
    }
  }

  return query;
}

let metricsRequestRef: {
  call: (
    exceptionHandler: (detail: any) => void,
  ) => Promise<ReadableStream<IRun<IMetricTrace>[]>>;
  abort: () => void;
};

function resetModelOnError(detail?: any) {
  model.setState({
    data: [],
    params: [],
    lineChartData: [],
    aggregatedData: [],
    tableData: [],
    tableColumns: [],
    requestIsPending: false,
  });

  const tableRef: any = model.getState()?.refs?.tableRef;
  tableRef.current?.updateData({
    newData: [],
    newColumns: [],
  });
}

function exceptionHandler(detail: any) {
  let message = '';

  if (detail.name === 'SyntaxError') {
    message = `Query syntax error at line (${detail.line}, ${detail.offset})`;
  } else {
    message = detail.message || 'Something went wrong';
  }

  onNotificationAdd({
    id: Date.now(),
    severity: 'error',
    message,
  });

  // reset model
  resetModelOnError(detail);
}

function getMetricsData(shouldUrlUpdate?: boolean) {
  if (metricsRequestRef) {
    metricsRequestRef.abort();
  }
  const modelState: IMetricAppModelState | any = model.getState();
  const configData = modelState?.config;
  if (shouldUrlUpdate) {
    updateURL();
  }
  const metric = configData?.chart.alignmentConfig.metric;
  let query = getQueryStringFromSelect(configData?.select);
  metricsRequestRef = metricsService.getMetricsData({
    q: query,
    p: configData?.chart?.densityType,
    ...(metric && { x_axis: metric }),
  });
  return {
    call: async () => {
      if (query === '()') {
        model.setState({
          requestIsPending: false,
          queryIsEmpty: true,
          tableData: [],
          data: [],
          lineChartData: [],
          params: [],
          aggregatedData: [],
          tableColumns: [],
          rawData: [],
        });
      } else {
        model.setState({
          requestIsPending: true,
          queryIsEmpty: false,
        });
        liveUpdateInstance?.stop().then();
        try {
          const stream = await metricsRequestRef.call(exceptionHandler);
          const runData = await getRunData(stream);
          updateData(runData);
        } catch (ex) {
          if (ex.name === 'AbortError') {
            // Abort Error
          } else {
            console.log('Unhandled error: ', ex);
          }
        }

        liveUpdateInstance?.start({
          q: query,
          ...(metric && { x_axis: metric }),
        });
      }
    },
    abort: metricsRequestRef.abort,
  };
}

function getChartTitleData(
  processedData: IMetricsCollection<IMetric>[],
  groupingSelectOptions: IMetricAppModelState['groupingSelectOptions'],
  configData: IMetricAppConfig | any = model.getState()?.config,
): IChartTitleData {
  if (!processedData) {
    return {};
  }
  const groupData = configData?.grouping;
  let chartTitleData: IChartTitleData = {};
  processedData.forEach((metricsCollection) => {
    if (!chartTitleData[metricsCollection.chartIndex]) {
      chartTitleData[metricsCollection.chartIndex] = groupData.chart.reduce(
        (acc: IChartTitle, groupItemKey: string) => {
          if (metricsCollection.config?.hasOwnProperty(groupItemKey)) {
            acc[getValueByField(groupingSelectOptions || [], groupItemKey)] =
              formatValue(metricsCollection.config[groupItemKey]);
          }
          return acc;
        },
        {},
      );
    }
  });
  return chartTitleData;
}

async function onBookmarkCreate({ name, description }: IBookmarkFormState) {
  const configData: IMetricAppConfig | undefined = model.getState()?.config;
  if (configData) {
    const app: IAppData | any = await appsService
      .createApp({ state: configData, type: 'metrics' })
      .call();
    if (app.id) {
      const bookmark: IDashboardData = await dashboardService
        .createDashboard({ app_id: app.id, name, description })
        .call();
      if (bookmark.name) {
        onNotificationAdd({
          id: Date.now(),
          severity: 'success',
          message: BookmarkNotificationsEnum.CREATE,
        });
      } else {
        onNotificationAdd({
          id: Date.now(),
          severity: 'error',
          message: BookmarkNotificationsEnum.ERROR,
        });
      }
    }
  }
  analytics.trackEvent('[MetricsExplorer] Create bookmark');
}

function onBookmarkUpdate(id: string) {
  const configData: IMetricAppConfig | undefined = model.getState()?.config;
  if (configData) {
    appsService
      .updateApp(id, { state: configData, type: 'metrics' })
      .call()
      .then((res: IDashboardData | any) => {
        if (res.id) {
          onNotificationAdd({
            id: Date.now(),
            severity: 'success',
            message: BookmarkNotificationsEnum.UPDATE,
          });
        }
      });
  }
  analytics.trackEvent('[MetricsExplorer] Update bookmark');
}

function getGroupingSelectOptions(
  params: string[],
  contexts: string[] = [],
): IGroupingSelectOption[] {
  const paramsOptions: IGroupingSelectOption[] = params.map((param) => ({
    group: 'run',
    label: `run.${param}`,
    value: `run.params.${param}`,
  }));

  const contextOptions: IGroupingSelectOption[] = contexts.map((context) => ({
    group: 'metric',
    label: `metric.context.${context}`,
    value: `context.${context}`,
  }));

  return [
    {
      group: 'run',
      label: 'run.experiment',
      value: 'run.props.experiment',
    },
    {
      group: 'run',
      label: 'run.hash',
      value: 'run.hash',
    },
    ...paramsOptions,
    {
      group: 'metric',
      label: 'metric.name',
      value: 'metric_name',
    },
    ...contextOptions,
  ];
}

function processData(data: IRun<IMetricTrace>[]): {
  data: IMetricsCollection<IMetric>[];
  params: string[];
  contexts: string[];
} {
  const configData = model.getState()?.config;
  let metrics: IMetric[] = [];
  let index: number = -1;
  let params: string[] = [];
  let contexts: string[] = [];
  const paletteIndex: number = configData?.grouping?.paletteIndex || 0;

  data?.forEach((run: IRun<IMetricTrace>) => {
    params = params.concat(getObjectPaths(run.params, run.params));
    metrics = metrics.concat(
      run.traces.map((trace: any) => {
        index++;

        contexts = contexts.concat(
          getObjectPaths(trace.context, trace.context),
        );
        const { values, steps, epochs, timestamps } = filterMetricData({
          values: [...new Float64Array(trace.values.blob)],
          steps: [...new Float64Array(trace.iters.blob)],
          epochs: [...new Float64Array(trace.epochs?.blob)],
          timestamps: [...new Float64Array(trace.timestamps.blob)],
          axesScaleType: configData?.chart?.axesScaleType,
        });

        let processedValues = values;
        if (
          configData?.chart.smoothingAlgorithm &&
          configData.chart.smoothingFactor
        ) {
          processedValues = getSmoothenedData({
            smoothingAlgorithm: configData?.chart.smoothingAlgorithm,
            smoothingFactor: configData.chart.smoothingFactor,
            data: values,
          });
        }
        const metricKey = encode({
          runHash: run.hash,
          metricName: trace.metric_name,
          traceContext: trace.context,
        });
        return createMetricModel({
          ...trace,
          run: createRunModel(_.omit(run, 'traces') as IRun<IMetricTrace>),
          key: metricKey,
          dasharray: '0',
          color: COLORS[paletteIndex][index % COLORS[paletteIndex].length],
          isHidden: configData!.table.hiddenMetrics!.includes(metricKey),
          data: {
            values: processedValues,
            steps,
            epochs,
            timestamps: timestamps.map((timestamp) =>
              Math.round(timestamp * 1000),
            ),
            xValues: steps,
            yValues: processedValues,
          },
        } as IMetric);
      }),
    );
  });

  const processedData = groupData(
    _.orderBy(
      metrics,
      configData?.table?.sortFields?.map(
        (f) =>
          function (metric) {
            return _.get(metric, f[0], '');
          },
      ) ?? [],
      configData?.table?.sortFields?.map((f) => f[1]) ?? [],
    ),
  );
  const uniqParams = _.uniq(params);
  const uniqContexts = _.uniq(contexts);

  return {
    data: processedData,
    params: uniqParams,
    contexts: uniqContexts,
  };
}

function getFilteredGroupingOptions(
  grouping: IMetricAppConfig['grouping'],
  groupName: GroupNameType,
): string[] {
  const { reverseMode, isApplied } = grouping;
  const groupingSelectOptions = model.getState()?.groupingSelectOptions;
  if (groupingSelectOptions) {
    const filteredOptions = [...groupingSelectOptions]
      .filter((opt) => grouping[groupName].indexOf(opt.value) === -1)
      .map((item) => item.value);
    return isApplied[groupName]
      ? reverseMode[groupName]
        ? filteredOptions
        : grouping[groupName]
      : [];
  } else {
    return [];
  }
}

function getGroupingPersistIndex({
  groupConfig,
  grouping,
  groupName,
}: IGetGroupingPersistIndex) {
  const configHash = encode(groupConfig as {}, true);
  let index = BigInt(0);
  for (let i = 0; i < configHash.length; i++) {
    const charCode = configHash.charCodeAt(i);
    if (charCode > 47 && charCode < 58) {
      index += BigInt(
        (charCode - 48) * Math.ceil(Math.pow(16, i) / grouping.seed[groupName]),
      );
    } else if (charCode > 96 && charCode < 103) {
      index += BigInt(
        (charCode - 87) * Math.ceil(Math.pow(16, i) / grouping.seed.color),
      );
    }
  }
  return index;
}

function onShuffleChange(name: 'color' | 'stroke') {
  const configData = model.getState()?.config;
  if (configData?.grouping) {
    configData.grouping = {
      ...configData.grouping,
      seed: {
        ...configData.grouping.seed,
        [name]: configData.grouping.seed[name] + 1,
      },
    };
    updateModelData(configData);
  }
}

function isGroupingApplied(grouping: IMetricAppConfig['grouping']): boolean {
  const groupByColor = getFilteredGroupingOptions(grouping, 'color');
  const groupByStroke = getFilteredGroupingOptions(grouping, 'stroke');
  const groupByChart = getFilteredGroupingOptions(grouping, 'chart');
  if (
    groupByColor.length === 0 &&
    groupByStroke.length === 0 &&
    groupByChart.length === 0
  ) {
    return false;
  }
  return true;
}

function groupData(data: IMetric[]): IMetricsCollection<IMetric>[] {
  const configData = model.getState()!.config;
  const grouping = configData!.grouping;
  const { paletteIndex } = grouping;
  const groupByColor = getFilteredGroupingOptions(grouping, 'color');
  const groupByStroke = getFilteredGroupingOptions(grouping, 'stroke');
  const groupByChart = getFilteredGroupingOptions(grouping, 'chart');
  if (
    groupByColor.length === 0 &&
    groupByStroke.length === 0 &&
    groupByChart.length === 0
  ) {
    return alignData([
      {
        config: null,
        color: null,
        dasharray: null,
        chartIndex: 0,
        data: data,
      },
    ]);
  }

  const groupValues: {
    [key: string]: IMetricsCollection<IMetric>;
  } = {};

  const groupingFields = _.uniq(
    groupByColor.concat(groupByStroke).concat(groupByChart),
  );

  for (let i = 0; i < data.length; i++) {
    const groupValue: { [key: string]: string } = {};
    groupingFields.forEach((field) => {
      groupValue[field] = _.get(data[i], field);
    });
    const groupKey = encode(groupValue);
    if (groupValues.hasOwnProperty(groupKey)) {
      groupValues[groupKey].data.push(data[i]);
    } else {
      groupValues[groupKey] = {
        key: groupKey,
        config: groupValue,
        color: null,
        dasharray: null,
        chartIndex: 0,
        data: [data[i]],
      };
    }
  }

  let colorIndex = 0;
  let dasharrayIndex = 0;
  let chartIndex = 0;

  const colorConfigsMap: { [key: string]: number } = {};
  const dasharrayConfigsMap: { [key: string]: number } = {};
  const chartIndexConfigsMap: { [key: string]: number } = {};

  for (let groupKey in groupValues) {
    const groupValue = groupValues[groupKey];

    if (groupByColor.length > 0) {
      const colorConfig = _.pick(groupValue.config, groupByColor);
      const colorKey = encode(colorConfig);

      if (grouping.persistence.color && grouping.isApplied.color) {
        let index = getGroupingPersistIndex({
          groupConfig: colorConfig,
          grouping,
          groupName: 'color',
        });
        groupValue.color =
          COLORS[paletteIndex][
            Number(index % BigInt(COLORS[paletteIndex].length))
          ];
      } else if (colorConfigsMap.hasOwnProperty(colorKey)) {
        groupValue.color =
          COLORS[paletteIndex][
            colorConfigsMap[colorKey] % COLORS[paletteIndex].length
          ];
      } else {
        colorConfigsMap[colorKey] = colorIndex;
        groupValue.color =
          COLORS[paletteIndex][colorIndex % COLORS[paletteIndex].length];
        colorIndex++;
      }
    }

    if (groupByStroke.length > 0) {
      const dasharrayConfig = _.pick(groupValue.config, groupByStroke);
      const dasharrayKey = encode(dasharrayConfig);
      if (grouping.persistence.stroke && grouping.isApplied.stroke) {
        let index = getGroupingPersistIndex({
          groupConfig: dasharrayConfig,
          grouping,
          groupName: 'stroke',
        });
        groupValue.dasharray =
          DASH_ARRAYS[Number(index % BigInt(DASH_ARRAYS.length))];
      } else if (dasharrayConfigsMap.hasOwnProperty(dasharrayKey)) {
        groupValue.dasharray =
          DASH_ARRAYS[dasharrayConfigsMap[dasharrayKey] % DASH_ARRAYS.length];
      } else {
        dasharrayConfigsMap[dasharrayKey] = dasharrayIndex;
        groupValue.dasharray = DASH_ARRAYS[dasharrayIndex % DASH_ARRAYS.length];
        dasharrayIndex++;
      }
    }

    if (groupByChart.length > 0) {
      const chartIndexConfig = _.pick(groupValue.config, groupByChart);
      const chartIndexKey = encode(chartIndexConfig);
      if (chartIndexConfigsMap.hasOwnProperty(chartIndexKey)) {
        groupValue.chartIndex = chartIndexConfigsMap[chartIndexKey];
      } else {
        chartIndexConfigsMap[chartIndexKey] = chartIndex;
        groupValue.chartIndex = chartIndex;
        chartIndex++;
      }
    }
  }

  const groups = alignData(Object.values(groupValues));
  const chartConfig = configData!.chart;

  return aggregateGroupData({
    groupData: groups,
    methods: {
      area: chartConfig.aggregationConfig.methods.area,
      line: chartConfig.aggregationConfig.methods.line,
    },
    scale: chartConfig.axesScaleType,
  });
}

/**
 * Sort X-axis values in ascending order
 * Sort rest arrays values based on corresponding X-axis value order
 *
 * @property {number[]} xValues - X-axis values
 * @property {{key: number[]}} restArrays - object of arrays
 * */
function sortDependingArrays(
  xValues: number[],
  restArrays: { [key: string]: number[] } = {},
): {
  sortedXValues: number[];
  sortedArrays: { [key: string]: number[] };
} {
  const sortedXValues: number[] = [];
  const sortedArrays: { [key: string]: number[] } = {};
  const restArraysKeys = Object.keys(restArrays);
  for (let arrKey of restArraysKeys) {
    sortedArrays[arrKey] = [];
  }

  xValues
    .map((value, i) => ({ i, value }))
    .sort((a, b) => a.value - b.value)
    .forEach((xObj, i) => {
      sortedXValues[i] = xValues[xObj.i];
      for (let arrKey of restArraysKeys) {
        sortedArrays[arrKey][i] = restArrays[arrKey][xObj.i];
      }
    });
  return { sortedXValues, sortedArrays };
}

function alignData(
  data: IMetricsCollection<IMetric>[],
  type: AlignmentOptionsEnum = model.getState()!.config!.chart.alignmentConfig
    .type!,
): IMetricsCollection<IMetric>[] {
  switch (type) {
    case AlignmentOptionsEnum.STEP:
      for (let i = 0; i < data.length; i++) {
        const metricCollection = data[i];
        for (let j = 0; j < metricCollection.data.length; j++) {
          const metric = metricCollection.data[j];
          metric.data = {
            ...metric.data,
            xValues: [...metric.data.steps],
            yValues: [...metric.data.values],
          };
        }
      }
      break;
    case AlignmentOptionsEnum.EPOCH:
      for (let i = 0; i < data.length; i++) {
        const metricCollection = data[i];
        for (let j = 0; j < metricCollection.data.length; j++) {
          const metric = metricCollection.data[j];
          const epochs: { [key: number]: number[] } = {};

          metric.data.epochs.forEach((epoch, i) => {
            if (epochs.hasOwnProperty(epoch)) {
              epochs[epoch].push(metric.data.steps[i]);
            } else {
              epochs[epoch] = [metric.data.steps[i]];
            }
          });

          metric.data = {
            ...metric.data,
            xValues: [
              ...metric.data.epochs.map(
                (epoch, i) =>
                  epoch +
                  (epochs[epoch].length > 1
                    ? (0.99 / epochs[epoch].length) *
                      epochs[epoch].indexOf(metric.data.steps[i])
                    : 0),
              ),
            ],
            yValues: [...metric.data.values],
          };
        }
      }
      break;
    case AlignmentOptionsEnum.RELATIVE_TIME:
      for (let i = 0; i < data.length; i++) {
        const metricCollection = data[i];
        for (let j = 0; j < metricCollection.data.length; j++) {
          const metric = metricCollection.data[j];
          const firstDate = metric.data.timestamps[0];
          const timestamps: { [key: number]: number[] } = {};
          metric.data.timestamps.forEach((timestamp, i) => {
            if (timestamps.hasOwnProperty(timestamp)) {
              timestamps[timestamp].push(metric.data.steps[i]);
            } else {
              timestamps[timestamp] = [metric.data.steps[i]];
            }
          });

          metric.data = {
            ...metric.data,
            xValues: [
              ...metric.data.timestamps.map(
                (timestamp, i) =>
                  timestamp -
                  firstDate +
                  (timestamps[timestamp].length > 1
                    ? (0.99 / timestamps[timestamp].length) *
                      timestamps[timestamp].indexOf(metric.data.steps[i])
                    : 0),
              ),
            ],
            yValues: [...metric.data.values],
          };
        }
      }
      break;
    case AlignmentOptionsEnum.ABSOLUTE_TIME:
      for (let i = 0; i < data.length; i++) {
        const metricCollection = data[i];
        for (let j = 0; j < metricCollection.data.length; j++) {
          const metric = metricCollection.data[j];

          metric.data = {
            ...metric.data,
            xValues: [...metric.data.timestamps],
            yValues: [...metric.data.values],
          };
        }
      }
      break;
    case AlignmentOptionsEnum.CUSTOM_METRIC:
      let missingTraces = false;
      for (let i = 0; i < data.length; i++) {
        const metricCollection = data[i];
        for (let j = 0; j < metricCollection.data.length; j++) {
          const metric = metricCollection.data[j];
          const missingIndexes: number[] = [];
          if (metric.x_axis_iters && metric.x_axis_values) {
            const xAxisIters: number[] = [
              ...new Float64Array(metric.x_axis_iters.blob),
            ];
            const xAxisValues: number[] = [
              ...new Float64Array(metric.x_axis_values.blob),
            ];
            if (xAxisValues.length === metric.data.values.length) {
              const { sortedXValues, sortedArrays } = sortDependingArrays(
                [...xAxisValues],
                {
                  yValues: [...metric.data.values],
                  epochs: [...metric.data.epochs],
                  steps: [...metric.data.steps],
                  timestamps: [...metric.data.timestamps],
                  values: [...metric.data.values],
                },
              );

              metric.data = {
                ...metric.data,
                ...sortedArrays,
                xValues: sortedXValues,
              };
            } else {
              metric.data.steps.forEach((step, index) => {
                if (xAxisIters.indexOf(step) === -1) {
                  missingIndexes.push(index);
                }
              });
              const epochs = filterArrayByIndexes(
                missingIndexes,
                metric.data.epochs,
              );
              const steps = filterArrayByIndexes(
                missingIndexes,
                metric.data.steps,
              );
              const timestamps = filterArrayByIndexes(
                missingIndexes,
                metric.data.timestamps,
              );
              const values = filterArrayByIndexes(
                missingIndexes,
                metric.data.values,
              );
              const yValues = filterArrayByIndexes(
                missingIndexes,
                metric.data.yValues,
              );

              const { sortedXValues, sortedArrays } = sortDependingArrays(
                [...xAxisValues],
                {
                  yValues: [...yValues],
                  epochs: [...epochs],
                  steps: [...steps],
                  timestamps: [...timestamps],
                  values: [...values],
                },
              );

              metric.data = {
                ...metric.data,
                ...sortedArrays,
                xValues: sortedXValues,
              };
            }
          } else {
            missingTraces = true;
          }
        }
      }
      if (missingTraces) {
        onNotificationAdd({
          id: Date.now(),
          severity: 'error',
          message: AlignmentNotificationsEnum.NOT_ALL_ALIGNED,
        });
      }
      break;
    default:
      throw new Error('Unknown value for X axis alignment');
  }
  return data;
}

function getAggregatedData(
  processedData: IMetricsCollection<IMetric>[],
  configData = model.getState()?.config as IMetricAppConfig,
): IAggregatedData[] {
  if (!processedData) {
    return [];
  }
  const paletteIndex: number = configData?.grouping?.paletteIndex || 0;

  let aggregatedData: IAggregatedData[] = [];

  processedData.forEach((metricsCollection, index) => {
    aggregatedData.push({
      key: metricsCollection.key,
      area: {
        min: metricsCollection.aggregation?.area.min || null,
        max: metricsCollection.aggregation?.area.max || null,
      },
      line: metricsCollection.aggregation?.line || null,
      chartIndex: metricsCollection.chartIndex || 0,
      color:
        metricsCollection.color ||
        COLORS[paletteIndex][index % COLORS[paletteIndex].length],
      dasharray: metricsCollection.dasharray || '0',
    });
  });

  return aggregatedData;
}

function getDataAsLines(
  processedData: IMetricsCollection<IMetric>[],
): ILine[][] {
  if (!processedData) {
    return [];
  }
  const lines = processedData
    .map((metricsCollection: IMetricsCollection<IMetric>) =>
      metricsCollection.data
        .filter((metric) => !metric.isHidden)
        .map((metric: IMetric) => {
          return {
            ...metric,
            groupKey: metricsCollection.key,
            color: metricsCollection.color ?? metric.color,
            dasharray: metricsCollection.dasharray ?? metric.color,
            chartIndex: metricsCollection.chartIndex,
            selectors: [metric.key, metric.key, metric.run.hash],
            data: {
              xValues: metric.data.xValues,
              yValues: metric.data.yValues,
            },
          };
        }),
    )
    .flat();

  return Object.values(_.groupBy(lines, 'chartIndex'));
}

function getDataAsTableRows(
  processedData: IMetricsCollection<IMetric>[],
  xValue: number | string | null = null,
  paramKeys: string[],
  isRawData: boolean,
  config: IMetricAppConfig,
  groupingSelectOptions: IMetricAppModelState['groupingSelectOptions'],
  dynamicUpdate?: boolean,
): { rows: IMetricTableRowData[] | any; sameValueColumns: string[] } {
  if (!processedData) {
    return {
      rows: [],
      sameValueColumns: [],
    };
  }

  const rows: IMetricTableRowData[] | any =
    processedData[0]?.config !== null ? {} : [];

  let rowIndex = 0;
  const sameValueColumns: string[] = [];

  processedData.forEach((metricsCollection: IMetricsCollection<IMetric>) => {
    const groupKey = metricsCollection.key;
    const columnsValues: { [key: string]: string[] } = {};

    if (metricsCollection.config !== null) {
      const groupConfigData: { [key: string]: string } = {};
      for (let key in metricsCollection.config) {
        groupConfigData[getValueByField(groupingSelectOptions, key)] =
          metricsCollection.config[key];
      }
      const groupHeaderRow = {
        meta: {
          chartIndex:
            config.grouping.chart.length > 0 ||
            config.grouping.reverseMode.chart
              ? metricsCollection.chartIndex + 1
              : null,
          color: metricsCollection.color,
          dasharray: metricsCollection.dasharray,
          itemsCount: metricsCollection.data.length,
          config: groupConfigData,
        },
        key: groupKey!,
        groupRowsKeys: metricsCollection.data.map((metric) => metric.key),
        color: metricsCollection.color,
        dasharray: metricsCollection.dasharray,
        aggregation: {
          area: {
            min: '',
            max: '',
          },
          line: '',
        },
        experiment: '',
        run: '',
        metric: '',
        context: [],
        value: '',
        step: '',
        epoch: '',
        time: '',
        children: [],
      };

      rows[groupKey!] = {
        data: groupHeaderRow,
        items: [],
      };
    }

    metricsCollection.data.forEach((metric: IMetric) => {
      const closestIndex =
        xValue === null
          ? null
          : getClosestValue(metric.data.xValues as number[], xValue as number)
              .index;
      const rowValues: IMetricTableRowData = {
        rowMeta: {
          color: metricsCollection.color ?? metric.color,
        },
        key: metric.key,
        runHash: metric.run.hash,
        isHidden: metric.isHidden,
        index: rowIndex,
        color: metricsCollection.color ?? metric.color,
        dasharray: metricsCollection.dasharray ?? metric.dasharray,
        experiment: metric.run.props.experiment ?? 'default',
        run: moment(metric.run.props.creation_time * 1000).format(
          'HH:mm:ss · D MMM, YY',
        ),
        metric: metric.metric_name,
        context: contextToString(metric.context)?.split(',') || [''],
        value:
          closestIndex === null
            ? '-'
            : formatValue(metric.data.values[closestIndex]),
        step:
          closestIndex === null
            ? '-'
            : formatValue(metric.data.steps[closestIndex]),
        epoch:
          closestIndex === null
            ? '-'
            : formatValue(metric.data.epochs[closestIndex]),
        time:
          closestIndex !== null ? metric.data.timestamps[closestIndex] : null,
        parentId: groupKey,
      };
      rowIndex++;

      if (metricsCollection.config !== null && closestIndex !== null) {
        rows[groupKey!].data.aggregation = {
          area: {
            min: metricsCollection.aggregation!.area.min?.yValues[closestIndex],
            max: metricsCollection.aggregation!.area.max?.yValues[closestIndex],
          },
          line: metricsCollection.aggregation!.line?.yValues[closestIndex],
        };
      }

      [
        'experiment',
        'run',
        'metric',
        'context',
        'step',
        'epoch',
        'time',
      ].forEach((key) => {
        if (columnsValues.hasOwnProperty(key)) {
          if (
            _.findIndex(columnsValues[key], (value) =>
              _.isEqual(rowValues[key], value),
            ) === -1
          ) {
            columnsValues[key].push(rowValues[key]);
          }
        } else {
          columnsValues[key] = [rowValues[key]];
        }
      });

      if (!dynamicUpdate) {
        paramKeys.forEach((paramKey) => {
          const value = _.get(metric.run.params, paramKey, '-');
          rowValues[paramKey] = formatValue(value);
          if (columnsValues.hasOwnProperty(paramKey)) {
            if (
              _.findIndex(columnsValues[paramKey], (paramValue) =>
                _.isEqual(value, paramValue),
              ) === -1
            ) {
              columnsValues[paramKey].push(value);
            }
          } else {
            columnsValues[paramKey] = [value];
          }
        });
      }

      if (metricsCollection.config !== null) {
        rows[groupKey!].items.push(
          isRawData
            ? rowValues
            : metricsTableRowRenderer(rowValues, {
                toggleVisibility: (e) => {
                  e.stopPropagation();
                  onRowVisibilityChange(rowValues.key);
                },
              }),
        );
      } else {
        rows.push(
          isRawData
            ? rowValues
            : metricsTableRowRenderer(rowValues, {
                toggleVisibility: (e) => {
                  e.stopPropagation();
                  onRowVisibilityChange(rowValues.key);
                },
              }),
        );
      }
    });

    for (let columnKey in columnsValues) {
      if (columnsValues[columnKey].length === 1) {
        sameValueColumns.push(columnKey);
      }

      if (metricsCollection.config !== null) {
        rows[groupKey!].data[columnKey] =
          columnsValues[columnKey].length === 1
            ? paramKeys.includes(columnKey)
              ? formatValue(columnsValues[columnKey][0])
              : columnsValues[columnKey][0]
            : columnsValues[columnKey];
      }
    }
    if (metricsCollection.config !== null && !isRawData) {
      rows[groupKey!].data = metricsTableRowRenderer(
        rows[groupKey!].data,
        {},
        true,
        ['value'].concat(Object.keys(columnsValues)),
      );
    }
  });

  return { rows, sameValueColumns };
}

function setComponentRefs(refElement: React.MutableRefObject<any> | object) {
  const modelState = model.getState();
  if (modelState?.refs) {
    modelState.refs = Object.assign(modelState.refs, refElement);
    model.setState({ refs: modelState.refs });
  }
}

function getGroupConfig(
  metricsCollection: IMetricsCollection<IMetric>,
  groupingSelectOptions: IMetricAppModelState['groupingSelectOptions'],
  groupingItems: GroupNameType[] = ['color', 'stroke', 'chart'],
) {
  const configData = model.getState()?.config;
  let groupConfig: { [key: string]: {} } = {};

  for (let groupItemKey of groupingItems) {
    const groupItem: string[] = configData?.grouping?.[groupItemKey] || [];
    if (groupItem.length) {
      groupConfig[groupItemKey] = groupItem.reduce((acc, paramKey) => {
        Object.assign(acc, {
          [getValueByField(groupingSelectOptions || [], paramKey)]: _.get(
            metricsCollection.config,
            paramKey,
          ),
        });
        return acc;
      }, {});
    }
  }
  return groupConfig;
}

function setTooltipData(
  processedData: IMetricsCollection<IMetric>[],
  paramKeys: string[],
  groupingSelectOptions: IMetricAppModelState['groupingSelectOptions'],
): void {
  const data: { [key: string]: any } = {};

  for (let metricsCollection of processedData) {
    const groupConfig = getGroupConfig(
      metricsCollection,
      groupingSelectOptions,
    );
    for (let metric of metricsCollection.data) {
      data[metric.key] = {
        runHash: metric.run.hash,
        metricName: metric.metric_name,
        metricContext: metric.context,
        groupConfig,
        params: paramKeys.reduce((acc, paramKey) => {
          Object.assign(acc, {
            [paramKey]: _.get(metric, `run.params.${paramKey}`),
          });
          return acc;
        }, {}),
      };
    }
  }

  tooltipData = data;
}

function onSearchQueryCopy(): void {
  const selectedMetricsData = model.getState()?.config?.select;
  let query = metricAppModel.getQueryStringFromSelect(selectedMetricsData);
  navigator.clipboard.writeText(query);
  onNotificationAdd({
    id: Date.now(),
    severity: 'success',
    message: 'Run Expression Copied',
  });
}

// Chart Methods

function onHighlightModeChange(mode: HighlightEnum): void {
  const config: IMetricAppConfig | undefined = model.getState()?.config;
  if (config?.chart) {
    const configData = {
      ...config,
      chart: {
        ...config.chart,
        highlightMode: mode,
      },
    };
    model.setState({
      config: configData,
    });
    updateURL(configData);
  }
  analytics.trackEvent(
    `[MetricsExplorer][Chart] Set highlight mode to "${HighlightEnum[
      mode
    ].toLowerCase()}"`,
  );
}

function onZoomChange(zoom: Partial<IChartZoom>): void {
  const config: IMetricAppConfig | undefined = model.getState()?.config;
  if (config?.chart) {
    const configData = {
      ...config,
      chart: {
        ...config.chart,
        zoom: {
          ...config.chart.zoom,
          ...zoom,
        },
      },
    };
    model.setState({
      config: configData,
    });
    updateURL(configData);
  }
  if (!_.isNil(zoom.mode)) {
    analytics.trackEvent(
      `[MetricsExplorer][Chart] Set zoom mode to "${
        zoom.mode === 0 ? 'single' : 'multiple'
      }"`,
    );
  }
}

function onAggregationConfigChange(
  aggregationConfig: Partial<IAggregationConfig>,
): void {
  const configData: IMetricAppConfig | undefined = model.getState()?.config;
  if (configData?.chart && !_.isEmpty(aggregationConfig)) {
    configData.chart = {
      ...configData.chart,
      aggregationConfig: {
        ...configData.chart.aggregationConfig,
        ...aggregationConfig,
      },
    };
    updateModelData(configData, true);
  }
  if (aggregationConfig.methods) {
    analytics.trackEvent(
      `[MetricsExplorer][Chart] Set aggregation area to "${AggregationAreaMethods[
        aggregationConfig.methods.area
      ].toLowerCase()}"`,
    );
    analytics.trackEvent(
      `[MetricsExplorer][Chart] Set aggregation line to "${AggregationAreaMethods[
        aggregationConfig.methods.line
      ].toLowerCase()}"`,
    );
  } else {
    analytics.trackEvent(
      `[MetricsExplorer][Chart] ${
        aggregationConfig.isApplied
          ? 'Aggregate metrics'
          : 'Deaggregate metrics'
      }`,
    );
  }
}

function onSmoothingChange(props: IOnSmoothingChange) {
  const configData: IMetricAppConfig | undefined = model.getState()?.config;
  if (configData?.chart) {
    configData.chart = { ...configData.chart, ...props };
    updateModelData(configData, true);
  }
  if (props.curveInterpolation) {
    analytics.trackEvent(
      `[MetricsExplorer][Chart] Set interpolation mode to "${
        props.curveInterpolation === CurveEnum.Linear ? 'linear' : 'cubic'
      }"`,
    );
  } else {
    analytics.trackEvent(
      `[MetricsExplorer][Chart] Set smoothening algorithm to "${configData?.chart.smoothingAlgorithm}"`,
      { smoothingFactor: props.smoothingFactor },
    );
  }
}

function onIgnoreOutliersChange(): void {
  const configData: IMetricAppConfig | undefined = model.getState()?.config;
  if (configData?.chart) {
    configData.chart.ignoreOutliers = !configData?.chart.ignoreOutliers;
    updateModelData(configData, true);
  }
  analytics.trackEvent(
    `[MetricsExplorer][Chart] ${
      !configData?.chart.ignoreOutliers ? 'Ignore' : 'Display'
    } outliers`,
  );
}

function onAxesScaleTypeChange(params: IAxesScaleState): void {
  const configData: IMetricAppConfig | undefined = model.getState()?.config;
  if (configData?.chart) {
    configData.chart.axesScaleType = params;
    updateModelData(configData, true);
  }
  analytics.trackEvent(
    `[MetricsExplorer][Chart] Set X axis scale type "${params.xAxis}"`,
  );
  analytics.trackEvent(
    `[MetricsExplorer][Chart] Set Y axis scale type "${params.yAxis}"`,
  );
}

function setAggregationEnabled(configData: IMetricAppConfig): void {
  const isAppliedGrouping = isGroupingApplied(configData.grouping);
  configData.chart.aggregationConfig.isEnabled = isAppliedGrouping;
  if (!isAppliedGrouping) {
    configData.chart.aggregationConfig.isApplied = false;
  }
  analytics.trackEvent('[MetricsExplorer][Chart] Enable aggregation');
}

function resetChartZoom(configData: IMetricAppConfig): void {
  configData.chart = {
    ...configData.chart,
    zoom: {
      ...configData.chart.zoom,
      active: false,
      history: [],
    },
  };
  model.setState({ config: configData });
  updateURL(configData);
  analytics.trackEvent('[MetricsExplorer][Chart] Reset zoom');
}

function updateModelData(
  configData: IMetricAppConfig = model.getState()!.config!,
  shouldURLUpdate?: boolean,
): void {
  const { data, params, contexts } = processData(
    model.getState()?.rawData as IRun<IMetricTrace>[],
  );
  const groupingSelectOptions = [...getGroupingSelectOptions(params, contexts)];
  setTooltipData(data, params, groupingSelectOptions);
  const tableData = getDataAsTableRows(
    data,
    configData?.chart?.focusedState.xValue ?? null,
    params,
    false,
    configData,
    groupingSelectOptions,
  );

  const tableColumns = getMetricsTableColumns(
    params,
    data[0]?.config,
    configData.table.columnsOrder!,
    configData.table.hiddenColumns!,
    configData?.chart?.aggregationConfig.methods,
    configData.table.sortFields,
    onSortChange,
    configData.grouping as any,
    onGroupingSelectChange,
  );
  const tableRef: any = model.getState()?.refs?.tableRef;
  tableRef.current?.updateData({
    newData: tableData.rows,
    newColumns: tableColumns,
    hiddenColumns: configData.table.hiddenColumns!,
  });

  if (shouldURLUpdate) {
    updateURL(configData);
  }

  model.setState({
    config: configData,
    data,
    lineChartData: getDataAsLines(data),
    chartTitleData: getChartTitleData(data, groupingSelectOptions),
    aggregatedData: getAggregatedData(data),
    tableData: tableData.rows,
    tableColumns,
    sameValueColumns: tableData.sameValueColumns,
    groupingSelectOptions,
  });
}

function onGroupingSelectChange({
  groupName,
  list,
}: IOnGroupingSelectChangeParams) {
  const configData: IMetricAppConfig | undefined = model.getState()?.config;
  if (configData?.grouping) {
    configData.grouping = { ...configData.grouping, [groupName]: list };
    resetChartZoom(configData);
    setAggregationEnabled(configData);
    updateModelData(configData, true);
  }
  analytics.trackEvent(`[MetricsExplorer] Group by ${groupName}`);
}

function onGroupingModeChange({
  groupName,
  value,
}: IOnGroupingModeChangeParams): void {
  const configData: IMetricAppConfig | undefined = model.getState()?.config;
  if (configData?.grouping) {
    configData.grouping.reverseMode = {
      ...configData.grouping.reverseMode,
      [groupName]: value,
    };
    if (groupName === 'chart') {
      resetChartZoom(configData);
    }
    setAggregationEnabled(configData);
    updateModelData(configData, true);
  }
  analytics.trackEvent(
    `[MetricsExplorer] ${
      value ? 'Disable' : 'Enable'
    } grouping by ${groupName} reverse mode`,
  );
}

function onGroupingPaletteChange(index: number): void {
  const configData: IMetricAppConfig | undefined = model.getState()?.config;
  if (configData?.grouping) {
    configData.grouping = {
      ...configData.grouping,
      paletteIndex: index,
    };
    setAggregationEnabled(configData);
    updateModelData(configData, true);
  }
  analytics.trackEvent(
    `[MetricsExplorer] Set color palette to "${
      index === 0 ? '8 distinct colors' : '24 colors'
    }"`,
  );
}

function onGroupingReset(groupName: GroupNameType) {
  const configData: IMetricAppConfig | undefined = model.getState()?.config;
  if (configData?.grouping) {
    const { reverseMode, paletteIndex, isApplied, persistence } =
      configData.grouping;
    configData.grouping = {
      ...configData.grouping,
      reverseMode: { ...reverseMode, [groupName]: false },
      [groupName]: [],
      paletteIndex: groupName === 'color' ? 0 : paletteIndex,
      persistence: { ...persistence, [groupName]: false },
      isApplied: { ...isApplied, [groupName]: true },
    };
    setAggregationEnabled(configData);
    updateModelData(configData, true);
  }
  analytics.trackEvent('[MetricsExplorer] Reset grouping');
}

function onGroupingApplyChange(groupName: GroupNameType): void {
  const configData: IMetricAppConfig | undefined = model.getState()?.config;
  if (configData?.grouping) {
    configData.grouping = {
      ...configData.grouping,
      isApplied: {
        ...configData.grouping.isApplied,
        [groupName]: !configData.grouping.isApplied[groupName],
      },
    };
    setAggregationEnabled(configData);
    updateModelData(configData, true);
  }
}

function onGroupingPersistenceChange(groupName: 'stroke' | 'color'): void {
  const configData: IMetricAppConfig | undefined = model.getState()?.config;
  if (configData?.grouping) {
    configData.grouping = {
      ...configData.grouping,
      persistence: {
        ...configData.grouping.persistence,
        [groupName]: !configData.grouping.persistence[groupName],
      },
    };
    setAggregationEnabled(configData);
    updateModelData(configData, true);
  }
  analytics.trackEvent(
    `[MetricsExplorer] ${
      !configData?.grouping.persistence[groupName] ? 'Enable' : 'Disable'
    } ${groupName} persistence`,
  );
}

function onChangeTooltip(tooltip: Partial<IChartTooltip>): void {
  let configData: IMetricAppConfig | undefined = model.getState()?.config;
  if (configData?.chart) {
    let content = configData.chart.tooltip.content;
    if (tooltip.selectedParams && configData?.chart.focusedState.key) {
      content = filterTooltipContent(
        tooltipData[configData.chart.focusedState.key],
        tooltip.selectedParams,
      );
    }
    configData = {
      ...configData,
      chart: {
        ...configData.chart,
        tooltip: {
          ...configData.chart.tooltip,
          ...tooltip,
          content,
        },
      },
    };

    model.setState({ config: configData });
    updateURL(configData);
  }
  analytics.trackEvent('[MetricsExplorer] Change tooltip content');
}

const onActivePointChange = _.debounce(
  (activePoint: IActivePoint, focusedStateActive: boolean = false): void => {
    const { data, params, refs, config, groupingSelectOptions } =
      model.getState() as IMetricAppModelState;
    if (!!config) {
      const tableRef: any = refs?.tableRef;
      let tableData = null;
      if (config.table.resizeMode !== ResizeModeEnum.Hide) {
        tableData = getDataAsTableRows(
          data,
          activePoint.xValue,
          params,
          false,
          config,
          groupingSelectOptions,
          true,
        );
        if (tableRef) {
          tableRef.current?.updateData({
            newData: tableData.rows,
            dynamicData: true,
          });
          tableRef.current?.setHoveredRow?.(activePoint.key);
          tableRef.current?.setActiveRow?.(
            focusedStateActive ? activePoint.key : null,
          );
          if (focusedStateActive) {
            tableRef.current?.scrollToRow?.(activePoint.key);
          }
        }
      }
      let configData: IMetricAppConfig = config;
      if (configData?.chart) {
        configData = {
          ...configData,
          chart: {
            ...configData.chart,
            focusedState: {
              active: focusedStateActive,
              key: activePoint.key,
              xValue: activePoint.xValue,
              yValue: activePoint.yValue,
              chartIndex: activePoint.chartIndex,
            },
            tooltip: {
              ...configData.chart.tooltip,
              content: filterTooltipContent(
                tooltipData[activePoint.key],
                configData?.chart.tooltip.selectedParams,
              ),
            },
          },
        };

        if (
          config.chart.focusedState.active !== focusedStateActive ||
          (config.chart.focusedState.active &&
            activePoint.key !== config.chart.focusedState.key)
        ) {
          updateURL(configData);
        }
      }

      model.setState({
        config: configData,
      });
    }
  },
  50,
);

// Table Methods

function onTableRowHover(rowKey?: string): void {
  const configData: IMetricAppConfig | undefined = model.getState()?.config;
  if (configData?.chart) {
    const chartPanelRef: any = model.getState()?.refs?.chartPanelRef;
    if (chartPanelRef && !configData.chart.focusedState.active) {
      chartPanelRef.current?.setActiveLineAndCircle(rowKey);
    }
  }
}

function onTableRowClick(rowKey?: string): void {
  const configData: IMetricAppConfig | undefined = model.getState()!.config!;
  const chartPanelRef: any = model.getState()?.refs?.chartPanelRef;
  let focusedStateActive = !!rowKey;
  if (
    configData.chart.focusedState.active &&
    configData.chart.focusedState.key === rowKey
  ) {
    focusedStateActive = false;
  }
  chartPanelRef?.current?.setActiveLineAndCircle(
    rowKey || configData?.chart?.focusedState?.key,
    focusedStateActive,
    true,
  );
}

function getFilteredRow(
  columnKeys: string[],
  row: IMetricTableRowData,
): { [key: string]: string } {
  return columnKeys.reduce((acc: { [key: string]: string }, column: string) => {
    let value = row[column];
    if (Array.isArray(value)) {
      value = value.join(', ');
    } else if (typeof value !== 'string') {
      value = value || value === 0 ? JSON.stringify(value) : '-';
    }

    if (column.startsWith('params.')) {
      acc[column.replace('params.', '')] = value;
    } else {
      acc[column] = value;
    }

    return acc;
  }, {});
}

function onExportTableData(e: React.ChangeEvent<any>): void {
  const { data, params, config, groupingSelectOptions } =
    model.getState() as IMetricAppModelState;

  const tableData = getDataAsTableRows(
    data,
    config?.chart?.focusedState.xValue ?? null,
    params,
    true,
    config,
    groupingSelectOptions,
  );
  const tableColumns: ITableColumn[] = getMetricsTableColumns(
    params,
    data[0]?.config,
    config?.table.columnsOrder!,
    config?.table.hiddenColumns!,
    config?.chart?.aggregationConfig.methods,
  );

  const excludedFields: string[] = ['#', 'actions'];
  const filteredHeader: string[] = tableColumns.reduce(
    (acc: string[], column: ITableColumn) =>
      acc.concat(
        excludedFields.indexOf(column.key) === -1 && !column.isHidden
          ? column.key
          : [],
      ),
    [],
  );

  let emptyRow: { [key: string]: string } = {};
  filteredHeader.forEach((column: string) => {
    emptyRow[column] = '--';
  });

  const groupedRows: IMetricTableRowData[][] =
    data.length > 1
      ? Object.keys(tableData.rows).map(
          (groupedRowKey: string) => tableData.rows[groupedRowKey].items,
        )
      : [tableData.rows];

  const dataToExport: { [key: string]: string }[] = [];

  groupedRows.forEach(
    (groupedRow: IMetricTableRowData[], groupedRowIndex: number) => {
      groupedRow.forEach((row: IMetricTableRowData) => {
        const filteredRow = getFilteredRow(filteredHeader, row);
        dataToExport.push(filteredRow);
      });
      if (groupedRows.length - 1 !== groupedRowIndex) {
        dataToExport.push(emptyRow);
      }
    },
  );

  const blob = new Blob([JsonToCSV(dataToExport)], {
    type: 'text/csv;charset=utf-8;',
  });
  saveAs(blob, `metrics-${moment().format('HH:mm:ss · D MMM, YY')}.csv`);
  analytics.trackEvent('[MetricsExplorer] Export runs data to CSV');
}

/**
 * function updateURL has 2 major functionalities:
 *    1. Keeps URL in sync with the app config
 *    2. Stores updated URL in localStorage if App is not in the bookmark state
 * @param {IMetricAppConfig} configData - the current state of the app config
 */
function updateURL(configData = model.getState()!.config!) {
  const { grouping, chart, select } = configData;
  const url: string = getUrlWithParam(
    ['grouping', 'chart', 'select'],
    [encode(grouping), encode(chart), encode(select)],
  );
  if (url === `${window.location.pathname}${window.location.search}`) {
    return;
  }
  const appId: string = window.location.pathname.split('/')[2];
  if (!appId) {
    setItem('metricsUrl', url);
  }
  window.history.pushState(null, '', url);
}

function onNotificationDelete(id: number) {
  let notifyData: INotification[] | [] = model.getState()?.notifyData || [];
  notifyData = [...notifyData].filter((i) => i.id !== id);
  model.setState({ notifyData });
}

function onNotificationAdd(notification: INotification) {
  let notifyData: INotification[] | [] = model.getState()?.notifyData || [];
  notifyData = [...notifyData, notification];
  model.setState({ notifyData });
  setTimeout(() => {
    onNotificationDelete(notification.id);
  }, 3000);
}

function onResetConfigData(): void {
  const configData: IMetricAppConfig | undefined = model.getState()?.config;
  if (configData) {
    configData.grouping = {
      ...getConfig().grouping,
    };
    configData.chart = { ...getConfig().chart };
    updateModelData(configData, true);
  }
}

async function onAlignmentMetricChange(metric: string) {
  const modelState = model.getState();
  const configData = modelState?.config;
  if (configData?.chart) {
    configData.chart = {
      ...configData.chart,
      alignmentConfig: { metric, type: AlignmentOptionsEnum.CUSTOM_METRIC },
    };
    model.setState({ config: configData });
    updateURL(configData);
  }
  if (modelState?.rawData && configData) {
    model.setState({ requestIsPending: true });
    const runs = modelState?.rawData?.map((item) => {
      const traces = item.traces.map(({ context, metric_name, slice }) => ({
        context,
        metric_name,
        slice,
      }));
      return {
        run_id: item.hash,
        traces,
      };
    });

    const reqBody: IAlignMetricsDataParams = {
      align_by: metric,
      runs,
    };

    try {
      const stream = await metricsService
        .fetchAlignedMetricsData(reqBody)
        .call();

      const runData = await getRunData(stream);
      let missingTraces = false;
      const rawData: any = model.getState()?.rawData?.map((item, index) => {
        return {
          ...item,
          traces: item.traces.map((trace, ind) => {
            let x_axis_iters = runData[index]?.[ind]?.x_axis_iters || null;
            let x_axis_values = runData[index]?.[ind]?.x_axis_iters || null;
            if (!x_axis_iters || !x_axis_values) {
              missingTraces = true;
            }
            let data = {
              ...trace,
              ...runData[index][ind],
            };
            return data;
          }),
        };
      });
      if (missingTraces) {
        onNotificationAdd({
          id: Date.now(),
          severity: 'error',
          message: AlignmentNotificationsEnum.NOT_ALL_ALIGNED,
        });
      }
      setModelData(rawData, configData);
    } catch (ex: any) {
      if (ex.name === 'AbortError') {
        // Abort Error
      } else {
        configData.chart = {
          ...configData.chart,
          alignmentConfig: {
            metric,
            type: AlignmentOptionsEnum.STEP,
          },
        };
        model.setState({ requestIsPending: false });
        updateModelData(configData, true);
        console.log('Unhandled error: ', ex);
      }
    }
  }
  analytics.trackEvent(
    '[MetricsExplorer][Chart] Align X axis by another metric',
  );
}

async function onDensityTypeChange(type: DensityOptions) {
  const modelState = model.getState();
  const configData = modelState?.config;
  if (configData?.chart) {
    configData.chart = {
      ...configData.chart,
      densityType: type,
    };
    model.setState({ config: configData });
  }
  getMetricsData(true).call();
  analytics.trackEvent(
    `[MetricsExplorer][Chart] Set point density to "${DensityOptions[
      type
    ].toLowerCase()}"`,
  );
}

async function getRunData(stream: ReadableStream<IRun<IMetricTrace>[]>) {
  let gen = adjustable_reader(stream);
  let buffer_pairs = decode_buffer_pairs(gen);
  let decodedPairs = decodePathsVals(buffer_pairs);
  let objects = iterFoldTree(decodedPairs, 1);

  const runData = [];
  for await (let [keys, val] of objects) {
    runData.push({
      ...(val as any),
      hash: keys[0],
    });
  }
  return runData;
}

function setModelData(
  rawData: IRun<IMetricTrace>[],
  configData: IMetricAppConfig,
) {
  const sortFields = model.getState()?.config?.table.sortFields;
  const { data, params, contexts } = processData(rawData);
  if (configData) {
    setAggregationEnabled(configData);
  }
  const groupingSelectOptions = [...getGroupingSelectOptions(params, contexts)];
  setTooltipData(data, params, groupingSelectOptions);
  const tableData = getDataAsTableRows(
    data,
    configData?.chart?.focusedState.xValue ?? null,
    params,
    false,
    configData,
    groupingSelectOptions,
  );
  const tableColumns = getMetricsTableColumns(
    params,
    data[0]?.config,
    configData.table.columnsOrder!,
    configData.table.hiddenColumns!,
    configData?.chart?.aggregationConfig.methods,
    sortFields,
    onSortChange,
    configData.grouping as any,
    onGroupingSelectChange,
  );
  if (!model.getState()?.requestIsPending) {
    model.getState()?.refs?.tableRef.current?.updateData({
      newData: tableData.rows,
      newColumns: tableColumns,
    });
  }
  model.setState({
    requestIsPending: false,
    rawData,
    config: configData,
    params,
    data,
    lineChartData: getDataAsLines(data),
    chartTitleData: getChartTitleData(data, groupingSelectOptions),
    aggregatedData: getAggregatedData(data),
    tableData: tableData.rows,
    tableColumns: tableColumns,
    sameValueColumns: tableData.sameValueColumns,
    groupingSelectOptions,
  });
}

function onAlignmentTypeChange(type: AlignmentOptionsEnum): void {
  const configData: IMetricAppConfig | undefined = model.getState()?.config;
  if (configData?.chart) {
    const alignmentConfig = { ...configData.chart.alignmentConfig, type };

    if (type !== AlignmentOptionsEnum.CUSTOM_METRIC) {
      alignmentConfig.metric = '';
    }
    configData.chart = {
      ...configData.chart,
      alignmentConfig,
    };
    updateModelData(configData, true);
  }
  analytics.trackEvent(
    `[MetricsExplorer][Chart] Align X axis by "${AlignmentOptionsEnum[
      type
    ].toLowerCase()}"`,
  );
}

function onMetricsSelectChange(data: ISelectMetricsOption[]) {
  const configData: IMetricAppConfig | undefined = model.getState()?.config;
  if (configData?.select) {
    const newConfig = {
      ...configData,
      select: { ...configData.select, metrics: data },
    };

    model.setState({
      config: newConfig,
    });
  }
}

function onSelectRunQueryChange(query: string) {
  const configData: IMetricAppConfig | undefined = model.getState()?.config;
  if (configData?.select) {
    const newConfig = {
      ...configData,
      select: { ...configData.select, query },
    };

    model.setState({
      config: newConfig,
    });
  }
}

function onSelectAdvancedQueryChange(query: string) {
  const configData: IMetricAppConfig | undefined = model.getState()?.config;
  if (configData?.select) {
    const newConfig = {
      ...configData,
      select: { ...configData.select, advancedQuery: query },
    };
    model.setState({
      config: newConfig,
    });
  }
}

function toggleSelectAdvancedMode() {
  const configData: IMetricAppConfig | undefined = model.getState()?.config;
  let query = configData?.select.advancedQuery
    ? configData.select.advancedQuery
    : getQueryStringFromSelect(configData?.select);
  if (query === '()') {
    query = '';
  }
  if (configData?.select) {
    const newConfig = {
      ...configData,
      select: {
        ...configData.select,
        advancedQuery: query,
        advancedMode: !configData.select.advancedMode,
      },
    };

    model.setState({
      config: newConfig,
    });
  }
  analytics.trackEvent(
    `[MetricsExplorer] Turn ${
      !configData?.select.advancedMode ? 'on' : 'off'
    } the advanced mode of select form`,
  );
}

function onRowHeightChange(height: RowHeightSize) {
  const configData: IMetricAppConfig | undefined = model.getState()?.config;
  if (configData?.table) {
    const table = {
      ...configData.table,
      rowHeight: height,
    };
    const config = {
      ...configData,
      table,
    };
    model.setState({
      config,
    });
    setItem('metricsTable', encode(table));
  }
  analytics.trackEvent(
    `[MetricsExplorer][Table] Set table row height to "${RowHeightEnum[
      height
    ].toLowerCase()}"`,
  );
}

function onMetricVisibilityChange(metricsKeys: string[]) {
  const configData: IMetricAppConfig | undefined = model.getState()?.config;
  const processedData = model.getState()?.data;
  if (configData?.table && processedData) {
    const table = {
      ...configData.table,
      hiddenMetrics:
        metricsKeys[0] === 'all'
          ? Object.values(processedData)
              .map((metricCollection) =>
                metricCollection.data.map((metric) => metric.key),
              )
              .flat()
          : metricsKeys,
    };
    const config = {
      ...configData,
      table,
    };
    model.setState({
      config,
    });
    setItem('metricsTable', encode(table));
    updateModelData(config);
  }
  analytics.trackEvent(
    `[MetricsExplorer][Table] ${
      metricsKeys[0] === 'all'
        ? 'Visualize all hidden metrics from table'
        : 'Hide all metrics from table'
    }`,
  );
}

function onRowVisibilityChange(metricKey: string) {
  const configData: IMetricAppConfig | undefined = model.getState()?.config;
  if (configData?.table) {
    let hiddenMetrics = configData?.table?.hiddenMetrics || [];
    if (hiddenMetrics?.includes(metricKey)) {
      hiddenMetrics = hiddenMetrics.filter(
        (hiddenMetric) => hiddenMetric !== metricKey,
      );
    } else {
      hiddenMetrics = [...hiddenMetrics, metricKey];
    }
    const table = {
      ...configData.table,
      hiddenMetrics,
    };
    const config = {
      ...configData,
      table,
    };
    model.setState({
      config,
    });
    setItem('metricsTable', encode(table));
    updateModelData(config);
  }
}

function onColumnsVisibilityChange(hiddenColumns: string[]) {
  const configData: IMetricAppConfig | undefined = model.getState()?.config;
  const columnsData = model.getState()!.tableColumns!;
  if (configData?.table) {
    const table = {
      ...configData.table,
      hiddenColumns:
        hiddenColumns[0] === 'all'
          ? columnsData.map((col) => col.key)
          : hiddenColumns,
    };
    const configUpdate = {
      ...configData,
      table,
    };
    model.setState({
      config: configUpdate,
    });
    setItem('metricsTable', encode(table));
    updateModelData(configUpdate);
  }
  if (hiddenColumns[0] === 'all') {
    analytics.trackEvent('[MetricsExplorer][Table] Hide all table columns');
  } else if (_.isEmpty(hiddenColumns)) {
    analytics.trackEvent('[MetricsExplorer][Table] Show all table columns');
  }
}

function onTableDiffShow() {
  const sameValueColumns = model.getState()?.sameValueColumns;
  if (sameValueColumns) {
    onColumnsVisibilityChange(sameValueColumns);
  }
  analytics.trackEvent('[MetricsExplorer][Table] Show table columns diff');
}

function onColumnsOrderChange(columnsOrder: any) {
  const configData: IMetricAppConfig | undefined = model.getState()?.config;
  if (configData?.table) {
    const table = {
      ...configData.table,
      columnsOrder: columnsOrder,
    };
    const config = {
      ...configData,
      table,
    };

    model.setState({
      config,
    });
    setItem('metricsTable', encode(table));
    updateModelData(config);
  }
  if (
    _.isEmpty(columnsOrder?.left) &&
    _.isEmpty(columnsOrder?.middle) &&
    _.isEmpty(columnsOrder?.right)
  ) {
    analytics.trackEvent('[MetricsExplorer][Table] Reset table columns order');
  }
}

function onTableResizeModeChange(mode: ResizeModeEnum): void {
  const configData: IMetricAppConfig | undefined = model.getState()?.config;
  if (configData?.table) {
    const table = {
      ...configData.table,
      resizeMode: mode,
    };
    const config = {
      ...configData,
      table,
    };
    model.setState({
      config,
    });
    setItem('metricsTable', encode(table));
  }
  analytics.trackEvent(
    `[MetricsExplorer][Table] Set table view mode to "${mode}"`,
  );
}

function onTableResizeEnd(tableHeight: string) {
  const configData: IMetricAppConfig | undefined = model.getState()?.config;
  if (configData?.table) {
    const table = {
      ...configData.table,
      height: tableHeight,
    };
    const config = {
      ...configData,
      table,
    };
    model.setState({
      config,
    });
    setItem('metricsTable', encode(table));
  }
}

// internal function to update config.table.sortFields and cache data
function updateSortFields(sortFields: SortField[]) {
  const configData: IMetricAppConfig | undefined = model.getState()?.config;
  if (configData?.table) {
    const table = {
      ...configData.table,
      sortFields,
    };
    const configUpdate = {
      ...configData,
      table,
    };
    model.setState({
      config: configUpdate,
    });

    setItem('metricsTable', encode(table));
    updateModelData(configUpdate);
  }
  analytics.trackEvent(
    `[MetricsExplorer][Table] ${
      _.isEmpty(sortFields) ? 'Reset' : 'Apply'
    } table sorting by a key`,
  );
}

// set empty array to config.table.sortFields
function onSortReset() {
  updateSortFields([]);
}

/**
 * function onSortChange has 3 major functionalities
 *    1. if only field param passed, the function will change sort option with the following cycle ('asc' -> 'desc' -> none -> 'asc)
 *    2. if value param passed 'asc' or 'desc', the function will replace the sort option of the field in sortFields
 *    3. if value param passed 'none', the function will delete the field from sortFields
 * @param {String} field  - the name of the field (i.e params.dataset.preproc)
 * @param {'asc' | 'desc' | 'none'} value - 'asc' | 'desc' | 'none'
 */
function onSortChange(field: string, value?: 'asc' | 'desc' | 'none') {
  const configData: IMetricAppConfig | undefined = model.getState()?.config;
  const sortFields = configData?.table.sortFields || [];

  const existField = sortFields?.find((d: SortField) => d[0] === field);
  let newFields: SortField[] = [];

  if (value && existField) {
    if (value === 'none') {
      // delete
      newFields = sortFields?.filter(
        ([name]: SortField) => name !== existField[0],
      );
    } else {
      newFields = sortFields.map(([name, v]: SortField) =>
        name === existField[0] ? [name, value] : [name, v],
      );
    }
  } else {
    if (existField) {
      if (existField[1] === 'asc') {
        // replace to desc
        newFields = sortFields?.map(([name, value]: SortField) => {
          return name === existField[0] ? [name, 'desc'] : [name, value];
        });
      } else {
        // delete field
        newFields = sortFields?.filter(
          ([name]: SortField) => name !== existField[0],
        );
      }
    } else {
      // add field
      newFields = [...sortFields, [field, 'asc']];
    }
  }
  updateSortFields(newFields);
}

function updateColumnsWidths(key: string, width: number, isReset: boolean) {
  const configData: IMetricAppConfig | undefined = model.getState()?.config;
  if (configData?.table && configData?.table?.columnsWidths) {
    let columnsWidths = configData?.table?.columnsWidths;
    if (isReset) {
      columnsWidths = _.omit(columnsWidths, [key]);
    } else {
      columnsWidths = { ...columnsWidths, [key]: width };
    }
    const table = {
      ...configData.table,
      columnsWidths,
    };
    const config = {
      ...configData,
      table,
    };
    model.setState({
      config,
    });
    setItem('metricsTable', encode(table));
    updateModelData(config);
  }
}

function changeLiveUpdateConfig(config: { enabled?: boolean; delay?: number }) {
  const state = model.getState();
  const configData = state?.config;
  const liveUpdateConfig = configData?.liveUpdate;
  const metric = configData?.chart.alignmentConfig.metric;
  let query = getQueryStringFromSelect(configData?.select);

  if (!liveUpdateConfig?.enabled && config.enabled && query !== '()') {
    liveUpdateInstance = new LiveUpdateService(
      'metrics',
      updateData,
      config.delay || liveUpdateConfig?.delay,
    );
    liveUpdateInstance?.start({
      q: query,
      ...(metric && { x_axis: metric }),
    });
  } else {
    liveUpdateInstance?.clear();
    liveUpdateInstance = null;
  }

  const newLiveUpdateConfig = {
    ...liveUpdateConfig,
    ...config,
  };
  model.setState({
    config: {
      ...configData,
      // @ts-ignore
      liveUpdate: newLiveUpdateConfig,
    },
  });
  setItem('metricsLUConfig', encode(newLiveUpdateConfig));
}

function destroy() {
  liveUpdateInstance?.clear();
  liveUpdateInstance = null; //@TODO check is this need or not
}

const metricAppModel = {
  ...model,
  destroy,
  initialize,
  getMetricsData,
  getAppConfigData,
  getDataAsTableRows,
  setComponentRefs,
  setDefaultAppConfigData,
  onHighlightModeChange,
  onZoomChange,
  onSmoothingChange,
  onIgnoreOutliersChange,
  onAxesScaleTypeChange,
  onAggregationConfigChange,
  onActivePointChange,
  onTableRowHover,
  onTableRowClick,
  onGroupingSelectChange,
  onGroupingModeChange,
  onGroupingPaletteChange,
  onGroupingReset,
  onGroupingApplyChange,
  onGroupingPersistenceChange,
  onBookmarkCreate,
  onNotificationDelete,
  onNotificationAdd,
  onBookmarkUpdate,
  onResetConfigData,
  onAlignmentMetricChange,
  onAlignmentTypeChange,
  onMetricsSelectChange,
  onSelectRunQueryChange,
  onSelectAdvancedQueryChange,
  toggleSelectAdvancedMode,
  onChangeTooltip,
  onExportTableData,
  onRowHeightChange,
  onMetricVisibilityChange,
  onColumnsVisibilityChange,
  onTableDiffShow,
  onColumnsOrderChange,
  getQueryStringFromSelect,
  onTableResizeModeChange,
  onTableResizeEnd,
  onSortReset,
  onSortChange,
  updateColumnsWidths,
  updateURL,
  updateModelData,
  onShuffleChange,
  onSearchQueryCopy,
  onDensityTypeChange,
  changeLiveUpdateConfig,
};
=======
const metricAppModel = createAppModel(appInitialConfig.METRICS) as any;
>>>>>>> d78d2aa7

export default metricAppModel;<|MERGE_RESOLUTION|>--- conflicted
+++ resolved
@@ -1,2619 +1,5 @@
 import { appInitialConfig, createAppModel } from 'services/models/explorer';
 
-<<<<<<< HEAD
-import COLORS from 'config/colors/colors';
-import metricsService from 'services/api/metrics/metricsService';
-import createModel from '../model';
-import createMetricModel from './metricModel';
-import { createRunModel } from './runModel';
-import { decode, encode } from 'utils/encoder/encoder';
-import getClosestValue from 'utils/getClosestValue';
-import { SmoothingAlgorithmEnum } from 'utils/smoothingData';
-import getObjectPaths from 'utils/getObjectPaths';
-import {
-  getMetricsTableColumns,
-  metricsTableRowRenderer,
-} from 'pages/Metrics/components/MetricsTableGrid/MetricsTableGrid';
-import DASH_ARRAYS from 'config/dash-arrays/dashArrays';
-import appsService from 'services/api/apps/appsService';
-import dashboardService from 'services/api/dashboard/dashboardService';
-import getUrlWithParam from 'utils/getUrlWithParam';
-import getStateFromUrl from 'utils/getStateFromUrl';
-import {
-  aggregateGroupData,
-  AggregationAreaMethods,
-  AggregationLineMethods,
-} from 'utils/aggregateGroupData';
-import {
-  adjustable_reader,
-  decode_buffer_pairs,
-  decodePathsVals,
-  iterFoldTree,
-} from 'utils/encoder/streamEncoding';
-import getSmoothenedData from 'utils/getSmoothenedData';
-import filterMetricData from 'utils/filterMetricData';
-import { RowHeightSize } from 'config/table/tableConfigs';
-import filterTooltipContent from 'utils/filterTooltipContent';
-import JsonToCSV from 'utils/JsonToCSV';
-
-// Types
-import {
-  GroupNameType,
-  IAggregatedData,
-  IAggregationConfig,
-  IAlignMetricsDataParams,
-  IAppData,
-  IChartTitle,
-  IChartTitleData,
-  IChartTooltip,
-  IChartZoom,
-  IDashboardData,
-  IGetGroupingPersistIndex,
-  IGroupingSelectOption,
-  IMetricAppConfig,
-  IMetricAppModelState,
-  IMetricsCollection,
-  IMetricTableRowData,
-  IOnGroupingModeChangeParams,
-  IOnGroupingSelectChangeParams,
-  ITooltipData,
-  SortField,
-} from 'types/services/models/metrics/metricsAppModel';
-import { IMetric } from 'types/services/models/metrics/metricModel';
-import { IMetricTrace, IRun } from 'types/services/models/metrics/runModel';
-import { ILine } from 'types/components/LineChart/LineChart';
-import { IOnSmoothingChange } from 'types/pages/metrics/Metrics';
-import { IAxesScaleState } from 'types/components/AxesScalePopover/AxesScalePopover';
-import { IActivePoint } from 'types/utils/d3/drawHoverAttributes';
-import { AlignmentOptionsEnum, CurveEnum, ScaleEnum } from 'utils/d3';
-import { IBookmarkFormState } from 'types/components/BookmarkForm/BookmarkForm';
-import { INotification } from 'types/components/NotificationContainer/NotificationContainer';
-import { HighlightEnum } from 'components/HighlightModesPopover/HighlightModesPopover';
-import {
-  AlignmentNotificationsEnum,
-  BookmarkNotificationsEnum,
-} from 'config/notification-messages/notificationMessages';
-import { ISelectMetricsOption } from 'types/pages/metrics/components/SelectForm/SelectForm';
-import { filterArrayByIndexes } from 'utils/filterArrayByIndexes';
-import { ITableColumn } from 'types/pages/metrics/components/TableColumns/TableColumns';
-import { getItem, setItem } from 'utils/storage';
-import { ZoomEnum } from 'components/ZoomInPopover/ZoomInPopover';
-import { ResizeModeEnum, RowHeightEnum } from 'config/enums/tableEnums';
-import * as analytics from 'services/analytics';
-import { formatValue } from 'utils/formatValue';
-import LiveUpdateService from 'services/live-update/examples/LiveUpdateBridge.example';
-import { DensityOptions } from 'config/enums/densityEnum';
-import getValueByField from 'utils/getValueByField';
-import contextToString from 'utils/contextToString';
-
-const model = createModel<Partial<IMetricAppModelState>>({
-  requestIsPending: null,
-  config: getConfig(),
-});
-let tooltipData: ITooltipData = {};
-
-let liveUpdateInstance: LiveUpdateService | null;
-
-function getConfig(): IMetricAppConfig {
-  return {
-    grouping: {
-      color: [],
-      stroke: [],
-      chart: [],
-      // TODO refactor boolean value types objects into one
-      reverseMode: {
-        color: false,
-        stroke: false,
-        chart: false,
-      },
-      isApplied: {
-        color: true,
-        stroke: true,
-        chart: true,
-      },
-      persistence: {
-        color: false,
-        stroke: false,
-      },
-      seed: {
-        color: 10,
-        stroke: 10,
-      },
-      paletteIndex: 0,
-    },
-    chart: {
-      highlightMode: HighlightEnum.Off,
-      ignoreOutliers: true,
-      zoom: {
-        active: false,
-        mode: ZoomEnum.SINGLE,
-        history: [],
-      },
-      axesScaleType: { xAxis: ScaleEnum.Linear, yAxis: ScaleEnum.Linear },
-      curveInterpolation: CurveEnum.Linear,
-      smoothingAlgorithm: SmoothingAlgorithmEnum.EMA,
-      smoothingFactor: 0,
-      alignmentConfig: {
-        metric: '',
-        type: AlignmentOptionsEnum.STEP,
-      },
-      densityType: DensityOptions.Minimum,
-      aggregationConfig: {
-        methods: {
-          area: AggregationAreaMethods.MIN_MAX,
-          line: AggregationLineMethods.MEAN,
-        },
-        isApplied: false,
-        isEnabled: false,
-      },
-      tooltip: {
-        content: {},
-        display: true,
-        selectedParams: [],
-      },
-      focusedState: {
-        active: false,
-        key: null,
-        xValue: null,
-        yValue: null,
-        chartIndex: null,
-      },
-    },
-    select: {
-      metrics: [],
-      query: '',
-      advancedMode: false,
-      advancedQuery: '',
-    },
-    table: {
-      resizeMode: ResizeModeEnum.Resizable,
-      rowHeight: RowHeightSize.md,
-      sortFields: [],
-      hiddenMetrics: [],
-      hiddenColumns: [],
-      columnsWidths: {},
-      columnsOrder: {
-        left: [],
-        middle: [],
-        right: [],
-      },
-      height: '',
-    },
-    liveUpdate: {
-      delay: 7000,
-      enabled: false,
-    },
-  };
-}
-
-let appRequestRef: {
-  call: () => Promise<IAppData>;
-  abort: () => void;
-};
-
-function initialize(appId: string): void {
-  model.init();
-  model.setState({
-    refs: {
-      tableRef: { current: null },
-      chartPanelRef: { current: null },
-    },
-    groupingSelectOptions: [],
-  });
-  if (!appId) {
-    setDefaultAppConfigData();
-  }
-
-  const liveUpdateState = model.getState()?.config?.liveUpdate;
-
-  if (liveUpdateState?.enabled) {
-    liveUpdateInstance = new LiveUpdateService(
-      'metrics',
-      updateData,
-      liveUpdateState.delay,
-    );
-  }
-}
-
-function updateData(newData: any) {
-  const configData = model.getState()?.config;
-  if (configData) {
-    setModelData(newData, configData);
-  }
-}
-
-function setDefaultAppConfigData() {
-  const grouping: IMetricAppConfig['grouping'] =
-    getStateFromUrl('grouping') || getConfig().grouping;
-  const chart: IMetricAppConfig['chart'] =
-    getStateFromUrl('chart') || getConfig().chart;
-  const select: IMetricAppConfig['select'] =
-    getStateFromUrl('select') || getConfig().select;
-
-  const tableConfigHash = getItem('metricsTable');
-  const table = tableConfigHash
-    ? JSON.parse(decode(tableConfigHash))
-    : getConfig().table;
-
-  const liveUpdateConfigHash = getItem('metricsLUConfig');
-  const luConfig = liveUpdateConfigHash
-    ? JSON.parse(decode(liveUpdateConfigHash))
-    : getConfig().liveUpdate;
-
-  const configData: IMetricAppConfig = _.merge(getConfig(), {
-    chart, // not useful
-    grouping, // not useful
-    select,
-    table,
-    liveUpdate: luConfig,
-  });
-
-  model.setState({
-    config: configData,
-  });
-}
-
-function getAppConfigData(appId: string) {
-  if (appRequestRef) {
-    appRequestRef.abort();
-  }
-  appRequestRef = appsService.fetchApp(appId);
-  return {
-    call: async () => {
-      const appData = await appRequestRef.call();
-      const configData: IMetricAppConfig = _.merge(getConfig(), appData.state);
-      model.setState({
-        config: configData,
-      });
-    },
-    abort: appRequestRef.abort,
-  };
-}
-
-function getQueryStringFromSelect(
-  selectData: IMetricAppConfig['select'] | undefined,
-) {
-  let query = '';
-  if (selectData !== undefined) {
-    if (selectData.advancedMode) {
-      query = selectData.advancedQuery;
-    } else {
-      query = `${
-        selectData.query ? `${selectData.query} and ` : ''
-      }(${selectData.metrics
-        .map(
-          (metric) =>
-            `(metric.name == "${metric.value.metric_name}"${
-              metric.value.context === null
-                ? ''
-                : ' and ' +
-                  Object.keys(metric.value.context)
-                    .map(
-                      (item) =>
-                        `metric.context.${item} == ${formatValue(
-                          (metric.value.context as any)[item],
-                        )}`,
-                    )
-                    .join(' and ')
-            })`,
-        )
-        .join(' or ')})`.trim();
-    }
-  }
-
-  return query;
-}
-
-let metricsRequestRef: {
-  call: (
-    exceptionHandler: (detail: any) => void,
-  ) => Promise<ReadableStream<IRun<IMetricTrace>[]>>;
-  abort: () => void;
-};
-
-function resetModelOnError(detail?: any) {
-  model.setState({
-    data: [],
-    params: [],
-    lineChartData: [],
-    aggregatedData: [],
-    tableData: [],
-    tableColumns: [],
-    requestIsPending: false,
-  });
-
-  const tableRef: any = model.getState()?.refs?.tableRef;
-  tableRef.current?.updateData({
-    newData: [],
-    newColumns: [],
-  });
-}
-
-function exceptionHandler(detail: any) {
-  let message = '';
-
-  if (detail.name === 'SyntaxError') {
-    message = `Query syntax error at line (${detail.line}, ${detail.offset})`;
-  } else {
-    message = detail.message || 'Something went wrong';
-  }
-
-  onNotificationAdd({
-    id: Date.now(),
-    severity: 'error',
-    message,
-  });
-
-  // reset model
-  resetModelOnError(detail);
-}
-
-function getMetricsData(shouldUrlUpdate?: boolean) {
-  if (metricsRequestRef) {
-    metricsRequestRef.abort();
-  }
-  const modelState: IMetricAppModelState | any = model.getState();
-  const configData = modelState?.config;
-  if (shouldUrlUpdate) {
-    updateURL();
-  }
-  const metric = configData?.chart.alignmentConfig.metric;
-  let query = getQueryStringFromSelect(configData?.select);
-  metricsRequestRef = metricsService.getMetricsData({
-    q: query,
-    p: configData?.chart?.densityType,
-    ...(metric && { x_axis: metric }),
-  });
-  return {
-    call: async () => {
-      if (query === '()') {
-        model.setState({
-          requestIsPending: false,
-          queryIsEmpty: true,
-          tableData: [],
-          data: [],
-          lineChartData: [],
-          params: [],
-          aggregatedData: [],
-          tableColumns: [],
-          rawData: [],
-        });
-      } else {
-        model.setState({
-          requestIsPending: true,
-          queryIsEmpty: false,
-        });
-        liveUpdateInstance?.stop().then();
-        try {
-          const stream = await metricsRequestRef.call(exceptionHandler);
-          const runData = await getRunData(stream);
-          updateData(runData);
-        } catch (ex) {
-          if (ex.name === 'AbortError') {
-            // Abort Error
-          } else {
-            console.log('Unhandled error: ', ex);
-          }
-        }
-
-        liveUpdateInstance?.start({
-          q: query,
-          ...(metric && { x_axis: metric }),
-        });
-      }
-    },
-    abort: metricsRequestRef.abort,
-  };
-}
-
-function getChartTitleData(
-  processedData: IMetricsCollection<IMetric>[],
-  groupingSelectOptions: IMetricAppModelState['groupingSelectOptions'],
-  configData: IMetricAppConfig | any = model.getState()?.config,
-): IChartTitleData {
-  if (!processedData) {
-    return {};
-  }
-  const groupData = configData?.grouping;
-  let chartTitleData: IChartTitleData = {};
-  processedData.forEach((metricsCollection) => {
-    if (!chartTitleData[metricsCollection.chartIndex]) {
-      chartTitleData[metricsCollection.chartIndex] = groupData.chart.reduce(
-        (acc: IChartTitle, groupItemKey: string) => {
-          if (metricsCollection.config?.hasOwnProperty(groupItemKey)) {
-            acc[getValueByField(groupingSelectOptions || [], groupItemKey)] =
-              formatValue(metricsCollection.config[groupItemKey]);
-          }
-          return acc;
-        },
-        {},
-      );
-    }
-  });
-  return chartTitleData;
-}
-
-async function onBookmarkCreate({ name, description }: IBookmarkFormState) {
-  const configData: IMetricAppConfig | undefined = model.getState()?.config;
-  if (configData) {
-    const app: IAppData | any = await appsService
-      .createApp({ state: configData, type: 'metrics' })
-      .call();
-    if (app.id) {
-      const bookmark: IDashboardData = await dashboardService
-        .createDashboard({ app_id: app.id, name, description })
-        .call();
-      if (bookmark.name) {
-        onNotificationAdd({
-          id: Date.now(),
-          severity: 'success',
-          message: BookmarkNotificationsEnum.CREATE,
-        });
-      } else {
-        onNotificationAdd({
-          id: Date.now(),
-          severity: 'error',
-          message: BookmarkNotificationsEnum.ERROR,
-        });
-      }
-    }
-  }
-  analytics.trackEvent('[MetricsExplorer] Create bookmark');
-}
-
-function onBookmarkUpdate(id: string) {
-  const configData: IMetricAppConfig | undefined = model.getState()?.config;
-  if (configData) {
-    appsService
-      .updateApp(id, { state: configData, type: 'metrics' })
-      .call()
-      .then((res: IDashboardData | any) => {
-        if (res.id) {
-          onNotificationAdd({
-            id: Date.now(),
-            severity: 'success',
-            message: BookmarkNotificationsEnum.UPDATE,
-          });
-        }
-      });
-  }
-  analytics.trackEvent('[MetricsExplorer] Update bookmark');
-}
-
-function getGroupingSelectOptions(
-  params: string[],
-  contexts: string[] = [],
-): IGroupingSelectOption[] {
-  const paramsOptions: IGroupingSelectOption[] = params.map((param) => ({
-    group: 'run',
-    label: `run.${param}`,
-    value: `run.params.${param}`,
-  }));
-
-  const contextOptions: IGroupingSelectOption[] = contexts.map((context) => ({
-    group: 'metric',
-    label: `metric.context.${context}`,
-    value: `context.${context}`,
-  }));
-
-  return [
-    {
-      group: 'run',
-      label: 'run.experiment',
-      value: 'run.props.experiment',
-    },
-    {
-      group: 'run',
-      label: 'run.hash',
-      value: 'run.hash',
-    },
-    ...paramsOptions,
-    {
-      group: 'metric',
-      label: 'metric.name',
-      value: 'metric_name',
-    },
-    ...contextOptions,
-  ];
-}
-
-function processData(data: IRun<IMetricTrace>[]): {
-  data: IMetricsCollection<IMetric>[];
-  params: string[];
-  contexts: string[];
-} {
-  const configData = model.getState()?.config;
-  let metrics: IMetric[] = [];
-  let index: number = -1;
-  let params: string[] = [];
-  let contexts: string[] = [];
-  const paletteIndex: number = configData?.grouping?.paletteIndex || 0;
-
-  data?.forEach((run: IRun<IMetricTrace>) => {
-    params = params.concat(getObjectPaths(run.params, run.params));
-    metrics = metrics.concat(
-      run.traces.map((trace: any) => {
-        index++;
-
-        contexts = contexts.concat(
-          getObjectPaths(trace.context, trace.context),
-        );
-        const { values, steps, epochs, timestamps } = filterMetricData({
-          values: [...new Float64Array(trace.values.blob)],
-          steps: [...new Float64Array(trace.iters.blob)],
-          epochs: [...new Float64Array(trace.epochs?.blob)],
-          timestamps: [...new Float64Array(trace.timestamps.blob)],
-          axesScaleType: configData?.chart?.axesScaleType,
-        });
-
-        let processedValues = values;
-        if (
-          configData?.chart.smoothingAlgorithm &&
-          configData.chart.smoothingFactor
-        ) {
-          processedValues = getSmoothenedData({
-            smoothingAlgorithm: configData?.chart.smoothingAlgorithm,
-            smoothingFactor: configData.chart.smoothingFactor,
-            data: values,
-          });
-        }
-        const metricKey = encode({
-          runHash: run.hash,
-          metricName: trace.metric_name,
-          traceContext: trace.context,
-        });
-        return createMetricModel({
-          ...trace,
-          run: createRunModel(_.omit(run, 'traces') as IRun<IMetricTrace>),
-          key: metricKey,
-          dasharray: '0',
-          color: COLORS[paletteIndex][index % COLORS[paletteIndex].length],
-          isHidden: configData!.table.hiddenMetrics!.includes(metricKey),
-          data: {
-            values: processedValues,
-            steps,
-            epochs,
-            timestamps: timestamps.map((timestamp) =>
-              Math.round(timestamp * 1000),
-            ),
-            xValues: steps,
-            yValues: processedValues,
-          },
-        } as IMetric);
-      }),
-    );
-  });
-
-  const processedData = groupData(
-    _.orderBy(
-      metrics,
-      configData?.table?.sortFields?.map(
-        (f) =>
-          function (metric) {
-            return _.get(metric, f[0], '');
-          },
-      ) ?? [],
-      configData?.table?.sortFields?.map((f) => f[1]) ?? [],
-    ),
-  );
-  const uniqParams = _.uniq(params);
-  const uniqContexts = _.uniq(contexts);
-
-  return {
-    data: processedData,
-    params: uniqParams,
-    contexts: uniqContexts,
-  };
-}
-
-function getFilteredGroupingOptions(
-  grouping: IMetricAppConfig['grouping'],
-  groupName: GroupNameType,
-): string[] {
-  const { reverseMode, isApplied } = grouping;
-  const groupingSelectOptions = model.getState()?.groupingSelectOptions;
-  if (groupingSelectOptions) {
-    const filteredOptions = [...groupingSelectOptions]
-      .filter((opt) => grouping[groupName].indexOf(opt.value) === -1)
-      .map((item) => item.value);
-    return isApplied[groupName]
-      ? reverseMode[groupName]
-        ? filteredOptions
-        : grouping[groupName]
-      : [];
-  } else {
-    return [];
-  }
-}
-
-function getGroupingPersistIndex({
-  groupConfig,
-  grouping,
-  groupName,
-}: IGetGroupingPersistIndex) {
-  const configHash = encode(groupConfig as {}, true);
-  let index = BigInt(0);
-  for (let i = 0; i < configHash.length; i++) {
-    const charCode = configHash.charCodeAt(i);
-    if (charCode > 47 && charCode < 58) {
-      index += BigInt(
-        (charCode - 48) * Math.ceil(Math.pow(16, i) / grouping.seed[groupName]),
-      );
-    } else if (charCode > 96 && charCode < 103) {
-      index += BigInt(
-        (charCode - 87) * Math.ceil(Math.pow(16, i) / grouping.seed.color),
-      );
-    }
-  }
-  return index;
-}
-
-function onShuffleChange(name: 'color' | 'stroke') {
-  const configData = model.getState()?.config;
-  if (configData?.grouping) {
-    configData.grouping = {
-      ...configData.grouping,
-      seed: {
-        ...configData.grouping.seed,
-        [name]: configData.grouping.seed[name] + 1,
-      },
-    };
-    updateModelData(configData);
-  }
-}
-
-function isGroupingApplied(grouping: IMetricAppConfig['grouping']): boolean {
-  const groupByColor = getFilteredGroupingOptions(grouping, 'color');
-  const groupByStroke = getFilteredGroupingOptions(grouping, 'stroke');
-  const groupByChart = getFilteredGroupingOptions(grouping, 'chart');
-  if (
-    groupByColor.length === 0 &&
-    groupByStroke.length === 0 &&
-    groupByChart.length === 0
-  ) {
-    return false;
-  }
-  return true;
-}
-
-function groupData(data: IMetric[]): IMetricsCollection<IMetric>[] {
-  const configData = model.getState()!.config;
-  const grouping = configData!.grouping;
-  const { paletteIndex } = grouping;
-  const groupByColor = getFilteredGroupingOptions(grouping, 'color');
-  const groupByStroke = getFilteredGroupingOptions(grouping, 'stroke');
-  const groupByChart = getFilteredGroupingOptions(grouping, 'chart');
-  if (
-    groupByColor.length === 0 &&
-    groupByStroke.length === 0 &&
-    groupByChart.length === 0
-  ) {
-    return alignData([
-      {
-        config: null,
-        color: null,
-        dasharray: null,
-        chartIndex: 0,
-        data: data,
-      },
-    ]);
-  }
-
-  const groupValues: {
-    [key: string]: IMetricsCollection<IMetric>;
-  } = {};
-
-  const groupingFields = _.uniq(
-    groupByColor.concat(groupByStroke).concat(groupByChart),
-  );
-
-  for (let i = 0; i < data.length; i++) {
-    const groupValue: { [key: string]: string } = {};
-    groupingFields.forEach((field) => {
-      groupValue[field] = _.get(data[i], field);
-    });
-    const groupKey = encode(groupValue);
-    if (groupValues.hasOwnProperty(groupKey)) {
-      groupValues[groupKey].data.push(data[i]);
-    } else {
-      groupValues[groupKey] = {
-        key: groupKey,
-        config: groupValue,
-        color: null,
-        dasharray: null,
-        chartIndex: 0,
-        data: [data[i]],
-      };
-    }
-  }
-
-  let colorIndex = 0;
-  let dasharrayIndex = 0;
-  let chartIndex = 0;
-
-  const colorConfigsMap: { [key: string]: number } = {};
-  const dasharrayConfigsMap: { [key: string]: number } = {};
-  const chartIndexConfigsMap: { [key: string]: number } = {};
-
-  for (let groupKey in groupValues) {
-    const groupValue = groupValues[groupKey];
-
-    if (groupByColor.length > 0) {
-      const colorConfig = _.pick(groupValue.config, groupByColor);
-      const colorKey = encode(colorConfig);
-
-      if (grouping.persistence.color && grouping.isApplied.color) {
-        let index = getGroupingPersistIndex({
-          groupConfig: colorConfig,
-          grouping,
-          groupName: 'color',
-        });
-        groupValue.color =
-          COLORS[paletteIndex][
-            Number(index % BigInt(COLORS[paletteIndex].length))
-          ];
-      } else if (colorConfigsMap.hasOwnProperty(colorKey)) {
-        groupValue.color =
-          COLORS[paletteIndex][
-            colorConfigsMap[colorKey] % COLORS[paletteIndex].length
-          ];
-      } else {
-        colorConfigsMap[colorKey] = colorIndex;
-        groupValue.color =
-          COLORS[paletteIndex][colorIndex % COLORS[paletteIndex].length];
-        colorIndex++;
-      }
-    }
-
-    if (groupByStroke.length > 0) {
-      const dasharrayConfig = _.pick(groupValue.config, groupByStroke);
-      const dasharrayKey = encode(dasharrayConfig);
-      if (grouping.persistence.stroke && grouping.isApplied.stroke) {
-        let index = getGroupingPersistIndex({
-          groupConfig: dasharrayConfig,
-          grouping,
-          groupName: 'stroke',
-        });
-        groupValue.dasharray =
-          DASH_ARRAYS[Number(index % BigInt(DASH_ARRAYS.length))];
-      } else if (dasharrayConfigsMap.hasOwnProperty(dasharrayKey)) {
-        groupValue.dasharray =
-          DASH_ARRAYS[dasharrayConfigsMap[dasharrayKey] % DASH_ARRAYS.length];
-      } else {
-        dasharrayConfigsMap[dasharrayKey] = dasharrayIndex;
-        groupValue.dasharray = DASH_ARRAYS[dasharrayIndex % DASH_ARRAYS.length];
-        dasharrayIndex++;
-      }
-    }
-
-    if (groupByChart.length > 0) {
-      const chartIndexConfig = _.pick(groupValue.config, groupByChart);
-      const chartIndexKey = encode(chartIndexConfig);
-      if (chartIndexConfigsMap.hasOwnProperty(chartIndexKey)) {
-        groupValue.chartIndex = chartIndexConfigsMap[chartIndexKey];
-      } else {
-        chartIndexConfigsMap[chartIndexKey] = chartIndex;
-        groupValue.chartIndex = chartIndex;
-        chartIndex++;
-      }
-    }
-  }
-
-  const groups = alignData(Object.values(groupValues));
-  const chartConfig = configData!.chart;
-
-  return aggregateGroupData({
-    groupData: groups,
-    methods: {
-      area: chartConfig.aggregationConfig.methods.area,
-      line: chartConfig.aggregationConfig.methods.line,
-    },
-    scale: chartConfig.axesScaleType,
-  });
-}
-
-/**
- * Sort X-axis values in ascending order
- * Sort rest arrays values based on corresponding X-axis value order
- *
- * @property {number[]} xValues - X-axis values
- * @property {{key: number[]}} restArrays - object of arrays
- * */
-function sortDependingArrays(
-  xValues: number[],
-  restArrays: { [key: string]: number[] } = {},
-): {
-  sortedXValues: number[];
-  sortedArrays: { [key: string]: number[] };
-} {
-  const sortedXValues: number[] = [];
-  const sortedArrays: { [key: string]: number[] } = {};
-  const restArraysKeys = Object.keys(restArrays);
-  for (let arrKey of restArraysKeys) {
-    sortedArrays[arrKey] = [];
-  }
-
-  xValues
-    .map((value, i) => ({ i, value }))
-    .sort((a, b) => a.value - b.value)
-    .forEach((xObj, i) => {
-      sortedXValues[i] = xValues[xObj.i];
-      for (let arrKey of restArraysKeys) {
-        sortedArrays[arrKey][i] = restArrays[arrKey][xObj.i];
-      }
-    });
-  return { sortedXValues, sortedArrays };
-}
-
-function alignData(
-  data: IMetricsCollection<IMetric>[],
-  type: AlignmentOptionsEnum = model.getState()!.config!.chart.alignmentConfig
-    .type!,
-): IMetricsCollection<IMetric>[] {
-  switch (type) {
-    case AlignmentOptionsEnum.STEP:
-      for (let i = 0; i < data.length; i++) {
-        const metricCollection = data[i];
-        for (let j = 0; j < metricCollection.data.length; j++) {
-          const metric = metricCollection.data[j];
-          metric.data = {
-            ...metric.data,
-            xValues: [...metric.data.steps],
-            yValues: [...metric.data.values],
-          };
-        }
-      }
-      break;
-    case AlignmentOptionsEnum.EPOCH:
-      for (let i = 0; i < data.length; i++) {
-        const metricCollection = data[i];
-        for (let j = 0; j < metricCollection.data.length; j++) {
-          const metric = metricCollection.data[j];
-          const epochs: { [key: number]: number[] } = {};
-
-          metric.data.epochs.forEach((epoch, i) => {
-            if (epochs.hasOwnProperty(epoch)) {
-              epochs[epoch].push(metric.data.steps[i]);
-            } else {
-              epochs[epoch] = [metric.data.steps[i]];
-            }
-          });
-
-          metric.data = {
-            ...metric.data,
-            xValues: [
-              ...metric.data.epochs.map(
-                (epoch, i) =>
-                  epoch +
-                  (epochs[epoch].length > 1
-                    ? (0.99 / epochs[epoch].length) *
-                      epochs[epoch].indexOf(metric.data.steps[i])
-                    : 0),
-              ),
-            ],
-            yValues: [...metric.data.values],
-          };
-        }
-      }
-      break;
-    case AlignmentOptionsEnum.RELATIVE_TIME:
-      for (let i = 0; i < data.length; i++) {
-        const metricCollection = data[i];
-        for (let j = 0; j < metricCollection.data.length; j++) {
-          const metric = metricCollection.data[j];
-          const firstDate = metric.data.timestamps[0];
-          const timestamps: { [key: number]: number[] } = {};
-          metric.data.timestamps.forEach((timestamp, i) => {
-            if (timestamps.hasOwnProperty(timestamp)) {
-              timestamps[timestamp].push(metric.data.steps[i]);
-            } else {
-              timestamps[timestamp] = [metric.data.steps[i]];
-            }
-          });
-
-          metric.data = {
-            ...metric.data,
-            xValues: [
-              ...metric.data.timestamps.map(
-                (timestamp, i) =>
-                  timestamp -
-                  firstDate +
-                  (timestamps[timestamp].length > 1
-                    ? (0.99 / timestamps[timestamp].length) *
-                      timestamps[timestamp].indexOf(metric.data.steps[i])
-                    : 0),
-              ),
-            ],
-            yValues: [...metric.data.values],
-          };
-        }
-      }
-      break;
-    case AlignmentOptionsEnum.ABSOLUTE_TIME:
-      for (let i = 0; i < data.length; i++) {
-        const metricCollection = data[i];
-        for (let j = 0; j < metricCollection.data.length; j++) {
-          const metric = metricCollection.data[j];
-
-          metric.data = {
-            ...metric.data,
-            xValues: [...metric.data.timestamps],
-            yValues: [...metric.data.values],
-          };
-        }
-      }
-      break;
-    case AlignmentOptionsEnum.CUSTOM_METRIC:
-      let missingTraces = false;
-      for (let i = 0; i < data.length; i++) {
-        const metricCollection = data[i];
-        for (let j = 0; j < metricCollection.data.length; j++) {
-          const metric = metricCollection.data[j];
-          const missingIndexes: number[] = [];
-          if (metric.x_axis_iters && metric.x_axis_values) {
-            const xAxisIters: number[] = [
-              ...new Float64Array(metric.x_axis_iters.blob),
-            ];
-            const xAxisValues: number[] = [
-              ...new Float64Array(metric.x_axis_values.blob),
-            ];
-            if (xAxisValues.length === metric.data.values.length) {
-              const { sortedXValues, sortedArrays } = sortDependingArrays(
-                [...xAxisValues],
-                {
-                  yValues: [...metric.data.values],
-                  epochs: [...metric.data.epochs],
-                  steps: [...metric.data.steps],
-                  timestamps: [...metric.data.timestamps],
-                  values: [...metric.data.values],
-                },
-              );
-
-              metric.data = {
-                ...metric.data,
-                ...sortedArrays,
-                xValues: sortedXValues,
-              };
-            } else {
-              metric.data.steps.forEach((step, index) => {
-                if (xAxisIters.indexOf(step) === -1) {
-                  missingIndexes.push(index);
-                }
-              });
-              const epochs = filterArrayByIndexes(
-                missingIndexes,
-                metric.data.epochs,
-              );
-              const steps = filterArrayByIndexes(
-                missingIndexes,
-                metric.data.steps,
-              );
-              const timestamps = filterArrayByIndexes(
-                missingIndexes,
-                metric.data.timestamps,
-              );
-              const values = filterArrayByIndexes(
-                missingIndexes,
-                metric.data.values,
-              );
-              const yValues = filterArrayByIndexes(
-                missingIndexes,
-                metric.data.yValues,
-              );
-
-              const { sortedXValues, sortedArrays } = sortDependingArrays(
-                [...xAxisValues],
-                {
-                  yValues: [...yValues],
-                  epochs: [...epochs],
-                  steps: [...steps],
-                  timestamps: [...timestamps],
-                  values: [...values],
-                },
-              );
-
-              metric.data = {
-                ...metric.data,
-                ...sortedArrays,
-                xValues: sortedXValues,
-              };
-            }
-          } else {
-            missingTraces = true;
-          }
-        }
-      }
-      if (missingTraces) {
-        onNotificationAdd({
-          id: Date.now(),
-          severity: 'error',
-          message: AlignmentNotificationsEnum.NOT_ALL_ALIGNED,
-        });
-      }
-      break;
-    default:
-      throw new Error('Unknown value for X axis alignment');
-  }
-  return data;
-}
-
-function getAggregatedData(
-  processedData: IMetricsCollection<IMetric>[],
-  configData = model.getState()?.config as IMetricAppConfig,
-): IAggregatedData[] {
-  if (!processedData) {
-    return [];
-  }
-  const paletteIndex: number = configData?.grouping?.paletteIndex || 0;
-
-  let aggregatedData: IAggregatedData[] = [];
-
-  processedData.forEach((metricsCollection, index) => {
-    aggregatedData.push({
-      key: metricsCollection.key,
-      area: {
-        min: metricsCollection.aggregation?.area.min || null,
-        max: metricsCollection.aggregation?.area.max || null,
-      },
-      line: metricsCollection.aggregation?.line || null,
-      chartIndex: metricsCollection.chartIndex || 0,
-      color:
-        metricsCollection.color ||
-        COLORS[paletteIndex][index % COLORS[paletteIndex].length],
-      dasharray: metricsCollection.dasharray || '0',
-    });
-  });
-
-  return aggregatedData;
-}
-
-function getDataAsLines(
-  processedData: IMetricsCollection<IMetric>[],
-): ILine[][] {
-  if (!processedData) {
-    return [];
-  }
-  const lines = processedData
-    .map((metricsCollection: IMetricsCollection<IMetric>) =>
-      metricsCollection.data
-        .filter((metric) => !metric.isHidden)
-        .map((metric: IMetric) => {
-          return {
-            ...metric,
-            groupKey: metricsCollection.key,
-            color: metricsCollection.color ?? metric.color,
-            dasharray: metricsCollection.dasharray ?? metric.color,
-            chartIndex: metricsCollection.chartIndex,
-            selectors: [metric.key, metric.key, metric.run.hash],
-            data: {
-              xValues: metric.data.xValues,
-              yValues: metric.data.yValues,
-            },
-          };
-        }),
-    )
-    .flat();
-
-  return Object.values(_.groupBy(lines, 'chartIndex'));
-}
-
-function getDataAsTableRows(
-  processedData: IMetricsCollection<IMetric>[],
-  xValue: number | string | null = null,
-  paramKeys: string[],
-  isRawData: boolean,
-  config: IMetricAppConfig,
-  groupingSelectOptions: IMetricAppModelState['groupingSelectOptions'],
-  dynamicUpdate?: boolean,
-): { rows: IMetricTableRowData[] | any; sameValueColumns: string[] } {
-  if (!processedData) {
-    return {
-      rows: [],
-      sameValueColumns: [],
-    };
-  }
-
-  const rows: IMetricTableRowData[] | any =
-    processedData[0]?.config !== null ? {} : [];
-
-  let rowIndex = 0;
-  const sameValueColumns: string[] = [];
-
-  processedData.forEach((metricsCollection: IMetricsCollection<IMetric>) => {
-    const groupKey = metricsCollection.key;
-    const columnsValues: { [key: string]: string[] } = {};
-
-    if (metricsCollection.config !== null) {
-      const groupConfigData: { [key: string]: string } = {};
-      for (let key in metricsCollection.config) {
-        groupConfigData[getValueByField(groupingSelectOptions, key)] =
-          metricsCollection.config[key];
-      }
-      const groupHeaderRow = {
-        meta: {
-          chartIndex:
-            config.grouping.chart.length > 0 ||
-            config.grouping.reverseMode.chart
-              ? metricsCollection.chartIndex + 1
-              : null,
-          color: metricsCollection.color,
-          dasharray: metricsCollection.dasharray,
-          itemsCount: metricsCollection.data.length,
-          config: groupConfigData,
-        },
-        key: groupKey!,
-        groupRowsKeys: metricsCollection.data.map((metric) => metric.key),
-        color: metricsCollection.color,
-        dasharray: metricsCollection.dasharray,
-        aggregation: {
-          area: {
-            min: '',
-            max: '',
-          },
-          line: '',
-        },
-        experiment: '',
-        run: '',
-        metric: '',
-        context: [],
-        value: '',
-        step: '',
-        epoch: '',
-        time: '',
-        children: [],
-      };
-
-      rows[groupKey!] = {
-        data: groupHeaderRow,
-        items: [],
-      };
-    }
-
-    metricsCollection.data.forEach((metric: IMetric) => {
-      const closestIndex =
-        xValue === null
-          ? null
-          : getClosestValue(metric.data.xValues as number[], xValue as number)
-              .index;
-      const rowValues: IMetricTableRowData = {
-        rowMeta: {
-          color: metricsCollection.color ?? metric.color,
-        },
-        key: metric.key,
-        runHash: metric.run.hash,
-        isHidden: metric.isHidden,
-        index: rowIndex,
-        color: metricsCollection.color ?? metric.color,
-        dasharray: metricsCollection.dasharray ?? metric.dasharray,
-        experiment: metric.run.props.experiment ?? 'default',
-        run: moment(metric.run.props.creation_time * 1000).format(
-          'HH:mm:ss · D MMM, YY',
-        ),
-        metric: metric.metric_name,
-        context: contextToString(metric.context)?.split(',') || [''],
-        value:
-          closestIndex === null
-            ? '-'
-            : formatValue(metric.data.values[closestIndex]),
-        step:
-          closestIndex === null
-            ? '-'
-            : formatValue(metric.data.steps[closestIndex]),
-        epoch:
-          closestIndex === null
-            ? '-'
-            : formatValue(metric.data.epochs[closestIndex]),
-        time:
-          closestIndex !== null ? metric.data.timestamps[closestIndex] : null,
-        parentId: groupKey,
-      };
-      rowIndex++;
-
-      if (metricsCollection.config !== null && closestIndex !== null) {
-        rows[groupKey!].data.aggregation = {
-          area: {
-            min: metricsCollection.aggregation!.area.min?.yValues[closestIndex],
-            max: metricsCollection.aggregation!.area.max?.yValues[closestIndex],
-          },
-          line: metricsCollection.aggregation!.line?.yValues[closestIndex],
-        };
-      }
-
-      [
-        'experiment',
-        'run',
-        'metric',
-        'context',
-        'step',
-        'epoch',
-        'time',
-      ].forEach((key) => {
-        if (columnsValues.hasOwnProperty(key)) {
-          if (
-            _.findIndex(columnsValues[key], (value) =>
-              _.isEqual(rowValues[key], value),
-            ) === -1
-          ) {
-            columnsValues[key].push(rowValues[key]);
-          }
-        } else {
-          columnsValues[key] = [rowValues[key]];
-        }
-      });
-
-      if (!dynamicUpdate) {
-        paramKeys.forEach((paramKey) => {
-          const value = _.get(metric.run.params, paramKey, '-');
-          rowValues[paramKey] = formatValue(value);
-          if (columnsValues.hasOwnProperty(paramKey)) {
-            if (
-              _.findIndex(columnsValues[paramKey], (paramValue) =>
-                _.isEqual(value, paramValue),
-              ) === -1
-            ) {
-              columnsValues[paramKey].push(value);
-            }
-          } else {
-            columnsValues[paramKey] = [value];
-          }
-        });
-      }
-
-      if (metricsCollection.config !== null) {
-        rows[groupKey!].items.push(
-          isRawData
-            ? rowValues
-            : metricsTableRowRenderer(rowValues, {
-                toggleVisibility: (e) => {
-                  e.stopPropagation();
-                  onRowVisibilityChange(rowValues.key);
-                },
-              }),
-        );
-      } else {
-        rows.push(
-          isRawData
-            ? rowValues
-            : metricsTableRowRenderer(rowValues, {
-                toggleVisibility: (e) => {
-                  e.stopPropagation();
-                  onRowVisibilityChange(rowValues.key);
-                },
-              }),
-        );
-      }
-    });
-
-    for (let columnKey in columnsValues) {
-      if (columnsValues[columnKey].length === 1) {
-        sameValueColumns.push(columnKey);
-      }
-
-      if (metricsCollection.config !== null) {
-        rows[groupKey!].data[columnKey] =
-          columnsValues[columnKey].length === 1
-            ? paramKeys.includes(columnKey)
-              ? formatValue(columnsValues[columnKey][0])
-              : columnsValues[columnKey][0]
-            : columnsValues[columnKey];
-      }
-    }
-    if (metricsCollection.config !== null && !isRawData) {
-      rows[groupKey!].data = metricsTableRowRenderer(
-        rows[groupKey!].data,
-        {},
-        true,
-        ['value'].concat(Object.keys(columnsValues)),
-      );
-    }
-  });
-
-  return { rows, sameValueColumns };
-}
-
-function setComponentRefs(refElement: React.MutableRefObject<any> | object) {
-  const modelState = model.getState();
-  if (modelState?.refs) {
-    modelState.refs = Object.assign(modelState.refs, refElement);
-    model.setState({ refs: modelState.refs });
-  }
-}
-
-function getGroupConfig(
-  metricsCollection: IMetricsCollection<IMetric>,
-  groupingSelectOptions: IMetricAppModelState['groupingSelectOptions'],
-  groupingItems: GroupNameType[] = ['color', 'stroke', 'chart'],
-) {
-  const configData = model.getState()?.config;
-  let groupConfig: { [key: string]: {} } = {};
-
-  for (let groupItemKey of groupingItems) {
-    const groupItem: string[] = configData?.grouping?.[groupItemKey] || [];
-    if (groupItem.length) {
-      groupConfig[groupItemKey] = groupItem.reduce((acc, paramKey) => {
-        Object.assign(acc, {
-          [getValueByField(groupingSelectOptions || [], paramKey)]: _.get(
-            metricsCollection.config,
-            paramKey,
-          ),
-        });
-        return acc;
-      }, {});
-    }
-  }
-  return groupConfig;
-}
-
-function setTooltipData(
-  processedData: IMetricsCollection<IMetric>[],
-  paramKeys: string[],
-  groupingSelectOptions: IMetricAppModelState['groupingSelectOptions'],
-): void {
-  const data: { [key: string]: any } = {};
-
-  for (let metricsCollection of processedData) {
-    const groupConfig = getGroupConfig(
-      metricsCollection,
-      groupingSelectOptions,
-    );
-    for (let metric of metricsCollection.data) {
-      data[metric.key] = {
-        runHash: metric.run.hash,
-        metricName: metric.metric_name,
-        metricContext: metric.context,
-        groupConfig,
-        params: paramKeys.reduce((acc, paramKey) => {
-          Object.assign(acc, {
-            [paramKey]: _.get(metric, `run.params.${paramKey}`),
-          });
-          return acc;
-        }, {}),
-      };
-    }
-  }
-
-  tooltipData = data;
-}
-
-function onSearchQueryCopy(): void {
-  const selectedMetricsData = model.getState()?.config?.select;
-  let query = metricAppModel.getQueryStringFromSelect(selectedMetricsData);
-  navigator.clipboard.writeText(query);
-  onNotificationAdd({
-    id: Date.now(),
-    severity: 'success',
-    message: 'Run Expression Copied',
-  });
-}
-
-// Chart Methods
-
-function onHighlightModeChange(mode: HighlightEnum): void {
-  const config: IMetricAppConfig | undefined = model.getState()?.config;
-  if (config?.chart) {
-    const configData = {
-      ...config,
-      chart: {
-        ...config.chart,
-        highlightMode: mode,
-      },
-    };
-    model.setState({
-      config: configData,
-    });
-    updateURL(configData);
-  }
-  analytics.trackEvent(
-    `[MetricsExplorer][Chart] Set highlight mode to "${HighlightEnum[
-      mode
-    ].toLowerCase()}"`,
-  );
-}
-
-function onZoomChange(zoom: Partial<IChartZoom>): void {
-  const config: IMetricAppConfig | undefined = model.getState()?.config;
-  if (config?.chart) {
-    const configData = {
-      ...config,
-      chart: {
-        ...config.chart,
-        zoom: {
-          ...config.chart.zoom,
-          ...zoom,
-        },
-      },
-    };
-    model.setState({
-      config: configData,
-    });
-    updateURL(configData);
-  }
-  if (!_.isNil(zoom.mode)) {
-    analytics.trackEvent(
-      `[MetricsExplorer][Chart] Set zoom mode to "${
-        zoom.mode === 0 ? 'single' : 'multiple'
-      }"`,
-    );
-  }
-}
-
-function onAggregationConfigChange(
-  aggregationConfig: Partial<IAggregationConfig>,
-): void {
-  const configData: IMetricAppConfig | undefined = model.getState()?.config;
-  if (configData?.chart && !_.isEmpty(aggregationConfig)) {
-    configData.chart = {
-      ...configData.chart,
-      aggregationConfig: {
-        ...configData.chart.aggregationConfig,
-        ...aggregationConfig,
-      },
-    };
-    updateModelData(configData, true);
-  }
-  if (aggregationConfig.methods) {
-    analytics.trackEvent(
-      `[MetricsExplorer][Chart] Set aggregation area to "${AggregationAreaMethods[
-        aggregationConfig.methods.area
-      ].toLowerCase()}"`,
-    );
-    analytics.trackEvent(
-      `[MetricsExplorer][Chart] Set aggregation line to "${AggregationAreaMethods[
-        aggregationConfig.methods.line
-      ].toLowerCase()}"`,
-    );
-  } else {
-    analytics.trackEvent(
-      `[MetricsExplorer][Chart] ${
-        aggregationConfig.isApplied
-          ? 'Aggregate metrics'
-          : 'Deaggregate metrics'
-      }`,
-    );
-  }
-}
-
-function onSmoothingChange(props: IOnSmoothingChange) {
-  const configData: IMetricAppConfig | undefined = model.getState()?.config;
-  if (configData?.chart) {
-    configData.chart = { ...configData.chart, ...props };
-    updateModelData(configData, true);
-  }
-  if (props.curveInterpolation) {
-    analytics.trackEvent(
-      `[MetricsExplorer][Chart] Set interpolation mode to "${
-        props.curveInterpolation === CurveEnum.Linear ? 'linear' : 'cubic'
-      }"`,
-    );
-  } else {
-    analytics.trackEvent(
-      `[MetricsExplorer][Chart] Set smoothening algorithm to "${configData?.chart.smoothingAlgorithm}"`,
-      { smoothingFactor: props.smoothingFactor },
-    );
-  }
-}
-
-function onIgnoreOutliersChange(): void {
-  const configData: IMetricAppConfig | undefined = model.getState()?.config;
-  if (configData?.chart) {
-    configData.chart.ignoreOutliers = !configData?.chart.ignoreOutliers;
-    updateModelData(configData, true);
-  }
-  analytics.trackEvent(
-    `[MetricsExplorer][Chart] ${
-      !configData?.chart.ignoreOutliers ? 'Ignore' : 'Display'
-    } outliers`,
-  );
-}
-
-function onAxesScaleTypeChange(params: IAxesScaleState): void {
-  const configData: IMetricAppConfig | undefined = model.getState()?.config;
-  if (configData?.chart) {
-    configData.chart.axesScaleType = params;
-    updateModelData(configData, true);
-  }
-  analytics.trackEvent(
-    `[MetricsExplorer][Chart] Set X axis scale type "${params.xAxis}"`,
-  );
-  analytics.trackEvent(
-    `[MetricsExplorer][Chart] Set Y axis scale type "${params.yAxis}"`,
-  );
-}
-
-function setAggregationEnabled(configData: IMetricAppConfig): void {
-  const isAppliedGrouping = isGroupingApplied(configData.grouping);
-  configData.chart.aggregationConfig.isEnabled = isAppliedGrouping;
-  if (!isAppliedGrouping) {
-    configData.chart.aggregationConfig.isApplied = false;
-  }
-  analytics.trackEvent('[MetricsExplorer][Chart] Enable aggregation');
-}
-
-function resetChartZoom(configData: IMetricAppConfig): void {
-  configData.chart = {
-    ...configData.chart,
-    zoom: {
-      ...configData.chart.zoom,
-      active: false,
-      history: [],
-    },
-  };
-  model.setState({ config: configData });
-  updateURL(configData);
-  analytics.trackEvent('[MetricsExplorer][Chart] Reset zoom');
-}
-
-function updateModelData(
-  configData: IMetricAppConfig = model.getState()!.config!,
-  shouldURLUpdate?: boolean,
-): void {
-  const { data, params, contexts } = processData(
-    model.getState()?.rawData as IRun<IMetricTrace>[],
-  );
-  const groupingSelectOptions = [...getGroupingSelectOptions(params, contexts)];
-  setTooltipData(data, params, groupingSelectOptions);
-  const tableData = getDataAsTableRows(
-    data,
-    configData?.chart?.focusedState.xValue ?? null,
-    params,
-    false,
-    configData,
-    groupingSelectOptions,
-  );
-
-  const tableColumns = getMetricsTableColumns(
-    params,
-    data[0]?.config,
-    configData.table.columnsOrder!,
-    configData.table.hiddenColumns!,
-    configData?.chart?.aggregationConfig.methods,
-    configData.table.sortFields,
-    onSortChange,
-    configData.grouping as any,
-    onGroupingSelectChange,
-  );
-  const tableRef: any = model.getState()?.refs?.tableRef;
-  tableRef.current?.updateData({
-    newData: tableData.rows,
-    newColumns: tableColumns,
-    hiddenColumns: configData.table.hiddenColumns!,
-  });
-
-  if (shouldURLUpdate) {
-    updateURL(configData);
-  }
-
-  model.setState({
-    config: configData,
-    data,
-    lineChartData: getDataAsLines(data),
-    chartTitleData: getChartTitleData(data, groupingSelectOptions),
-    aggregatedData: getAggregatedData(data),
-    tableData: tableData.rows,
-    tableColumns,
-    sameValueColumns: tableData.sameValueColumns,
-    groupingSelectOptions,
-  });
-}
-
-function onGroupingSelectChange({
-  groupName,
-  list,
-}: IOnGroupingSelectChangeParams) {
-  const configData: IMetricAppConfig | undefined = model.getState()?.config;
-  if (configData?.grouping) {
-    configData.grouping = { ...configData.grouping, [groupName]: list };
-    resetChartZoom(configData);
-    setAggregationEnabled(configData);
-    updateModelData(configData, true);
-  }
-  analytics.trackEvent(`[MetricsExplorer] Group by ${groupName}`);
-}
-
-function onGroupingModeChange({
-  groupName,
-  value,
-}: IOnGroupingModeChangeParams): void {
-  const configData: IMetricAppConfig | undefined = model.getState()?.config;
-  if (configData?.grouping) {
-    configData.grouping.reverseMode = {
-      ...configData.grouping.reverseMode,
-      [groupName]: value,
-    };
-    if (groupName === 'chart') {
-      resetChartZoom(configData);
-    }
-    setAggregationEnabled(configData);
-    updateModelData(configData, true);
-  }
-  analytics.trackEvent(
-    `[MetricsExplorer] ${
-      value ? 'Disable' : 'Enable'
-    } grouping by ${groupName} reverse mode`,
-  );
-}
-
-function onGroupingPaletteChange(index: number): void {
-  const configData: IMetricAppConfig | undefined = model.getState()?.config;
-  if (configData?.grouping) {
-    configData.grouping = {
-      ...configData.grouping,
-      paletteIndex: index,
-    };
-    setAggregationEnabled(configData);
-    updateModelData(configData, true);
-  }
-  analytics.trackEvent(
-    `[MetricsExplorer] Set color palette to "${
-      index === 0 ? '8 distinct colors' : '24 colors'
-    }"`,
-  );
-}
-
-function onGroupingReset(groupName: GroupNameType) {
-  const configData: IMetricAppConfig | undefined = model.getState()?.config;
-  if (configData?.grouping) {
-    const { reverseMode, paletteIndex, isApplied, persistence } =
-      configData.grouping;
-    configData.grouping = {
-      ...configData.grouping,
-      reverseMode: { ...reverseMode, [groupName]: false },
-      [groupName]: [],
-      paletteIndex: groupName === 'color' ? 0 : paletteIndex,
-      persistence: { ...persistence, [groupName]: false },
-      isApplied: { ...isApplied, [groupName]: true },
-    };
-    setAggregationEnabled(configData);
-    updateModelData(configData, true);
-  }
-  analytics.trackEvent('[MetricsExplorer] Reset grouping');
-}
-
-function onGroupingApplyChange(groupName: GroupNameType): void {
-  const configData: IMetricAppConfig | undefined = model.getState()?.config;
-  if (configData?.grouping) {
-    configData.grouping = {
-      ...configData.grouping,
-      isApplied: {
-        ...configData.grouping.isApplied,
-        [groupName]: !configData.grouping.isApplied[groupName],
-      },
-    };
-    setAggregationEnabled(configData);
-    updateModelData(configData, true);
-  }
-}
-
-function onGroupingPersistenceChange(groupName: 'stroke' | 'color'): void {
-  const configData: IMetricAppConfig | undefined = model.getState()?.config;
-  if (configData?.grouping) {
-    configData.grouping = {
-      ...configData.grouping,
-      persistence: {
-        ...configData.grouping.persistence,
-        [groupName]: !configData.grouping.persistence[groupName],
-      },
-    };
-    setAggregationEnabled(configData);
-    updateModelData(configData, true);
-  }
-  analytics.trackEvent(
-    `[MetricsExplorer] ${
-      !configData?.grouping.persistence[groupName] ? 'Enable' : 'Disable'
-    } ${groupName} persistence`,
-  );
-}
-
-function onChangeTooltip(tooltip: Partial<IChartTooltip>): void {
-  let configData: IMetricAppConfig | undefined = model.getState()?.config;
-  if (configData?.chart) {
-    let content = configData.chart.tooltip.content;
-    if (tooltip.selectedParams && configData?.chart.focusedState.key) {
-      content = filterTooltipContent(
-        tooltipData[configData.chart.focusedState.key],
-        tooltip.selectedParams,
-      );
-    }
-    configData = {
-      ...configData,
-      chart: {
-        ...configData.chart,
-        tooltip: {
-          ...configData.chart.tooltip,
-          ...tooltip,
-          content,
-        },
-      },
-    };
-
-    model.setState({ config: configData });
-    updateURL(configData);
-  }
-  analytics.trackEvent('[MetricsExplorer] Change tooltip content');
-}
-
-const onActivePointChange = _.debounce(
-  (activePoint: IActivePoint, focusedStateActive: boolean = false): void => {
-    const { data, params, refs, config, groupingSelectOptions } =
-      model.getState() as IMetricAppModelState;
-    if (!!config) {
-      const tableRef: any = refs?.tableRef;
-      let tableData = null;
-      if (config.table.resizeMode !== ResizeModeEnum.Hide) {
-        tableData = getDataAsTableRows(
-          data,
-          activePoint.xValue,
-          params,
-          false,
-          config,
-          groupingSelectOptions,
-          true,
-        );
-        if (tableRef) {
-          tableRef.current?.updateData({
-            newData: tableData.rows,
-            dynamicData: true,
-          });
-          tableRef.current?.setHoveredRow?.(activePoint.key);
-          tableRef.current?.setActiveRow?.(
-            focusedStateActive ? activePoint.key : null,
-          );
-          if (focusedStateActive) {
-            tableRef.current?.scrollToRow?.(activePoint.key);
-          }
-        }
-      }
-      let configData: IMetricAppConfig = config;
-      if (configData?.chart) {
-        configData = {
-          ...configData,
-          chart: {
-            ...configData.chart,
-            focusedState: {
-              active: focusedStateActive,
-              key: activePoint.key,
-              xValue: activePoint.xValue,
-              yValue: activePoint.yValue,
-              chartIndex: activePoint.chartIndex,
-            },
-            tooltip: {
-              ...configData.chart.tooltip,
-              content: filterTooltipContent(
-                tooltipData[activePoint.key],
-                configData?.chart.tooltip.selectedParams,
-              ),
-            },
-          },
-        };
-
-        if (
-          config.chart.focusedState.active !== focusedStateActive ||
-          (config.chart.focusedState.active &&
-            activePoint.key !== config.chart.focusedState.key)
-        ) {
-          updateURL(configData);
-        }
-      }
-
-      model.setState({
-        config: configData,
-      });
-    }
-  },
-  50,
-);
-
-// Table Methods
-
-function onTableRowHover(rowKey?: string): void {
-  const configData: IMetricAppConfig | undefined = model.getState()?.config;
-  if (configData?.chart) {
-    const chartPanelRef: any = model.getState()?.refs?.chartPanelRef;
-    if (chartPanelRef && !configData.chart.focusedState.active) {
-      chartPanelRef.current?.setActiveLineAndCircle(rowKey);
-    }
-  }
-}
-
-function onTableRowClick(rowKey?: string): void {
-  const configData: IMetricAppConfig | undefined = model.getState()!.config!;
-  const chartPanelRef: any = model.getState()?.refs?.chartPanelRef;
-  let focusedStateActive = !!rowKey;
-  if (
-    configData.chart.focusedState.active &&
-    configData.chart.focusedState.key === rowKey
-  ) {
-    focusedStateActive = false;
-  }
-  chartPanelRef?.current?.setActiveLineAndCircle(
-    rowKey || configData?.chart?.focusedState?.key,
-    focusedStateActive,
-    true,
-  );
-}
-
-function getFilteredRow(
-  columnKeys: string[],
-  row: IMetricTableRowData,
-): { [key: string]: string } {
-  return columnKeys.reduce((acc: { [key: string]: string }, column: string) => {
-    let value = row[column];
-    if (Array.isArray(value)) {
-      value = value.join(', ');
-    } else if (typeof value !== 'string') {
-      value = value || value === 0 ? JSON.stringify(value) : '-';
-    }
-
-    if (column.startsWith('params.')) {
-      acc[column.replace('params.', '')] = value;
-    } else {
-      acc[column] = value;
-    }
-
-    return acc;
-  }, {});
-}
-
-function onExportTableData(e: React.ChangeEvent<any>): void {
-  const { data, params, config, groupingSelectOptions } =
-    model.getState() as IMetricAppModelState;
-
-  const tableData = getDataAsTableRows(
-    data,
-    config?.chart?.focusedState.xValue ?? null,
-    params,
-    true,
-    config,
-    groupingSelectOptions,
-  );
-  const tableColumns: ITableColumn[] = getMetricsTableColumns(
-    params,
-    data[0]?.config,
-    config?.table.columnsOrder!,
-    config?.table.hiddenColumns!,
-    config?.chart?.aggregationConfig.methods,
-  );
-
-  const excludedFields: string[] = ['#', 'actions'];
-  const filteredHeader: string[] = tableColumns.reduce(
-    (acc: string[], column: ITableColumn) =>
-      acc.concat(
-        excludedFields.indexOf(column.key) === -1 && !column.isHidden
-          ? column.key
-          : [],
-      ),
-    [],
-  );
-
-  let emptyRow: { [key: string]: string } = {};
-  filteredHeader.forEach((column: string) => {
-    emptyRow[column] = '--';
-  });
-
-  const groupedRows: IMetricTableRowData[][] =
-    data.length > 1
-      ? Object.keys(tableData.rows).map(
-          (groupedRowKey: string) => tableData.rows[groupedRowKey].items,
-        )
-      : [tableData.rows];
-
-  const dataToExport: { [key: string]: string }[] = [];
-
-  groupedRows.forEach(
-    (groupedRow: IMetricTableRowData[], groupedRowIndex: number) => {
-      groupedRow.forEach((row: IMetricTableRowData) => {
-        const filteredRow = getFilteredRow(filteredHeader, row);
-        dataToExport.push(filteredRow);
-      });
-      if (groupedRows.length - 1 !== groupedRowIndex) {
-        dataToExport.push(emptyRow);
-      }
-    },
-  );
-
-  const blob = new Blob([JsonToCSV(dataToExport)], {
-    type: 'text/csv;charset=utf-8;',
-  });
-  saveAs(blob, `metrics-${moment().format('HH:mm:ss · D MMM, YY')}.csv`);
-  analytics.trackEvent('[MetricsExplorer] Export runs data to CSV');
-}
-
-/**
- * function updateURL has 2 major functionalities:
- *    1. Keeps URL in sync with the app config
- *    2. Stores updated URL in localStorage if App is not in the bookmark state
- * @param {IMetricAppConfig} configData - the current state of the app config
- */
-function updateURL(configData = model.getState()!.config!) {
-  const { grouping, chart, select } = configData;
-  const url: string = getUrlWithParam(
-    ['grouping', 'chart', 'select'],
-    [encode(grouping), encode(chart), encode(select)],
-  );
-  if (url === `${window.location.pathname}${window.location.search}`) {
-    return;
-  }
-  const appId: string = window.location.pathname.split('/')[2];
-  if (!appId) {
-    setItem('metricsUrl', url);
-  }
-  window.history.pushState(null, '', url);
-}
-
-function onNotificationDelete(id: number) {
-  let notifyData: INotification[] | [] = model.getState()?.notifyData || [];
-  notifyData = [...notifyData].filter((i) => i.id !== id);
-  model.setState({ notifyData });
-}
-
-function onNotificationAdd(notification: INotification) {
-  let notifyData: INotification[] | [] = model.getState()?.notifyData || [];
-  notifyData = [...notifyData, notification];
-  model.setState({ notifyData });
-  setTimeout(() => {
-    onNotificationDelete(notification.id);
-  }, 3000);
-}
-
-function onResetConfigData(): void {
-  const configData: IMetricAppConfig | undefined = model.getState()?.config;
-  if (configData) {
-    configData.grouping = {
-      ...getConfig().grouping,
-    };
-    configData.chart = { ...getConfig().chart };
-    updateModelData(configData, true);
-  }
-}
-
-async function onAlignmentMetricChange(metric: string) {
-  const modelState = model.getState();
-  const configData = modelState?.config;
-  if (configData?.chart) {
-    configData.chart = {
-      ...configData.chart,
-      alignmentConfig: { metric, type: AlignmentOptionsEnum.CUSTOM_METRIC },
-    };
-    model.setState({ config: configData });
-    updateURL(configData);
-  }
-  if (modelState?.rawData && configData) {
-    model.setState({ requestIsPending: true });
-    const runs = modelState?.rawData?.map((item) => {
-      const traces = item.traces.map(({ context, metric_name, slice }) => ({
-        context,
-        metric_name,
-        slice,
-      }));
-      return {
-        run_id: item.hash,
-        traces,
-      };
-    });
-
-    const reqBody: IAlignMetricsDataParams = {
-      align_by: metric,
-      runs,
-    };
-
-    try {
-      const stream = await metricsService
-        .fetchAlignedMetricsData(reqBody)
-        .call();
-
-      const runData = await getRunData(stream);
-      let missingTraces = false;
-      const rawData: any = model.getState()?.rawData?.map((item, index) => {
-        return {
-          ...item,
-          traces: item.traces.map((trace, ind) => {
-            let x_axis_iters = runData[index]?.[ind]?.x_axis_iters || null;
-            let x_axis_values = runData[index]?.[ind]?.x_axis_iters || null;
-            if (!x_axis_iters || !x_axis_values) {
-              missingTraces = true;
-            }
-            let data = {
-              ...trace,
-              ...runData[index][ind],
-            };
-            return data;
-          }),
-        };
-      });
-      if (missingTraces) {
-        onNotificationAdd({
-          id: Date.now(),
-          severity: 'error',
-          message: AlignmentNotificationsEnum.NOT_ALL_ALIGNED,
-        });
-      }
-      setModelData(rawData, configData);
-    } catch (ex: any) {
-      if (ex.name === 'AbortError') {
-        // Abort Error
-      } else {
-        configData.chart = {
-          ...configData.chart,
-          alignmentConfig: {
-            metric,
-            type: AlignmentOptionsEnum.STEP,
-          },
-        };
-        model.setState({ requestIsPending: false });
-        updateModelData(configData, true);
-        console.log('Unhandled error: ', ex);
-      }
-    }
-  }
-  analytics.trackEvent(
-    '[MetricsExplorer][Chart] Align X axis by another metric',
-  );
-}
-
-async function onDensityTypeChange(type: DensityOptions) {
-  const modelState = model.getState();
-  const configData = modelState?.config;
-  if (configData?.chart) {
-    configData.chart = {
-      ...configData.chart,
-      densityType: type,
-    };
-    model.setState({ config: configData });
-  }
-  getMetricsData(true).call();
-  analytics.trackEvent(
-    `[MetricsExplorer][Chart] Set point density to "${DensityOptions[
-      type
-    ].toLowerCase()}"`,
-  );
-}
-
-async function getRunData(stream: ReadableStream<IRun<IMetricTrace>[]>) {
-  let gen = adjustable_reader(stream);
-  let buffer_pairs = decode_buffer_pairs(gen);
-  let decodedPairs = decodePathsVals(buffer_pairs);
-  let objects = iterFoldTree(decodedPairs, 1);
-
-  const runData = [];
-  for await (let [keys, val] of objects) {
-    runData.push({
-      ...(val as any),
-      hash: keys[0],
-    });
-  }
-  return runData;
-}
-
-function setModelData(
-  rawData: IRun<IMetricTrace>[],
-  configData: IMetricAppConfig,
-) {
-  const sortFields = model.getState()?.config?.table.sortFields;
-  const { data, params, contexts } = processData(rawData);
-  if (configData) {
-    setAggregationEnabled(configData);
-  }
-  const groupingSelectOptions = [...getGroupingSelectOptions(params, contexts)];
-  setTooltipData(data, params, groupingSelectOptions);
-  const tableData = getDataAsTableRows(
-    data,
-    configData?.chart?.focusedState.xValue ?? null,
-    params,
-    false,
-    configData,
-    groupingSelectOptions,
-  );
-  const tableColumns = getMetricsTableColumns(
-    params,
-    data[0]?.config,
-    configData.table.columnsOrder!,
-    configData.table.hiddenColumns!,
-    configData?.chart?.aggregationConfig.methods,
-    sortFields,
-    onSortChange,
-    configData.grouping as any,
-    onGroupingSelectChange,
-  );
-  if (!model.getState()?.requestIsPending) {
-    model.getState()?.refs?.tableRef.current?.updateData({
-      newData: tableData.rows,
-      newColumns: tableColumns,
-    });
-  }
-  model.setState({
-    requestIsPending: false,
-    rawData,
-    config: configData,
-    params,
-    data,
-    lineChartData: getDataAsLines(data),
-    chartTitleData: getChartTitleData(data, groupingSelectOptions),
-    aggregatedData: getAggregatedData(data),
-    tableData: tableData.rows,
-    tableColumns: tableColumns,
-    sameValueColumns: tableData.sameValueColumns,
-    groupingSelectOptions,
-  });
-}
-
-function onAlignmentTypeChange(type: AlignmentOptionsEnum): void {
-  const configData: IMetricAppConfig | undefined = model.getState()?.config;
-  if (configData?.chart) {
-    const alignmentConfig = { ...configData.chart.alignmentConfig, type };
-
-    if (type !== AlignmentOptionsEnum.CUSTOM_METRIC) {
-      alignmentConfig.metric = '';
-    }
-    configData.chart = {
-      ...configData.chart,
-      alignmentConfig,
-    };
-    updateModelData(configData, true);
-  }
-  analytics.trackEvent(
-    `[MetricsExplorer][Chart] Align X axis by "${AlignmentOptionsEnum[
-      type
-    ].toLowerCase()}"`,
-  );
-}
-
-function onMetricsSelectChange(data: ISelectMetricsOption[]) {
-  const configData: IMetricAppConfig | undefined = model.getState()?.config;
-  if (configData?.select) {
-    const newConfig = {
-      ...configData,
-      select: { ...configData.select, metrics: data },
-    };
-
-    model.setState({
-      config: newConfig,
-    });
-  }
-}
-
-function onSelectRunQueryChange(query: string) {
-  const configData: IMetricAppConfig | undefined = model.getState()?.config;
-  if (configData?.select) {
-    const newConfig = {
-      ...configData,
-      select: { ...configData.select, query },
-    };
-
-    model.setState({
-      config: newConfig,
-    });
-  }
-}
-
-function onSelectAdvancedQueryChange(query: string) {
-  const configData: IMetricAppConfig | undefined = model.getState()?.config;
-  if (configData?.select) {
-    const newConfig = {
-      ...configData,
-      select: { ...configData.select, advancedQuery: query },
-    };
-    model.setState({
-      config: newConfig,
-    });
-  }
-}
-
-function toggleSelectAdvancedMode() {
-  const configData: IMetricAppConfig | undefined = model.getState()?.config;
-  let query = configData?.select.advancedQuery
-    ? configData.select.advancedQuery
-    : getQueryStringFromSelect(configData?.select);
-  if (query === '()') {
-    query = '';
-  }
-  if (configData?.select) {
-    const newConfig = {
-      ...configData,
-      select: {
-        ...configData.select,
-        advancedQuery: query,
-        advancedMode: !configData.select.advancedMode,
-      },
-    };
-
-    model.setState({
-      config: newConfig,
-    });
-  }
-  analytics.trackEvent(
-    `[MetricsExplorer] Turn ${
-      !configData?.select.advancedMode ? 'on' : 'off'
-    } the advanced mode of select form`,
-  );
-}
-
-function onRowHeightChange(height: RowHeightSize) {
-  const configData: IMetricAppConfig | undefined = model.getState()?.config;
-  if (configData?.table) {
-    const table = {
-      ...configData.table,
-      rowHeight: height,
-    };
-    const config = {
-      ...configData,
-      table,
-    };
-    model.setState({
-      config,
-    });
-    setItem('metricsTable', encode(table));
-  }
-  analytics.trackEvent(
-    `[MetricsExplorer][Table] Set table row height to "${RowHeightEnum[
-      height
-    ].toLowerCase()}"`,
-  );
-}
-
-function onMetricVisibilityChange(metricsKeys: string[]) {
-  const configData: IMetricAppConfig | undefined = model.getState()?.config;
-  const processedData = model.getState()?.data;
-  if (configData?.table && processedData) {
-    const table = {
-      ...configData.table,
-      hiddenMetrics:
-        metricsKeys[0] === 'all'
-          ? Object.values(processedData)
-              .map((metricCollection) =>
-                metricCollection.data.map((metric) => metric.key),
-              )
-              .flat()
-          : metricsKeys,
-    };
-    const config = {
-      ...configData,
-      table,
-    };
-    model.setState({
-      config,
-    });
-    setItem('metricsTable', encode(table));
-    updateModelData(config);
-  }
-  analytics.trackEvent(
-    `[MetricsExplorer][Table] ${
-      metricsKeys[0] === 'all'
-        ? 'Visualize all hidden metrics from table'
-        : 'Hide all metrics from table'
-    }`,
-  );
-}
-
-function onRowVisibilityChange(metricKey: string) {
-  const configData: IMetricAppConfig | undefined = model.getState()?.config;
-  if (configData?.table) {
-    let hiddenMetrics = configData?.table?.hiddenMetrics || [];
-    if (hiddenMetrics?.includes(metricKey)) {
-      hiddenMetrics = hiddenMetrics.filter(
-        (hiddenMetric) => hiddenMetric !== metricKey,
-      );
-    } else {
-      hiddenMetrics = [...hiddenMetrics, metricKey];
-    }
-    const table = {
-      ...configData.table,
-      hiddenMetrics,
-    };
-    const config = {
-      ...configData,
-      table,
-    };
-    model.setState({
-      config,
-    });
-    setItem('metricsTable', encode(table));
-    updateModelData(config);
-  }
-}
-
-function onColumnsVisibilityChange(hiddenColumns: string[]) {
-  const configData: IMetricAppConfig | undefined = model.getState()?.config;
-  const columnsData = model.getState()!.tableColumns!;
-  if (configData?.table) {
-    const table = {
-      ...configData.table,
-      hiddenColumns:
-        hiddenColumns[0] === 'all'
-          ? columnsData.map((col) => col.key)
-          : hiddenColumns,
-    };
-    const configUpdate = {
-      ...configData,
-      table,
-    };
-    model.setState({
-      config: configUpdate,
-    });
-    setItem('metricsTable', encode(table));
-    updateModelData(configUpdate);
-  }
-  if (hiddenColumns[0] === 'all') {
-    analytics.trackEvent('[MetricsExplorer][Table] Hide all table columns');
-  } else if (_.isEmpty(hiddenColumns)) {
-    analytics.trackEvent('[MetricsExplorer][Table] Show all table columns');
-  }
-}
-
-function onTableDiffShow() {
-  const sameValueColumns = model.getState()?.sameValueColumns;
-  if (sameValueColumns) {
-    onColumnsVisibilityChange(sameValueColumns);
-  }
-  analytics.trackEvent('[MetricsExplorer][Table] Show table columns diff');
-}
-
-function onColumnsOrderChange(columnsOrder: any) {
-  const configData: IMetricAppConfig | undefined = model.getState()?.config;
-  if (configData?.table) {
-    const table = {
-      ...configData.table,
-      columnsOrder: columnsOrder,
-    };
-    const config = {
-      ...configData,
-      table,
-    };
-
-    model.setState({
-      config,
-    });
-    setItem('metricsTable', encode(table));
-    updateModelData(config);
-  }
-  if (
-    _.isEmpty(columnsOrder?.left) &&
-    _.isEmpty(columnsOrder?.middle) &&
-    _.isEmpty(columnsOrder?.right)
-  ) {
-    analytics.trackEvent('[MetricsExplorer][Table] Reset table columns order');
-  }
-}
-
-function onTableResizeModeChange(mode: ResizeModeEnum): void {
-  const configData: IMetricAppConfig | undefined = model.getState()?.config;
-  if (configData?.table) {
-    const table = {
-      ...configData.table,
-      resizeMode: mode,
-    };
-    const config = {
-      ...configData,
-      table,
-    };
-    model.setState({
-      config,
-    });
-    setItem('metricsTable', encode(table));
-  }
-  analytics.trackEvent(
-    `[MetricsExplorer][Table] Set table view mode to "${mode}"`,
-  );
-}
-
-function onTableResizeEnd(tableHeight: string) {
-  const configData: IMetricAppConfig | undefined = model.getState()?.config;
-  if (configData?.table) {
-    const table = {
-      ...configData.table,
-      height: tableHeight,
-    };
-    const config = {
-      ...configData,
-      table,
-    };
-    model.setState({
-      config,
-    });
-    setItem('metricsTable', encode(table));
-  }
-}
-
-// internal function to update config.table.sortFields and cache data
-function updateSortFields(sortFields: SortField[]) {
-  const configData: IMetricAppConfig | undefined = model.getState()?.config;
-  if (configData?.table) {
-    const table = {
-      ...configData.table,
-      sortFields,
-    };
-    const configUpdate = {
-      ...configData,
-      table,
-    };
-    model.setState({
-      config: configUpdate,
-    });
-
-    setItem('metricsTable', encode(table));
-    updateModelData(configUpdate);
-  }
-  analytics.trackEvent(
-    `[MetricsExplorer][Table] ${
-      _.isEmpty(sortFields) ? 'Reset' : 'Apply'
-    } table sorting by a key`,
-  );
-}
-
-// set empty array to config.table.sortFields
-function onSortReset() {
-  updateSortFields([]);
-}
-
-/**
- * function onSortChange has 3 major functionalities
- *    1. if only field param passed, the function will change sort option with the following cycle ('asc' -> 'desc' -> none -> 'asc)
- *    2. if value param passed 'asc' or 'desc', the function will replace the sort option of the field in sortFields
- *    3. if value param passed 'none', the function will delete the field from sortFields
- * @param {String} field  - the name of the field (i.e params.dataset.preproc)
- * @param {'asc' | 'desc' | 'none'} value - 'asc' | 'desc' | 'none'
- */
-function onSortChange(field: string, value?: 'asc' | 'desc' | 'none') {
-  const configData: IMetricAppConfig | undefined = model.getState()?.config;
-  const sortFields = configData?.table.sortFields || [];
-
-  const existField = sortFields?.find((d: SortField) => d[0] === field);
-  let newFields: SortField[] = [];
-
-  if (value && existField) {
-    if (value === 'none') {
-      // delete
-      newFields = sortFields?.filter(
-        ([name]: SortField) => name !== existField[0],
-      );
-    } else {
-      newFields = sortFields.map(([name, v]: SortField) =>
-        name === existField[0] ? [name, value] : [name, v],
-      );
-    }
-  } else {
-    if (existField) {
-      if (existField[1] === 'asc') {
-        // replace to desc
-        newFields = sortFields?.map(([name, value]: SortField) => {
-          return name === existField[0] ? [name, 'desc'] : [name, value];
-        });
-      } else {
-        // delete field
-        newFields = sortFields?.filter(
-          ([name]: SortField) => name !== existField[0],
-        );
-      }
-    } else {
-      // add field
-      newFields = [...sortFields, [field, 'asc']];
-    }
-  }
-  updateSortFields(newFields);
-}
-
-function updateColumnsWidths(key: string, width: number, isReset: boolean) {
-  const configData: IMetricAppConfig | undefined = model.getState()?.config;
-  if (configData?.table && configData?.table?.columnsWidths) {
-    let columnsWidths = configData?.table?.columnsWidths;
-    if (isReset) {
-      columnsWidths = _.omit(columnsWidths, [key]);
-    } else {
-      columnsWidths = { ...columnsWidths, [key]: width };
-    }
-    const table = {
-      ...configData.table,
-      columnsWidths,
-    };
-    const config = {
-      ...configData,
-      table,
-    };
-    model.setState({
-      config,
-    });
-    setItem('metricsTable', encode(table));
-    updateModelData(config);
-  }
-}
-
-function changeLiveUpdateConfig(config: { enabled?: boolean; delay?: number }) {
-  const state = model.getState();
-  const configData = state?.config;
-  const liveUpdateConfig = configData?.liveUpdate;
-  const metric = configData?.chart.alignmentConfig.metric;
-  let query = getQueryStringFromSelect(configData?.select);
-
-  if (!liveUpdateConfig?.enabled && config.enabled && query !== '()') {
-    liveUpdateInstance = new LiveUpdateService(
-      'metrics',
-      updateData,
-      config.delay || liveUpdateConfig?.delay,
-    );
-    liveUpdateInstance?.start({
-      q: query,
-      ...(metric && { x_axis: metric }),
-    });
-  } else {
-    liveUpdateInstance?.clear();
-    liveUpdateInstance = null;
-  }
-
-  const newLiveUpdateConfig = {
-    ...liveUpdateConfig,
-    ...config,
-  };
-  model.setState({
-    config: {
-      ...configData,
-      // @ts-ignore
-      liveUpdate: newLiveUpdateConfig,
-    },
-  });
-  setItem('metricsLUConfig', encode(newLiveUpdateConfig));
-}
-
-function destroy() {
-  liveUpdateInstance?.clear();
-  liveUpdateInstance = null; //@TODO check is this need or not
-}
-
-const metricAppModel = {
-  ...model,
-  destroy,
-  initialize,
-  getMetricsData,
-  getAppConfigData,
-  getDataAsTableRows,
-  setComponentRefs,
-  setDefaultAppConfigData,
-  onHighlightModeChange,
-  onZoomChange,
-  onSmoothingChange,
-  onIgnoreOutliersChange,
-  onAxesScaleTypeChange,
-  onAggregationConfigChange,
-  onActivePointChange,
-  onTableRowHover,
-  onTableRowClick,
-  onGroupingSelectChange,
-  onGroupingModeChange,
-  onGroupingPaletteChange,
-  onGroupingReset,
-  onGroupingApplyChange,
-  onGroupingPersistenceChange,
-  onBookmarkCreate,
-  onNotificationDelete,
-  onNotificationAdd,
-  onBookmarkUpdate,
-  onResetConfigData,
-  onAlignmentMetricChange,
-  onAlignmentTypeChange,
-  onMetricsSelectChange,
-  onSelectRunQueryChange,
-  onSelectAdvancedQueryChange,
-  toggleSelectAdvancedMode,
-  onChangeTooltip,
-  onExportTableData,
-  onRowHeightChange,
-  onMetricVisibilityChange,
-  onColumnsVisibilityChange,
-  onTableDiffShow,
-  onColumnsOrderChange,
-  getQueryStringFromSelect,
-  onTableResizeModeChange,
-  onTableResizeEnd,
-  onSortReset,
-  onSortChange,
-  updateColumnsWidths,
-  updateURL,
-  updateModelData,
-  onShuffleChange,
-  onSearchQueryCopy,
-  onDensityTypeChange,
-  changeLiveUpdateConfig,
-};
-=======
 const metricAppModel = createAppModel(appInitialConfig.METRICS) as any;
->>>>>>> d78d2aa7
 
 export default metricAppModel;