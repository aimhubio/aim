import React from 'react';

import _, { isEmpty, isNil, debounce } from 'lodash-es';
import { saveAs } from 'file-saver';
import moment from 'moment';
import COLORS from 'config/colors/colors';
import metricsService from 'services/api/metrics/metricsService';
import createModel from '../model';
import createMetricModel from './metricModel';
import { createRunModel } from './runModel';
import { decode, encode } from 'utils/encoder/encoder';
import getClosestValue from 'utils/getClosestValue';
import { SmoothingAlgorithmEnum } from 'utils/smoothingData';
import getObjectPaths from 'utils/getObjectPaths';
import {
  getMetricsTableColumns,
  metricsTableRowRenderer,
} from 'pages/Metrics/components/MetricsTableGrid/MetricsTableGrid';
import DASH_ARRAYS from 'config/dash-arrays/dashArrays';
import appsService from 'services/api/apps/appsService';
import dashboardService from 'services/api/dashboard/dashboardService';
import getUrlWithParam from 'utils/getUrlWithParam';
import getStateFromUrl from 'utils/getStateFromUrl';
import {
  aggregateGroupData,
  AggregationAreaMethods,
  AggregationLineMethods,
} from 'utils/aggregateGroupData';
import {
  adjustable_reader,
  decode_buffer_pairs,
  decodePathsVals,
  iterFoldTree,
} from 'utils/encoder/streamEncoding';
import getSmoothenedData from 'utils/getSmoothenedData';
import filterMetricData from 'utils/filterMetricData';
import { RowHeightSize } from 'config/table/tableConfigs';
import filterTooltipContent from 'utils/filterTooltipContent';
import JsonToCSV from 'utils/JsonToCSV';

// Types
import {
  GroupNameType,
  IAggregationConfig,
  IAlignMetricsDataParams,
  IAppData,
  IChartTooltip,
  IChartZoom,
  IDashboardData,
  IMetricAppConfig,
  IMetricAppModelState,
  IMetricsCollection,
  IMetricTableRowData,
  IOnGroupingModeChangeParams,
  IOnGroupingSelectChangeParams,
  ITooltipData,
  SortField,
} from 'types/services/models/metrics/metricsAppModel';
import { IMetric } from 'types/services/models/metrics/metricModel';
import { IMetricTrace, IRun } from 'types/services/models/metrics/runModel';
import { ILine } from 'types/components/LineChart/LineChart';
import { IOnSmoothingChange } from 'types/pages/metrics/Metrics';
import { IAxesScaleState } from 'types/components/AxesScalePopover/AxesScalePopover';
import { IActivePoint } from 'types/utils/d3/drawHoverAttributes';
import { CurveEnum, ScaleEnum } from 'utils/d3';
import { IBookmarkFormState } from 'types/pages/metrics/components/BookmarkForm/BookmarkForm';
import { INotification } from 'types/components/NotificationContainer/NotificationContainer';
import { HighlightEnum } from 'components/HighlightModesPopover/HighlightModesPopover';
import {
  AlignmentNotificationsEnum,
  BookmarkNotificationsEnum,
} from 'config/notification-messages/notificationMessages';
import { getGroupingPersistIndex } from 'utils/app/getGroupingPersistIndex';
import { AlignmentOptions } from 'config/alignment/alignmentOptions';
import { ISelectMetricsOption } from 'types/pages/metrics/components/SelectForm/SelectForm';
import { filterArrayByIndexes } from 'utils/filterArrayByIndexes';
import { ITableColumn } from 'types/pages/metrics/components/TableColumns/TableColumns';
import { getItem, setItem } from 'utils/storage';
import { ZoomEnum } from 'components/ZoomInPopover/ZoomInPopover';
import { ResizeModeEnum, RowHeightEnum } from 'config/enums/tableEnums';
import * as analytics from 'services/analytics';
import { getFilteredGroupingOptions } from 'utils/app/getFilteredGroupingOptions';
import isGroupingApplied from 'utils/app/isGroupingApplied';
import getGroupConfig from 'utils/app/getGroupConfig';
import resetChartZoom from 'utils/app/resetChartZoom';
import getFilteredRow from 'utils/app/getFilteredRow';
import getGroupingSelectOptions from 'utils/app/getGroupingSelectOptions';
import getAggregatedData from 'utils/app/getAggregatedData';
import getChartTitleData from 'utils/app/getChartTitleData';
import getQueryStringFromSelect from 'utils/app/getQuertStringFromSelect';
import { formatValue } from 'utils/formatValue';

const model = createModel<Partial<IMetricAppModelState>>({
  requestIsPending: null,
});
let tooltipData: ITooltipData = {};

function getConfig(): IMetricAppConfig {
  return {
    grouping: {
      color: [],
      stroke: [],
      chart: [],
      // TODO refactor boolean value types objects into one
      reverseMode: {
        color: false,
        stroke: false,
        chart: false,
      },
      isApplied: {
        color: true,
        stroke: true,
        chart: true,
      },
      persistence: {
        color: false,
        stroke: false,
      },
      seed: {
        color: 10,
        stroke: 10,
      },
      paletteIndex: 0,
    },
    chart: {
      highlightMode: HighlightEnum.Off,
      ignoreOutliers: true,
      zoom: {
        active: false,
        mode: ZoomEnum.SINGLE,
        history: [],
      },
      axesScaleType: { xAxis: ScaleEnum.Linear, yAxis: ScaleEnum.Linear },
      curveInterpolation: CurveEnum.Linear,
      smoothingAlgorithm: SmoothingAlgorithmEnum.EMA,
      smoothingFactor: 0,
      alignmentConfig: {
        metric: '',
        type: AlignmentOptions.STEP,
      },
      aggregationConfig: {
        methods: {
          area: AggregationAreaMethods.MIN_MAX,
          line: AggregationLineMethods.MEAN,
        },
        isApplied: false,
        isEnabled: false,
      },
      tooltip: {
        content: {},
        display: true,
        selectedParams: [],
      },
      focusedState: {
        active: false,
        key: null,
        xValue: null,
        yValue: null,
        chartIndex: null,
      },
    },
    select: {
      metrics: [],
      query: '',
      advancedMode: false,
      advancedQuery: '',
    },
    table: {
      resizeMode: ResizeModeEnum.Resizable,
      rowHeight: RowHeightSize.md,
      sortFields: [],
      hiddenMetrics: [],
      hiddenColumns: [],
      columnsWidths: {},
      columnsOrder: {
        left: [],
        middle: [],
        right: [],
      },
      height: '',
    },
  };
}

let appRequestRef: {
  call: () => Promise<IAppData>;
  abort: () => void;
};

function initialize(appId: string): void {
  model.init();
  model.setState({
    refs: {
      tableRef: { current: null },
      chartPanelRef: { current: null },
    },
    groupingSelectOptions: [],
  });
  if (!appId) {
    setDefaultAppConfigData();
  }
}

function setDefaultAppConfigData() {
  const grouping: IMetricAppConfig['grouping'] =
    getStateFromUrl('grouping') || getConfig().grouping;
  const chart: IMetricAppConfig['chart'] =
    getStateFromUrl('chart') || getConfig().chart;
  const select: IMetricAppConfig['select'] =
    getStateFromUrl('select') || getConfig().select;

  const tableConfigHash = getItem('metricsTable');
  const table = tableConfigHash
    ? JSON.parse(decode(tableConfigHash))
    : getConfig().table;
  const configData: IMetricAppConfig = _.merge(getConfig(), {
    chart, // not useful
    grouping, // not useful
    select,
    table,
  });

  model.setState({
    config: configData,
  });
}

function getAppConfigData(appId: string) {
  if (appRequestRef) {
    appRequestRef.abort();
  }
  appRequestRef = appsService.fetchApp(appId);
  return {
    call: async () => {
      const appData = await appRequestRef.call();
      const configData: IMetricAppConfig = _.merge(getConfig(), appData.state);
      model.setState({
        config: configData,
      });
    },
    abort: appRequestRef.abort,
  };
}

let metricsRequestRef: {
  call: (
    exceptionHandler: (detail: any) => void,
  ) => Promise<ReadableStream<IRun<IMetricTrace>[]>>;
  abort: () => void;
};

function resetModelOnError(detail?: any) {
  // separated
  model.setState({
    data: [],
    params: [],
    lineChartData: [],
    aggregatedData: [],
    tableData: [],
    tableColumns: [],
    requestIsPending: false,
  });

  setTimeout(() => {
    const tableRef: any = model.getState()?.refs?.tableRef;
    tableRef.current?.updateData({
      newData: [],
      newColumns: [],
    });
  }, 0);
}

function exceptionHandler(detail: any): void {
  //separated
  let message = '';

  if (detail.name === 'SyntaxError') {
    message = `Query syntax error at line (${detail.line}, ${detail.offset})`;
  } else {
    message = detail.message || 'Something went wrong';
  }

  onNotificationAdd({
    id: Date.now(),
    severity: 'error',
    message,
  });

  // reset model
  resetModelOnError(detail);
}

function getMetricsData() {
  if (metricsRequestRef) {
    metricsRequestRef.abort();
  }
  const modelState: IMetricAppModelState | any = model.getState();
  const configData = modelState?.config;
  const metric = configData?.chart.alignmentConfig.metric;
  let query = getQueryStringFromSelect(configData?.select);
  metricsRequestRef = metricsService.getMetricsData({
    q: query,
    ...(metric && { x_axis: metric }),
  });
  return {
    call: async () => {
      if (query === '()') {
        model.setState({
          requestIsPending: false,
          queryIsEmpty: true,
          tableData: [],
          lineChartData: [],
        });
      } else {
        model.setState({
          requestIsPending: true,
          queryIsEmpty: false,
        });
        const stream = await metricsRequestRef.call(exceptionHandler);
        const runData = await getRunData(stream);
        if (configData) {
          setModelData(runData, configData);
        }
      }
    },
    abort: metricsRequestRef.abort,
  };
}

async function onBookmarkCreate({ name, description }: IBookmarkFormState) {
  // separated
  const configData: IMetricAppConfig | undefined = model.getState()?.config;
  if (configData) {
    const app: IAppData | any = await appsService
      .createApp({ state: configData, type: 'metrics' })
      .call();
    if (app.id) {
      const bookmark: IDashboardData = await dashboardService
        .createDashboard({ app_id: app.id, name, description })
        .call();
      if (bookmark.name) {
        onNotificationAdd({
          id: Date.now(),
          severity: 'success',
          message: BookmarkNotificationsEnum.CREATE,
        });
      } else {
        onNotificationAdd({
          id: Date.now(),
          severity: 'error',
          message: BookmarkNotificationsEnum.ERROR,
        });
      }
    }
  }
  analytics.trackEvent('[MetricsExplorer] Create bookmark');
}

function onBookmarkUpdate(id: string) {
  // separated
  const configData: IMetricAppConfig | undefined = model.getState()?.config;
  if (configData) {
    appsService
      .updateApp(id, { state: configData, type: 'metrics' })
      .call()
      .then((res: IDashboardData | any) => {
        if (res.id) {
          onNotificationAdd({
            id: Date.now(),
            severity: 'success',
            message: BookmarkNotificationsEnum.UPDATE,
          });
        }
      });
  }
  analytics.trackEvent('[MetricsExplorer] Update bookmark');
}

<<<<<<< HEAD
=======
function getGroupingSelectOptions(params: string[]): IGroupingSelectOption[] {
  const paramsOptions: IGroupingSelectOption[] = params.map((param) => ({
    value: `run.params.${param}`,
    group: 'params',
    label: param,
  }));

  return [
    {
      group: 'Run',
      label: 'run.experiment',
      value: 'run.props.experiment',
    },
    {
      group: 'Run',
      label: 'run.hash',
      value: 'run.hash',
    },
    ...paramsOptions,
    {
      group: 'metric',
      label: 'metric.name',
      value: 'metric_name',
    },
    {
      group: 'metric',
      label: 'context.subset',
      value: 'context.subset',
    },
  ];
}

>>>>>>> 02d81878
function processData(data: IRun<IMetricTrace>[]): {
  data: IMetricsCollection<IMetric>[];
  params: string[];
} {
  const configData = model.getState()?.config;
  let metrics: IMetric[] = [];
  let index: number = -1;
  let params: string[] = [];
  const paletteIndex: number = configData?.grouping?.paletteIndex || 0;

  data?.forEach((run: IRun<IMetricTrace>) => {
    params = params.concat(getObjectPaths(run.params, run.params));
    metrics = metrics.concat(
      run.traces.map((trace: any) => {
        index++;

        const { values, steps, epochs, timestamps } = filterMetricData({
          values: [...new Float64Array(trace.values.blob)],
          steps: [...new Float64Array(trace.iters.blob)],
          epochs: [...new Float64Array(trace.epochs?.blob)],
          timestamps: [...new Float64Array(trace.timestamps.blob)],
          axesScaleType: configData?.chart?.axesScaleType,
        });

        let yValues = values;
        if (
          configData?.chart.smoothingAlgorithm &&
          configData.chart.smoothingFactor
        ) {
          yValues = getSmoothenedData({
            smoothingAlgorithm: configData?.chart.smoothingAlgorithm,
            smoothingFactor: configData.chart.smoothingFactor,
            data: values,
          });
        }
        const metricKey = encode({
          runHash: run.hash,
          metricName: trace.metric_name,
          traceContext: trace.context,
        });
        return createMetricModel({
          ...trace,
          run: createRunModel(_.omit(run, 'traces') as IRun<IMetricTrace>),
          key: metricKey,
          dasharray: '0',
          color: COLORS[paletteIndex][index % COLORS[paletteIndex].length],
          isHidden: configData!.table.hiddenMetrics!.includes(metricKey),
          data: {
            values,
            steps,
            epochs,
            timestamps: timestamps.map((timestamp) =>
              Math.round(timestamp * 1000),
            ),
            xValues: steps,
            yValues,
          },
        } as IMetric);
      }),
    );
  });

  const processedData = groupData(
    _.orderBy(
      metrics,
      configData?.table?.sortFields?.map(
        (f) =>
          function (metric) {
            return _.get(metric, f[0], '');
          },
      ) ?? [],
      configData?.table?.sortFields?.map((f) => f[1]) ?? [],
    ),
  );
  const uniqParams = _.uniq(params);

  setTooltipData(processedData, uniqParams);

  return {
    data: processedData,
    params: uniqParams,
  };
}

function groupData(data: IMetric[]): IMetricsCollection<IMetric>[] {
  const configData = model.getState()!.config;
  const grouping = configData!.grouping;
  const { paletteIndex } = grouping;
  const groupByColor = getFilteredGroupingOptions('color', model);
  const groupByStroke = getFilteredGroupingOptions('stroke', model);
  const groupByChart = getFilteredGroupingOptions('chart', model);
  if (
    groupByColor.length === 0 &&
    groupByStroke.length === 0 &&
    groupByChart.length === 0
  ) {
    return alignData([
      {
        config: null,
        color: null,
        dasharray: null,
        chartIndex: 0,
        data: data,
      },
    ]);
  }

  const groupValues: {
    [key: string]: IMetricsCollection<IMetric>;
  } = {};

  const groupingFields = _.uniq(
    groupByColor.concat(groupByStroke).concat(groupByChart),
  );

  for (let i = 0; i < data.length; i++) {
    const groupValue: { [key: string]: string } = {};
    groupingFields.forEach((field) => {
      groupValue[field] = _.get(data[i], field);
    });
    const groupKey = encode(groupValue);
    if (groupValues.hasOwnProperty(groupKey)) {
      groupValues[groupKey].data.push(data[i]);
    } else {
      groupValues[groupKey] = {
        key: groupKey,
        config: groupValue,
        color: null,
        dasharray: null,
        chartIndex: 0,
        data: [data[i]],
      };
    }
  }

  let colorIndex = 0;
  let dasharrayIndex = 0;
  let chartIndex = 0;

  const colorConfigsMap: { [key: string]: number } = {};
  const dasharrayConfigsMap: { [key: string]: number } = {};
  const chartIndexConfigsMap: { [key: string]: number } = {};

  for (let groupKey in groupValues) {
    const groupValue = groupValues[groupKey];

    if (groupByColor.length > 0) {
      const colorConfig = _.pick(groupValue.config, groupByColor);
      const colorKey = encode(colorConfig);

      if (grouping.persistence.color && grouping.isApplied.color) {
        let index = getGroupingPersistIndex({
          groupValues,
          groupKey,
          grouping,
        });
        groupValue.color =
          COLORS[paletteIndex][
            Number(index % BigInt(COLORS[paletteIndex].length))
          ];
      } else if (colorConfigsMap.hasOwnProperty(colorKey)) {
        groupValue.color =
          COLORS[paletteIndex][
            colorConfigsMap[colorKey] % COLORS[paletteIndex].length
          ];
      } else {
        colorConfigsMap[colorKey] = colorIndex;
        groupValue.color =
          COLORS[paletteIndex][colorIndex % COLORS[paletteIndex].length];
        colorIndex++;
      }
    }

    if (groupByStroke.length > 0) {
      const dasharrayConfig = _.pick(groupValue.config, groupByStroke);
      const dasharrayKey = encode(dasharrayConfig);
      if (grouping.persistence.stroke && grouping.isApplied.stroke) {
        let index = getGroupingPersistIndex({
          groupValues,
          groupKey,
          grouping,
        });
        groupValue.dasharray =
          DASH_ARRAYS[Number(index % BigInt(DASH_ARRAYS.length))];
      } else if (dasharrayConfigsMap.hasOwnProperty(dasharrayKey)) {
        groupValue.dasharray =
          DASH_ARRAYS[dasharrayConfigsMap[dasharrayKey] % DASH_ARRAYS.length];
      } else {
        dasharrayConfigsMap[dasharrayKey] = dasharrayIndex;
        groupValue.dasharray = DASH_ARRAYS[dasharrayIndex % DASH_ARRAYS.length];
        dasharrayIndex++;
      }
    }

    if (groupByChart.length > 0) {
      const chartIndexConfig = _.pick(groupValue.config, groupByChart);
      const chartIndexKey = encode(chartIndexConfig);
      if (chartIndexConfigsMap.hasOwnProperty(chartIndexKey)) {
        groupValue.chartIndex = chartIndexConfigsMap[chartIndexKey];
      } else {
        chartIndexConfigsMap[chartIndexKey] = chartIndex;
        groupValue.chartIndex = chartIndex;
        chartIndex++;
      }
    }
  }

  const groups = alignData(Object.values(groupValues));
  const chartConfig = configData!.chart;

  return aggregateGroupData({
    groupData: groups,
    methods: {
      area: chartConfig.aggregationConfig.methods.area,
      line: chartConfig.aggregationConfig.methods.line,
    },
    scale: chartConfig.axesScaleType,
  });
}

function alignData(
  data: IMetricsCollection<IMetric>[],
  type: AlignmentOptions = model.getState()!.config!.chart.alignmentConfig
    .type!,
): IMetricsCollection<IMetric>[] {
  switch (type) {
    case AlignmentOptions.STEP:
      for (let i = 0; i < data.length; i++) {
        const metricCollection = data[i];
        for (let j = 0; j < metricCollection.data.length; j++) {
          const metric = metricCollection.data[j];
          metric.data = {
            ...metric.data,
            xValues: [...metric.data.steps],
            yValues: [...metric.data.values],
          };
        }
      }
      break;
    case AlignmentOptions.EPOCH:
      for (let i = 0; i < data.length; i++) {
        const metricCollection = data[i];
        for (let j = 0; j < metricCollection.data.length; j++) {
          const metric = metricCollection.data[j];
          const epochs: { [key: number]: number[] } = {};
          metric.data.epochs.forEach((epoch, i) => {
            if (epochs.hasOwnProperty(epoch)) {
              epochs[epoch].push(metric.data.steps[i]);
            } else {
              epochs[epoch] = [metric.data.steps[i]];
            }
          });

          metric.data = {
            ...metric.data,
            xValues: [
              ...metric.data.epochs.map(
                (epoch, i) =>
                  epoch +
                  (epochs[epoch].length > 1
                    ? (0.99 / epochs[epoch].length) *
                      epochs[epoch].indexOf(metric.data.steps[i])
                    : 0),
              ),
            ],
            yValues: [...metric.data.values],
          };
        }
      }
      break;
    case AlignmentOptions.RELATIVE_TIME:
      for (let i = 0; i < data.length; i++) {
        const metricCollection = data[i];
        for (let j = 0; j < metricCollection.data.length; j++) {
          const metric = metricCollection.data[j];
          const firstDate = metric.data.timestamps[0];
          const timestamps: { [key: number]: number[] } = {};
          metric.data.timestamps.forEach((timestamp, i) => {
            if (timestamps.hasOwnProperty(timestamp)) {
              timestamps[timestamp].push(metric.data.steps[i]);
            } else {
              timestamps[timestamp] = [metric.data.steps[i]];
            }
          });
          metric.data = {
            ...metric.data,
            xValues: [
              ...metric.data.timestamps.map(
                (timestamp, i) =>
                  timestamp -
                  firstDate +
                  (timestamps[timestamp].length > 1
                    ? (0.99 / timestamps[timestamp].length) *
                      timestamps[timestamp].indexOf(metric.data.steps[i])
                    : 0),
              ),
            ],
            yValues: [...metric.data.values],
          };
        }
      }
      break;
    case AlignmentOptions.ABSOLUTE_TIME:
      for (let i = 0; i < data.length; i++) {
        const metricCollection = data[i];
        for (let j = 0; j < metricCollection.data.length; j++) {
          const metric = metricCollection.data[j];
          metric.data = {
            ...metric.data,
            xValues: [...metric.data.timestamps],
            yValues: [...metric.data.values],
          };
        }
      }
      break;
    case AlignmentOptions.CUSTOM_METRIC:
      let missingTraces = false;
      for (let i = 0; i < data.length; i++) {
        const metricCollection = data[i];
        for (let j = 0; j < metricCollection.data.length; j++) {
          const metric = metricCollection.data[j];
          const missingIndexes: number[] = [];
          if (metric.x_axis_iters && metric.x_axis_values) {
            const xAxisIters: number[] = [
              ...new Float64Array(metric.x_axis_iters.blob),
            ];
            const xAxisValues: number[] = [
              ...new Float64Array(metric.x_axis_values.blob),
            ];
            if (xAxisValues.length === metric.data.values.length) {
              metric.data = {
                ...metric.data,
                xValues: [...xAxisValues.sort((a, b) => a - b)],
                yValues: [...metric.data.values],
              };
            } else {
              metric.data.steps.forEach((step, index) => {
                if (xAxisIters.indexOf(step) === -1) {
                  missingIndexes.push(index);
                }
              });
              const epochs = filterArrayByIndexes(
                missingIndexes,
                metric.data.epochs,
              );
              const steps = filterArrayByIndexes(
                missingIndexes,
                metric.data.steps,
              );
              const timestamps = filterArrayByIndexes(
                missingIndexes,
                metric.data.timestamps,
              );
              const values = filterArrayByIndexes(
                missingIndexes,
                metric.data.values,
              );
              const yValues = filterArrayByIndexes(
                missingIndexes,
                metric.data.yValues,
              );
              metric.data = {
                epochs,
                steps,
                timestamps,
                values,
                xValues: [...xAxisValues],
                yValues: [...yValues],
              };
            }
          } else {
            missingTraces = true;
          }
        }
      }
      if (missingTraces) {
        let configData = model.getState()?.config;
        onNotificationAdd({
          id: Date.now(),
          severity: 'error',
          message: AlignmentNotificationsEnum.NOT_ALL_ALIGNED,
        });
        if (configData?.chart) {
          configData.chart = {
            ...configData.chart,
            alignmentConfig: {
              metric: '',
              type: AlignmentOptions.STEP,
            },
          };
          model.setState({ config: configData });
        }
      }
      break;
    default:
      throw new Error('Unknown value for X axis alignment');
  }
  return data;
}

function getDataAsLines(
  processedData: IMetricsCollection<IMetric>[],
  configData: IMetricAppConfig | any = model.getState()?.config,
): ILine[][] {
  if (!processedData) {
    return [];
  }
  const { smoothingAlgorithm, smoothingFactor } = configData?.chart;
  const lines = processedData
    .map((metricsCollection: IMetricsCollection<IMetric>) =>
      metricsCollection.data
        .filter((metric) => !metric.isHidden)
        .map((metric: IMetric) => {
          let yValues;
          if (smoothingAlgorithm && smoothingFactor) {
            yValues = getSmoothenedData({
              smoothingAlgorithm,
              smoothingFactor,
              data: metric.data.yValues,
            });
          } else {
            yValues = metric.data.yValues;
          }
          return {
            ...metric,
            groupKey: metricsCollection.key,
            color: metricsCollection.color ?? metric.color,
            dasharray: metricsCollection.dasharray ?? metric.color,
            chartIndex: metricsCollection.chartIndex,
            selectors: [metric.key, metric.key, metric.run.hash],
            data: {
              xValues: metric.data.xValues,
              yValues,
            },
          };
        }),
    )
    .flat();

  return Object.values(_.groupBy(lines, 'chartIndex'));
}

function getDataAsTableRows(
  processedData: IMetricsCollection<IMetric>[],
  xValue: number | string | null = null,
  paramKeys: string[],
  isRawData: boolean,
  config: IMetricAppConfig,
  dynamicUpdate?: boolean,
): { rows: IMetricTableRowData[] | any; sameValueColumns: string[] } {
  if (!processedData) {
    return {
      rows: [],
      sameValueColumns: [],
    };
  }

  const rows: IMetricTableRowData[] | any =
    processedData[0]?.config !== null ? {} : [];

  let rowIndex = 0;
  const sameValueColumns: string[] = [];

  processedData.forEach((metricsCollection: IMetricsCollection<IMetric>) => {
    const groupKey = metricsCollection.key;
    const columnsValues: { [key: string]: string[] } = {};

    if (metricsCollection.config !== null) {
      const groupHeaderRow = {
        meta: {
          chartIndex:
            config.grouping.chart.length > 0 ||
            config.grouping.reverseMode.chart
              ? metricsCollection.chartIndex + 1
              : null,
          color: metricsCollection.color,
          dasharray: metricsCollection.dasharray,
          itemsCount: metricsCollection.data.length,
        },
        key: groupKey!,
        groupRowsKeys: metricsCollection.data.map((metric) => metric.key),
        color: metricsCollection.color,
        dasharray: metricsCollection.dasharray,
        aggregation: {
          area: {
            min: '',
            max: '',
          },
          line: '',
        },
        experiment: '',
        run: '',
        metric: '',
        context: [],
        value: '',
        step: '',
        epoch: '',
        time: '',
        children: [],
      };

      rows[groupKey!] = {
        data: groupHeaderRow,
        items: [],
      };
    }

    metricsCollection.data.forEach((metric: IMetric) => {
      const closestIndex =
        xValue === null
          ? null
          : getClosestValue(metric.data.xValues as number[], xValue as number)
              .index;
      const rowValues: IMetricTableRowData = {
        rowMeta: {
          color: metricsCollection.color ?? metric.color,
        },
        key: metric.key,
        runHash: metric.run.hash,
        isHidden: metric.isHidden,
        index: rowIndex,
        color: metricsCollection.color ?? metric.color,
        dasharray: metricsCollection.dasharray ?? metric.dasharray,
        experiment: metric.run.props.experiment ?? 'default',
        run: metric.run.props.name,
        metric: metric.metric_name,
        context: Object.entries(metric.context).map((entry) => entry.join(':')),
        value:
          closestIndex === null
            ? '-'
            : `${metric.data.values[closestIndex] ?? '-'}`,
        step:
          closestIndex === null
            ? '-'
            : `${metric.data.steps[closestIndex] ?? '-'}`,
        epoch:
          closestIndex === null
            ? '-'
            : `${metric.data.epochs[closestIndex] ?? '-'}`,
        time:
          closestIndex !== null ? metric.data.timestamps[closestIndex] : null,
        parentId: groupKey,
      };
      rowIndex++;

      if (metricsCollection.config !== null && closestIndex !== null) {
        rows[groupKey!].data.aggregation = {
          area: {
            min: metricsCollection.aggregation!.area.min?.yValues[closestIndex],
            max: metricsCollection.aggregation!.area.max?.yValues[closestIndex],
          },
          line: metricsCollection.aggregation!.line?.yValues[closestIndex],
        };
      }

      [
        'experiment',
        'run',
        'metric',
        'context',
        'step',
        'epoch',
        'time',
      ].forEach((key) => {
        if (columnsValues.hasOwnProperty(key)) {
          if (
            _.findIndex(columnsValues[key], (value) =>
              _.isEqual(rowValues[key], value),
            ) === -1
          ) {
            columnsValues[key].push(rowValues[key]);
          }
        } else {
          columnsValues[key] = [rowValues[key]];
        }
      });

      if (!dynamicUpdate) {
        paramKeys.forEach((paramKey) => {
          const value = _.get(metric.run.params, paramKey, '-');
          rowValues[paramKey] = formatValue(value);
          if (columnsValues.hasOwnProperty(paramKey)) {
            if (
              _.findIndex(columnsValues[paramKey], (paramValue) =>
                _.isEqual(value, paramValue),
              ) === -1
            ) {
              columnsValues[paramKey].push(value);
            }
          } else {
            columnsValues[paramKey] = [value];
          }
        });
      }

      if (metricsCollection.config !== null) {
        rows[groupKey!].items.push(
          isRawData
            ? rowValues
            : metricsTableRowRenderer(rowValues, {
                toggleVisibility: (e) => {
                  e.stopPropagation();
                  onRowVisibilityChange(rowValues.key);
                },
              }),
        );
      } else {
        rows.push(
          isRawData
            ? rowValues
            : metricsTableRowRenderer(rowValues, {
                toggleVisibility: (e) => {
                  e.stopPropagation();
                  onRowVisibilityChange(rowValues.key);
                },
              }),
        );
      }
    });

    for (let columnKey in columnsValues) {
      if (columnsValues[columnKey].length === 1) {
        sameValueColumns.push(columnKey);
      }

      if (metricsCollection.config !== null) {
        rows[groupKey!].data[columnKey] =
          columnsValues[columnKey].length === 1
            ? columnsValues[columnKey][0]
            : columnsValues[columnKey];
      }
    }
    if (metricsCollection.config !== null && !isRawData) {
      rows[groupKey!].data = metricsTableRowRenderer(
        rows[groupKey!].data,
        {},
        true,
        ['value'].concat(Object.keys(columnsValues)),
      );
    }
  });

  return { rows, sameValueColumns };
}

function setTooltipData(
  processedData: IMetricsCollection<IMetric>[],
  paramKeys: string[],
): void {
  // separated
  const data: { [key: string]: any } = {};

  for (let metricsCollection of processedData) {
    const groupConfig = getGroupConfig<Partial<IMetricAppModelState>>(
      metricsCollection,
      model,
    );

    for (let metric of metricsCollection.data) {
      data[metric.key] = {
        runHash: metric.run.hash,
        metricName: metric.metric_name,
        metricContext: metric.context,
        groupConfig,
        params: paramKeys.reduce((acc, paramKey) => {
          Object.assign(acc, {
            [paramKey]: JSON.stringify(
              _.get(metric, `run.params.${paramKey}`, '-'),
            ),
          });
          return acc;
        }, {}),
      };
    }
  }

  tooltipData = data;
}

//Chart Methods

function onHighlightModeChange(mode: HighlightEnum): void {
  // separated
  const configData: IMetricAppConfig | undefined = model.getState()?.config;
  if (configData?.chart) {
    model.setState({
      config: {
        ...configData,
        chart: {
          ...configData.chart,
          highlightMode: mode,
        },
      },
    });
  }
  analytics.trackEvent(
    `[MetricsExplorer][Chart] Set highlight mode to "${HighlightEnum[
      mode
    ].toLowerCase()}"`,
  );
}

function onZoomChange(zoom: Partial<IChartZoom>): void {
  // separated
  const configData: IMetricAppConfig | undefined = model.getState()?.config;
  if (configData?.chart) {
    model.setState({
      config: {
        ...configData,
        chart: {
          ...configData.chart,
          zoom: {
            ...configData.chart.zoom,
            ...zoom,
          },
        },
      },
    });
  }
  if (!isNil(zoom.mode)) {
    analytics.trackEvent(
      `[MetricsExplorer][Chart] Set zoom mode to "${
        zoom.mode === 0 ? 'single' : 'multiple'
      }"`,
    );
  }
}

function onAggregationConfigChange(
  aggregationConfig: Partial<IAggregationConfig>,
): void {
  // separated
  const configData: IMetricAppConfig | undefined = model.getState()?.config;
  if (configData?.chart && !_.isEmpty(aggregationConfig)) {
    configData.chart = {
      ...configData.chart,
      aggregationConfig: {
        ...configData.chart.aggregationConfig,
        ...aggregationConfig,
      },
    };
    updateModelData(configData, true);
  }
  if (aggregationConfig.methods) {
    analytics.trackEvent(
      `[MetricsExplorer][Chart] Set aggregation area to "${AggregationAreaMethods[
        aggregationConfig.methods.area
      ].toLowerCase()}"`,
    );
    analytics.trackEvent(
      `[MetricsExplorer][Chart] Set aggregation line to "${AggregationAreaMethods[
        aggregationConfig.methods.line
      ].toLowerCase()}"`,
    );
  } else {
    analytics.trackEvent(
      `[MetricsExplorer][Chart] ${
        aggregationConfig.isApplied
          ? 'Aggregate metrics'
          : 'Deaggregate metrics'
      }`,
    );
  }
}

function onSmoothingChange(props: IOnSmoothingChange) {
  // separated
  const configData: IMetricAppConfig | undefined = model.getState()?.config;
  if (configData?.chart) {
    configData.chart = { ...configData.chart, ...props };
    updateModelData(configData, true);
  }
  if (props.curveInterpolation) {
    analytics.trackEvent(
      `[MetricsExplorer][Chart] Set interpolation mode to "${
        props.curveInterpolation === CurveEnum.Linear ? 'linear' : 'cubic'
      }"`,
    );
  } else {
    analytics.trackEvent(
      `[MetricsExplorer][Chart] Set smoothening algorithm to "${configData?.chart.smoothingAlgorithm}"`,
      { smoothingFactor: props.smoothingFactor },
    );
  }
}

function onIgnoreOutliersChange(): void {
  // separated
  const configData: IMetricAppConfig | undefined = model.getState()?.config;
  if (configData?.chart) {
    configData.chart.ignoreOutliers = !configData?.chart.ignoreOutliers;
    updateModelData(configData, true);
  }
  analytics.trackEvent(
    `[MetricsExplorer][Chart] ${
      !configData?.chart.ignoreOutliers ? 'Ignore' : 'Display'
    } outliers`,
  );
}

function onAxesScaleTypeChange(params: IAxesScaleState): void {
  // separated
  const configData: IMetricAppConfig | undefined = model.getState()?.config;
  if (configData?.chart) {
    configData.chart.axesScaleType = params;
    updateModelData(configData, true);
  }
  analytics.trackEvent(
    `[MetricsExplorer][Chart] Set X axis scale type "${params.xAxis}"`,
  );
  analytics.trackEvent(
    `[MetricsExplorer][Chart] Set Y axis scale type "${params.yAxis}"`,
  );
}

function setAggregationEnabled(configData: IMetricAppConfig): void {
  // separated
  const isAppliedGrouping =
    isGroupingApplied<Partial<IMetricAppModelState>>(model);
  configData.chart.aggregationConfig.isEnabled = isAppliedGrouping;
  if (!isAppliedGrouping) {
    configData.chart.aggregationConfig.isApplied = false;
  }
  analytics.trackEvent('[MetricsExplorer][Chart] Enable aggregation');
}

function updateModelData(
  configData: IMetricAppConfig = model.getState()!.config!,
  shouldURLUpdate?: boolean,
): void {
  const { data, params } = processData(
    model.getState()?.rawData as IRun<IMetricTrace>[],
  );
  const tableData = getDataAsTableRows(
    data,
    configData?.chart?.focusedState.xValue ?? null,
    params,
    false,
    configData,
  );
  const groupingSelectOptions = [...getGroupingSelectOptions(params)];
  const tableColumns = getMetricsTableColumns(
    params,
    data[0]?.config,
    configData.table.columnsOrder!,
    configData.table.hiddenColumns!,
    configData?.chart?.aggregationConfig.methods,
    configData.table.sortFields,
    onSortChange,
  );
  const tableRef: any = model.getState()?.refs?.tableRef;
  tableRef.current?.updateData({
    newData: tableData.rows,
    newColumns: tableColumns,
    hiddenColumns: configData.table.hiddenColumns!,
  });

  if (shouldURLUpdate) {
    updateURL(configData);
  }

  model.setState({
    config: configData,
    data,
    lineChartData: getDataAsLines(data),
    chartTitleData: getChartTitleData<IMetric, Partial<IMetricAppModelState>>(
      data,
      model,
    ),
    aggregatedData: getAggregatedData<Partial<IMetricAppModelState>>(
      data,
      model,
    ),
    tableData: tableData.rows,
    tableColumns,
    sameValueColumns: tableData.sameValueColumns,
    groupingSelectOptions,
  });
}

function onGroupingSelectChange({
  groupName,
  list,
}: IOnGroupingSelectChangeParams) {
  // separated
  let configData: IMetricAppConfig | any = model.getState()?.config;
  if (configData) {
    configData.grouping = { ...configData.grouping, [groupName]: list };
    configData = resetChartZoom(configData, 'Metrics');
    setAggregationEnabled(configData);
    updateModelData(configData, true);
  }
  analytics.trackEvent(`[MetricsExplorer] Group by ${groupName}`);
}

function onGroupingModeChange({
  groupName,
  value,
}: IOnGroupingModeChangeParams): void {
  // separated
  const configData = model.getState()?.config;
  if (configData?.grouping) {
    configData.grouping.reverseMode = {
      ...configData.grouping.reverseMode,
      [groupName]: value,
    };
    if (groupName === 'chart') {
      resetChartZoom(configData, 'Metrics');
    }
    setAggregationEnabled(configData);
    updateModelData(configData, true);
  }
  analytics.trackEvent(
    `[MetricsExplorer] ${
      value ? 'Disable' : 'Enable'
    } grouping by ${groupName} reverse mode`,
  );
}

function onGroupingPaletteChange(index: number): void {
  // separated
  const configData: IMetricAppConfig | undefined = model.getState()?.config;
  if (configData?.grouping) {
    configData.grouping = {
      ...configData.grouping,
      paletteIndex: index,
    };
    setAggregationEnabled(configData);
    updateModelData(configData, true);
  }
  analytics.trackEvent(
    `[MetricsExplorer] Set color palette to "${
      index === 0 ? '8 distinct colors' : '24 colors'
    }"`,
  );
}

function onGroupingReset(groupName: GroupNameType) {
  //separated
  const configData: IMetricAppConfig | undefined = model.getState()?.config;
  if (configData?.grouping) {
    const { reverseMode, paletteIndex, isApplied, persistence } =
      configData.grouping;
    configData.grouping = {
      ...configData.grouping,
      reverseMode: { ...reverseMode, [groupName]: false },
      [groupName]: [],
      paletteIndex: groupName === 'color' ? 0 : paletteIndex,
      persistence: { ...persistence, [groupName]: false },
      isApplied: { ...isApplied, [groupName]: true },
    };
    setAggregationEnabled(configData);
    updateModelData(configData, true);
  }
  analytics.trackEvent('[MetricsExplorer] Reset grouping');
}

function onGroupingApplyChange(groupName: GroupNameType): void {
  // separated
  const configData: IMetricAppConfig | undefined = model.getState()?.config;
  if (configData?.grouping) {
    configData.grouping = {
      ...configData.grouping,
      isApplied: {
        ...configData.grouping.isApplied,
        [groupName]: !configData.grouping.isApplied[groupName],
      },
    };
    setAggregationEnabled(configData);
    updateModelData(configData, true);
  }
}

function onGroupingPersistenceChange(groupName: 'stroke' | 'color'): void {
  // separated
  const configData: IMetricAppConfig | undefined = model.getState()?.config;
  if (configData?.grouping) {
    configData.grouping = {
      ...configData.grouping,
      persistence: {
        ...configData.grouping.persistence,
        [groupName]: !configData.grouping.persistence[groupName],
      },
    };
    setAggregationEnabled(configData);
    updateModelData(configData, true);
  }
  analytics.trackEvent(
    `[MetricsExplorer] ${
      !configData?.grouping.persistence[groupName] ? 'Enable' : 'Disable'
    } ${groupName} persistence`,
  );
}

function onChangeTooltip(tooltip: Partial<IChartTooltip>): void {
  // separated
  let configData: IMetricAppConfig | undefined = model.getState()?.config;
  if (configData?.chart) {
    let content = configData.chart.tooltip.content;
    if (tooltip.selectedParams && configData?.chart.focusedState.key) {
      content = filterTooltipContent(
        tooltipData[configData.chart.focusedState.key],
        tooltip.selectedParams,
      );
    }
    configData = {
      ...configData,
      chart: {
        ...configData.chart,
        tooltip: {
          ...configData.chart.tooltip,
          ...tooltip,
          content,
        },
      },
    };

    model.setState({ config: configData });
    updateURL(configData);
  }
  analytics.trackEvent('[MetricsExplorer] Change tooltip content');
}

<<<<<<< HEAD
function onActivePointChange(
  activePoint: IActivePoint,
  focusedStateActive: boolean = false,
): void {
  // separated
  const { data, params, refs, config } =
    model.getState() as IMetricAppModelState;
  const tableRef: any = refs?.tableRef;
  let tableData = null;
  if (config.table.resizeMode !== ResizeModeEnum.Hide) {
    tableData = getDataAsTableRows(
      data,
      activePoint.xValue,
      params,
      false,
      config,
      true,
    );
    if (tableRef) {
      tableRef.current?.updateData({
        newData: tableData.rows,
        dynamicData: true,
      });
      tableRef.current?.setHoveredRow?.(activePoint.key);
      tableRef.current?.setActiveRow?.(
        focusedStateActive ? activePoint.key : null,
=======
const onActivePointChange = debounce(
  (activePoint: IActivePoint, focusedStateActive: boolean = false): void => {
    const { data, params, refs, config } =
      model.getState() as IMetricAppModelState;
    const tableRef: any = refs?.tableRef;
    let tableData = null;
    if (config.table.resizeMode !== ResizeModeEnum.Hide) {
      tableData = getDataAsTableRows(
        data,
        activePoint.xValue,
        params,
        false,
        config,
        true,
>>>>>>> 02d81878
      );
      if (tableRef) {
        tableRef.current?.updateData({
          newData: tableData.rows,
          dynamicData: true,
        });
        tableRef.current?.setHoveredRow?.(activePoint.key);
        tableRef.current?.setActiveRow?.(
          focusedStateActive ? activePoint.key : null,
        );
        if (focusedStateActive) {
          tableRef.current?.scrollToRow?.(activePoint.key);
        }
      }
    }
    let configData: IMetricAppConfig = config;
    if (configData?.chart) {
      configData = {
        ...configData,
        chart: {
          ...configData.chart,
          focusedState: {
            active: focusedStateActive,
            key: activePoint.key,
            xValue: activePoint.xValue,
            yValue: activePoint.yValue,
            chartIndex: activePoint.chartIndex,
          },
          tooltip: {
            ...configData.chart.tooltip,
            content: filterTooltipContent(
              tooltipData[activePoint.key],
              configData?.chart.tooltip.selectedParams,
            ),
          },
        },
      };

      if (
        config.chart.focusedState.active !== focusedStateActive ||
        (config.chart.focusedState.active &&
          activePoint.key !== config.chart.focusedState.key)
      ) {
        updateURL(configData);
      }
    }
    model.setState({
      config: configData,
    });
  },
  35,
);

// Table Methods

function onTableRowHover(rowKey?: string): void {
  //separated
  const configData: IMetricAppConfig | undefined = model.getState()?.config;
  if (configData?.chart) {
    const chartPanelRef: any = model.getState()?.refs?.chartPanelRef;
    if (chartPanelRef && !configData.chart.focusedState.active) {
      chartPanelRef.current?.setActiveLineAndCircle(rowKey);
    }
  }
}

function onTableRowClick(rowKey?: string): void {
  // separated
  const configData: IMetricAppConfig | undefined = model.getState()!.config!;
  const chartPanelRef: any = model.getState()?.refs?.chartPanelRef;
  let focusedStateActive = !!rowKey;
  if (
    configData.chart.focusedState.active &&
    configData.chart.focusedState.key === rowKey
  ) {
    focusedStateActive = false;
  }
  chartPanelRef?.current?.setActiveLineAndCircle(
    rowKey || configData?.chart?.focusedState?.key,
    focusedStateActive,
    true,
  );
}

function onExportTableData(e: React.ChangeEvent<any>): void {
  const { data, params, config } = model.getState() as IMetricAppModelState;

  const tableData = getDataAsTableRows(
    data,
    config?.chart?.focusedState.xValue ?? null,
    params,
    true,
    config,
  );
  const tableColumns: ITableColumn[] = getMetricsTableColumns(
    params,
    data[0]?.config,
    config?.table.columnsOrder!,
    config?.table.hiddenColumns!,
    config?.chart?.aggregationConfig.methods,
  );

  const excludedFields: string[] = ['#', 'actions'];
  const filteredHeader: string[] = tableColumns.reduce(
    (acc: string[], column: ITableColumn) =>
      acc.concat(
        excludedFields.indexOf(column.key) === -1 && !column.isHidden
          ? column.key
          : [],
      ),
    [],
  );

  let emptyRow: { [key: string]: string } = {};
  filteredHeader.forEach((column: string) => {
    emptyRow[column] = '--';
  });

  const groupedRows: IMetricTableRowData[][] =
    data.length > 1
      ? Object.keys(tableData.rows).map(
          (groupedRowKey: string) => tableData.rows[groupedRowKey].items,
        )
      : [tableData.rows];

  const dataToExport: { [key: string]: string }[] = [];

  groupedRows.forEach(
    (groupedRow: IMetricTableRowData[], groupedRowIndex: number) => {
      groupedRow.forEach((row: IMetricTableRowData) => {
        const filteredRow = getFilteredRow<IMetricTableRowData>(
          filteredHeader,
          row,
        );
        dataToExport.push(filteredRow);
      });
      if (groupedRows.length - 1 !== groupedRowIndex) {
        dataToExport.push(emptyRow);
      }
    },
  );

  const blob = new Blob([JsonToCSV(dataToExport)], {
    type: 'text/csv;charset=utf-8;',
  });
  saveAs(blob, `metrics-${moment().format('HH:mm:ss · D MMM, YY')}.csv`);
  analytics.trackEvent('[MetricsExplorer] Export runs data to CSV');
}

/**
 * function updateURL has 2 major functionalities:
 *    1. Keeps URL in sync with the app config
 *    2. Stores updated URL in localStorage if App is not in the bookmark state
 * @param {IMetricAppConfig} configData - the current state of the app config
 */
function updateURL(configData = model.getState()!.config!) {
  const { grouping, chart, select } = configData;
  const url: string = getUrlWithParam(
    ['grouping', 'chart', 'select'],
    [encode(grouping), encode(chart), encode(select)],
  );

  if (url === `${window.location.pathname}${window.location.search}`) {
    return;
  }

  const appId: string = window.location.pathname.split('/')[2];
  if (!appId) {
    setItem('metricsUrl', url);
  }

  window.history.pushState(null, '', url);
}

function onNotificationDelete(id: number) {
  // separated
  let notifyData: INotification[] | [] = model.getState()?.notifyData || [];
  notifyData = [...notifyData].filter((i) => i.id !== id);
  model.setState({ notifyData });
}

function onNotificationAdd(notification: INotification) {
  // separated
  let notifyData: INotification[] | [] = model.getState()?.notifyData || [];
  notifyData = [...notifyData, notification];
  model.setState({ notifyData });
  setTimeout(() => {
    onNotificationDelete(notification.id);
  }, 3000);
}

function onResetConfigData(): void {
  // separated
  const configData: IMetricAppConfig | undefined = model.getState()?.config;
  if (configData) {
    configData.grouping = {
      ...getConfig().grouping,
    };
    configData.chart = { ...getConfig().chart };
    updateModelData(configData, true);
  }
}

async function onAlignmentMetricChange(metric: string) {
  // separated
  const modelState = model.getState();
  const configData = modelState?.config;
  if (configData?.chart) {
    configData.chart = {
      ...configData.chart,
      alignmentConfig: { metric, type: AlignmentOptions.CUSTOM_METRIC },
    };
    model.setState({ config: configData });
  }
  if (modelState?.rawData && configData) {
    model.setState({ requestIsPending: true });
    const runs = modelState?.rawData?.map((item) => {
      const traces = item.traces.map(({ context, metric_name, slice }) => ({
        context,
        metric_name,
        slice,
      }));
      return {
        run_id: item.hash,
        traces,
      };
    });

    const reqBody: IAlignMetricsDataParams = {
      align_by: metric,
      runs,
    };
    const stream = await metricsService.fetchAlignedMetricsData(reqBody).call();
    const runData = await getRunData(stream);
    let missingTraces = false;
    const rawData: any = model.getState()?.rawData?.map((item, index) => {
      return {
        ...item,
        traces: item.traces.map((trace, ind) => {
          let x_axis_iters = runData[index]?.[ind]?.x_axis_iters || null;
          let x_axis_values = runData[index]?.[ind]?.x_axis_iters || null;
          if (!x_axis_iters || !x_axis_values) {
            missingTraces = true;
          }
          let data = {
            ...trace,
            ...runData[index][ind],
          };
          return data;
        }),
      };
    });
    if (missingTraces) {
      onNotificationAdd({
        id: Date.now(),
        severity: 'error',
        message: AlignmentNotificationsEnum.NOT_ALL_ALIGNED,
      });
      configData.chart = {
        ...configData.chart,
        alignmentConfig: { metric: '', type: AlignmentOptions.STEP },
      };
    }
    setModelData(rawData, configData);
  }
  analytics.trackEvent(
    '[MetricsExplorer][Chart] Align X axis by another metric',
  );
}

async function getRunData(stream: ReadableStream<IRun<IMetricTrace>[]>) {
  // separated
  let gen = adjustable_reader(stream);
  let buffer_pairs = decode_buffer_pairs(gen);
  let decodedPairs = decodePathsVals(buffer_pairs);
  let objects = iterFoldTree(decodedPairs, 1);

  const runData = [];
  for await (let [keys, val] of objects) {
    runData.push({
      ...(val as any),
      hash: keys[0],
    });
  }
  return runData;
}

function setModelData(
  rawData: IRun<IMetricTrace>[],
  configData: IMetricAppConfig,
) {
  const sortFields = model.getState()?.config?.table.sortFields;
  const { data, params } = processData(rawData);
  if (configData) {
    setAggregationEnabled(configData);
  }
  const tableData = getDataAsTableRows(
    data,
    configData?.chart?.focusedState.xValue ?? null,
    params,
    false,
    configData,
  );
  model.setState({
    requestIsPending: false,
    rawData,
    config: configData,
    params,
    data,
    lineChartData: getDataAsLines(data),
    chartTitleData: getChartTitleData<IMetric, Partial<IMetricAppModelState>>(
      data,
      model,
    ),
    aggregatedData: getAggregatedData<Partial<IMetricAppModelState>>(
      data,
      model,
    ),
    tableData: tableData.rows,
    tableColumns: getMetricsTableColumns(
      params,
      data[0]?.config,
      configData.table.columnsOrder!,
      configData.table.hiddenColumns!,
      configData?.chart?.aggregationConfig.methods,
      sortFields,
      onSortChange,
    ),
    sameValueColumns: tableData.sameValueColumns,
    groupingSelectOptions: [...getGroupingSelectOptions(params)],
  });
}

function onAlignmentTypeChange(type: AlignmentOptions): void {
  // separated
  const configData: IMetricAppConfig | undefined = model.getState()?.config;
  if (configData?.chart) {
    const alignmentConfig = { ...configData.chart.alignmentConfig, type };

    if (type !== AlignmentOptions.CUSTOM_METRIC) {
      alignmentConfig.metric = '';
    }
    configData.chart = {
      ...configData.chart,
      alignmentConfig,
    };
    updateModelData(configData, true);
  }
  analytics.trackEvent(
    `[MetricsExplorer][Chart] Align X axis by "${AlignmentOptions[
      type
    ].toLowerCase()}"`,
  );
}

function onMetricsSelectChange(data: ISelectMetricsOption[]) {
  // separated
  const configData: IMetricAppConfig | undefined = model.getState()?.config;
  if (configData?.select) {
    const newConfig = {
      ...configData,
      select: { ...configData.select, metrics: data },
    };

    updateURL(newConfig);

    model.setState({
      config: newConfig,
    });
  }
}

function onSelectRunQueryChange(query: string) {
  // separated
  const configData: IMetricAppConfig | undefined = model.getState()?.config;
  if (configData?.select) {
    const newConfig = {
      ...configData,
      select: { ...configData.select, query },
    };

    updateURL(newConfig);

    model.setState({
      config: newConfig,
    });
  }
}

function onSelectAdvancedQueryChange(query: string) {
  // separated
  const configData: IMetricAppConfig | undefined = model.getState()?.config;
  if (configData?.select) {
    const newConfig = {
      ...configData,
      select: { ...configData.select, advancedQuery: query },
    };

    updateURL(newConfig);

    model.setState({
      config: newConfig,
    });
  }
}

function toggleSelectAdvancedMode() {
  // separated
  const configData: IMetricAppConfig | undefined = model.getState()?.config;
  if (configData?.select) {
    const newConfig = {
      ...configData,
      select: {
        ...configData.select,
        advancedMode: !configData.select.advancedMode,
      },
    };

    updateURL(newConfig);

    model.setState({
      config: newConfig,
    });
  }
  analytics.trackEvent(
    `[MetricsExplorer] Turn ${
      !configData?.select.advancedMode ? 'on' : 'off'
    } the advanced mode of select form`,
  );
}

function onRowHeightChange(height: RowHeightSize) {
  //separated
  const configData: IMetricAppConfig | undefined = model.getState()?.config;
  if (configData?.table) {
    const table = {
      ...configData.table,
      rowHeight: height,
    };
    const config = {
      ...configData,
      table,
    };
    model.setState({
      config,
    });
    setItem('metricsTable', encode(table));
  }
  analytics.trackEvent(
    `[MetricsExplorer][Table] Set table row height to "${RowHeightEnum[
      height
    ].toLowerCase()}"`,
  );
}

function onMetricVisibilityChange(metricsKeys: string[]) {
  // separated
  const configData: IMetricAppConfig | undefined = model.getState()?.config;
  const processedData = model.getState()?.data;
  if (configData?.table && processedData) {
    const table = {
      ...configData.table,
      hiddenMetrics:
        metricsKeys[0] === 'all'
          ? Object.values(processedData)
              .map((metricCollection) =>
                metricCollection.data.map((metric) => metric.key),
              )
              .flat()
          : metricsKeys,
    };
    const config = {
      ...configData,
      table,
    };
    model.setState({
      config,
    });
    setItem('metricsTable', encode(table));
    updateModelData(config);
  }
  analytics.trackEvent(
    `[MetricsExplorer][Table] ${
      metricsKeys[0] === 'all'
        ? 'Visualize all hidden metrics from table'
        : 'Hide all metrics from table'
    }`,
  );
}

function onRowVisibilityChange(metricKey: string) {
  // separated
  const configData: IMetricAppConfig | undefined = model.getState()?.config;
  if (configData?.table) {
    let hiddenMetrics = configData?.table?.hiddenMetrics || [];
    if (hiddenMetrics?.includes(metricKey)) {
      hiddenMetrics = hiddenMetrics.filter(
        (hiddenMetric) => hiddenMetric !== metricKey,
      );
    } else {
      hiddenMetrics = [...hiddenMetrics, metricKey];
    }
    const table = {
      ...configData.table,
      hiddenMetrics,
    };
    const config = {
      ...configData,
      table,
    };
    model.setState({
      config,
    });
    setItem('metricsTable', encode(table));
    updateModelData(config);
  }
}

function onColumnsVisibilityChange(hiddenColumns: string[]) {
  // separated
  const configData: IMetricAppConfig | undefined = model.getState()?.config;
  const columnsData = model.getState()!.tableColumns!;
  if (configData?.table) {
    const table = {
      ...configData.table,
      hiddenColumns:
        hiddenColumns[0] === 'all'
          ? columnsData.map((col) => col.key)
          : hiddenColumns,
    };
    const configUpdate = {
      ...configData,
      table,
    };
    model.setState({
      config: configUpdate,
    });
    setItem('metricsTable', encode(table));
    updateModelData(configUpdate);
  }
  if (hiddenColumns[0] === 'all') {
    analytics.trackEvent('[MetricsExplorer][Table] Hide all table columns');
  } else if (isEmpty(hiddenColumns)) {
    analytics.trackEvent('[MetricsExplorer][Table] Show all table columns');
  }
}

function onTableDiffShow() {
  //separated
  const sameValueColumns = model.getState()?.sameValueColumns;
  if (sameValueColumns) {
    onColumnsVisibilityChange(sameValueColumns);
  }
  analytics.trackEvent('[MetricsExplorer][Table] Show table columns diff');
}

function onColumnsOrderChange(columnsOrder: any) {
  // separated
  const configData: IMetricAppConfig | undefined = model.getState()?.config;
  if (configData?.table) {
    const table = {
      ...configData.table,
      columnsOrder: columnsOrder,
    };
    const config = {
      ...configData,
      table,
    };

    model.setState({
      config,
    });
    setItem('metricsTable', encode(table));
    updateModelData(config);
  }
  if (
    isEmpty(columnsOrder?.left) &&
    isEmpty(columnsOrder?.middle) &&
    isEmpty(columnsOrder?.right)
  ) {
    analytics.trackEvent('[MetricsExplorer][Table] Reset table columns order');
  }
}

function onTableResizeModeChange(mode: ResizeModeEnum): void {
  // separated
  const configData: IMetricAppConfig | undefined = model.getState()?.config;
  if (configData?.table) {
    const table = {
      ...configData.table,
      resizeMode: mode,
    };

    const config = {
      ...configData,
      table,
    };
    model.setState({
      config,
    });
    setItem('metricsTable', encode(table));
  }
  analytics.trackEvent(
    `[MetricsExplorer][Table] Set table view mode to "${mode}"`,
  );
}

function onTableResizeEnd(tableHeight: string) {
  //separated
  const configData: IMetricAppConfig | undefined = model.getState()?.config;
  if (configData?.table) {
    const table = {
      ...configData.table,
      height: tableHeight,
    };
    const config = {
      ...configData,
      table,
    };
    model.setState({
      config,
    });
    setItem('metricsTable', encode(table));
  }
}

// internal function to update config.table.sortFields and cache data
function updateSortFields(sortFields: SortField[]) {
  // separated
  const configData: IMetricAppConfig | undefined = model.getState()?.config;
  if (configData?.table) {
    const table = {
      ...configData.table,
      sortFields,
    };
    const configUpdate = {
      ...configData,
      table,
    };
    model.setState({
      config: configUpdate,
    });

    setItem('metricsTable', encode(table));
    updateModelData(configUpdate);
  }
  analytics.trackEvent(
    `[MetricsExplorer][Table] ${
      isEmpty(sortFields) ? 'Reset' : 'Apply'
    } table sorting by a key`,
  );
}

// set empty array to config.table.sortFields
function onSortReset() {
  updateSortFields([]);
}

/**
 * function onSortChange has 3 major functionalities
 *    1. if only field param passed, the function will change sort option with the following cycle ('asc' -> 'desc' -> none -> 'asc)
 *    2. if value param passed 'asc' or 'desc', the function will replace the sort option of the field in sortFields
 *    3. if value param passed 'none', the function will delete the field from sortFields
 * @param {String} field  - the name of the field (i.e params.dataset.preproc)
 * @param {'asc' | 'desc' | 'none'} value - 'asc' | 'desc' | 'none'
 */
function onSortChange(field: string, value?: 'asc' | 'desc' | 'none') {
  // separated
  const configData: IMetricAppConfig | undefined = model.getState()?.config;
  const sortFields = configData?.table.sortFields || [];

  const existField = sortFields?.find((d: SortField) => d[0] === field);
  let newFields: SortField[] = [];

  if (value && existField) {
    if (value === 'none') {
      // delete
      newFields = sortFields?.filter(
        ([name]: SortField) => name !== existField[0],
      );
    } else {
      newFields = sortFields.map(([name, v]: SortField) =>
        name === existField[0] ? [name, value] : [name, v],
      );
    }
  } else {
    if (existField) {
      if (existField[1] === 'asc') {
        // replace to desc
        newFields = sortFields?.map(([name, value]: SortField) => {
          return name === existField[0] ? [name, 'desc'] : [name, value];
        });
      } else {
        // delete field
        newFields = sortFields?.filter(
          ([name]: SortField) => name !== existField[0],
        );
      }
    } else {
      // add field
      newFields = [...sortFields, [field, 'asc']];
    }
  }
  updateSortFields(newFields);
}

function updateColumnsWidths(key: string, width: number, isReset: boolean) {
  // separated
  const configData: IMetricAppConfig | undefined = model.getState()?.config;
  if (configData?.table && configData?.table?.columnsWidths) {
    let columnsWidths = configData?.table?.columnsWidths;
    if (isReset) {
      columnsWidths = _.omit(columnsWidths, [key]);
    } else {
      columnsWidths = { ...columnsWidths, [key]: width };
    }
    const table = {
      ...configData.table,
      columnsWidths,
    };
    const config = {
      ...configData,
      table,
    };
    model.setState({
      config,
    });
    setItem('metricsTable', encode(table));
  }
}

const metricAppModel = {
  ...model,
  initialize,
  getMetricsData,
  getAppConfigData,
  getDataAsTableRows,
  setDefaultAppConfigData,
  onHighlightModeChange,
  onZoomChange,
  onSmoothingChange,
  onIgnoreOutliersChange,
  onAxesScaleTypeChange,
  onAggregationConfigChange,
  onActivePointChange,
  onTableRowHover,
  onTableRowClick,
  onGroupingSelectChange,
  onGroupingModeChange,
  onGroupingPaletteChange,
  onGroupingReset,
  onGroupingApplyChange,
  onGroupingPersistenceChange,
  onBookmarkCreate,
  onNotificationDelete,
  onNotificationAdd,
  onBookmarkUpdate,
  onResetConfigData,
  onAlignmentMetricChange,
  onAlignmentTypeChange,
  onMetricsSelectChange,
  onSelectRunQueryChange,
  onSelectAdvancedQueryChange,
  toggleSelectAdvancedMode,
  onChangeTooltip,
  onExportTableData,
  onRowHeightChange,
  onMetricVisibilityChange,
  onColumnsVisibilityChange,
  onTableDiffShow,
  onColumnsOrderChange,
  onTableResizeModeChange,
  onTableResizeEnd,
  onSortReset,
  onSortChange,
  updateColumnsWidths,
  updateURL,
  updateModelData,
};

export default metricAppModel;<|MERGE_RESOLUTION|>--- conflicted
+++ resolved
@@ -376,41 +376,6 @@
   analytics.trackEvent('[MetricsExplorer] Update bookmark');
 }
 
-<<<<<<< HEAD
-=======
-function getGroupingSelectOptions(params: string[]): IGroupingSelectOption[] {
-  const paramsOptions: IGroupingSelectOption[] = params.map((param) => ({
-    value: `run.params.${param}`,
-    group: 'params',
-    label: param,
-  }));
-
-  return [
-    {
-      group: 'Run',
-      label: 'run.experiment',
-      value: 'run.props.experiment',
-    },
-    {
-      group: 'Run',
-      label: 'run.hash',
-      value: 'run.hash',
-    },
-    ...paramsOptions,
-    {
-      group: 'metric',
-      label: 'metric.name',
-      value: 'metric_name',
-    },
-    {
-      group: 'metric',
-      label: 'context.subset',
-      value: 'context.subset',
-    },
-  ];
-}
-
->>>>>>> 02d81878
 function processData(data: IRun<IMetricTrace>[]): {
   data: IMetricsCollection<IMetric>[];
   params: string[];
@@ -1434,34 +1399,6 @@
   analytics.trackEvent('[MetricsExplorer] Change tooltip content');
 }
 
-<<<<<<< HEAD
-function onActivePointChange(
-  activePoint: IActivePoint,
-  focusedStateActive: boolean = false,
-): void {
-  // separated
-  const { data, params, refs, config } =
-    model.getState() as IMetricAppModelState;
-  const tableRef: any = refs?.tableRef;
-  let tableData = null;
-  if (config.table.resizeMode !== ResizeModeEnum.Hide) {
-    tableData = getDataAsTableRows(
-      data,
-      activePoint.xValue,
-      params,
-      false,
-      config,
-      true,
-    );
-    if (tableRef) {
-      tableRef.current?.updateData({
-        newData: tableData.rows,
-        dynamicData: true,
-      });
-      tableRef.current?.setHoveredRow?.(activePoint.key);
-      tableRef.current?.setActiveRow?.(
-        focusedStateActive ? activePoint.key : null,
-=======
 const onActivePointChange = debounce(
   (activePoint: IActivePoint, focusedStateActive: boolean = false): void => {
     const { data, params, refs, config } =
@@ -1476,7 +1413,6 @@
         false,
         config,
         true,
->>>>>>> 02d81878
       );
       if (tableRef) {
         tableRef.current?.updateData({
