--- conflicted
+++ resolved
@@ -24,12 +24,6 @@
   AggregationAreaMethods,
   AggregationLineMethods,
 } from 'utils/aggregateGroupData';
-import {
-  adjustable_reader,
-  decode_buffer_pairs,
-  decodePathsVals,
-  iterFoldTree,
-} from 'utils/encoder/streamEncoding';
 import getSmoothenedData from 'utils/getSmoothenedData';
 import filterMetricData from 'utils/filterMetricData';
 import { RowHeightSize } from 'config/table/tableConfigs';
@@ -39,10 +33,12 @@
 // Types
 import {
   IAppData,
+  IGroupingSelectOption,
   IMetricAppConfig,
   IMetricAppModelState,
   IMetricsCollection,
   IMetricTableRowData,
+  IOnGroupingSelectChangeParams,
   ITooltipData,
   SortField,
 } from 'types/services/models/metrics/metricsAppModel';
@@ -50,36 +46,21 @@
 import { IMetricTrace, IRun } from 'types/services/models/metrics/runModel';
 import { ILine } from 'types/components/LineChart/LineChart';
 import { IActivePoint } from 'types/utils/d3/drawHoverAttributes';
-<<<<<<< HEAD
-import { CurveEnum, ScaleEnum } from 'utils/d3';
+import { AlignmentOptionsEnum, CurveEnum, ScaleEnum } from 'utils/d3';
 import { HighlightEnum } from 'components/HighlightModesPopover/HighlightModesPopover';
 import { AlignmentNotificationsEnum } from 'config/notification-messages/notificationMessages';
-import { getGroupingPersistIndex } from 'utils/app/getGroupingPersistIndex';
-import { AlignmentOptions } from 'config/alignment/alignmentOptions';
-=======
-import { AlignmentOptionsEnum, CurveEnum, ScaleEnum } from 'utils/d3';
-import { IBookmarkFormState } from 'types/pages/metrics/components/BookmarkForm/BookmarkForm';
-import { INotification } from 'types/components/NotificationContainer/NotificationContainer';
-import { HighlightEnum } from 'components/HighlightModesPopover/HighlightModesPopover';
-import {
-  AlignmentNotificationsEnum,
-  BookmarkNotificationsEnum,
-} from 'config/notification-messages/notificationMessages';
 import { ISelectMetricsOption } from 'types/pages/metrics/components/SelectForm/SelectForm';
->>>>>>> 27e1917d
 import { filterArrayByIndexes } from 'utils/filterArrayByIndexes';
 import { ITableColumn } from 'types/pages/metrics/components/TableColumns/TableColumns';
-import { getItem, setItem } from 'utils/storage';
+import { getItem } from 'utils/storage';
 import { ZoomEnum } from 'components/ZoomInPopover/ZoomInPopover';
 import { ResizeModeEnum } from 'config/enums/tableEnums';
 import * as analytics from 'services/analytics';
 import getFilteredRow from 'utils/app/getFilteredRow';
-import getGroupingSelectOptions from 'utils/app/getGroupingSelectOptions';
 import getAggregatedData from 'utils/app/getAggregatedData';
 import getChartTitleData from 'utils/app/getChartTitleData';
 import getQueryStringFromSelect from 'utils/app/getQuertStringFromSelect';
 import { formatValue } from 'utils/formatValue';
-import updateUrlParam from 'utils/app/updateUrlParam';
 import LiveUpdateService from 'services/live-update/examples/LiveUpdateBridge.example';
 import getTooltipData from 'utils/app/getTooltipData';
 import { getFilteredGroupingOptions } from 'utils/app/getFilteredGroupingOptions';
@@ -89,13 +70,14 @@
 import setAggregationEnabled from 'utils/app/setAggregationEnabled';
 import updateSortFields from 'utils/app/updateTableSortFields';
 import { DensityOptions } from 'config/enums/densityEnum';
-<<<<<<< HEAD
 import updateURL from 'utils/app/updateURL';
 import getRunData from 'utils/app/getRunData';
-=======
 import getValueByField from 'utils/getValueByField';
 import contextToString from 'utils/contextToString';
->>>>>>> 27e1917d
+import getGroupingSelectOptions from 'utils/app/getGroupingSelectOptions';
+import resetChartZoom from 'utils/app/resetChartZoom';
+import { getGroupingPersistIndex } from 'utils/app/getGroupingPersistIndex';
+import sortDependingArrays from 'utils/app/sortDependingArrays';
 
 const model = createModel<Partial<IMetricAppModelState>>({
   requestIsPending: null,
@@ -281,43 +263,41 @@
   };
 }
 
-<<<<<<< HEAD
-=======
-function getQueryStringFromSelect(
-  selectData: IMetricAppConfig['select'] | undefined,
-) {
-  let query = '';
-  if (selectData !== undefined) {
-    if (selectData.advancedMode) {
-      query = selectData.advancedQuery;
-    } else {
-      query = `${
-        selectData.query ? `${selectData.query} and ` : ''
-      }(${selectData.metrics
-        .map(
-          (metric) =>
-            `(metric.name == "${metric.value.metric_name}"${
-              metric.value.context === null
-                ? ''
-                : ' and ' +
-                  Object.keys(metric.value.context)
-                    .map(
-                      (item) =>
-                        `metric.context.${item} == ${formatValue(
-                          (metric.value.context as any)[item],
-                        )}`,
-                    )
-                    .join(' and ')
-            })`,
-        )
-        .join(' or ')})`.trim();
-    }
-  }
-
-  return query;
-}
-
->>>>>>> 27e1917d
+// separated
+// function getQueryStringFromSelect(
+//   selectData: IMetricAppConfig['select'] | undefined,
+// ) {
+//   let query = '';
+//   if (selectData !== undefined) {
+//     if (selectData.advancedMode) {
+//       query = selectData.advancedQuery;
+//     } else {
+//       query = `${
+//         selectData.query ? `${selectData.query} and ` : ''
+//       }(${selectData.metrics
+//         .map(
+//           (metric) =>
+//             `(metric.name == "${metric.value.metric_name}"${
+//               metric.value.context === null
+//                 ? ''
+//                 : ' and ' +
+//                   Object.keys(metric.value.context)
+//                     .map(
+//                       (item) =>
+//                         `metric.context.${item} == ${formatValue(
+//                           (metric.value.context as any)[item],
+//                         )}`,
+//                     )
+//                     .join(' and ')
+//             })`,
+//         )
+//         .join(' or ')})`.trim();
+//     }
+//   }
+//
+//   return query;
+// }
+
 let metricsRequestRef: {
   call: (
     exceptionHandler: (detail: any) => void,
@@ -427,7 +407,7 @@
     abort: metricsRequestRef.abort,
   };
 }
-<<<<<<< HEAD
+
 //
 // async function onBookmarkCreate({ name, description }: IBookmarkFormState) {
 //   // separated
@@ -477,119 +457,71 @@
 //   }
 //   analytics.trackEvent('[MetricsExplorer] Update bookmark');
 // }
-=======
-
-function getChartTitleData(
-  processedData: IMetricsCollection<IMetric>[],
-  groupingSelectOptions: IMetricAppModelState['groupingSelectOptions'],
-  configData: IMetricAppConfig | any = model.getState()?.config,
-): IChartTitleData {
-  if (!processedData) {
-    return {};
-  }
-  const groupData = configData?.grouping;
-  let chartTitleData: IChartTitleData = {};
-  processedData.forEach((metricsCollection) => {
-    if (!chartTitleData[metricsCollection.chartIndex]) {
-      chartTitleData[metricsCollection.chartIndex] = groupData.chart.reduce(
-        (acc: IChartTitle, groupItemKey: string) => {
-          if (metricsCollection.config?.hasOwnProperty(groupItemKey)) {
-            acc[getValueByField(groupingSelectOptions || [], groupItemKey)] =
-              formatValue(metricsCollection.config[groupItemKey]);
-          }
-          return acc;
-        },
-        {},
-      );
-    }
-  });
-  return chartTitleData;
-}
-
-async function onBookmarkCreate({ name, description }: IBookmarkFormState) {
-  const configData: IMetricAppConfig | undefined = model.getState()?.config;
-  if (configData) {
-    const app: IAppData | any = await appsService
-      .createApp({ state: configData, type: 'metrics' })
-      .call();
-    if (app.id) {
-      const bookmark: IDashboardData = await dashboardService
-        .createDashboard({ app_id: app.id, name, description })
-        .call();
-      if (bookmark.name) {
-        onNotificationAdd({
-          id: Date.now(),
-          severity: 'success',
-          message: BookmarkNotificationsEnum.CREATE,
-        });
-      } else {
-        onNotificationAdd({
-          id: Date.now(),
-          severity: 'error',
-          message: BookmarkNotificationsEnum.ERROR,
-        });
-      }
-    }
-  }
-  analytics.trackEvent('[MetricsExplorer] Create bookmark');
-}
-
-function onBookmarkUpdate(id: string) {
-  const configData: IMetricAppConfig | undefined = model.getState()?.config;
-  if (configData) {
-    appsService
-      .updateApp(id, { state: configData, type: 'metrics' })
-      .call()
-      .then((res: IDashboardData | any) => {
-        if (res.id) {
-          onNotificationAdd({
-            id: Date.now(),
-            severity: 'success',
-            message: BookmarkNotificationsEnum.UPDATE,
-          });
-        }
-      });
-  }
-  analytics.trackEvent('[MetricsExplorer] Update bookmark');
-}
-
-function getGroupingSelectOptions(
-  params: string[],
-  contexts: string[] = [],
-): IGroupingSelectOption[] {
-  const paramsOptions: IGroupingSelectOption[] = params.map((param) => ({
-    group: 'run',
-    label: `run.${param}`,
-    value: `run.params.${param}`,
-  }));
-
-  const contextOptions: IGroupingSelectOption[] = contexts.map((context) => ({
-    group: 'metric',
-    label: `metric.context.${context}`,
-    value: `context.${context}`,
-  }));
-
-  return [
-    {
-      group: 'run',
-      label: 'run.experiment',
-      value: 'run.props.experiment',
-    },
-    {
-      group: 'run',
-      label: 'run.hash',
-      value: 'run.hash',
-    },
-    ...paramsOptions,
-    {
-      group: 'metric',
-      label: 'metric.name',
-      value: 'metric_name',
-    },
-    ...contextOptions,
-  ];
-}
->>>>>>> 27e1917d
+
+// function getChartTitleData(
+//   processedData: IMetricsCollection<IMetric>[],
+//   groupingSelectOptions: IMetricAppModelState['groupingSelectOptions'],
+//   configData: IMetricAppConfig | any = model.getState()?.config,
+// ): IChartTitleData {
+//   if (!processedData) {
+//     return {};
+//   }
+//   const groupData = configData?.grouping;
+//   let chartTitleData: IChartTitleData = {};
+//   processedData.forEach((metricsCollection) => {
+//     if (!chartTitleData[metricsCollection.chartIndex]) {
+//       chartTitleData[metricsCollection.chartIndex] = groupData.chart.reduce(
+//         (acc: IChartTitle, groupItemKey: string) => {
+//           if (metricsCollection.config?.hasOwnProperty(groupItemKey)) {
+//             acc[getValueByField(groupingSelectOptions || [], groupItemKey)] =
+//               formatValue(metricsCollection.config[groupItemKey]);
+//           }
+//           return acc;
+//         },
+//         {},
+//       );
+//     }
+//   });
+//   return chartTitleData;
+// }
+
+// separated
+// function getGroupingSelectOptions(
+//   params: string[],
+//   contexts: string[] = [],
+// ): IGroupingSelectOption[] {
+//   const paramsOptions: IGroupingSelectOption[] = params.map((param) => ({
+//     group: 'run',
+//     label: `run.${param}`,
+//     value: `run.params.${param}`,
+//   }));
+//
+//   const contextOptions: IGroupingSelectOption[] = contexts.map((context) => ({
+//     group: 'metric',
+//     label: `metric.context.${context}`,
+//     value: `context.${context}`,
+//   }));
+//
+//   return [
+//     {
+//       group: 'run',
+//       label: 'run.experiment',
+//       value: 'run.props.experiment',
+//     },
+//     {
+//       group: 'run',
+//       label: 'run.hash',
+//       value: 'run.hash',
+//     },
+//     ...paramsOptions,
+//     {
+//       group: 'metric',
+//       label: 'metric.name',
+//       value: 'metric_name',
+//     },
+//     ...contextOptions,
+//   ];
+// }
 
 function processData(data: IRun<IMetricTrace>[]): {
   data: IMetricsCollection<IMetric>[];
@@ -673,61 +605,54 @@
   const uniqParams = _.uniq(params);
   const uniqContexts = _.uniq(contexts);
 
-<<<<<<< HEAD
-  tooltipData = getTooltipData({ processedData, paramKeys: uniqParams, model });
-
-=======
->>>>>>> 27e1917d
   return {
     data: processedData,
     params: uniqParams,
     contexts: uniqContexts,
   };
 }
-
-<<<<<<< HEAD
-=======
-function getFilteredGroupingOptions(
-  grouping: IMetricAppConfig['grouping'],
-  groupName: GroupNameType,
-): string[] {
-  const { reverseMode, isApplied } = grouping;
-  const groupingSelectOptions = model.getState()?.groupingSelectOptions;
-  if (groupingSelectOptions) {
-    const filteredOptions = [...groupingSelectOptions]
-      .filter((opt) => grouping[groupName].indexOf(opt.value) === -1)
-      .map((item) => item.value);
-    return isApplied[groupName]
-      ? reverseMode[groupName]
-        ? filteredOptions
-        : grouping[groupName]
-      : [];
-  } else {
-    return [];
-  }
-}
-
-function getGroupingPersistIndex({
-  groupConfig,
-  grouping,
-  groupName,
-}: IGetGroupingPersistIndex) {
-  const configHash = encode(groupConfig as {}, true);
-  let index = BigInt(0);
-  for (let i = 0; i < configHash.length; i++) {
-    const charCode = configHash.charCodeAt(i);
-    if (charCode > 47 && charCode < 58) {
-      index += BigInt(
-        (charCode - 48) * Math.ceil(Math.pow(16, i) / grouping.seed[groupName]),
-      );
-    } else if (charCode > 96 && charCode < 103) {
-      index += BigInt(
-        (charCode - 87) * Math.ceil(Math.pow(16, i) / grouping.seed.color),
-      );
-    }
-  }
-  return index;
-}
+// separated
+// function getFilteredGroupingOptions(
+//   grouping: IMetricAppConfig['grouping'],
+//   groupName: GroupNameType,
+// ): string[] {
+//   const { reverseMode, isApplied } = grouping;
+//   const groupingSelectOptions = model.getState()?.groupingSelectOptions;
+//   if (groupingSelectOptions) {
+//     const filteredOptions = [...groupingSelectOptions]
+//       .filter((opt) => grouping[groupName].indexOf(opt.value) === -1)
+//       .map((item) => item.value);
+//     return isApplied[groupName]
+//       ? reverseMode[groupName]
+//         ? filteredOptions
+//         : grouping[groupName]
+//       : [];
+//   } else {
+//     return [];
+//   }
+// }
+
+// function getGroupingPersistIndex({
+//   groupConfig,
+//   grouping,
+//   groupName,
+// }: IGetGroupingPersistIndex) {
+//   const configHash = encode(groupConfig as {}, true);
+//   let index = BigInt(0);
+//   for (let i = 0; i < configHash.length; i++) {
+//     const charCode = configHash.charCodeAt(i);
+//     if (charCode > 47 && charCode < 58) {
+//       index += BigInt(
+//         (charCode - 48) * Math.ceil(Math.pow(16, i) / grouping.seed[groupName]),
+//       );
+//     } else if (charCode > 96 && charCode < 103) {
+//       index += BigInt(
+//         (charCode - 87) * Math.ceil(Math.pow(16, i) / grouping.seed.color),
+//       );
+//     }
+//   }
+//   return index;
+// }
 
 function onShuffleChange(name: 'color' | 'stroke') {
   const configData = model.getState()?.config;
@@ -743,21 +668,21 @@
   }
 }
 
-function isGroupingApplied(grouping: IMetricAppConfig['grouping']): boolean {
-  const groupByColor = getFilteredGroupingOptions(grouping, 'color');
-  const groupByStroke = getFilteredGroupingOptions(grouping, 'stroke');
-  const groupByChart = getFilteredGroupingOptions(grouping, 'chart');
-  if (
-    groupByColor.length === 0 &&
-    groupByStroke.length === 0 &&
-    groupByChart.length === 0
-  ) {
-    return false;
-  }
-  return true;
-}
-
->>>>>>> 27e1917d
+// separated
+// function isGroupingApplied(grouping: IMetricAppConfig['grouping']): boolean {
+//   const groupByColor = getFilteredGroupingOptions(grouping, 'color');
+//   const groupByStroke = getFilteredGroupingOptions(grouping, 'stroke');
+//   const groupByChart = getFilteredGroupingOptions(grouping, 'chart');
+//   if (
+//     groupByColor.length === 0 &&
+//     groupByStroke.length === 0 &&
+//     groupByChart.length === 0
+//   ) {
+//     return false;
+//   }
+//   return true;
+// }
+
 function groupData(data: IMetric[]): IMetricsCollection<IMetric>[] {
   const configData = model.getState()!.config;
   const grouping = configData!.grouping;
@@ -903,46 +828,9 @@
   });
 }
 
-/**
- * Sort X-axis values in ascending order
- * Sort rest arrays values based on corresponding X-axis value order
- *
- * @property {number[]} xValues - X-axis values
- * @property {{key: number[]}} restArrays - object of arrays
- * */
-function sortDependingArrays(
-  xValues: number[],
-  restArrays: { [key: string]: number[] } = {},
-): {
-  sortedXValues: number[];
-  sortedArrays: { [key: string]: number[] };
-} {
-  const sortedXValues: number[] = [];
-  const sortedArrays: { [key: string]: number[] } = {};
-  const restArraysKeys = Object.keys(restArrays);
-  for (let arrKey of restArraysKeys) {
-    sortedArrays[arrKey] = [];
-  }
-
-  xValues
-    .map((value, i) => ({ i, value }))
-    .sort((a, b) => a.value - b.value)
-    .forEach((xObj, i) => {
-      sortedXValues[i] = xValues[xObj.i];
-      for (let arrKey of restArraysKeys) {
-        sortedArrays[arrKey][i] = restArrays[arrKey][xObj.i];
-      }
-    });
-  return { sortedXValues, sortedArrays };
-}
-
 function alignData(
   data: IMetricsCollection<IMetric>[],
-<<<<<<< HEAD
-  type: AlignmentOptions = model.getState()!.config!.chart?.alignmentConfig
-=======
-  type: AlignmentOptionsEnum = model.getState()!.config!.chart.alignmentConfig
->>>>>>> 27e1917d
+  type: AlignmentOptionsEnum = model.getState()!.config!.chart?.alignmentConfig
     .type!,
 ): IMetricsCollection<IMetric>[] {
   switch (type) {
@@ -1171,7 +1059,7 @@
   paramKeys: string[],
   isRawData: boolean,
   config: IMetricAppConfig,
-  groupingSelectOptions: IMetricAppModelState['groupingSelectOptions'],
+  groupingSelectOptions: IGroupingSelectOption[],
   dynamicUpdate?: boolean,
 ): { rows: IMetricTableRowData[] | any; sameValueColumns: string[] } {
   if (!processedData) {
@@ -1388,95 +1276,86 @@
 
   return { rows, sameValueColumns };
 }
-<<<<<<< HEAD
-//
-// function setComponentRefs(refElement: any) {
+
+//
+// function setComponentRefs(refElement: object) {
 //   const modelState = model.getState();
 //   if (modelState?.refs) {
 //     modelState.refs = Object.assign(modelState.refs, refElement);
 //     model.setState({ refs: modelState.refs });
 //   }
 // }
-=======
-
-function setComponentRefs(refElement: React.MutableRefObject<any> | object) {
-  const modelState = model.getState();
-  if (modelState?.refs) {
-    modelState.refs = Object.assign(modelState.refs, refElement);
-    model.setState({ refs: modelState.refs });
-  }
-}
-
-function getGroupConfig(
-  metricsCollection: IMetricsCollection<IMetric>,
-  groupingSelectOptions: IMetricAppModelState['groupingSelectOptions'],
-  groupingItems: GroupNameType[] = ['color', 'stroke', 'chart'],
-) {
-  const configData = model.getState()?.config;
-  let groupConfig: { [key: string]: {} } = {};
-
-  for (let groupItemKey of groupingItems) {
-    const groupItem: string[] = configData?.grouping?.[groupItemKey] || [];
-    if (groupItem.length) {
-      groupConfig[groupItemKey] = groupItem.reduce((acc, paramKey) => {
-        Object.assign(acc, {
-          [getValueByField(groupingSelectOptions || [], paramKey)]: _.get(
-            metricsCollection.config,
-            paramKey,
-          ),
-        });
-        return acc;
-      }, {});
-    }
-  }
-  return groupConfig;
-}
-
-function setTooltipData(
-  processedData: IMetricsCollection<IMetric>[],
-  paramKeys: string[],
-  groupingSelectOptions: IMetricAppModelState['groupingSelectOptions'],
-): void {
-  const data: { [key: string]: any } = {};
-
-  for (let metricsCollection of processedData) {
-    const groupConfig = getGroupConfig(
-      metricsCollection,
-      groupingSelectOptions,
-    );
-    for (let metric of metricsCollection.data) {
-      data[metric.key] = {
-        runHash: metric.run.hash,
-        metricName: metric.metric_name,
-        metricContext: metric.context,
-        groupConfig,
-        params: paramKeys.reduce((acc, paramKey) => {
-          Object.assign(acc, {
-            [paramKey]: _.get(metric, `run.params.${paramKey}`),
-          });
-          return acc;
-        }, {}),
-      };
-    }
-  }
-
-  tooltipData = data;
-}
->>>>>>> 27e1917d
-
-function onSearchQueryCopy(): void {
-  const selectedMetricsData = model.getState()?.config?.select;
-  let query = metricAppModel.getQueryStringFromSelect(selectedMetricsData);
-  navigator.clipboard.writeText(query);
-  onNotificationAdd({
-    notification: {
-      id: Date.now(),
-      severity: 'success',
-      message: 'Run Expression Copied',
-    },
-    model,
-  });
-}
+//
+// function getGroupConfig(
+//   metricsCollection: IMetricsCollection<IMetric>,
+//   groupingSelectOptions: IMetricAppModelState['groupingSelectOptions'],
+//   groupingItems: GroupNameType[] = ['color', 'stroke', 'chart'],
+// ) {
+//   const configData = model.getState()?.config;
+//   let groupConfig: { [key: string]: {} } = {};
+//
+//   for (let groupItemKey of groupingItems) {
+//     const groupItem: string[] = configData?.grouping?.[groupItemKey] || [];
+//     if (groupItem.length) {
+//       groupConfig[groupItemKey] = groupItem.reduce((acc, paramKey) => {
+//         Object.assign(acc, {
+//           [getValueByField(groupingSelectOptions || [], paramKey)]: _.get(
+//             metricsCollection.config,
+//             paramKey,
+//           ),
+//         });
+//         return acc;
+//       }, {});
+//     }
+//   }
+//   return groupConfig;
+// }
+
+// function setTooltipData(
+//   processedData: IMetricsCollection<IMetric>[],
+//   paramKeys: string[],
+//   groupingSelectOptions: IMetricAppModelState['groupingSelectOptions'],
+// ): void {
+//   const data: { [key: string]: any } = {};
+//
+//   for (let metricsCollection of processedData) {
+//     const groupConfig = getGroupConfig(
+//       metricsCollection,
+//       groupingSelectOptions,
+//     );
+//     for (let metric of metricsCollection.data) {
+//       data[metric.key] = {
+//         runHash: metric.run.hash,
+//         metricName: metric.metric_name,
+//         metricContext: metric.context,
+//         groupConfig,
+//         params: paramKeys.reduce((acc, paramKey) => {
+//           Object.assign(acc, {
+//             [paramKey]: _.get(metric, `run.params.${paramKey}`),
+//           });
+//           return acc;
+//         }, {}),
+//       };
+//     }
+//   }
+//
+//   tooltipData = data;
+// }
+
+// separated
+// function onSearchQueryCopy(): void {
+//   const selectedMetricsData = model.getState()?.config?.select;
+//   let query = metricAppModel.getQueryStringFromSelect(selectedMetricsData);
+//   navigator.clipboard.writeText(query);
+//   onNotificationAdd({
+//     notification: {
+//       id: Date.now(),
+//       severity: 'success',
+//       message: 'Run Expression Copied',
+//     },
+//     model,
+//   });
+// }
 
 // Chart Methods
 //
@@ -1634,8 +1513,15 @@
   const { data, params, contexts } = processData(
     model.getState()?.rawData as IRun<IMetricTrace>[],
   );
-  const groupingSelectOptions = [...getGroupingSelectOptions(params, contexts)];
-  setTooltipData(data, params, groupingSelectOptions);
+  const groupingSelectOptions = [
+    ...getGroupingSelectOptions({ params, contexts }),
+  ];
+  tooltipData = getTooltipData({
+    processedData: data,
+    paramKeys: params,
+    groupingSelectOptions,
+    model,
+  });
   const tableData = getDataAsTableRows(
     data,
     configData?.chart?.focusedState.xValue ?? null,
@@ -1644,13 +1530,7 @@
     configData,
     groupingSelectOptions,
   );
-<<<<<<< HEAD
-  const groupingSelectOptions = [
-    ...getGroupingSelectOptions({ params, contexts }),
-  ];
-=======
-
->>>>>>> 27e1917d
+
   const tableColumns = getMetricsTableColumns(
     params,
     data[0]?.config,
@@ -1677,19 +1557,15 @@
     config: configData,
     data,
     lineChartData: getDataAsLines(data),
-<<<<<<< HEAD
     chartTitleData: getChartTitleData<IMetric, Partial<IMetricAppModelState>>({
       processedData: data,
+      groupingSelectOptions,
       model,
     }),
     aggregatedData: getAggregatedData<Partial<IMetricAppModelState>>({
       processedData: data,
       model,
     }),
-=======
-    chartTitleData: getChartTitleData(data, groupingSelectOptions),
-    aggregatedData: getAggregatedData(data),
->>>>>>> 27e1917d
     tableData: tableData.rows,
     tableColumns,
     sameValueColumns: tableData.sameValueColumns,
@@ -1697,21 +1573,21 @@
   });
 }
 
-// function onGroupingSelectChange({
-//   groupName,
-//   list,
-// }: IOnGroupingSelectChangeParams) {
-//   // separated
-//   let configData: IMetricAppConfig | any = model.getState()?.config;
-//   if (configData) {
-//     configData.grouping = { ...configData.grouping, [groupName]: list };
-//     configData = resetChartZoom(configData, 'Metrics');
-//     setAggregationEnabled(configData);
-//     updateModelData(configData, true);
-//   }
-//   analytics.trackEvent(`[MetricsExplorer] Group by ${groupName}`);
-// }
-//
+function onGroupingSelectChange({
+  groupName,
+  list,
+}: IOnGroupingSelectChangeParams) {
+  // separated
+  let configData: IMetricAppConfig | any = model.getState()?.config;
+  if (configData) {
+    configData.grouping = { ...configData.grouping, [groupName]: list };
+    configData = resetChartZoom({ configData, appName: 'Metrics' });
+    setAggregationEnabled(configData);
+    updateModelData(configData, true);
+  }
+  analytics.trackEvent(`[MetricsExplorer] Group by ${groupName}`);
+}
+
 // function onGroupingModeChange({
 //   groupName,
 //   value,
@@ -2012,8 +1888,7 @@
  *    1. Keeps URL in sync with the app config
  *    2. Stores updated URL in localStorage if App is not in the bookmark state
  * @param {IMetricAppConfig} configData - the current state of the app config
-<<<<<<< HEAD
-//  */
+ * */
 // function updateURL(configData = model.getState()!.config!) {
 //   const { grouping, chart, select } = configData;
 //   const encodedParams: { [key: string]: string } = {};
@@ -2144,168 +2019,108 @@
 //   }
 //   return runData;
 // }
-=======
- */
-function updateURL(configData = model.getState()!.config!) {
-  const { grouping, chart, select } = configData;
-  const url: string = getUrlWithParam(
-    ['grouping', 'chart', 'select'],
-    [encode(grouping), encode(chart), encode(select)],
-  );
-  if (url === `${window.location.pathname}${window.location.search}`) {
-    return;
-  }
-  const appId: string = window.location.pathname.split('/')[2];
-  if (!appId) {
-    setItem('metricsUrl', url);
-  }
-  window.history.pushState(null, '', url);
-}
-
-function onNotificationDelete(id: number) {
-  let notifyData: INotification[] | [] = model.getState()?.notifyData || [];
-  notifyData = [...notifyData].filter((i) => i.id !== id);
-  model.setState({ notifyData });
-}
-
-function onNotificationAdd(notification: INotification) {
-  let notifyData: INotification[] | [] = model.getState()?.notifyData || [];
-  notifyData = [...notifyData, notification];
-  model.setState({ notifyData });
-  setTimeout(() => {
-    onNotificationDelete(notification.id);
-  }, 3000);
-}
-
-function onResetConfigData(): void {
-  const configData: IMetricAppConfig | undefined = model.getState()?.config;
-  if (configData) {
-    configData.grouping = {
-      ...getConfig().grouping,
-    };
-    configData.chart = { ...getConfig().chart };
-    updateModelData(configData, true);
-  }
-}
-
-async function onAlignmentMetricChange(metric: string) {
-  const modelState = model.getState();
-  const configData = modelState?.config;
-  if (configData?.chart) {
-    configData.chart = {
-      ...configData.chart,
-      alignmentConfig: { metric, type: AlignmentOptionsEnum.CUSTOM_METRIC },
-    };
-    model.setState({ config: configData });
-    updateURL(configData);
-  }
-  if (modelState?.rawData && configData) {
-    model.setState({ requestIsPending: true });
-    const runs = modelState?.rawData?.map((item) => {
-      const traces = item.traces.map(({ context, metric_name, slice }) => ({
-        context,
-        metric_name,
-        slice,
-      }));
-      return {
-        run_id: item.hash,
-        traces,
-      };
-    });
-
-    const reqBody: IAlignMetricsDataParams = {
-      align_by: metric,
-      runs,
-    };
-
-    try {
-      const stream = await metricsService
-        .fetchAlignedMetricsData(reqBody)
-        .call();
-
-      const runData = await getRunData(stream);
-      let missingTraces = false;
-      const rawData: any = model.getState()?.rawData?.map((item, index) => {
-        return {
-          ...item,
-          traces: item.traces.map((trace, ind) => {
-            let x_axis_iters = runData[index]?.[ind]?.x_axis_iters || null;
-            let x_axis_values = runData[index]?.[ind]?.x_axis_iters || null;
-            if (!x_axis_iters || !x_axis_values) {
-              missingTraces = true;
-            }
-            let data = {
-              ...trace,
-              ...runData[index][ind],
-            };
-            return data;
-          }),
-        };
-      });
-      if (missingTraces) {
-        onNotificationAdd({
-          id: Date.now(),
-          severity: 'error',
-          message: AlignmentNotificationsEnum.NOT_ALL_ALIGNED,
-        });
-      }
-      setModelData(rawData, configData);
-    } catch (ex: any) {
-      if (ex.name === 'AbortError') {
-        // Abort Error
-      } else {
-        configData.chart = {
-          ...configData.chart,
-          alignmentConfig: {
-            metric,
-            type: AlignmentOptionsEnum.STEP,
-          },
-        };
-        model.setState({ requestIsPending: false });
-        updateModelData(configData, true);
-        console.log('Unhandled error: ', ex);
-      }
-    }
-  }
-  analytics.trackEvent(
-    '[MetricsExplorer][Chart] Align X axis by another metric',
-  );
-}
-
-async function onDensityTypeChange(type: DensityOptions) {
-  const modelState = model.getState();
-  const configData = modelState?.config;
-  if (configData?.chart) {
-    configData.chart = {
-      ...configData.chart,
-      densityType: type,
-    };
-    model.setState({ config: configData });
-  }
-  getMetricsData(true).call();
-  analytics.trackEvent(
-    `[MetricsExplorer][Chart] Set point density to "${DensityOptions[
-      type
-    ].toLowerCase()}"`,
-  );
-}
-
-async function getRunData(stream: ReadableStream<IRun<IMetricTrace>[]>) {
-  let gen = adjustable_reader(stream);
-  let buffer_pairs = decode_buffer_pairs(gen);
-  let decodedPairs = decodePathsVals(buffer_pairs);
-  let objects = iterFoldTree(decodedPairs, 1);
-
-  const runData = [];
-  for await (let [keys, val] of objects) {
-    runData.push({
-      ...(val as any),
-      hash: keys[0],
-    });
-  }
-  return runData;
-}
->>>>>>> 27e1917d
+
+// async function onAlignmentMetricChange(metric: string) {
+//   const modelState = model.getState();
+//   const configData = modelState?.config;
+//   if (configData?.chart) {
+//     configData.chart = {
+//       ...configData.chart,
+//       alignmentConfig: { metric, type: AlignmentOptionsEnum.CUSTOM_METRIC },
+//     };
+//     model.setState({ config: configData });
+//     updateURL(configData);
+//   }
+//   if (modelState?.rawData && configData) {
+//     model.setState({ requestIsPending: true });
+//     const runs = modelState?.rawData?.map((item) => {
+//       const traces = item.traces.map(({ context, metric_name, slice }) => ({
+//         context,
+//         metric_name,
+//         slice,
+//       }));
+//       return {
+//         run_id: item.hash,
+//         traces,
+//       };
+//     });
+//
+//     const reqBody: IAlignMetricsDataParams = {
+//       align_by: metric,
+//       runs,
+//     };
+//
+//     try {
+//       const stream = await metricsService
+//         .fetchAlignedMetricsData(reqBody)
+//         .call();
+//
+//       const runData = await getRunData(stream);
+//       let missingTraces = false;
+//       const rawData: any = model.getState()?.rawData?.map((item, index) => {
+//         return {
+//           ...item,
+//           traces: item.traces.map((trace, ind) => {
+//             let x_axis_iters = runData[index]?.[ind]?.x_axis_iters || null;
+//             let x_axis_values = runData[index]?.[ind]?.x_axis_iters || null;
+//             if (!x_axis_iters || !x_axis_values) {
+//               missingTraces = true;
+//             }
+//             let data = {
+//               ...trace,
+//               ...runData[index][ind],
+//             };
+//             return data;
+//           }),
+//         };
+//       });
+//       if (missingTraces) {
+//         onNotificationAdd({
+//           id: Date.now(),
+//           severity: 'error',
+//           message: AlignmentNotificationsEnum.NOT_ALL_ALIGNED,
+//         });
+//       }
+//       setModelData(rawData, configData);
+//     } catch (ex: any) {
+//       if (ex.name === 'AbortError') {
+//         // Abort Error
+//       } else {
+//         configData.chart = {
+//           ...configData.chart,
+//           alignmentConfig: {
+//             metric,
+//             type: AlignmentOptionsEnum.STEP,
+//           },
+//         };
+//         model.setState({ requestIsPending: false });
+//         updateModelData(configData, true);
+//         console.log('Unhandled error: ', ex);
+//       }
+//     }
+//   }
+//   analytics.trackEvent(
+//     '[MetricsExplorer][Chart] Align X axis by another metric',
+//   );
+// }
+
+// async function onDensityTypeChange(type: DensityOptions) {
+//   const modelState = model.getState();
+//   const configData = modelState?.config;
+//   if (configData?.chart) {
+//     configData.chart = {
+//       ...configData.chart,
+//       densityType: type,
+//     };
+//     model.setState({ config: configData });
+//   }
+//   getMetricsData(true).call();
+//   analytics.trackEvent(
+//     `[MetricsExplorer][Chart] Set point density to "${DensityOptions[
+//       type
+//     ].toLowerCase()}"`,
+//   );
+// }
 
 function setModelData(
   rawData: IRun<IMetricTrace>[],
@@ -2316,8 +2131,15 @@
   if (configData) {
     setAggregationEnabled({ model, appName: 'metrics' });
   }
-  const groupingSelectOptions = [...getGroupingSelectOptions(params, contexts)];
-  setTooltipData(data, params, groupingSelectOptions);
+  const groupingSelectOptions = [
+    ...getGroupingSelectOptions({ params, contexts }),
+  ];
+  tooltipData = getTooltipData({
+    processedData: data,
+    paramKeys: params,
+    groupingSelectOptions,
+    model,
+  });
   const tableData = getDataAsTableRows(
     data,
     configData?.chart?.focusedState.xValue ?? null,
@@ -2350,9 +2172,9 @@
     params,
     data,
     lineChartData: getDataAsLines(data),
-<<<<<<< HEAD
     chartTitleData: getChartTitleData<IMetric, Partial<IMetricAppModelState>>({
       processedData: data,
+      groupingSelectOptions,
       model,
     }),
     aggregatedData: getAggregatedData<Partial<IMetricAppModelState>>({
@@ -2362,7 +2184,7 @@
     tableData: tableData.rows,
     tableColumns: tableColumns,
     sameValueColumns: tableData.sameValueColumns,
-    groupingSelectOptions: [...getGroupingSelectOptions({ params, contexts })],
+    groupingSelectOptions,
   });
 }
 
@@ -2372,7 +2194,7 @@
 //   if (configData?.chart) {
 //     const alignmentConfig = { ...configData.chart.alignmentConfig, type };
 //
-//     if (type !== AlignmentOptions.CUSTOM_METRIC) {
+//     if (type !== AlignmentOptionsEnum.CUSTOM_METRIC) {
 //       alignmentConfig.metric = '';
 //     }
 //     configData.chart = {
@@ -2432,60 +2254,7 @@
 //   }
 // }
 //
-// function toggleSelectAdvancedMode() {
-//   // separated
-//   const configData: IMetricAppConfig | undefined = model.getState()?.config;
-//   let query = configData?.select?.advancedQuery
-//     ? configData.select.advancedQuery
-//     : getQueryStringFromSelect(configData?.select);
-//   if (query === '()') {
-//     query = '';
-//   }
-//   if (configData?.select) {
-//     const newConfig = {
-//       ...configData,
-//       select: {
-//         ...configData.select,
-//         advancedQuery: query,
-//         advancedMode: !configData.select.advancedMode,
-//       },
-//     };
-//
-//     model.setState({
-//       config: newConfig,
-//     });
-//   }
-//   analytics.trackEvent(
-//     `[MetricsExplorer] Turn ${
-//       !configData?.select?.advancedMode ? 'on' : 'off'
-//     } the advanced mode of select form`,
-//   );
-// }
-//
-// function onRowHeightChange(height: RowHeightSize) {
-//   //separated
-//   const configData: IMetricAppConfig | undefined = model.getState()?.config;
-//   if (configData?.table) {
-//     const table = {
-//       ...configData.table,
-//       rowHeight: height,
-//     };
-//     const config = {
-//       ...configData,
-//       table,
-//     };
-//     model.setState({
-//       config,
-//     });
-//     setItem('metricsTable', encode(table));
-//   }
-//   analytics.trackEvent(
-//     `[MetricsExplorer][Table] Set table row height to "${RowHeightEnum[
-//       height
-//     ].toLowerCase()}"`,
-//   );
-// }
-//
+
 // function onMetricVisibilityChange(metricsKeys: string[]) {
 //   // separated
 //   const configData: IMetricAppConfig | undefined = model.getState()?.config;
@@ -2632,15 +2401,64 @@
 //       config,
 //     });
 //     setItem('metricsTable', encode(table));
-//     updateModelData(config);
 //   }
 //   analytics.trackEvent(
 //     `[MetricsExplorer][Table] Set table view mode to "${mode}"`,
 //   );
 // }
 //
+
+// function toggleSelectAdvancedMode() {
+//   const configData: IMetricAppConfig | undefined = model.getState()?.config;
+//   let query = configData?.select.advancedQuery
+//     ? configData.select.advancedQuery
+//     : getQueryStringFromSelect(configData?.select);
+//   if (query === '()') {
+//     query = '';
+//   }
+//   if (configData?.select) {
+//     const newConfig = {
+//       ...configData,
+//       select: {
+//         ...configData.select,
+//         advancedQuery: query,
+//         advancedMode: !configData.select.advancedMode,
+//       },
+//     };
+//
+//     model.setState({ config: newConfig });
+//   }
+//   analytics.trackEvent(
+//     `[MetricsExplorer] Turn ${
+//       !configData?.select.advancedMode ? 'on' : 'off'
+//     } the advanced mode of select form`,
+//   );
+// }
+
+// function onRowHeightChange(height: RowHeightSize) {
+//   const configData: IMetricAppConfig | undefined = model.getState()?.config;
+//   if (configData?.table) {
+//     const table = {
+//       ...configData.table,
+//       rowHeight: height,
+//     };
+//     const config = {
+//       ...configData,
+//       table,
+//     };
+//     model.setState({
+//       config,
+//     });
+//     setItem('metricsTable', encode(table));
+//   }
+//   analytics.trackEvent(
+//     `[MetricsExplorer][Table] Set table row height to "${RowHeightEnum[
+//       height
+//     ].toLowerCase()}"`,
+//   );
+// }
+
 // function onTableResizeEnd(tableHeight: string) {
-//   //separated
 //   const configData: IMetricAppConfig | undefined = model.getState()?.config;
 //   if (configData?.table) {
 //     const table = {
@@ -2655,296 +2473,8 @@
 //       config,
 //     });
 //     setItem('metricsTable', encode(table));
-//     updateModelData(config);
-//   }
-// }
-=======
-    chartTitleData: getChartTitleData(data, groupingSelectOptions),
-    aggregatedData: getAggregatedData(data),
-    tableData: tableData.rows,
-    tableColumns: tableColumns,
-    sameValueColumns: tableData.sameValueColumns,
-    groupingSelectOptions,
-  });
-}
-
-function onAlignmentTypeChange(type: AlignmentOptionsEnum): void {
-  const configData: IMetricAppConfig | undefined = model.getState()?.config;
-  if (configData?.chart) {
-    const alignmentConfig = { ...configData.chart.alignmentConfig, type };
-
-    if (type !== AlignmentOptionsEnum.CUSTOM_METRIC) {
-      alignmentConfig.metric = '';
-    }
-    configData.chart = {
-      ...configData.chart,
-      alignmentConfig,
-    };
-    updateModelData(configData, true);
-  }
-  analytics.trackEvent(
-    `[MetricsExplorer][Chart] Align X axis by "${AlignmentOptionsEnum[
-      type
-    ].toLowerCase()}"`,
-  );
-}
-
-function onMetricsSelectChange(data: ISelectMetricsOption[]) {
-  const configData: IMetricAppConfig | undefined = model.getState()?.config;
-  if (configData?.select) {
-    const newConfig = {
-      ...configData,
-      select: { ...configData.select, metrics: data },
-    };
-
-    model.setState({
-      config: newConfig,
-    });
-  }
-}
-
-function onSelectRunQueryChange(query: string) {
-  const configData: IMetricAppConfig | undefined = model.getState()?.config;
-  if (configData?.select) {
-    const newConfig = {
-      ...configData,
-      select: { ...configData.select, query },
-    };
-
-    model.setState({
-      config: newConfig,
-    });
-  }
-}
-
-function onSelectAdvancedQueryChange(query: string) {
-  const configData: IMetricAppConfig | undefined = model.getState()?.config;
-  if (configData?.select) {
-    const newConfig = {
-      ...configData,
-      select: { ...configData.select, advancedQuery: query },
-    };
-    model.setState({
-      config: newConfig,
-    });
-  }
-}
-
-function toggleSelectAdvancedMode() {
-  const configData: IMetricAppConfig | undefined = model.getState()?.config;
-  let query = configData?.select.advancedQuery
-    ? configData.select.advancedQuery
-    : getQueryStringFromSelect(configData?.select);
-  if (query === '()') {
-    query = '';
-  }
-  if (configData?.select) {
-    const newConfig = {
-      ...configData,
-      select: {
-        ...configData.select,
-        advancedQuery: query,
-        advancedMode: !configData.select.advancedMode,
-      },
-    };
-
-    model.setState({
-      config: newConfig,
-    });
-  }
-  analytics.trackEvent(
-    `[MetricsExplorer] Turn ${
-      !configData?.select.advancedMode ? 'on' : 'off'
-    } the advanced mode of select form`,
-  );
-}
-
-function onRowHeightChange(height: RowHeightSize) {
-  const configData: IMetricAppConfig | undefined = model.getState()?.config;
-  if (configData?.table) {
-    const table = {
-      ...configData.table,
-      rowHeight: height,
-    };
-    const config = {
-      ...configData,
-      table,
-    };
-    model.setState({
-      config,
-    });
-    setItem('metricsTable', encode(table));
-  }
-  analytics.trackEvent(
-    `[MetricsExplorer][Table] Set table row height to "${RowHeightEnum[
-      height
-    ].toLowerCase()}"`,
-  );
-}
-
-function onMetricVisibilityChange(metricsKeys: string[]) {
-  const configData: IMetricAppConfig | undefined = model.getState()?.config;
-  const processedData = model.getState()?.data;
-  if (configData?.table && processedData) {
-    const table = {
-      ...configData.table,
-      hiddenMetrics:
-        metricsKeys[0] === 'all'
-          ? Object.values(processedData)
-              .map((metricCollection) =>
-                metricCollection.data.map((metric) => metric.key),
-              )
-              .flat()
-          : metricsKeys,
-    };
-    const config = {
-      ...configData,
-      table,
-    };
-    model.setState({
-      config,
-    });
-    setItem('metricsTable', encode(table));
-    updateModelData(config);
-  }
-  analytics.trackEvent(
-    `[MetricsExplorer][Table] ${
-      metricsKeys[0] === 'all'
-        ? 'Visualize all hidden metrics from table'
-        : 'Hide all metrics from table'
-    }`,
-  );
-}
-
-function onRowVisibilityChange(metricKey: string) {
-  const configData: IMetricAppConfig | undefined = model.getState()?.config;
-  if (configData?.table) {
-    let hiddenMetrics = configData?.table?.hiddenMetrics || [];
-    if (hiddenMetrics?.includes(metricKey)) {
-      hiddenMetrics = hiddenMetrics.filter(
-        (hiddenMetric) => hiddenMetric !== metricKey,
-      );
-    } else {
-      hiddenMetrics = [...hiddenMetrics, metricKey];
-    }
-    const table = {
-      ...configData.table,
-      hiddenMetrics,
-    };
-    const config = {
-      ...configData,
-      table,
-    };
-    model.setState({
-      config,
-    });
-    setItem('metricsTable', encode(table));
-    updateModelData(config);
-  }
-}
-
-function onColumnsVisibilityChange(hiddenColumns: string[]) {
-  const configData: IMetricAppConfig | undefined = model.getState()?.config;
-  const columnsData = model.getState()!.tableColumns!;
-  if (configData?.table) {
-    const table = {
-      ...configData.table,
-      hiddenColumns:
-        hiddenColumns[0] === 'all'
-          ? columnsData.map((col) => col.key)
-          : hiddenColumns,
-    };
-    const configUpdate = {
-      ...configData,
-      table,
-    };
-    model.setState({
-      config: configUpdate,
-    });
-    setItem('metricsTable', encode(table));
-    updateModelData(configUpdate);
-  }
-  if (hiddenColumns[0] === 'all') {
-    analytics.trackEvent('[MetricsExplorer][Table] Hide all table columns');
-  } else if (_.isEmpty(hiddenColumns)) {
-    analytics.trackEvent('[MetricsExplorer][Table] Show all table columns');
-  }
-}
-
-function onTableDiffShow() {
-  const sameValueColumns = model.getState()?.sameValueColumns;
-  if (sameValueColumns) {
-    onColumnsVisibilityChange(sameValueColumns);
-  }
-  analytics.trackEvent('[MetricsExplorer][Table] Show table columns diff');
-}
-
-function onColumnsOrderChange(columnsOrder: any) {
-  const configData: IMetricAppConfig | undefined = model.getState()?.config;
-  if (configData?.table) {
-    const table = {
-      ...configData.table,
-      columnsOrder: columnsOrder,
-    };
-    const config = {
-      ...configData,
-      table,
-    };
-
-    model.setState({
-      config,
-    });
-    setItem('metricsTable', encode(table));
-    updateModelData(config);
-  }
-  if (
-    _.isEmpty(columnsOrder?.left) &&
-    _.isEmpty(columnsOrder?.middle) &&
-    _.isEmpty(columnsOrder?.right)
-  ) {
-    analytics.trackEvent('[MetricsExplorer][Table] Reset table columns order');
-  }
-}
-
-function onTableResizeModeChange(mode: ResizeModeEnum): void {
-  const configData: IMetricAppConfig | undefined = model.getState()?.config;
-  if (configData?.table) {
-    const table = {
-      ...configData.table,
-      resizeMode: mode,
-    };
-    const config = {
-      ...configData,
-      table,
-    };
-    model.setState({
-      config,
-    });
-    setItem('metricsTable', encode(table));
-  }
-  analytics.trackEvent(
-    `[MetricsExplorer][Table] Set table view mode to "${mode}"`,
-  );
-}
-
-function onTableResizeEnd(tableHeight: string) {
-  const configData: IMetricAppConfig | undefined = model.getState()?.config;
-  if (configData?.table) {
-    const table = {
-      ...configData.table,
-      height: tableHeight,
-    };
-    const config = {
-      ...configData,
-      table,
-    };
-    model.setState({
-      config,
-    });
-    setItem('metricsTable', encode(table));
-  }
-}
->>>>>>> 27e1917d
+//   }
+// }
 
 // internal function to update config.table.sortFields and cache data
 // function updateSortFields(sortFields: SortField[]) {
@@ -2974,14 +2504,14 @@
 // }
 
 // set empty array to config.table.sortFields
-function onSortReset() {
-  updateSortFields({
-    sortFields: [],
-    model,
-    appName: 'metrics',
-    updateModelData,
-  });
-}
+// function onSortReset() {
+//   updateSortFields({
+//     sortFields: [],
+//     model,
+//     appName: 'metrics',
+//     updateModelData,
+//   });
+// }
 
 /**
  * function onSortChange has 3 major functionalities
@@ -3103,7 +2633,6 @@
 //   liveUpdateInstance = null; //@TODO check is this need or not
 // }
 
-const metricAppModel = createAppModel(appInitialConfig.METRICS) as any;
 //
 // const metricAppModel = {
 //   ...model,
@@ -3160,5 +2689,6 @@
 //   onDensityTypeChange,
 //   changeLiveUpdateConfig,
 // };
+const metricAppModel = createAppModel(appInitialConfig.METRICS) as any;
 
 export default metricAppModel;