--- conflicted
+++ resolved
@@ -49,11 +49,8 @@
   ISelectConfig,
   ISelectOption,
 } from 'types/services/models/explorer/createAppModel';
-<<<<<<< HEAD
 import { IProjectParamsMetrics } from 'types/services/models/projects/projectsModel';
-=======
 import { IApiRequest } from 'types/services/services';
->>>>>>> 4c67bf63
 
 import onRowSelectAction from 'utils/app/onRowSelect';
 import { decode, encode } from 'utils/encoder/encoder';
@@ -88,12 +85,8 @@
 const model = createModel<Partial<IImagesExploreAppModelState>>({
   requestStatus: RequestStatusEnum.NotRequested,
   searchButtonDisabled: false,
-<<<<<<< HEAD
   applyButtonDisabled: true,
   selectFormOptions: [],
-=======
-  applyButtonDisabled: false,
->>>>>>> 4c67bf63
 });
 
 let tooltipData: ITooltipData = {};
