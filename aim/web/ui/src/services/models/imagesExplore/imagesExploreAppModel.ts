--- conflicted
+++ resolved
@@ -314,17 +314,6 @@
     };
   }
   imagesRequestRef = imagesExploreService.getImagesExploreData(imageDataBody);
-<<<<<<< HEAD
-  projectsService
-    .getProjectParams(['images'])
-    .call()
-    .then((data: IProjectParamsMetrics) => {
-      model.setState({
-        selectFormOptions: getSelectFormOptions(data),
-      });
-    });
-=======
->>>>>>> 8d91981d
   return {
     call: async () => {
       if (query !== '()') {
