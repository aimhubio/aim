--- conflicted
+++ resolved
@@ -71,11 +71,8 @@
 import filterTooltipContent from 'utils/filterTooltipContent';
 import { getDataAsMediaSetNestedObject } from 'utils/app/getDataAsMediaSetNestedObject';
 import { getCompatibleSelectConfig } from 'utils/app/getCompatibleSelectConfig';
-<<<<<<< HEAD
-import { getSortedFields } from 'utils/getSortedFileds';
-=======
+import { getSortedFields } from 'utils/getSortedFields';
 import { getValue } from 'utils/helper';
->>>>>>> 4b4ae0d7
 
 import createModel from '../model';
 
@@ -1349,7 +1346,7 @@
   }
   analytics.trackEvent(
     `[ImagesExplorer] ${
-      isEmpty(sortFields) ? 'Reset' : 'Apply'
+      _.isEmpty(sortFields) ? 'Reset' : 'Apply'
     } images sorting by a key`,
   );
 }
@@ -1930,11 +1927,7 @@
 function isRangePanelShow() {
   return (
     !!getStateFromUrl('select')?.query ||
-<<<<<<< HEAD
-    !isEmpty(getStateFromUrl('select')?.options) ||
-=======
-    !_.isEmpty(getStateFromUrl('select')?.images) ||
->>>>>>> 4b4ae0d7
+    !_.isEmpty(getStateFromUrl('select')?.options) ||
     (!!getStateFromUrl('select')?.advancedQuery &&
       !!getStateFromUrl('select')?.advancedMode)
   );
