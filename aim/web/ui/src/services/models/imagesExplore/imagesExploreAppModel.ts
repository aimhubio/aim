--- conflicted
+++ resolved
@@ -220,7 +220,6 @@
   resetModelOnError(detail);
 }
 
-<<<<<<< HEAD
 function abortRequest(): void {
   if (imagesRequestRef) {
     imagesRequestRef.abort();
@@ -237,10 +236,7 @@
   });
 }
 
-function getImagesData() {
-=======
 function getImagesData(shouldUrlUpdate?: boolean) {
->>>>>>> dd248095
   if (imagesRequestRef) {
     imagesRequestRef.abort();
   }
