import React from 'react';
import _ from 'lodash-es';
import moment from 'moment';
import { saveAs } from 'file-saver';

import { RowHeightSize } from 'config/table/tableConfigs';
import { BookmarkNotificationsEnum } from 'config/notification-messages/notificationMessages';
import { ResizeModeEnum, RowHeightEnum } from 'config/enums/tableEnums';
import { IMAGE_SIZE_CHANGE_DELAY } from 'config/mediaConfigs/mediaConfigs';
import { ImageRenderingEnum } from 'config/enums/imageEnums';
import { CONTROLS_DEFAULT_CONFIG } from 'config/controls/controlsDefaultConfig';

import {
  getImagesExploreTableColumns,
  imagesExploreTableRowRenderer,
} from 'pages/ImagesExplore/components/ImagesExploreTableGrid/ImagesExploreTableGrid';

import * as analytics from 'services/analytics';
import imagesExploreService from 'services/api/imagesExplore/imagesExploreService';
import appsService from 'services/api/apps/appsService';
import dashboardService from 'services/api/dashboard/dashboardService';
import blobsURIModel from 'services/models/media/blobsURIModel';
import runsService from 'services/api/runs/runsService';

import {
  GroupNameType,
  IAppData,
  IDashboardData,
  IGroupingSelectOption,
  IMetricsCollection,
  IOnGroupingModeChangeParams,
  IOnGroupingSelectChangeParams,
  IPanelTooltip,
  ITooltipData,
} from 'types/services/models/metrics/metricsAppModel';
import { IMetricTrace, IRun } from 'types/services/models/metrics/runModel';
import { IBookmarkFormState } from 'types/components/BookmarkForm/BookmarkForm';
import { ITableColumn } from 'types/pages/metrics/components/TableColumns/TableColumns';
import {
  IImageData,
  IImageRunData,
  IImagesExploreAppConfig,
  IImagesExploreAppModelState,
} from 'types/services/models/imagesExplore/imagesExploreAppModel';
import {
  ISelectConfig,
  ISelectOption,
} from 'types/services/models/explorer/createAppModel';
import { IApiRequest } from 'types/services/services';

import onRowSelectAction from 'utils/app/onRowSelect';
import { decode, encode } from 'utils/encoder/encoder';
import getObjectPaths from 'utils/getObjectPaths';
import getUrlWithParam from 'utils/getUrlWithParam';
import getStateFromUrl from 'utils/getStateFromUrl';
import {
  adjustable_reader,
  decode_buffer_pairs,
  decodePathsVals,
  iterFoldTree,
} from 'utils/encoder/streamEncoding';
import { getItem, setItem } from 'utils/storage';
import JsonToCSV from 'utils/JsonToCSV';
import { formatValue } from 'utils/formatValue';
import getValueByField from 'utils/getValueByField';
import arrayBufferToBase64 from 'utils/arrayBufferToBase64';
import getMinAndMaxBetweenArrays from 'utils/getMinAndMaxBetweenArrays';
import getTooltipData from 'utils/app/getTooltipData';
import filterTooltipContent from 'utils/filterTooltipContent';
import { getDataAsMediaSetNestedObject } from 'utils/app/getDataAsMediaSetNestedObject';
import { getCompatibleSelectConfig } from 'utils/app/getCompatibleSelectConfig';
import { getSortedFields, SortField, SortFields } from 'utils/getSortedFields';
import { getValue } from 'utils/helper';
import onNotificationDelete from 'utils/app/onNotificationDelete';
import onNotificationAdd from 'utils/app/onNotificationAdd';

import createModel from '../model';

const model = createModel<Partial<IImagesExploreAppModelState>>({
  requestIsPending: false,
  searchButtonDisabled: false,
  applyButtonDisabled: true,
});

let tooltipData: ITooltipData = {};

function getConfig(): IImagesExploreAppConfig {
  return {
    grouping: {
      group: [],
      reverseMode: {
        group: false,
      },
      isApplied: {
        group: true,
      },
    },
    select: {
      options: [],
      query: '',
      advancedMode: false,
      advancedQuery: '',
    },
    images: {
      calcRanges: true,
      tooltip: {
        content: {},
        display: CONTROLS_DEFAULT_CONFIG.images.tooltip.display,
        selectedParams: CONTROLS_DEFAULT_CONFIG.images.tooltip.selectedParams,
      },
      additionalProperties: {
        alignmentType: CONTROLS_DEFAULT_CONFIG.images.alignmentType,
        mediaItemSize: CONTROLS_DEFAULT_CONFIG.images.mediaItemSize,
        imageRendering: CONTROLS_DEFAULT_CONFIG.images.imageRendering,
        stacking: CONTROLS_DEFAULT_CONFIG.images.stacking,
      },
      focusedState: {
        active: false,
        key: null,
      },
      sortFields: [],
      sortFieldsDict: {},
      inputsValidations: {},
    },
    table: {
      resizeMode: ResizeModeEnum.Resizable,
      rowHeight: RowHeightSize.md,
      sortFields: [],
      hiddenMetrics: [],
      hiddenColumns: [],
      columnsWidths: {},
      columnsOrder: {
        left: [],
        middle: [],
        right: [],
      },
      height: '0.5',
    },
  };
}

<<<<<<< HEAD
let appRequestRef: IApiRequest<void>;
=======
let appRequestRef: {
  call: () => Promise<IAppData>;
  abort: () => void;
};

let runsArchiveRef: {
  call: (exceptionHandler: (detail: any) => void) => Promise<any>;
  abort: () => void;
};
let runsDeleteRef: {
  call: (exceptionHandler: (detail: any) => void) => Promise<any>;
  abort: () => void;
};

>>>>>>> 8b9aeb7e
function initialize(appId: string): void {
  model.init();
  model.setState({
    refs: {
      tableRef: { current: null },
    },
    groupingSelectOptions: [],
  });
  if (!appId) {
    setDefaultAppConfigData();
  }
}

function setDefaultAppConfigData() {
  const grouping: IImagesExploreAppConfig['grouping'] =
    getStateFromUrl('grouping') || getConfig().grouping;
  const compatibleSelectConfig = getCompatibleSelectConfig(
    ['images'],
    getStateFromUrl('select'),
  );
  const select: ISelectConfig = compatibleSelectConfig || getConfig().select;
  const images: IImagesExploreAppConfig['images'] =
    getStateFromUrl('images') || getConfig().images;
  const tableConfigHash = getItem('imagesExploreTable');
  const table = tableConfigHash
    ? JSON.parse(decode(tableConfigHash))
    : getConfig().table;
  const configData = _.merge(getConfig(), {
    grouping,
    select,
    table,
    images,
  });

  model.setState({ config: configData });
}

let imagesRequestRef: {
  call: (
    exceptionHandler: (detail: any) => void,
  ) => Promise<ReadableStream<IRun<IMetricTrace>[]>>;
  abort: () => void;
};

function getAppConfigData(appId: string) {
  if (appRequestRef) {
    appRequestRef.abort();
  }
  appRequestRef = appsService.fetchApp(appId);
  return {
    call: async () => {
      const appData = await appRequestRef.call((detail: any) => {
        exceptionHandler({ detail, model });
      });
      let select = appData?.state?.select;
      if (select) {
        const compatibleSelectConfig = getCompatibleSelectConfig(
          ['images'],
          select,
        );
        appData.state = {
          ...appData.state,
          select: {
            ...compatibleSelectConfig,
          },
        };
      }
      const configData: any = _.merge(getConfig(), appData.state);
      model.setState({ config: configData });
    },
    abort: appRequestRef.abort,
  };
}

function resetModelOnError(detail?: any) {
  model.setState({
    data: [],
    params: [],
    imagesData: {},
    tableData: [],
    tableColumns: [],
    requestIsPending: false,
  });

  setTimeout(() => {
    const tableRef: any = model.getState()?.refs?.tableRef;
    tableRef.current?.updateData({
      newData: [],
      newColumns: [],
    });
  }, 0);
}

function exceptionHandler(detail: any) {
  let message = '';

  if (detail.name === 'SyntaxError') {
    message = `Query syntax error at line (${detail.line}, ${detail.offset})`;
  } else {
    message = detail.message || 'Something went wrong';
  }
  onNotificationAdd({
    notification: {
      id: Date.now(),
      severity: 'error',
      message,
    },
    model,
  });

  // reset model
  resetModelOnError(detail);
}

function abortRequest(): void {
  if (imagesRequestRef) {
    imagesRequestRef.abort();
  }

  model.setState({
    requestIsPending: false,
  });
  onNotificationAdd({
    notification: {
      id: Date.now(),
      severity: 'info',
      message: 'Request has been cancelled',
    },
    model,
  });
}

function getImagesData(
  shouldUrlUpdate?: boolean,
  shouldResetSelectedRows?: boolean,
) {
  if (imagesRequestRef) {
    imagesRequestRef.abort();
  }
  const configData: IImagesExploreAppConfig | undefined =
    model.getState()?.config;
  if (shouldUrlUpdate) {
    updateURL(configData);
  }

  const recordSlice: number[] | undefined = configData?.images?.recordSlice as
    | number[]
    | undefined;
  const indexSlice: number[] | undefined = configData?.images?.indexSlice as
    | number[]
    | undefined;
  const recordDensity = configData?.images?.recordDensity;
  const indexDensity = configData?.images?.indexDensity;
  const calcRanges = !!configData?.images.calcRanges;
  let query = getQueryStringFromSelect(configData?.select as any);
  let imageDataBody: any = {
    q: query !== '()' ? query : '',
    calc_ranges: calcRanges,
  };
  if (recordSlice) {
    imageDataBody = {
      ...imageDataBody,
      record_range: recordSlice
        ? `${recordSlice[0]}:${recordSlice[1] + 1}`
        : '',
      index_range: indexSlice ? `${indexSlice[0]}:${indexSlice[1] + 1}` : '',
      record_density: recordDensity ?? '',
      index_density: indexDensity ?? '',
    };
  }
  imagesRequestRef = imagesExploreService.getImagesExploreData(imageDataBody);

  return {
    call: async () => {
      if (query !== '()') {
        model.setState({
          requestIsPending: true,
          queryIsEmpty: false,
          applyButtonDisabled: true,
          selectedRows: shouldResetSelectedRows
            ? {}
            : model.getState()?.selectedRows,
        });

        blobsURIModel.init();

        try {
          const stream = await imagesRequestRef.call(exceptionHandler);
          const runData = await getImagesMetricsData(stream);
          if (configData) {
            setModelData(runData, configData);
          }
        } catch (ex: Error | any) {
          if (ex.name === 'AbortError') {
            // Abort Error
          } else {
            console.log('Unhandled error: ', ex);
          }
        }
      } else {
        model.setState({
          selectedRows: shouldResetSelectedRows
            ? {}
            : model.getState()?.selectedRows,
          requestIsPending: false,
          queryIsEmpty: true,
          imagesData: {},
          tableData: [],
          images: {
            calcRanges: true,
            tooltip: {
              content: {},
              display: true,
              selectedParams: [],
            },
            focusedState: {
              active: false,
              key: null,
            },
          },
          config: {
            ...configData,
            table: {
              ...configData?.table,
              resizeMode: ResizeModeEnum.Resizable,
            },
          },
        });
      }
    },
    abort: imagesRequestRef.abort,
  };
}

function processData(data: any[]): {
  data: IMetricsCollection<IImageData>[];
  params: string[];
  highLevelParams: string[];
  contexts: string[];
  selectedRows: any;
} {
  const configData = model.getState()?.config;
  let selectedRows = model.getState()?.selectedRows;
  let metrics: any[] = [];
  let params: string[] = [];
  let highLevelParams: string[] = [];
  let contexts: string[] = [];
  data?.forEach((run: IImageRunData) => {
    params = params.concat(getObjectPaths(run.params, run.params));
    highLevelParams = highLevelParams.concat(
      getObjectPaths(run.params, run.params, '', false, true),
    );
    run.traces.forEach((trace: any) => {
      contexts = contexts.concat(getObjectPaths(trace.context, trace.context));
      trace.values.forEach((stepData: IImageData[], stepIndex: number) => {
        stepData.forEach((image: IImageData) => {
          const imageKey = encode({
            name: trace.name,
            runHash: run.hash,
            traceContext: trace.context,
            index: image.index,
            step: trace.iters[stepIndex],
            caption: image.caption,
          });
          const seqKey = encode({
            name: trace.name,
            runHash: run.hash,
            traceContext: trace.context,
          });
          metrics.push({
            ...image,
            images_name: trace.name,
            step: trace.iters[stepIndex],
            context: trace.context,
            run: _.omit(run, 'traces'),
            key: imageKey,
            seqKey: seqKey,
          });
        });
      });
    });
  });

  let sortFields = configData?.table?.sortFields ?? [];

  if (sortFields?.length === 0) {
    sortFields = [
      {
        value: 'run.props.creation_time',
        order: 'desc',
        label: '',
        group: '',
      },
    ];
  }

  const processedData = groupData(
    _.orderBy(
      metrics,
      sortFields?.map(
        (f: SortField) =>
          function (metric: SortField) {
            return getValue(metric, f.value, '');
          },
      ),
      sortFields?.map((f: any) => f.order),
    ),
  );
  const uniqParams = _.uniq(params);
  const uniqHighLevelParams = _.uniq(highLevelParams);
  const uniqContexts = _.uniq(contexts);
  const mappedData =
    data.reduce((acc: any, item: any) => {
      acc[item.hash] = { runHash: item.hash, ...item.props };
      return acc;
    }, {}) || {};
  if (selectedRows && !_.isEmpty(selectedRows)) {
    selectedRows = Object.keys(selectedRows).reduce((acc: any, key: string) => {
      const slicedKey = key.slice(0, key.indexOf('/'));
      acc[key] = {
        selectKey: key,
        ...mappedData[slicedKey],
      };
      return acc;
    }, {});
  }
  return {
    data: processedData,
    params: uniqParams,
    highLevelParams: uniqHighLevelParams,
    contexts: uniqContexts,
    selectedRows,
  };
}

function setModelData(rawData: any[], configData: IImagesExploreAppConfig) {
  const sortFields = model.getState()?.config?.table.sortFields;
  const { data, params, contexts, highLevelParams, selectedRows } =
    processData(rawData);
  const sortedParams = params.concat(highLevelParams).sort();
  const groupingSelectOptions = [
    ...getGroupingSelectOptions({
      params: sortedParams,
      contexts,
    }),
  ];
  const { mediaSetData, orderedMap } = getDataAsMediaSetNestedObject({
    data,
    groupingSelectOptions,
    model,
  });

  tooltipData = getTooltipData({
    processedData: data,
    paramKeys: sortedParams,
    groupingSelectOptions,
    groupingItems: ['group'],
    model,
  });
  if (configData.images.focusedState.key) {
    configData = {
      ...configData,
      images: {
        ...configData.images,
        tooltip: {
          ...configData.images.tooltip,
          content: filterTooltipContent(
            tooltipData[configData.images.focusedState.key],
            configData?.images.tooltip.selectedParams,
          ),
        },
      },
    };
  }
  const tableData = getDataAsTableRows(
    data,
    params,
    false,
    configData,
    groupingSelectOptions,
  );
  const config = configData;
  config.images = {
    ...config.images,
    stepRange: !config.images.calcRanges
      ? config.images.stepRange
      : !_.isEmpty(rawData)
      ? (rawData[0].ranges.record_range as number[])
      : [],
    indexRange: !config.images.calcRanges
      ? config.images.indexRange
      : !_.isEmpty(rawData)
      ? (rawData[0].ranges.index_range as number[])
      : [],
    recordSlice: getMinAndMaxBetweenArrays(
      rawData?.[0]?.ranges.record_range as number[],
      config.images.recordSlice as number[],
    ),
    indexSlice: getMinAndMaxBetweenArrays(
      rawData?.[0]?.ranges.index_range as number[],
      config.images.indexSlice as number[],
    ),
    recordDensity: config.images.recordDensity || '50',
    indexDensity: config.images.indexDensity || '5',
    calcRanges: false,
    tooltip: config.images.tooltip || {
      content: {},
      display: true,
      selectedParams: [],
    },
    focusedState: config.images.focusedState || {
      active: false,
      key: null,
    },
    additionalProperties: config.images.additionalProperties,
  };
  model.setState({
    requestIsPending: false,
    rawData,
    config,
    params,
    data,
    selectedRows,
    imagesData: mediaSetData,
    orderedMap,
    tableData: tableData.rows,
    tableColumns: getImagesExploreTableColumns(
      params,
      groupingSelectOptions,
      data[0]?.config,
      configData.table.columnsOrder!,
      configData.table.hiddenColumns!,
      sortFields,
      onTableSortChange,
    ),
    sameValueColumns: tableData.sameValueColumns,
    groupingSelectOptions,
  });
}

function updateModelData(
  configData: IImagesExploreAppConfig = model.getState()!.config!,
  shouldURLUpdate?: boolean,
): void {
  const { data, params, contexts, highLevelParams, selectedRows } = processData(
    model.getState()?.rawData as any[],
  );
  const sortedParams = params.concat(highLevelParams).sort();
  const groupingSelectOptions = [
    ...getGroupingSelectOptions({
      params: sortedParams,
      contexts,
    }),
  ];
  const { mediaSetData, orderedMap } = getDataAsMediaSetNestedObject({
    data,
    groupingSelectOptions,
    model,
  });
  tooltipData = getTooltipData({
    processedData: data,
    paramKeys: sortedParams,
    groupingSelectOptions,
    groupingItems: ['group'],
    model,
  });

  if (configData.images.focusedState.key) {
    configData = {
      ...configData,
      images: {
        ...configData.images,
        tooltip: {
          ...configData.images.tooltip,
          content: filterTooltipContent(
            tooltipData[configData.images.focusedState.key],
            configData?.images.tooltip.selectedParams,
          ),
        },
      },
    };
  }

  const tableData = getDataAsTableRows(
    data,
    params,
    false,
    configData,
    groupingSelectOptions,
  );
  const tableColumns = getImagesExploreTableColumns(
    params,
    groupingSelectOptions,
    data[0]?.config,
    configData.table.columnsOrder!,
    configData.table.hiddenColumns!,
    configData.table.sortFields,
    onTableSortChange,
  );
  const tableRef: any = model.getState()?.refs?.tableRef;
  tableRef.current?.updateData({
    newData: tableData.rows,
    newColumns: tableColumns,
    hiddenColumns: configData.table.hiddenColumns!,
  });

  if (shouldURLUpdate) {
    updateURL(configData);
  }

  model.setState({
    config: configData,
    data: model.getState()?.data,
    imagesData: mediaSetData,
    orderedMap,
    tableData: tableData.rows,
    tableColumns,
    sameValueColumns: tableData.sameValueColumns,
    groupingSelectOptions,
    selectedRows,
  });
}

function getFilteredGroupingOptions(
  grouping: IImagesExploreAppConfig['grouping'],
): string[] {
  const { reverseMode, isApplied } = grouping;
  const groupingSelectOptions:
    | IImagesExploreAppModelState['groupingSelectOptions']
    | undefined = model.getState()?.groupingSelectOptions;
  if (groupingSelectOptions) {
    const filteredOptions = [...groupingSelectOptions]
      .filter((opt) => grouping['group'].indexOf(opt.value as never) === -1)
      .map((item) => item.value);
    return isApplied['group']
      ? reverseMode['group']
        ? filteredOptions
        : grouping['group']
      : [];
  } else {
    return [];
  }
}

function getGroupingSelectOptions({
  params,
  contexts = [],
}: {
  params: string[];
  contexts?: string[];
}): IGroupingSelectOption[] {
  const paramsOptions: IGroupingSelectOption[] = params.map((param) => ({
    group: 'run',
    label: `run.${param}`,
    value: `run.params.${param}`,
  }));

  const contextOptions: IGroupingSelectOption[] = contexts.map((context) => ({
    group: 'images',
    label: `images.context.${context}`,
    value: `context.${context}`,
  }));

  return [
    {
      group: 'run',
      label: 'run.experiment',
      value: 'run.props.experiment.name',
    },
    {
      group: 'run',
      label: 'run.hash',
      value: 'run.hash',
    },
    {
      group: 'run',
      label: 'run.creation_time',
      value: 'run.props.creation_time',
    },
    ...paramsOptions,
    {
      group: 'images',
      label: 'images.name',
      value: 'images_name',
    },
    ...contextOptions,
    {
      group: 'record',
      label: 'record.step',
      value: 'step',
    },
    {
      group: 'record',
      label: 'record.index',
      value: 'index',
    },
  ];
}

function groupData(data: any[]): any {
  const configData: IImagesExploreAppConfig | undefined =
    model.getState()!.config;
  const grouping = configData!.grouping;
  const groupingFields = getFilteredGroupingOptions(grouping);
  if (groupingFields.length === 0) {
    return [
      {
        config: null,
        chartIndex: 0,
        data: data,
      },
    ];
  }

  const groupValues: { [key: string]: any } = {};

  for (let i = 0; i < data.length; i++) {
    const groupValue: { [key: string]: string } = {};
    groupingFields.forEach((field) => {
      groupValue[field] = getValue(data[i], field);
    });
    const groupKey = encode(groupValue);
    if (groupValues.hasOwnProperty(groupKey)) {
      groupValues[groupKey].data.push(data[i]);
    } else {
      groupValues[groupKey] = {
        key: groupKey,
        config: groupValue,
        data: [data[i]],
      };
    }
  }
  return Object.values(groupValues);
}

function setComponentRefs(
  refElement: React.MutableRefObject<HTMLElement | any> | object,
) {
  const modelState = model.getState();
  if (modelState?.refs) {
    modelState.refs = Object.assign(modelState.refs, refElement);
    model.setState({ refs: modelState.refs });
  }
}

function onGroupingSelectChange({
  groupName,
  list,
}: IOnGroupingSelectChangeParams) {
  const configData: IImagesExploreAppConfig | undefined =
    model.getState()?.config;
  if (configData?.grouping) {
    configData.grouping = { ...configData.grouping, [groupName]: list };
    updateModelData(configData, true);
    if (
      configData.images?.additionalProperties?.stacking &&
      (_.isEmpty(configData.grouping.group) ||
        configData.grouping.reverseMode.group)
    ) {
      onStackingToggle();
    }
  }
  analytics.trackEvent(`[ImagesExplorer] Group by ${groupName}`);
}

function onGroupingModeChange({ value }: IOnGroupingModeChangeParams): void {
  const configData = model.getState()?.config;
  if (configData?.grouping) {
    configData.grouping = {
      ...configData.grouping,
      reverseMode: {
        ...configData.grouping.reverseMode,
        group: value,
      },
    };
    updateModelData(configData, true);
    if (
      configData.images?.additionalProperties?.stacking &&
      (_.isEmpty(configData.grouping.group) ||
        configData.grouping.reverseMode.group)
    ) {
      onStackingToggle();
    }
  }
  analytics.trackEvent(
    `[ImagesExplorer] ${
      value ? 'Disable' : 'Enable'
    } grouping by groupBy reverse mode`,
  );
}

function onGroupingReset(groupName: GroupNameType) {
  const configData: IImagesExploreAppConfig | undefined =
    model.getState()?.config;
  if (configData?.grouping) {
    const { reverseMode, isApplied } = configData.grouping;
    configData.grouping = {
      ...configData.grouping,
      reverseMode: { ...reverseMode, [groupName]: false },
      [groupName]: [],
      isApplied: { ...isApplied, [groupName]: true },
    };
    updateModelData(configData, true);
    if (
      configData.images?.additionalProperties?.stacking &&
      (_.isEmpty(configData.grouping.group) ||
        configData.grouping.reverseMode.group)
    ) {
      onStackingToggle();
    }
  }
  analytics.trackEvent('[ImagesExplorer] Reset grouping');
}

function onGroupingApplyChange(): void {
  const configData: IImagesExploreAppConfig | undefined =
    model.getState()?.config;
  if (configData?.grouping) {
    configData.grouping = {
      ...configData.grouping,
      isApplied: {
        ...configData.grouping.isApplied,
        group: !configData.grouping.isApplied['group'],
      },
    };
    updateModelData(configData, true);
  }
}

/**
 * function updateURL has 2 major functionalities:
 *    1. Keeps URL in sync with the app config
 *    2. Stores updated URL in localStorage if App is not in the bookmark state
 * @param {IImagesExploreAppConfig} configData - the current state of the app config
 */
function updateURL(
  configData: IImagesExploreAppConfig = model.getState()!.config!,
) {
  const { grouping, select, images } = configData;
  const url: string = getUrlWithParam({
    grouping: encode(grouping),
    select: encode(select as {}),
    images: encode(images),
  });

  if (url === `${window.location.pathname}${window.location.search}`) {
    return;
  }

  const appId: string = window.location.pathname.split('/')[2];
  if (!appId) {
    setItem('imagesExploreUrl', url);
  }

  window.history.pushState(null, '', url);
}

function onResetConfigData(): void {
  const configData: IImagesExploreAppConfig | undefined =
    model.getState()?.config;
  if (configData) {
    configData.grouping = {
      ...getConfig().grouping,
    };
    updateModelData(configData, true);
  }
}

async function getImagesMetricsData(
  stream: ReadableStream<IRun<IMetricTrace>[]>,
) {
  let gen = adjustable_reader(stream);
  let buffer_pairs = decode_buffer_pairs(gen);
  let decodedPairs = decodePathsVals(buffer_pairs);
  let objects = iterFoldTree(decodedPairs, 1);

  const runData = [];
  for await (let [keys, val] of objects) {
    runData.push({
      ...(val as any),
      hash: keys[0],
    });
  }
  return runData;
}

function getImagesBlobsData(uris: string[]) {
  const request = imagesExploreService.getImagesByURIs(uris);
  return {
    abort: request.abort,
    call: () => {
      return request
        .call((detail: any) => {
          exceptionHandler({ detail, model });
        })
        .then(async (stream) => {
          let gen = adjustable_reader(stream);
          let buffer_pairs = decode_buffer_pairs(gen);
          let decodedPairs = decodePathsVals(buffer_pairs);
          let objects = iterFoldTree(decodedPairs, 1);

          for await (let [keys, val] of objects) {
            const URI = keys[0];
            blobsURIModel.emit(URI as string, {
              [URI]: arrayBufferToBase64(val as ArrayBuffer) as string,
            });
          }
        })
        .catch((ex) => {
          if (ex.name === 'AbortError') {
            // Abort Error
          } else {
            console.log('Unhandled error: ');
          }
        });
    },
  };
}

function getDataAsImageSet(
  data: any[],
  groupingSelectOptions: IGroupingSelectOption[],
  defaultGroupFields?: string[],
) {
  if (!_.isEmpty(data)) {
    const configData: IImagesExploreAppConfig | undefined =
      model.getState()?.config;
    const imageSetData: object = {};
    const group: string[] = [...(configData?.grouping?.group || [])];
    const groupFields =
      defaultGroupFields ||
      (configData?.grouping?.reverseMode?.group
        ? groupingSelectOptions
            .filter(
              (option: IGroupingSelectOption) => !group.includes(option.label),
            )
            .map((option) => option.value)
        : group);
    const imagesDataForOrdering = {};
    data.forEach((group: any) => {
      const path = groupFields?.reduce(
        (acc: string[], field: string, index: number) => {
          const value = getValue(group.data[0], field);
          _.set(
            imagesDataForOrdering,
            acc.concat(['ordering']),
            new Set([
              ...(getValue(imagesDataForOrdering, acc.concat(['ordering'])) ||
                []),
              value,
            ]),
          );
          _.set(
            imagesDataForOrdering,
            acc.concat(['key']),
            getValueByField(groupingSelectOptions, field),
          );
          acc.push(
            `${getValueByField(groupingSelectOptions, field)} = ${formatValue(
              value,
            )}`,
          );
          return acc;
        },
        [],
      );
      _.set(
        imageSetData,
        path,
        _.sortBy(group.data, [
          ...groupFields,
          ...groupingSelectOptions
            .map((option: IGroupingSelectOption) => option.value)
            .filter((field) => !groupFields.includes(field)),
          'caption',
        ]),
      );
    });

    return {
      imageSetData: _.isEmpty(imageSetData) ? data[0].data : imageSetData,
      orderedMap: imagesDataForOrdering,
    };
  } else {
    return {};
  }
}

function onActivePointChange(
  activePoint: any,
  focusedStateActive: boolean = false,
): void {
  const { refs, config } = model.getState() as any;
  if (config?.table.resizeMode !== ResizeModeEnum.Hide) {
    const tableRef: any = refs?.tableRef;
    if (tableRef && activePoint.seqKey) {
      tableRef.current?.setHoveredRow?.(activePoint.seqKey);
      tableRef.current?.setActiveRow?.(
        focusedStateActive ? activePoint.seqKey : null,
      );
      if (focusedStateActive) {
        tableRef.current?.scrollToRow?.(activePoint.seqKey);
      }
    }
  }
  let configData = config;
  if (configData?.images) {
    configData = {
      ...configData,
      images: {
        ...configData.images,
        focusedState: {
          active: focusedStateActive,
          key: activePoint.key,
        },
        tooltip: activePoint.key
          ? {
              ...configData.images.tooltip,
              content: filterTooltipContent(
                tooltipData[activePoint.key],
                configData?.images.tooltip.selectedParams,
              ),
            }
          : configData.images.tooltip,
      },
    };

    if (
      config.images.focusedState.active !== focusedStateActive ||
      (config.images.focusedState.active &&
        activePoint.key !== config.images.focusedState.key)
    ) {
      updateURL(configData);
    }
  }

  model.setState({ config: configData });
}

function onChangeTooltip(tooltip: Partial<IPanelTooltip>): void {
  let configData = model.getState()?.config;
  if (configData?.images) {
    let content = configData.images.tooltip.content;
    if (tooltip.selectedParams && configData?.images.focusedState.key) {
      content = filterTooltipContent(
        tooltipData[configData.images.focusedState.key],
        tooltip.selectedParams,
      );
    }
    configData = {
      ...configData,
      images: {
        ...configData.images,
        tooltip: {
          ...configData.images.tooltip,
          ...tooltip,
          content,
        },
      },
    };

    model.setState({ config: configData });
    updateURL(configData);
  }
  analytics.trackEvent('[ImagesExplorer] Change tooltip content');
}

function getDataAsTableRows(
  processedData: IMetricsCollection<IImageData>[],
  paramKeys: string[],
  isRawData: boolean,
  config: IImagesExploreAppConfig,
  groupingSelectOptions: any,
  dynamicUpdate?: boolean,
): { rows: any[] | any; sameValueColumns: string[] } {
  if (!processedData) {
    return {
      rows: [],
      sameValueColumns: [],
    };
  }

  const rows: any[] | any = processedData[0]?.config !== null ? {} : [];

  let rowIndex = 0;
  const sameValueColumns: string[] = [];
  const tableData = groupData(
    Object.values(
      _.groupBy(
        Object.values(processedData)
          .map((v) => v.data)
          .flat(),
        'seqKey',
      ),
    ).map((v) => v[0]),
  );
  tableData.forEach((metricsCollection: IMetricsCollection<IImageData>) => {
    const groupKey = metricsCollection.key;
    const columnsValues: { [key: string]: string[] } = {};

    if (metricsCollection.config !== null) {
      const groupConfigData: { [key: string]: string } = {};
      for (let key in metricsCollection.config) {
        groupConfigData[getValueByField(groupingSelectOptions, key)] =
          metricsCollection.config[key];
      }
      const groupHeaderRow = {
        meta: {
          dasharray: null,
          itemsCount: metricsCollection.data.length,
          config: groupConfigData,
        },
        key: groupKey!,
        groupRowsKeys: metricsCollection.data.map(
          (metric) => (metric as any).seqKey,
        ),
        experiment: '',
        run: '',
        metric: '',
        context: [],
        children: [],
        groups: groupConfigData,
      };

      rows[groupKey!] = {
        data: groupHeaderRow,
        items: [],
      };
    }

    Object.values(_.groupBy(metricsCollection.data, 'seqKey'))
      .map((v) => v[0])
      .forEach((metric: any) => {
        const rowValues: any = {
          rowMeta: {
            color: metricsCollection.color ?? metric.color,
          },
          key: metric.seqKey,
          selectKey: `${metric.run.hash}/${metric.seqKey}`,
          runHash: metric.run.hash,
          isHidden: config?.table?.hiddenMetrics?.includes(metric.key),
          index: rowIndex,
          color: metricsCollection.color ?? metric.color,
          dasharray: metricsCollection.dasharray ?? metric.dasharray,
          experiment: metric.run.props.experiment?.name ?? 'default',
          run: moment(metric.run.props.creation_time * 1000).format(
            'HH:mm:ss · D MMM, YY',
          ),
          name: metric.images_name,
          context: Object.entries(metric.context).map((entry) =>
            entry.join(':'),
          ),
          parentId: groupKey,
        };
        rowIndex++;

        [
          'experiment',
          'run',
          'metric',
          'context',
          'step',
          'epoch',
          'time',
          'name',
        ].forEach((key) => {
          if (columnsValues.hasOwnProperty(key)) {
            if (
              _.findIndex(columnsValues[key], (value) =>
                _.isEqual(rowValues[key], value),
              ) === -1
            ) {
              columnsValues[key].push(rowValues[key]);
            }
          } else {
            columnsValues[key] = [rowValues[key]];
          }
        });

        if (!dynamicUpdate) {
          paramKeys.forEach((paramKey) => {
            const value = getValue(metric.run.params, paramKey, '-');
            rowValues[paramKey] = formatValue(value);
            if (columnsValues.hasOwnProperty(paramKey)) {
              if (
                _.findIndex(columnsValues[paramKey], (paramValue) =>
                  _.isEqual(value, paramValue),
                ) === -1
              ) {
                columnsValues[paramKey].push(value);
              }
            } else {
              columnsValues[paramKey] = [value];
            }
          });
        }
        if (metricsCollection.config !== null) {
          rows[groupKey!].items.push(
            isRawData
              ? rowValues
              : imagesExploreTableRowRenderer(rowValues, {
                  toggleVisibility: (e) => {
                    e.stopPropagation();
                    onRowVisibilityChange(rowValues.key);
                  },
                }),
          );
        } else {
          rows.push(
            isRawData
              ? rowValues
              : imagesExploreTableRowRenderer(rowValues, {
                  toggleVisibility: (e) => {
                    e.stopPropagation();
                    onRowVisibilityChange(rowValues.key);
                  },
                }),
          );
        }
      });

    for (let columnKey in columnsValues) {
      if (columnsValues[columnKey].length === 1) {
        sameValueColumns.push(columnKey);
      }

      if (metricsCollection.config !== null) {
        rows[groupKey!].data[columnKey] =
          columnsValues[columnKey].length === 1
            ? columnsValues[columnKey][0]
            : columnsValues[columnKey];
      }
    }
    if (metricsCollection.config !== null && !isRawData) {
      rows[groupKey!].data = imagesExploreTableRowRenderer(
        rows[groupKey!].data,
        {},
        true,
        ['value', 'name', 'groups'].concat(Object.keys(columnsValues)),
      );
    }
  });
  return { rows, sameValueColumns };
}

async function onBookmarkCreate({ name, description }: IBookmarkFormState) {
  const configData: IImagesExploreAppConfig | undefined =
    model.getState()?.config;
  if (configData) {
    const app: IAppData | any = await appsService
      .createApp({ state: configData, type: 'images' })
      .call((detail: any) => {
        exceptionHandler({ detail, model });
      });
    if (app.id) {
      const bookmark: IDashboardData = await dashboardService
        .createDashboard({ app_id: app.id, name, description })
        .call((detail: any) => {
          exceptionHandler({ detail, model });
        });
      if (bookmark.name) {
        onNotificationAdd({
          notification: {
            id: Date.now(),
            severity: 'success',
            message: BookmarkNotificationsEnum.CREATE,
          },
          model,
        });
      } else {
        onNotificationAdd({
          notification: {
            id: Date.now(),
            severity: 'error',
            message: BookmarkNotificationsEnum.ERROR,
          },
          model,
        });
      }
    }
  }
  analytics.trackEvent('[ImagesExplorer] Create bookmark');
}

function onBookmarkUpdate(id: string) {
  const configData: IImagesExploreAppConfig | undefined =
    model.getState()?.config;
  if (configData) {
    appsService
      .updateApp(id, { state: configData, type: 'images' })
      .call((detail: any) => {
        exceptionHandler({ detail, model });
      })
      .then((res: IDashboardData | any) => {
        if (res.id) {
          onNotificationAdd({
            notification: {
              id: Date.now(),
              severity: 'success',
              message: BookmarkNotificationsEnum.UPDATE,
            },
            model,
          });
        }
      });
  }
  analytics.trackEvent('[ImagesExplorer] Update bookmark');
}

function updateColumnsWidths(key: string, width: number, isReset: boolean) {
  const configData: IImagesExploreAppConfig | undefined =
    model.getState()?.config;
  if (configData?.table && configData?.table?.columnsWidths) {
    let columnsWidths = configData?.table?.columnsWidths;
    if (isReset) {
      columnsWidths = _.omit(columnsWidths, [key]);
    } else {
      columnsWidths = { ...columnsWidths, [key]: width };
    }
    const table = {
      ...configData.table,
      columnsWidths,
    };
    const config = {
      ...configData,
      table,
    };
    model.setState({
      config,
    });
    setItem('imagesExploreTable', encode(table));
    updateModelData(config);
  }
}

// internal function to update config.table.sortFields and cache data
function updateTableSortFields(sortFields: SortFields) {
  const configData: IImagesExploreAppConfig | undefined =
    model.getState()?.config;
  if (configData?.table) {
    const table = {
      ...configData.table,
      sortFields,
    };
    const configUpdate = {
      ...configData,
      table,
    };
    model.setState({
      config: configUpdate,
    });

    setItem('imagesExploreTable', encode(table));
    updateModelData(configUpdate, true);
  }
  analytics.trackEvent(
    `[ImagesExplorer][Table] ${
      _.isEmpty(sortFields) ? 'Reset' : 'Apply'
    } table sorting by a key`,
  );
}
// internal function to update config.table.sortFields and cache data
function updateImagesSortFields(sortFields: SortFields, sortFieldsDict: any) {
  const configData: IImagesExploreAppConfig | undefined =
    model.getState()?.config;
  if (configData?.table) {
    const images = {
      ...configData.images,
      sortFields,
      sortFieldsDict,
    };
    const configUpdate = {
      ...configData,
      images,
    };
    model.setState({
      config: configUpdate,
    });

    updateModelData(configUpdate, true);
  }
  analytics.trackEvent(
    `[ImagesExplorer] ${
      _.isEmpty(sortFields) ? 'Reset' : 'Apply'
    } images sorting by a key`,
  );
}

// set empty array to config.table.sortFields
function onSortReset() {
  updateTableSortFields([]);
}

function onImagesSortReset() {
  updateImagesSortFields([], {});
}

/**
 * function onTableSortChange has 3 major functionalities
 *    1. if only field param passed, the function will change sort option with the following cycle ('asc' -> 'desc' -> none -> 'asc)
 *    2. if value param passed 'asc' or 'desc', the function will replace the sort option of the field in sortFields
 *    3. if value param passed 'none', the function will delete the field from sortFields
 * @param {String} field  - the name of the field (i.e params.dataset.preproc)
 * @param {'asc' | 'desc' | 'none'} value - 'asc' | 'desc' | 'none'
 */
function onTableSortChange({
  sortFields,
  order,
  index,
  actionType,
  field,
}: any) {
  const configData: IImagesExploreAppConfig | undefined =
    model.getState()?.config;

  updateTableSortFields(
    getSortedFields({
      sortFields: sortFields || configData?.table.sortFields || [],
      order,
      index,
      actionType,
      field,
    }),
  );
}

function onImagesSortChange({
  sortFields,
  order,
  index,
  actionType,
  field,
}: any) {
  const configData: IImagesExploreAppConfig | undefined =
    model.getState()?.config;
  const resultSortFields = getSortedFields({
    sortFields: sortFields || configData?.images.sortFields || [],
    order,
    index,
    actionType,
    field,
  });
  updateImagesSortFields(
    resultSortFields,
    resultSortFields.reduce((acc: any, field: any) => {
      acc[field.value] = field;
      return acc;
    }, {}),
  );
}

function onExportTableData(e: React.ChangeEvent<any>): void {
  const { data, params, config, groupingSelectOptions } =
    model.getState() as IImagesExploreAppModelState;
  const tableData = getDataAsTableRows(
    data,
    params,
    true,
    config,
    groupingSelectOptions,
  );
  const tableColumns: ITableColumn[] = getImagesExploreTableColumns(
    params,
    groupingSelectOptions,
    data[0]?.config,
    config?.table.columnsOrder!,
    config?.table.hiddenColumns!,
    config?.table.sortFields,
    onTableSortChange,
  );

  const excludedFields: string[] = ['#', 'actions'];
  const filteredHeader: string[] = tableColumns.reduce(
    (acc: string[], column: ITableColumn) =>
      acc.concat(
        excludedFields.indexOf(column.key) === -1 && !column.isHidden
          ? column.key
          : [],
      ),
    [],
  );

  let emptyRow: { [key: string]: string } = {};
  filteredHeader.forEach((column: string) => {
    emptyRow[column] = '--';
  });

  const groupedRows: any[][] =
    data.length > 1
      ? Object.keys(tableData.rows).map(
          (groupedRowKey: string) => tableData.rows[groupedRowKey].items,
        )
      : [tableData.rows];

  const dataToExport: { [key: string]: string }[] = [];

  groupedRows.forEach((groupedRow: any[], groupedRowIndex: number) => {
    groupedRow?.forEach((row: any) => {
      const filteredRow: any = getFilteredRow(filteredHeader, row);
      dataToExport.push(filteredRow);
    });
    if (groupedRows.length - 1 !== groupedRowIndex) {
      dataToExport.push(emptyRow);
    }
  });

  const blob = new Blob([JsonToCSV(dataToExport)], {
    type: 'text/csv;charset=utf-8;',
  });
  saveAs(blob, `images-${moment().format('HH:mm:ss · D MMM, YY')}.csv`);
  analytics.trackEvent('[ImagesExplorer] Export runs data to CSV');
}

function onRowVisibilityChange(metricKey: string) {
  const configData: IImagesExploreAppConfig | undefined =
    model.getState()?.config;
  if (configData?.table) {
    let hiddenMetrics = configData?.table?.hiddenMetrics || [];
    if (hiddenMetrics?.includes(metricKey)) {
      hiddenMetrics = hiddenMetrics.filter(
        (hiddenMetric: any) => hiddenMetric !== metricKey,
      );
    } else {
      hiddenMetrics = [...hiddenMetrics, metricKey];
    }
    const table = {
      ...configData.table,
      hiddenMetrics,
    };
    const config = {
      ...configData,
      table,
    };
    model.setState({ config });
    setItem('imagesExploreTable', encode(table));
    updateModelData(config);
  }
}

function getFilteredRow(
  columnKeys: string[],
  row: any,
): { [key: string]: string } {
  return columnKeys.reduce((acc: { [key: string]: string }, column: string) => {
    let value = row[column];
    if (Array.isArray(value)) {
      value = value.join(', ');
    } else if (typeof value !== 'string') {
      value = value || value === 0 ? JSON.stringify(value) : '-';
    }

    if (column.startsWith('params.')) {
      acc[column.replace('params.', '')] = value;
    } else {
      acc[column] = value;
    }

    return acc;
  }, {});
}

function onTableResizeEnd(tableHeight: string) {
  const configData: IImagesExploreAppConfig | undefined =
    model.getState()?.config;
  if (configData?.table) {
    const table = {
      ...configData.table,
      height: tableHeight,
    };
    const config = {
      ...configData,
      table,
    };
    model.setState({
      config,
    });
    setItem('imagesExploreTable', encode(table));
  }
}

function onSelectRunQueryChange(query: string) {
  const configData: IImagesExploreAppConfig | undefined =
    model.getState()?.config;
  if (configData?.select) {
    const newConfig = {
      ...configData,
      select: { ...configData.select, advancedQuery: query, query },
      images: { ...configData.images, calcRanges: true },
    };

    model.setState({
      config: newConfig,
    });
  }
}

function onTableResizeModeChange(mode: ResizeModeEnum): void {
  const configData: IImagesExploreAppConfig | undefined =
    model.getState()?.config;
  if (configData?.table) {
    const table = {
      ...configData.table,
      resizeMode: mode,
    };
    const config = {
      ...configData,
      table,
    };
    model.setState({
      config,
    });
    setItem('imagesExploreTable', encode(table));
  }
  analytics.trackEvent(
    `[ImagesExplorer][Table] Set table view mode to "${mode}"`,
  );
}

function onSearchQueryCopy(): void {
  const selectedMetricsData = model.getState()?.config?.select;
  let query = getQueryStringFromSelect(selectedMetricsData as any);
  if (query) {
    navigator.clipboard.writeText(query);
    onNotificationAdd({
      notification: {
        id: Date.now(),
        severity: 'success',
        message: 'Run Expression Copied',
      },
      model,
    });
  }
}

function getQueryStringFromSelect(
  selectData: IImagesExploreAppConfig['select'],
) {
  let query: string | undefined = '';
  if (selectData !== undefined) {
    if (selectData.advancedMode) {
      query = selectData.advancedQuery;
    } else {
      query = `${
        selectData.query ? `${selectData.query} and ` : ''
      }(${selectData.options
        .map(
          (option: ISelectOption) =>
            `(images.name == "${option.value?.option_name}"${
              option.value?.context === null
                ? ''
                : ' and ' +
                  Object.keys(option.value?.context)
                    .map(
                      (item) =>
                        `images.context.${item} == ${formatValue(
                          (option.value?.context as any)[item],
                        )}`,
                    )
                    .join(' and ')
            })`,
        )
        .join(' or ')})`.trim();
    }
  }

  return query;
}

function onSelectAdvancedQueryChange(query: string) {
  const configData: IImagesExploreAppConfig | undefined =
    model.getState()?.config;
  if (configData?.select) {
    const newConfig = {
      ...configData,
      select: { ...configData.select, advancedQuery: query },
      images: { ...configData.images, calcRanges: true },
    };

    model.setState({
      config: newConfig,
    });
  }
}

function onImagesExploreSelectChange(options: ISelectOption[]) {
  const configData: IImagesExploreAppConfig | undefined =
    model.getState()?.config;
  if (configData?.select) {
    const newConfig = {
      ...configData,
      select: { ...configData.select, options },
      images: { ...configData.images, calcRanges: true },
    };

    model.setState({
      config: newConfig,
    });
  }
}

function toggleSelectAdvancedMode() {
  const configData: IImagesExploreAppConfig | undefined =
    model.getState()?.config;

  if (configData?.select) {
    let query =
      configData.select.advancedQuery ||
      getQueryStringFromSelect(configData?.select);
    if (query === '()') {
      query = '';
    }
    const newConfig = {
      ...configData,
      select: {
        ...configData.select,
        advancedQuery: query,
        advancedMode: !configData.select.advancedMode,
      },
    };
    updateURL(newConfig);

    model.setState({ config: newConfig });
  }
  analytics.trackEvent(
    `[ImagesExplorer] Turn ${
      !configData?.select.advancedMode ? 'on' : 'off'
    } the advanced mode of select form`,
  );
}

function onColumnsOrderChange(columnsOrder: any) {
  const configData: IImagesExploreAppConfig | undefined =
    model.getState()?.config;
  if (configData?.table) {
    const table = {
      ...configData.table,
      columnsOrder: columnsOrder,
    };
    const config = {
      ...configData,
      table,
    };

    model.setState({
      config,
    });
    setItem('imagesExploreTable', encode(table));
    updateModelData(config);
  }
  if (
    _.isEmpty(columnsOrder?.left) &&
    _.isEmpty(columnsOrder?.middle) &&
    _.isEmpty(columnsOrder?.right)
  ) {
    analytics.trackEvent('[ImagesExplorer][Table] Reset table columns order');
  }
}

function onColumnsVisibilityChange(hiddenColumns: string[]) {
  const configData: IImagesExploreAppConfig | undefined =
    model.getState()?.config;
  const columnsData = model.getState()!.tableColumns!;
  if (configData?.table) {
    const table = {
      ...configData.table,
      hiddenColumns:
        hiddenColumns[0] === 'all'
          ? columnsData.map((col: any) => col.key)
          : hiddenColumns,
    };
    const configUpdate = {
      ...configData,
      table,
    };
    model.setState({
      config: configUpdate,
    });
    setItem('imagesExploreTable', encode(table));
    updateModelData(configUpdate);
  }
  if (hiddenColumns[0] === 'all') {
    analytics.trackEvent('[ImagesExplorer][Table] Hide all table columns');
  } else if (_.isEmpty(hiddenColumns)) {
    analytics.trackEvent('[ImagesExplorer][Table] Show all table columns');
  }
}

function onTableDiffShow() {
  const sameValueColumns = model.getState()?.sameValueColumns;
  if (sameValueColumns) {
    onColumnsVisibilityChange(sameValueColumns);
  }
  analytics.trackEvent('[ImagesExplorer][Table] Show table columns diff');
}

function onRowHeightChange(height: RowHeightSize) {
  const configData: IImagesExploreAppConfig | undefined =
    model.getState()?.config;
  if (configData?.table) {
    const table = {
      ...configData.table,
      rowHeight: height,
    };
    const config = {
      ...configData,
      table,
    };
    model.setState({
      config,
    });
    setItem('metricsTable', encode(table));
  }
  analytics.trackEvent(
    `[ImagesExplorer][Table] Set table row height to "${RowHeightEnum[
      height
    ].toLowerCase()}"`,
  );
}

function onImageVisibilityChange(metricsKeys: string[]) {
  const configData: IImagesExploreAppConfig | undefined =
    model.getState()?.config;
  const processedData = model.getState()?.data;
  if (configData?.table && processedData) {
    const table = {
      ...configData.table,
      hiddenMetrics:
        metricsKeys[0] === 'all'
          ? Object.values(processedData)
              .map((metricCollection: any) =>
                metricCollection.data.map((metric: any) => metric.key),
              )
              .flat()
          : metricsKeys,
    };
    const config = {
      ...configData,
      table,
    };
    model.setState({
      config,
    });
    setItem('imagesExploreTable', encode(table));
    updateModelData(config);
  }
  analytics.trackEvent(
    `[ImagesExplorer][Table] ${
      metricsKeys[0] === 'all'
        ? 'Visualize all hidden metrics from table'
        : 'Hide all metrics from table'
    }`,
  );
}

function onSliceRangeChange(key: string, newValue: number[] | number) {
  const configData: IImagesExploreAppConfig | undefined =
    model.getState()?.config;
  if (configData?.images) {
    const images = {
      ...configData.images,
      [key]: newValue,
    };
    const config = {
      ...configData,
      images,
    };

    const searchButtonDisabled: boolean =
      images.recordDensity === '0' || images.indexDensity === '0';
    model.setState({
      config,
      searchButtonDisabled,
      applyButtonDisabled: searchButtonDisabled,
    });
  }
}

function onDensityChange(value: number, metaData: any, key: string) {
  const configData: IImagesExploreAppConfig | undefined =
    model.getState()?.config;
  if (configData?.images) {
    const images = {
      ...configData.images,
      [key]: +value,
      inputsValidations: {
        ...configData.images?.inputsValidations,
        [key]: metaData?.isValid,
      },
    };
    const config = {
      ...configData,
      images,
    };
    model.setState({
      config,
    });
  }
  applyBtnDisabledHandler();
}

function applyBtnDisabledHandler() {
  const state = model.getState();
  const inputsValidations = state.config?.images?.inputsValidations || {};

  const isInputsValid =
    _.size(
      Object.keys(inputsValidations).filter((key) => {
        return inputsValidations[key] === false;
      }),
    ) <= 0;

  model.setState({
    ...state,
    applyButtonDisabled: !isInputsValid,
  });
}

const onImageSizeChange = _.throttle((value: number) => {
  const configData: IImagesExploreAppConfig | undefined =
    model.getState()?.config;
  if (configData?.images) {
    const images = {
      ...configData.images,
      additionalProperties: {
        ...configData.images.additionalProperties,
        mediaItemSize: value,
      },
    };
    const config = {
      ...configData,
      images,
    };
    updateURL(config as IImagesExploreAppConfig);
    model.setState({
      config,
    });
  }
}, IMAGE_SIZE_CHANGE_DELAY);

function onImageRenderingChange(type: ImageRenderingEnum) {
  const configData: IImagesExploreAppConfig | undefined =
    model.getState()?.config;
  if (configData?.images) {
    const images = {
      ...configData.images,
      additionalProperties: {
        ...configData.images.additionalProperties,
        imageRendering: type,
      },
    };
    const config = {
      ...configData,
      images,
    };

    updateURL(config as IImagesExploreAppConfig);
    model.setState({
      config,
    });
  }
}

function onImageAlignmentChange(
  option: { value: string; label: string } | null,
) {
  const configData: IImagesExploreAppConfig | undefined =
    model.getState()?.config;
  if (configData?.images) {
    const images = {
      ...configData.images,
      additionalProperties: {
        ...configData.images.additionalProperties,
        alignmentType: option?.value,
      },
    };
    const config = {
      ...configData,
      images,
    };
    updateURL(config as IImagesExploreAppConfig);
    model.setState({ config });
  }
}

function showRangePanel() {
  return !model.getState().requestIsPending && !model.getState().queryIsEmpty;
}

function archiveRuns(
  ids: string[],
  archived: boolean,
): {
  call: () => Promise<void>;
  abort: () => void;
} {
  runsArchiveRef = runsService.archiveRuns(ids, archived);
  return {
    call: async () => {
      try {
        await runsArchiveRef
          .call((detail) => exceptionHandler({ detail, model }))
          .then(() => {
            getImagesData(false, true).call();
            onNotificationAdd({
              notification: {
                id: Date.now(),
                severity: 'success',
                message: `Runs are successfully ${
                  archived ? 'archived' : 'unarchived'
                } `,
              },
              model,
            });
          });
      } catch (ex: Error | any) {
        if (ex.name === 'AbortError') {
          onNotificationAdd({
            notification: {
              id: Date.now(),
              severity: 'error',
              message: ex.message,
            },
            model,
          });
        }
      }
    },
    abort: runsArchiveRef.abort,
  };
}

function deleteRuns(ids: string[]): {
  call: () => Promise<void>;
  abort: () => void;
} {
  runsDeleteRef = runsService.deleteRuns(ids);
  return {
    call: async () => {
      try {
        await runsDeleteRef
          .call((detail) => exceptionHandler({ detail, model }))
          .then(() => {
            getImagesData(false, true).call();
            onNotificationAdd({
              notification: {
                id: Date.now(),
                severity: 'success',
                message: 'Runs are successfully deleted',
              },
              model,
            });
          });
      } catch (ex: Error | any) {
        if (ex.name === 'AbortError') {
          onNotificationAdd({
            notification: {
              id: Date.now(),
              severity: 'error',
              message: ex.message,
            },
            model,
          });
        }
      }
    },
    abort: runsDeleteRef.abort,
  };
}

function onRowSelect({
  actionType,
  data,
}: {
  actionType: 'single' | 'selectAll' | 'removeAll';
  data?: any;
}): void {
  return onRowSelectAction({ actionType, data, model });
}

function onModelNotificationDelete(id: number): void {
  onNotificationDelete({ id, model });
}

function onStackingToggle(): void {
  const configData: IImagesExploreAppConfig | undefined =
    model.getState()?.config;
  if (configData?.images) {
    const images = {
      ...configData.images,
      additionalProperties: {
        ...configData.images.additionalProperties,
        stacking: !configData.images.additionalProperties.stacking,
      },
    };
    const config = { ...configData, images };
    updateURL(config as IImagesExploreAppConfig);
    model.setState({ config });
  }
}

const imagesExploreAppModel = {
  ...model,
  initialize,
  getImagesData,
  abortRequest,
  setComponentRefs,
  onGroupingSelectChange,
  onGroupingModeChange,
  onGroupingReset,
  onGroupingApplyChange,
  onNotificationDelete: onModelNotificationDelete,
  onNotificationAdd,
  onResetConfigData,
  updateURL,
  updateModelData,
  onBookmarkUpdate,
  onBookmarkCreate,
  getAppConfigData,
  setDefaultAppConfigData,
  updateColumnsWidths,
  onTableSortChange,
  onSortReset,
  onExportTableData,
  onRowVisibilityChange,
  onTableResizeEnd,
  onTableResizeModeChange,
  onSearchQueryCopy,
  getQueryStringFromSelect,
  onSelectRunQueryChange,
  onSelectAdvancedQueryChange,
  onImagesExploreSelectChange,
  toggleSelectAdvancedMode,
  onColumnsOrderChange,
  onColumnsVisibilityChange,
  onTableDiffShow,
  onRowHeightChange,
  onImageVisibilityChange,
  onSliceRangeChange,
  onDensityChange,
  getImagesBlobsData,
  onChangeTooltip,
  onActivePointChange,
  onImageSizeChange,
  onImageRenderingChange,
  onImageAlignmentChange,
  showRangePanel,
  getGroupingSelectOptions,
  getDataAsImageSet,
  onStackingToggle,
  onImagesSortChange,
  onImagesSortReset,
  deleteRuns,
  archiveRuns,
  onRowSelect,
};

export default imagesExploreAppModel;<|MERGE_RESOLUTION|>--- conflicted
+++ resolved
@@ -139,11 +139,8 @@
   };
 }
 
-<<<<<<< HEAD
-let appRequestRef: IApiRequest<void>;
-=======
 let appRequestRef: {
-  call: () => Promise<IAppData>;
+  call: (exceptionHandler: (detail: any) => void) => Promise<IAppData>;
   abort: () => void;
 };
 
@@ -156,7 +153,6 @@
   abort: () => void;
 };
 
->>>>>>> 8b9aeb7e
 function initialize(appId: string): void {
   model.init();
   model.setState({
