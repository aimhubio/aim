import React from 'react';
import _ from 'lodash-es';
import moment from 'moment';
import { saveAs } from 'file-saver';

import { RowHeightSize } from 'config/table/tableConfigs';
import { BookmarkNotificationsEnum } from 'config/notification-messages/notificationMessages';
import { ResizeModeEnum, RowHeightEnum } from 'config/enums/tableEnums';
import { IMAGE_SIZE_CHANGE_DELAY } from 'config/mediaConfigs/mediaConfigs';
import { ImageRenderingEnum } from 'config/enums/imageEnums';
import { RequestStatusEnum } from 'config/enums/requestStatusEnum';
import COLORS from 'config/colors/colors';
import { CONTROLS_DEFAULT_CONFIG } from 'config/controls/controlsDefaultConfig';
import { ANALYTICS_EVENT_KEYS } from 'config/analytics/analyticsKeysMap';
import { DATE_EXPORTING_FORMAT, TABLE_DATE_FORMAT } from 'config/dates/dates';
import { getSuggestionsByExplorer } from 'config/monacoConfig/monacoConfig';

import {
  getImagesExploreTableColumns,
  imagesExploreTableRowRenderer,
} from 'pages/ImagesExplore/components/ImagesExploreTableGrid/ImagesExploreTableGrid';

import * as analytics from 'services/analytics';
import imagesExploreService from 'services/api/imagesExplore/imagesExploreService';
import appsService from 'services/api/apps/appsService';
import dashboardService from 'services/api/dashboard/dashboardService';
import blobsURIModel from 'services/models/media/blobsURIModel';
import projectsService from 'services/api/projects/projectsService';
import runsService from 'services/api/runs/runsService';

import {
  GroupNameType,
  IAppData,
  IDashboardData,
  IGroupingSelectOption,
  IMetricsCollection,
  IOnGroupingModeChangeParams,
  IOnGroupingSelectChangeParams,
  IPanelTooltip,
  ITooltipData,
} from 'types/services/models/metrics/metricsAppModel';
import { IMetricTrace, IRun } from 'types/services/models/metrics/runModel';
import { IBookmarkFormState } from 'types/components/BookmarkForm/BookmarkForm';
import { ITableColumn } from 'types/pages/metrics/components/TableColumns/TableColumns';
import {
  IImageData,
  IImageRunData,
  IImagesExploreAppConfig,
  IImagesExploreAppModelState,
} from 'types/services/models/imagesExplore/imagesExploreAppModel';
import {
  ISelectConfig,
  ISelectOption,
} from 'types/services/models/explorer/createAppModel';
import { IProjectParamsMetrics } from 'types/services/models/projects/projectsModel';

import getAppConfigDataMethod from 'utils/app/getAppConfigData';
import onRowSelectAction from 'utils/app/onRowSelect';
import { decode, encode } from 'utils/encoder/encoder';
import getObjectPaths from 'utils/getObjectPaths';
import getUrlWithParam from 'utils/getUrlWithParam';
import getStateFromUrl from 'utils/getStateFromUrl';
import {
  decodeBufferPairs,
  decodePathsVals,
  iterFoldTree,
} from 'utils/encoder/streamEncoding';
import { getItem, setItem } from 'utils/storage';
import JsonToCSV from 'utils/JsonToCSV';
import { formatValue } from 'utils/formatValue';
import getValueByField from 'utils/getValueByField';
import arrayBufferToBase64 from 'utils/arrayBufferToBase64';
import getTooltipData from 'utils/app/getTooltipData';
import filterTooltipContent from 'utils/filterTooltipContent';
import { getDataAsMediaSetNestedObject } from 'utils/app/getDataAsMediaSetNestedObject';
import { getCompatibleSelectConfig } from 'utils/app/getCompatibleSelectConfig';
import { getSortedFields, SortField, SortFields } from 'utils/getSortedFields';
import { getValue } from 'utils/helper';
import contextToString from 'utils/contextToString';
import alphabeticalSortComparator from 'utils/alphabeticalSortComparator';
import onNotificationDelete from 'utils/app/onNotificationDelete';
import onNotificationAdd from 'utils/app/onNotificationAdd';
import exceptionHandler from 'utils/app/exceptionHandler';
import getGroupingSelectOptions from 'utils/app/getGroupingSelectOptions';
import getAdvancedSuggestion from 'utils/getAdvancedSuggestions';
import { processDurationTime } from 'utils/processDurationTime';
import onVisibilityChange from 'utils/app/onColumnsVisibilityChange';

import createModel from '../model';
import { AppNameEnum } from '../explorer';

const model = createModel<Partial<IImagesExploreAppModelState>>({
  requestStatus: RequestStatusEnum.NotRequested,
  searchButtonDisabled: false,
  applyButtonDisabled: true,
  selectFormData: {
    options: undefined,
    suggestions: [],
  },
  config: getConfig(),
});

let tooltipData: ITooltipData = {};

function getConfig(): IImagesExploreAppConfig {
  return {
    grouping: {
      group: [],
      reverseMode: {
        group: false,
      },
      isApplied: {
        group: true,
      },
    },
    select: {
      options: [],
      query: '',
      advancedMode: false,
      advancedQuery: '',
    },
    images: {
      indexDensity: '5',
      recordDensity: '50',
      tooltip: {
        content: {},
        display: CONTROLS_DEFAULT_CONFIG.images.tooltip.display,
        selectedParams: CONTROLS_DEFAULT_CONFIG.images.tooltip.selectedParams,
      },
      additionalProperties: {
        alignmentType: CONTROLS_DEFAULT_CONFIG.images.alignmentType,
        mediaItemSize: CONTROLS_DEFAULT_CONFIG.images.mediaItemSize,
        imageRendering: CONTROLS_DEFAULT_CONFIG.images.imageRendering,
        stacking: CONTROLS_DEFAULT_CONFIG.images.stacking,
      },
      focusedState: {
        active: false,
        key: null,
      },
      sortFields: [],
      sortFieldsDict: {},
      inputsValidations: {},
    },
    table: {
      resizeMode: ResizeModeEnum.Resizable,
      rowHeight: RowHeightSize.md,
      sortFields: [],
      hiddenMetrics: [],
      hiddenColumns: [],
      hideSystemMetrics: undefined,
      columnsWidths: {},
      columnsOrder: {
        left: [],
        middle: [],
        right: [],
      },
      height: '0.5',
    },
  };
}

let appRequestRef: {
  call: (exceptionHandler: (detail: any) => void) => Promise<IAppData>;
  abort: () => void;
};

let runsArchiveRef: {
  call: (exceptionHandler: (detail: any) => void) => Promise<any>;
  abort: () => void;
};
let runsDeleteRef: {
  call: (exceptionHandler: (detail: any) => void) => Promise<any>;
  abort: () => void;
};

function initialize(appId: string): void {
  model.init();
  model.setState({
    refs: {
      tableRef: { current: null },
    },
    groupingSelectOptions: [],
  });
  if (!appId) {
    setDefaultAppConfigData();
  }
  projectsService
    .getProjectParams(['images'])
    .call()
    .then((data: IProjectParamsMetrics) => {
      const advancedSuggestions: Record<any, any> = getAdvancedSuggestion(
        data.images,
      );
      model.setState({
        selectFormData: {
          options: getSelectFormOptions(data),
          suggestions: getSuggestionsByExplorer(AppNameEnum.IMAGES, data),
          advancedSuggestions: {
            ...getSuggestionsByExplorer(AppNameEnum.IMAGES, data),
            images: {
              name: '',
              context: _.isEmpty(advancedSuggestions)
                ? ''
                : { ...advancedSuggestions },
            },
          },
        },
      });
    });
}

function setDefaultAppConfigData(recoverTableState: boolean = true) {
  const defaultConfig: Partial<IImagesExploreAppConfig> = {};

  const grouping: IImagesExploreAppConfig['grouping'] =
    getStateFromUrl('grouping') ?? {};

  defaultConfig.grouping = grouping;

  const compatibleSelectConfig = getCompatibleSelectConfig(
    ['images'],
    getStateFromUrl('select'),
  );
  const select: ISelectConfig = compatibleSelectConfig ?? {};

  defaultConfig.select = select;

  const images: IImagesExploreAppConfig['images'] =
    getStateFromUrl('images') ?? {};

  defaultConfig.images = images;

  if (recoverTableState) {
    const tableConfigHash = getItem('imagesExploreTable');
    const table = tableConfigHash
      ? JSON.parse(decode(tableConfigHash))
      : getConfig().table;

    defaultConfig.table = table;
  }

  const configData = _.mergeWith(
    {},
    model.getState().config,
    defaultConfig,
    (objValue, srcValue) => {
      if (_.isArray(objValue)) {
        return srcValue;
      }
    },
  );

  model.setState({ config: configData });
}

let imagesRequestRef: {
  call: (
    exceptionHandler: (detail: any) => void,
  ) => Promise<ReadableStream<IRun<IMetricTrace>[]>>;
  abort: () => void;
};

function getAppConfigData(appId: string) {
  return getAppConfigDataMethod({
    appId,
    appRequest: appRequestRef,
    config: getConfig(),
    model,
  });
}

function resetModelState() {
  model.setState({
    ...model.getState(),
    data: [],
    params: [],
    imagesData: {},
    tableData: [],
    tableColumns: [],
    rawData: [],
  });
}

function abortRequest(): void {
  if (imagesRequestRef) {
    imagesRequestRef.abort();
  }
  model.setState({
    requestStatus: RequestStatusEnum.Ok,
  });
  onNotificationAdd({
    notification: {
      id: Date.now(),
      severity: 'info',
      messages: ['Request has been cancelled'],
    },
    model,
  });
}

function getImagesData(
  shouldUrlUpdate?: boolean,
  shouldResetSelectedRows?: boolean,
) {
  if (imagesRequestRef) {
    imagesRequestRef.abort();
  }

  const configData: IImagesExploreAppConfig | undefined =
    model.getState()?.config;
  if (shouldUrlUpdate) {
    updateURL(configData);
  }
  const recordSlice: number[] | undefined = configData?.images?.recordSlice as
    | number[]
    | undefined;
  const indexSlice: number[] | undefined = configData?.images?.indexSlice as
    | number[]
    | undefined;
  const recordDensity = configData?.images?.recordDensity;
  const indexDensity = configData?.images?.indexDensity;
  let query = getQueryStringFromSelect(configData?.select as any);
  let imageDataBody: any = {
    q: query !== '()' ? query : '',
  };
  if (recordSlice) {
    //TODO check values nullability
    imageDataBody = {
      ...imageDataBody,
      record_range:
        !_.isEmpty(recordSlice) &&
        !_.isNil(recordSlice?.[0]) &&
        !_.isNil(recordSlice[1])
          ? `${recordSlice[0]}:${recordSlice[1] + 1}`
          : '',
      index_range:
        !_.isEmpty(indexSlice) &&
        !_.isNil(recordSlice?.[0]) &&
        !_.isNil(recordSlice[1])
          ? `${indexSlice?.[0]}:${(indexSlice?.[1] || 0) + 1}`
          : '',
      record_density:
        !_.isNil(recordDensity) && +recordDensity > 0 ? recordDensity : '',
      index_density:
        !_.isNil(indexDensity) && +indexDensity > 0 ? indexDensity : '',
    };
  }
  imagesRequestRef = imagesExploreService.getImagesExploreData(imageDataBody);
  return {
    call: async () => {
      if (query !== '()') {
        model.setState({
          requestStatus: RequestStatusEnum.Pending,
          queryIsEmpty: false,
          applyButtonDisabled: false,
          selectedRows: shouldResetSelectedRows
            ? {}
            : model.getState()?.selectedRows,
        });
        blobsURIModel.init();
        try {
          const stream = await imagesRequestRef.call((detail) => {
            exceptionHandler({ detail, model });
            resetModelState();
          });
          const runData = await getImagesMetricsData(stream);

          if (configData) {
            setModelData(runData, configData);
          }
        } catch (ex: Error | any) {
          if (ex.name === 'AbortError') {
            // Abort Error
          } else {
            // eslint-disable-next-line no-console
            console.log('Unhandled error: ', ex);
          }
        }
      } else {
        model.setState({
          selectedRows: shouldResetSelectedRows
            ? {}
            : model.getState()?.selectedRows,
          queryIsEmpty: true,
          imagesData: {},
          tableData: [],
          images: {
            tooltip: {
              content: {},
              display: true,
              selectedParams: [],
            },
            focusedState: {
              active: false,
              key: null,
            },
          },
          config: {
            ...configData,
            grouping: { ...getConfig().grouping },
            table: {
              ...configData?.table,
              resizeMode: ResizeModeEnum.Resizable,
            },
          },
        });
      }
    },
    abort: imagesRequestRef.abort,
  };
}

function getSelectFormOptions(projectsData: IProjectParamsMetrics) {
  let data: ISelectOption[] = [];
  let index: number = 0;
  if (projectsData?.images) {
    for (let key in projectsData.images) {
      data.push({
        label: key,
        group: key,
        color: COLORS[0][index % COLORS[0].length],
        value: {
          option_name: key,
          context: null,
        },
      });
      index++;

      for (let val of projectsData.images[key]) {
        if (!_.isEmpty(val)) {
          let label = contextToString(val);
          data.push({
            label: `${key} ${label}`,
            group: key,
            color: COLORS[0][index % COLORS[0].length],
            value: {
              option_name: key,
              context: val,
            },
          });
          index++;
        }
      }
    }
  }

  return data.sort(
    alphabeticalSortComparator<ISelectOption>({ orderBy: 'label' }),
  );
}

function processData(data: any[]): {
  data: IMetricsCollection<IImageData>[];
  params: string[];
  runProps: string[];
  contexts: string[];
  selectedRows: any;
} {
  const configData = model.getState()?.config;
  let selectedRows = model.getState()?.selectedRows;
  let metrics: any[] = [];
  let params: string[] = [];
  let runProps: string[] = [];
  let highLevelParams: string[] = [];
  let contexts: string[] = [];
  data?.forEach((run: IImageRunData) => {
    params = params.concat(getObjectPaths(run.params, run.params));
    runProps = runProps.concat(getObjectPaths(run.props, run.props));
    highLevelParams = highLevelParams.concat(
      getObjectPaths(run.params, run.params, '', false, true),
    );
    run.traces.forEach((trace: any) => {
      contexts = contexts.concat(getObjectPaths(trace.context, trace.context));
      trace.values.forEach((stepData: IImageData[], stepIndex: number) => {
        stepData.forEach((image: IImageData) => {
          const imageKey = encode({
            name: trace.name,
            runHash: run.hash,
            traceContext: trace.context,
            index: image.index,
            step: trace.iters[stepIndex],
            caption: image.caption,
          });
          const seqKey = encode({
            name: trace.name,
            runHash: run.hash,
            traceContext: trace.context,
          });
          metrics.push({
            ...image,
            name: trace.name,
            step: trace.iters[stepIndex],
            context: trace.context,
            run: _.omit(run, 'traces'),
            key: imageKey,
            seqKey: seqKey,
          });
        });
      });
    });
  });

  let sortFields = configData?.table?.sortFields ?? [];

  if (sortFields?.length === 0) {
    sortFields = [
      {
        value: 'run.props.creation_time',
        order: 'desc',
        label: '',
        group: '',
      },
    ];
  }

  const processedData = groupData(
    _.orderBy(
      metrics,
      sortFields?.map(
        (f: SortField) =>
          function (metric: SortField) {
            return getValue(metric, f.value, '');
          },
      ),
      sortFields?.map((f: any) => f.order),
    ),
  );
  const uniqProps = _.uniq(runProps).sort();
  const uniqParams = _.uniq(params).sort();
  const uniqHighLevelParams = _.uniq(highLevelParams).sort();
  const uniqContexts = _.uniq(contexts).sort();

  const mappedData =
    data?.reduce((acc: any, item: any) => {
      acc[item.hash] = { runHash: item.hash, ...item.props };
      return acc;
    }, {}) || {};
  if (selectedRows && !_.isEmpty(selectedRows)) {
    selectedRows = Object.keys(selectedRows).reduce((acc: any, key: string) => {
      const slicedKey = key.slice(0, key.indexOf('/'));
      acc[key] = {
        selectKey: key,
        ...mappedData[slicedKey],
      };
      return acc;
    }, {});
  }
  return {
    data: processedData,
    runProps: uniqProps,
    params: [...new Set(uniqParams.concat(uniqHighLevelParams))].sort(),
    contexts: uniqContexts,
    selectedRows,
  };
}

function setModelData(rawData: any[], configData: IImagesExploreAppConfig) {
  const sortFields = model.getState()?.config?.table.sortFields;
  const { data, params, runProps, contexts, selectedRows } =
    processData(rawData);
  const groupingSelectOptions = [
    ...getGroupingSelectOptions({
      params,
      contexts,
      runProps,
      sequenceName: 'images',
    }),
  ];
  const { mediaSetData, orderedMap } = getDataAsMediaSetNestedObject({
    data,
    groupingSelectOptions,
    model,
  });
  tooltipData = getTooltipData({
    processedData: data,
    paramKeys: params,
    groupingSelectOptions,
    groupingItems: ['group'],
    model,
  });
  if (configData.images.focusedState.key) {
    configData = {
      ...configData,
      images: {
        ...configData.images,
        tooltip: {
          ...configData.images.tooltip,
          content: filterTooltipContent(
            tooltipData[configData.images.focusedState.key],
            configData?.images.tooltip.selectedParams,
          ),
        },
      },
    };
  }
  const ranges = rawData?.[0]?.ranges;
  const tableData = getDataAsTableRows(
    data,
    params,
    false,
    configData,
    groupingSelectOptions,
  );
  const config = configData;
  const recordSlice = [
    _.inRange(
      ranges?.record_range_used[0],
      ranges?.record_range_total[0] - 1,
      ranges?.record_range_total[1] + 1,
    )
      ? ranges?.record_range_used[0]
      : ranges?.record_range_total[0],
    _.inRange(
      ranges?.record_range_used[1] - 1,
      ranges?.record_range_total[0] - 1,
      ranges?.record_range_total[1] + 1,
    )
      ? ranges?.record_range_used[1] - 1
      : ranges?.record_range_total[1] - 1,
  ];
  const indexSlice = [
    _.inRange(
      ranges?.index_range_used[0],
      ranges?.index_range_total[0] - 1,
      ranges?.index_range_total[1] + 1,
    )
      ? ranges?.index_range_used[0]
      : ranges?.index_range_total[0],
    _.inRange(
      ranges?.index_range_used[1] - 1,
      ranges?.index_range_total[0] - 1,
      ranges?.index_range_total[1] + 1,
    )
      ? ranges?.index_range_used[1] - 1
      : ranges?.index_range_total[1] - 1,
  ];
  const recordRangeTotalCount =
    ranges?.record_range_total[1] - 1 - ranges?.record_range_total[0];
  const indexRangeTotalCount =
    ranges?.index_range_total[1] - 1 - ranges?.index_range_total[0];
  const recordDensity =
    !config.images.recordDensity ||
    +config.images.recordDensity < ranges?.record_range_total[0] ||
    +config.images.recordDensity > recordRangeTotalCount
      ? `${recordRangeTotalCount === 0 ? 1 : recordRangeTotalCount}`
      : config.images.recordDensity;
  const indexDensity =
    !config.images.indexDensity ||
    +config.images.indexDensity < ranges?.index_range_total[0] ||
    +config.images.indexDensity > indexRangeTotalCount
      ? `${indexRangeTotalCount === 0 ? 1 : indexRangeTotalCount}`
      : config.images.indexDensity;

  config.images = {
    ...config.images,
    stepRange: !_.isEmpty(rawData)
      ? [ranges?.record_range_total[0], ranges?.record_range_total[1] - 1]
      : config.images.stepRange,
    indexRange: !_.isEmpty(rawData)
      ? [ranges?.index_range_total[0], ranges?.index_range_total[1] - 1]
      : config.images.indexRange,
    recordSlice,
    indexSlice,
    recordDensity,
    indexDensity,
    tooltip: config.images.tooltip || {
      content: {},
      display: true,
      selectedParams: [],
    },
    focusedState: config.images.focusedState || {
      active: false,
      key: null,
    },
    additionalProperties: config.images.additionalProperties,
  };
  model.setState({
    requestStatus: RequestStatusEnum.Ok,
    rawData,
    config,
    params,
    data,
    selectedRows,
    imagesData: mediaSetData,
    orderedMap,
    tableData: tableData.rows,
    tableColumns: getImagesExploreTableColumns(
      params,
      groupingSelectOptions,
      data[0]?.config,
      configData.table.columnsOrder!,
      configData.table.hiddenColumns!,
      sortFields,
      onTableSortChange,
    ),
    sameValueColumns: tableData.sameValueColumns,
    groupingSelectOptions,
  });
}

function updateModelData(
  configData: IImagesExploreAppConfig = model.getState()!.config!,
  shouldURLUpdate?: boolean,
): void {
  const { data, params, runProps, contexts, selectedRows } = processData(
    model.getState()?.rawData as any[],
  );
  const groupingSelectOptions = [
    ...getGroupingSelectOptions({
      params,
      runProps,
      contexts,
      sequenceName: 'images',
    }),
  ];
  const { mediaSetData, orderedMap } = getDataAsMediaSetNestedObject({
    data,
    groupingSelectOptions,
    model,
  });
  tooltipData = getTooltipData({
    processedData: data,
    paramKeys: params,
    groupingSelectOptions,
    groupingItems: ['group'],
    model,
  });

  if (configData.images.focusedState.key) {
    configData = {
      ...configData,
      images: {
        ...configData.images,
        tooltip: {
          ...configData.images.tooltip,
          content: filterTooltipContent(
            tooltipData[configData.images.focusedState.key],
            configData?.images.tooltip.selectedParams,
          ),
        },
      },
    };
  }

  const tableData = getDataAsTableRows(
    data,
    params,
    false,
    configData,
    groupingSelectOptions,
  );
  const tableColumns = getImagesExploreTableColumns(
    params,
    groupingSelectOptions,
    data[0]?.config,
    configData.table.columnsOrder!,
    configData.table.hiddenColumns!,
    configData.table.sortFields,
    onTableSortChange,
  );
  const tableRef: any = model.getState()?.refs?.tableRef;
  tableRef?.current?.updateData({
    newData: tableData.rows,
    newColumns: tableColumns,
    hiddenColumns: configData.table.hiddenColumns!,
  });

  if (shouldURLUpdate) {
    updateURL(configData);
  }

  model.setState({
    config: configData,
    data: model.getState()?.data,
    imagesData: mediaSetData,
    orderedMap,
    tableData: tableData.rows,
    tableColumns,
    sameValueColumns: tableData.sameValueColumns,
    groupingSelectOptions,
    selectedRows,
  });
}

function getFilteredGroupingOptions(
  grouping: IImagesExploreAppConfig['grouping'],
): string[] {
  const { reverseMode, isApplied } = grouping;
  const groupingSelectOptions:
    | IImagesExploreAppModelState['groupingSelectOptions']
    | undefined = model.getState()?.groupingSelectOptions;
  if (groupingSelectOptions) {
    const filteredOptions = [...groupingSelectOptions]
      .filter((opt) => grouping['group'].indexOf(opt.value as never) === -1)
      .map((item) => item.value);
    return isApplied['group']
      ? reverseMode['group']
        ? filteredOptions
        : grouping['group']
      : [];
  } else {
    return [];
  }
}

function groupData(data: any[]): any {
  const configData: IImagesExploreAppConfig | undefined =
    model.getState()!.config;
  const grouping = configData!.grouping;
  const groupingFields = getFilteredGroupingOptions(grouping);
  if (groupingFields.length === 0) {
    return [
      {
        config: null,
        chartIndex: 0,
        data: data,
      },
    ];
  }

  const groupValues: { [key: string]: any } = {};

  for (let i = 0; i < data.length; i++) {
    const groupValue: { [key: string]: string } = {};
    groupingFields.forEach((field) => {
      groupValue[field] = getValue(data[i], field);
    });
    const groupKey = encode(groupValue);
    if (groupValues.hasOwnProperty(groupKey)) {
      groupValues[groupKey].data.push(data[i]);
    } else {
      groupValues[groupKey] = {
        key: groupKey,
        config: groupValue,
        data: [data[i]],
      };
    }
  }
  return Object.values(groupValues);
}

function setComponentRefs(
  refElement: React.MutableRefObject<HTMLElement | any> | object,
) {
  const modelState = model.getState();
  if (modelState?.refs) {
    modelState.refs = Object.assign(modelState.refs, refElement);
    model.setState({ refs: modelState.refs });
  }
}

function onGroupingSelectChange({
  groupName,
  list,
}: IOnGroupingSelectChangeParams) {
  const configData: IImagesExploreAppConfig | undefined =
    model.getState()?.config;
  if (configData?.grouping) {
    configData.grouping = { ...configData.grouping, [groupName]: list };
    updateModelData(configData, true);
    if (
      configData.images?.additionalProperties?.stacking &&
      (_.isEmpty(configData.grouping.group) ||
        configData.grouping.reverseMode.group)
    ) {
      onStackingToggle();
    }
  }
  analytics.trackEvent(
    // @ts-ignore
    `${ANALYTICS_EVENT_KEYS.images.groupings[groupName].select}`,
  );
}

function onGroupingModeChange({ value }: IOnGroupingModeChangeParams): void {
  const configData = model.getState()?.config;
  if (configData?.grouping) {
    configData.grouping = {
      ...configData.grouping,
      reverseMode: {
        ...configData.grouping.reverseMode,
        group: value,
      },
    };
    updateModelData(configData, true);
    if (
      configData.images?.additionalProperties?.stacking &&
      (_.isEmpty(configData.grouping.group) ||
        configData.grouping.reverseMode.group)
    ) {
      onStackingToggle();
    }
  }
  if (value) {
    analytics.trackEvent(
      // @ts-ignore
      ANALYTICS_EVENT_KEYS.images.groupings.group.modeChange,
      //@TODO change group to dynamic groupName when adding grouping type
    );
  }
}

function onGroupingReset(groupName: GroupNameType) {
  const configData: IImagesExploreAppConfig | undefined =
    model.getState()?.config;
  if (configData?.grouping) {
    const { reverseMode, isApplied } = configData.grouping;
    configData.grouping = {
      ...configData.grouping,
      reverseMode: { ...reverseMode, [groupName]: false },
      [groupName]: [],
      isApplied: { ...isApplied, [groupName]: true },
    };
    updateModelData(configData, true);
    if (
      configData.images?.additionalProperties?.stacking &&
      (_.isEmpty(configData.grouping.group) ||
        configData.grouping.reverseMode.group)
    ) {
      onStackingToggle();
    }
  }
}

function onGroupingApplyChange(): void {
  const configData: IImagesExploreAppConfig | undefined =
    model.getState()?.config;
  if (configData?.grouping) {
    configData.grouping = {
      ...configData.grouping,
      isApplied: {
        ...configData.grouping.isApplied,
        group: !configData.grouping.isApplied['group'],
      },
    };
    updateModelData(configData, true);
  }
}

/**
 * function updateURL has 2 major functionalities:
 *    1. Keeps URL in sync with the app config
 *    2. Stores updated URL in localStorage if App is not in the bookmark state
 * @param {IImagesExploreAppConfig} configData - the current state of the app config
 */
function updateURL(
  configData: IImagesExploreAppConfig = model.getState()!.config!,
) {
  const { grouping, select, images } = configData;
  const url: string = getUrlWithParam({
    grouping: encode(grouping),
    select: encode(select as {}),
    images: encode(images),
  });

  if (url === `${window.location.pathname}${window.location.search}`) {
    return;
  }

  const appId: string = window.location.pathname.split('/')[2];
  if (!appId) {
    setItem('imagesUrl', url);
  }

  window.history.pushState(null, '', url);
}

function onResetConfigData(): void {
  const configData: IImagesExploreAppConfig | undefined =
    model.getState()?.config;
  if (configData) {
    configData.grouping = {
      ...getConfig().grouping,
    };
    updateModelData(configData, true);
  }
}

async function getImagesMetricsData(
  stream: ReadableStream<IRun<IMetricTrace>[]>,
) {
  let bufferPairs = decodeBufferPairs(stream);
  let decodedPairs = decodePathsVals(bufferPairs);
  let objects = iterFoldTree(decodedPairs, 1);

  const runData = [];
  for await (let [keys, val] of objects) {
    runData.push({
      ...(val as any),
      hash: keys[0],
    });
  }
  return runData;
}

function getImagesBlobsData(uris: string[]) {
  const request = imagesExploreService.getImagesByURIs(uris);
  return {
    abort: request.abort,
    call: () => {
      return request
        .call((detail: any) => {
          exceptionHandler({ detail, model });
        })
        .then(async (stream) => {
          let bufferPairs = decodeBufferPairs(stream);
          let decodedPairs = decodePathsVals(bufferPairs);
          let objects = iterFoldTree(decodedPairs, 1);

          for await (let [keys, val] of objects) {
            const URI = keys[0];
            blobsURIModel.emit(URI as string, {
              [URI]: arrayBufferToBase64(val as ArrayBuffer) as string,
            });
          }
        })
        .catch((ex) => {
          if (ex.name === 'AbortError') {
            // Abort Error
          } else {
            // eslint-disable-next-line no-console
            console.log('Unhandled error: ');
          }
        });
    },
  };
}

function getDataAsImageSet(
  data: any[],
  groupingSelectOptions: IGroupingSelectOption[],
  defaultGroupFields?: string[],
) {
  if (!_.isEmpty(data)) {
    const configData: IImagesExploreAppConfig | undefined =
      model.getState()?.config;
    const imageSetData: object = {};
    const group: string[] = [...(configData?.grouping?.group || [])];
    const groupFields =
      defaultGroupFields ||
      (configData?.grouping?.reverseMode?.group
        ? groupingSelectOptions
            .filter(
              (option: IGroupingSelectOption) => !group.includes(option.label),
            )
            .map((option) => option.value)
        : group);
    const imagesDataForOrdering = {};
    data.forEach((group: any) => {
      const path = groupFields?.reduce(
        (acc: string[], field: string, index: number) => {
          const value = getValue(group.data[0], field);
          _.set(
            imagesDataForOrdering,
            acc.concat(['ordering']),
            new Set([
              ...(getValue(imagesDataForOrdering, acc.concat(['ordering'])) ||
                []),
              value,
            ]),
          );
          _.set(
            imagesDataForOrdering,
            acc.concat(['key']),
            getValueByField(groupingSelectOptions, field),
          );
          acc.push(
            `${getValueByField(groupingSelectOptions, field)} = ${formatValue(
              value,
            )}`,
          );
          return acc;
        },
        [],
      );
      _.set(
        imageSetData,
        path,
        _.sortBy(group.data, [
          ...groupFields,
          ...groupingSelectOptions
            .map((option: IGroupingSelectOption) => option.value)
            .filter((field) => !groupFields.includes(field)),
          'caption',
        ]),
      );
    });

    return {
      imageSetData: _.isEmpty(imageSetData) ? data[0].data : imageSetData,
      orderedMap: imagesDataForOrdering,
    };
  } else {
    return {};
  }
}

function onActivePointChange(
  activePoint: any,
  focusedStateActive: boolean = false,
): void {
  const { refs, config } = model.getState() as any;
  if (config?.table.resizeMode !== ResizeModeEnum.Hide) {
    const tableRef: any = refs?.tableRef;
    if (tableRef && activePoint.seqKey) {
      tableRef.current?.setHoveredRow?.(activePoint.seqKey);
      tableRef.current?.setActiveRow?.(
        focusedStateActive ? activePoint.seqKey : null,
      );
      if (focusedStateActive) {
        tableRef.current?.scrollToRow?.(activePoint.seqKey);
      }
    }
  }
  let configData = config;
  if (configData?.images) {
    configData = {
      ...configData,
      images: {
        ...configData.images,
        focusedState: {
          active: focusedStateActive,
          key: activePoint.key,
        },
        tooltip: activePoint.key
          ? {
              ...configData.images.tooltip,
              content: filterTooltipContent(
                tooltipData[activePoint.key],
                configData?.images.tooltip.selectedParams,
              ),
            }
          : configData.images.tooltip,
      },
    };

    if (
      config.images.focusedState.active !== focusedStateActive ||
      (config.images.focusedState.active &&
        activePoint.key !== config.images.focusedState.key)
    ) {
      updateURL(configData);
    }
  }

  model.setState({ config: configData });
}

function onChangeTooltip(tooltip: Partial<IPanelTooltip>): void {
  let configData = model.getState()?.config;
  if (configData?.images) {
    let content = configData.images.tooltip.content;
    if (tooltip.selectedParams && configData?.images.focusedState.key) {
      content = filterTooltipContent(
        tooltipData[configData.images.focusedState.key],
        tooltip.selectedParams,
      );
    }
    configData = {
      ...configData,
      images: {
        ...configData.images,
        tooltip: {
          ...configData.images.tooltip,
          ...tooltip,
          content,
        },
      },
    };

    model.setState({ config: configData });
    updateURL(configData);
  }
  analytics.trackEvent(
    ANALYTICS_EVENT_KEYS.images.imagesPanel.controls.tooltip
      .changeTooltipContent,
  );
}

function getDataAsTableRows(
  processedData: IMetricsCollection<IImageData>[],
  paramKeys: string[],
  isRawData: boolean,
  config: IImagesExploreAppConfig,
  groupingSelectOptions: any,
  dynamicUpdate?: boolean,
): { rows: any[] | any; sameValueColumns: string[] } {
  if (!processedData) {
    return {
      rows: [],
      sameValueColumns: [],
    };
  }

  const rows: any[] | any = processedData[0]?.config !== null ? {} : [];

  let rowIndex = 0;
  const sameValueColumns: string[] = [];
  const tableData = groupData(
    Object.values(
      _.groupBy(
        Object.values(processedData)
          .map((v) => v.data)
          .flat(),
        'seqKey',
      ),
    ).map((v) => v[0]),
  );
  tableData.forEach((metricsCollection: IMetricsCollection<IImageData>) => {
    const groupKey = metricsCollection.key;
    const columnsValues: { [key: string]: string[] } = {};

    if (metricsCollection.config !== null) {
      const groupConfigData: { [key: string]: string } = {};
      for (let key in metricsCollection.config) {
        groupConfigData[getValueByField(groupingSelectOptions, key)] =
          metricsCollection.config[key];
      }
      const groupHeaderRow = {
        meta: {
          dasharray: null,
          itemsCount: metricsCollection.data.length,
          config: groupConfigData,
        },
        key: groupKey!,
        groupRowsKeys: metricsCollection.data.map(
          (metric) => (metric as any).seqKey,
        ),
        experiment: '',
        run: '',
        date: '',
        description: '',
        metric: '',
        context: [],
        children: [],
        groups: groupConfigData,
      };

      rows[groupKey!] = {
        data: groupHeaderRow,
        items: [],
      };
    }

    Object.values(_.groupBy(metricsCollection.data, 'seqKey'))
      .map((v) => v[0])
      .forEach((metric: any) => {
        const rowValues: any = {
          rowMeta: {
            color: metricsCollection.color ?? metric.color,
          },
          key: metric.seqKey,
          selectKey: `${metric.run.hash}/${metric.seqKey}`,
          runHash: metric.run.hash,
          isHidden: config?.table?.hiddenMetrics?.includes(metric.key),
          index: rowIndex,
          color: metricsCollection.color ?? metric.color,
          dasharray: metricsCollection.dasharray ?? metric.dasharray,
          experiment: metric.run.props.experiment?.name ?? 'default',
          run: metric.run.props?.name ?? '-',
          description: metric.run.props?.description ?? '-',
          date: moment(metric.run.props.creation_time * 1000).format(
            TABLE_DATE_FORMAT,
          ),
<<<<<<< HEAD
          duration: processDurationTime(
            metric.run.props.creation_time * 1000,
            metric.run.props.end_time
              ? metric.run.props.end_time * 1000
              : Date.now(),
          ),
          name: metric.images_name,
=======
          name: metric.name,
>>>>>>> bd832574
          context: Object.entries(metric.context).map((entry) =>
            entry.join(':'),
          ),
          parentId: groupKey,
        };
        rowIndex++;

        [
          'experiment',
          'run',
          'runHash',
          'duration',
          'date',
          'metric',
          'context',
          'step',
          'epoch',
          'time',
          'name',
        ].forEach((key) => {
          if (columnsValues.hasOwnProperty(key)) {
            if (
              _.findIndex(columnsValues[key], (value) =>
                _.isEqual(rowValues[key], value),
              ) === -1
            ) {
              columnsValues[key].push(rowValues[key]);
            }
          } else {
            columnsValues[key] = [rowValues[key]];
          }
        });

        if (!dynamicUpdate) {
          paramKeys.forEach((paramKey) => {
            const value = getValue(metric.run.params, paramKey, '-');
            rowValues[paramKey] = formatValue(value);
            if (columnsValues.hasOwnProperty(paramKey)) {
              if (
                _.findIndex(columnsValues[paramKey], (paramValue) =>
                  _.isEqual(value, paramValue),
                ) === -1
              ) {
                columnsValues[paramKey].push(value);
              }
            } else {
              columnsValues[paramKey] = [value];
            }
          });
        }
        if (metricsCollection.config !== null) {
          rows[groupKey!].items.push(
            isRawData
              ? rowValues
              : imagesExploreTableRowRenderer(rowValues, {
                  toggleVisibility: (e) => {
                    e.stopPropagation();
                    onRowVisibilityChange(rowValues.key);
                  },
                }),
          );
        } else {
          rows.push(
            isRawData
              ? rowValues
              : imagesExploreTableRowRenderer(rowValues, {
                  toggleVisibility: (e) => {
                    e.stopPropagation();
                    onRowVisibilityChange(rowValues.key);
                  },
                }),
          );
        }
      });

    for (let columnKey in columnsValues) {
      if (columnsValues[columnKey].length === 1) {
        sameValueColumns.push(columnKey);
      }

      if (metricsCollection.config !== null) {
        rows[groupKey!].data[columnKey] =
          columnsValues[columnKey].length === 1
            ? paramKeys.includes(columnKey)
              ? formatValue(columnsValues[columnKey][0])
              : columnsValues[columnKey][0]
            : columnsValues[columnKey];
      }
    }
    if (metricsCollection.config !== null && !isRawData) {
      rows[groupKey!].data = imagesExploreTableRowRenderer(
        rows[groupKey!].data,
        {},
        true,
        ['value', 'name', 'groups'].concat(Object.keys(columnsValues)),
      );
    }
  });
  return { rows, sameValueColumns };
}

async function onBookmarkCreate({ name, description }: IBookmarkFormState) {
  const configData: IImagesExploreAppConfig | undefined =
    model.getState()?.config;
  if (configData) {
    const app: IAppData | any = await appsService
      .createApp({ state: configData, type: 'images' })
      .call((detail: any) => {
        exceptionHandler({ detail, model });
      });
    if (app.id) {
      const bookmark: IDashboardData = await dashboardService
        .createDashboard({ app_id: app.id, name, description })
        .call((detail: any) => {
          exceptionHandler({ detail, model });
        });
      if (bookmark.name) {
        onNotificationAdd({
          notification: {
            id: Date.now(),
            severity: 'success',
            messages: [BookmarkNotificationsEnum.CREATE],
          },
          model,
        });
      } else {
        onNotificationAdd({
          notification: {
            id: Date.now(),
            severity: 'error',
            messages: [BookmarkNotificationsEnum.ERROR],
          },
          model,
        });
      }
    }
  }
  analytics.trackEvent(ANALYTICS_EVENT_KEYS.images.createBookmark);
}

function onBookmarkUpdate(id: string) {
  const configData: IImagesExploreAppConfig | undefined =
    model.getState()?.config;
  if (configData) {
    appsService
      .updateApp(id, { state: configData, type: 'images' })
      .call((detail: any) => {
        exceptionHandler({ detail, model });
      })
      .then((res: IDashboardData | any) => {
        if (res.id) {
          onNotificationAdd({
            notification: {
              id: Date.now(),
              severity: 'success',
              messages: [BookmarkNotificationsEnum.UPDATE],
            },
            model,
          });
        }
      });
  }
}

function updateColumnsWidths(key: string, width: number, isReset: boolean) {
  const configData: IImagesExploreAppConfig | undefined =
    model.getState()?.config;
  if (configData?.table && configData?.table?.columnsWidths) {
    let columnsWidths = configData?.table?.columnsWidths;
    if (isReset) {
      columnsWidths = _.omit(columnsWidths, [key]);
    } else {
      columnsWidths = { ...columnsWidths, [key]: width };
    }
    const table = {
      ...configData.table,
      columnsWidths,
    };
    const config = {
      ...configData,
      table,
    };
    model.setState({
      config,
    });
    setItem('imagesExploreTable', encode(table));
    updateModelData(config);
  }
}

// internal function to update config.table.sortFields and cache data
function updateTableSortFields(sortFields: SortFields) {
  const configData: IImagesExploreAppConfig | undefined =
    model.getState()?.config;
  if (configData?.table) {
    const table = {
      ...configData.table,
      sortFields,
    };
    const configUpdate = {
      ...configData,
      table,
    };
    model.setState({
      config: configUpdate,
    });

    setItem('imagesExploreTable', encode(table));
    updateModelData(configUpdate, true);
  }
  analytics.trackEvent(
    `${ANALYTICS_EVENT_KEYS.images.table.changeSorting} ${
      _.isEmpty(sortFields) ? 'Reset' : 'Apply'
    }`,
  );
}
// internal function to update config.table.sortFields and cache data
function updateImagesSortFields(sortFields: SortFields, sortFieldsDict: any) {
  const configData: IImagesExploreAppConfig | undefined =
    model.getState()?.config;
  if (configData?.table) {
    const images = {
      ...configData.images,
      sortFields,
      sortFieldsDict,
    };
    const configUpdate = {
      ...configData,
      images,
    };
    model.setState({
      config: configUpdate,
    });

    updateModelData(configUpdate, true);
  }
  analytics.trackEvent(
    `${ANALYTICS_EVENT_KEYS.images.imagesPanel.controls.changeSorting} ${
      _.isEmpty(sortFields) ? 'Reset' : 'Apply'
    } images sorting by a key`,
  );
}

// set empty array to config.table.sortFields
function onSortReset() {
  updateTableSortFields([]);
}

function onImagesSortReset() {
  updateImagesSortFields([], {});
}

/**
 * function onTableSortChange has 3 major functionalities
 *    1. if only field param passed, the function will change sort option with the following cycle ('asc' -> 'desc' -> none -> 'asc)
 *    2. if value param passed 'asc' or 'desc', the function will replace the sort option of the field in sortFields
 *    3. if value param passed 'none', the function will delete the field from sortFields
 * @param {String} field  - the name of the field (i.e params.dataset.preproc)
 * @param {'asc' | 'desc' | 'none'} value - 'asc' | 'desc' | 'none'
 */
function onTableSortChange({
  sortFields,
  order,
  index,
  actionType,
  field,
}: any) {
  const configData: IImagesExploreAppConfig | undefined =
    model.getState()?.config;

  updateTableSortFields(
    getSortedFields({
      sortFields: sortFields || configData?.table.sortFields || [],
      order,
      index,
      actionType,
      field,
    }),
  );
}

function onImagesSortChange({
  sortFields,
  order,
  index,
  actionType,
  field,
}: any) {
  const configData: IImagesExploreAppConfig | undefined =
    model.getState()?.config;
  const resultSortFields = getSortedFields({
    sortFields: sortFields || configData?.images.sortFields || [],
    order,
    index,
    actionType,
    field,
  });
  updateImagesSortFields(
    resultSortFields,
    resultSortFields.reduce((acc: any, field: any) => {
      acc[field.value] = field;
      return acc;
    }, {}),
  );
}

function onExportTableData(e: React.ChangeEvent<any>): void {
  const { data, params, config, groupingSelectOptions } =
    model.getState() as IImagesExploreAppModelState;
  const tableData = getDataAsTableRows(
    data,
    params,
    true,
    config,
    groupingSelectOptions,
  );
  const tableColumns: ITableColumn[] = getImagesExploreTableColumns(
    params,
    groupingSelectOptions,
    data[0]?.config,
    config?.table.columnsOrder!,
    config?.table.hiddenColumns!,
    config?.table.sortFields,
    onTableSortChange,
  );

  const excludedFields: string[] = ['#', 'actions'];
  const filteredHeader: string[] = tableColumns.reduce(
    (acc: string[], column: ITableColumn) =>
      acc.concat(
        excludedFields.indexOf(column.key) === -1 && !column.isHidden
          ? column.key
          : [],
      ),
    [],
  );

  let emptyRow: { [key: string]: string } = {};
  filteredHeader.forEach((column: string) => {
    emptyRow[column] = '--';
  });

  const groupedRows: any[][] =
    data.length > 1
      ? Object.keys(tableData.rows).map(
          (groupedRowKey: string) => tableData.rows[groupedRowKey].items,
        )
      : [tableData.rows];

  const dataToExport: { [key: string]: string }[] = [];

  groupedRows.forEach((groupedRow: any[], groupedRowIndex: number) => {
    groupedRow?.forEach((row: any) => {
      const filteredRow: any = getFilteredRow(filteredHeader, row);
      dataToExport.push(filteredRow);
    });
    if (groupedRows.length - 1 !== groupedRowIndex) {
      dataToExport.push(emptyRow);
    }
  });

  const blob = new Blob([JsonToCSV(dataToExport)], {
    type: 'text/csv;charset=utf-8;',
  });
  saveAs(blob, `images-${moment().format(DATE_EXPORTING_FORMAT)}.csv`);
  analytics.trackEvent(ANALYTICS_EVENT_KEYS.images.table.exports.csv);
}

function onRowVisibilityChange(metricKey: string) {
  const configData: IImagesExploreAppConfig | undefined =
    model.getState()?.config;
  if (configData?.table) {
    let hiddenMetrics = configData?.table?.hiddenMetrics || [];
    if (hiddenMetrics?.includes(metricKey)) {
      hiddenMetrics = hiddenMetrics.filter(
        (hiddenMetric: any) => hiddenMetric !== metricKey,
      );
    } else {
      hiddenMetrics = [...hiddenMetrics, metricKey];
    }
    const table = {
      ...configData.table,
      hiddenMetrics,
    };
    const config = {
      ...configData,
      table,
    };
    model.setState({ config });
    setItem('imagesExploreTable', encode(table));
    updateModelData(config);
  }
}

function getFilteredRow(
  columnKeys: string[],
  row: any,
): { [key: string]: string } {
  return columnKeys.reduce((acc: { [key: string]: string }, column: string) => {
    let value = row[column];
    if (Array.isArray(value)) {
      value = value.join(', ');
    } else if (typeof value !== 'string') {
      value = value || value === 0 ? JSON.stringify(value) : '-';
    }

    if (column.startsWith('params.')) {
      acc[column.replace('params.', '')] = value;
    } else {
      acc[column] = value;
    }

    return acc;
  }, {});
}

function onTableResizeEnd(tableHeight: string) {
  const configData: IImagesExploreAppConfig | undefined =
    model.getState()?.config;
  if (configData?.table) {
    const table = {
      ...configData.table,
      height: tableHeight,
    };
    const config = {
      ...configData,
      table,
    };
    model.setState({
      config,
    });
    setItem('imagesExploreTable', encode(table));
  }
}

function onSelectRunQueryChange(query: string) {
  const configData: IImagesExploreAppConfig | undefined =
    model.getState()?.config;
  if (configData?.select) {
    const newConfig = {
      ...configData,
      select: { ...configData.select, advancedQuery: query, query },
      images: { ...configData.images },
    };

    model.setState({
      config: newConfig,
    });
  }
}

function onTableResizeModeChange(mode: ResizeModeEnum): void {
  const configData: IImagesExploreAppConfig | undefined =
    model.getState()?.config;
  if (configData?.table) {
    const table = {
      ...configData.table,
      resizeMode: mode,
    };
    const config = {
      ...configData,
      table,
    };
    model.setState({
      config,
    });
    setItem('imagesExploreTable', encode(table));
  }
  analytics.trackEvent(ANALYTICS_EVENT_KEYS.images.table.changeResizeMode);
}

function onSearchQueryCopy(): void {
  const selectedMetricsData = model.getState()?.config?.select;
  let query = getQueryStringFromSelect(selectedMetricsData as any);
  if (query) {
    navigator.clipboard.writeText(query);
    onNotificationAdd({
      notification: {
        id: Date.now(),
        severity: 'success',
        messages: ['Run Expression Copied'],
      },
      model,
    });
  }
}

function getQueryStringFromSelect(
  selectData: IImagesExploreAppConfig['select'],
) {
  let query: string | undefined = '';
  if (selectData !== undefined) {
    if (selectData.advancedMode) {
      query = selectData.advancedQuery;
    } else {
      query = `${
        selectData.query ? `${selectData.query} and ` : ''
      }(${selectData.options
        .map(
          (option: ISelectOption) =>
            `(images.name == "${option.value?.option_name}"${
              option.value?.context === null
                ? ''
                : ' and ' +
                  Object.keys(option.value?.context)
                    .map(
                      (item) =>
                        `images.context.${item} == ${formatValue(
                          (option.value?.context as any)[item],
                        )}`,
                    )
                    .join(' and ')
            })`,
        )
        .join(' or ')})`.trim();
    }
  }

  return query;
}

function onSelectAdvancedQueryChange(query: string) {
  const configData: IImagesExploreAppConfig | undefined =
    model.getState()?.config;
  if (configData?.select) {
    const newConfig = {
      ...configData,
      select: { ...configData.select, advancedQuery: query },
      images: { ...configData.images },
    };

    model.setState({
      config: newConfig,
    });
  }
}

function onImagesExploreSelectChange(options: ISelectOption[]) {
  const configData: IImagesExploreAppConfig | undefined =
    model.getState()?.config;
  if (configData?.select) {
    const newConfig = {
      ...configData,
      select: { ...configData.select, options },
      images: { ...configData.images },
    };

    model.setState({
      config: newConfig,
    });
  }
}

function toggleSelectAdvancedMode() {
  const configData: IImagesExploreAppConfig | undefined =
    model.getState()?.config;

  if (configData?.select) {
    let query =
      configData.select.advancedQuery ||
      getQueryStringFromSelect(configData?.select);
    if (query === '()') {
      query = '';
    }
    const newConfig = {
      ...configData,
      select: {
        ...configData.select,
        advancedQuery: query,
        advancedMode: !configData.select.advancedMode,
      },
    };
    updateURL(newConfig);

    model.setState({ config: newConfig });
  }

  analytics.trackEvent(
    `${ANALYTICS_EVENT_KEYS.images.useAdvancedSearch} ${
      !configData?.select.advancedMode ? 'on' : 'off'
    }`,
  );
}

function onColumnsOrderChange(columnsOrder: any) {
  const configData: IImagesExploreAppConfig | undefined =
    model.getState()?.config;
  if (configData?.table) {
    const table = {
      ...configData.table,
      columnsOrder: columnsOrder,
    };
    const config = {
      ...configData,
      table,
    };

    model.setState({
      config,
    });
    setItem('imagesExploreTable', encode(table));
    updateModelData(config);
  }
  analytics.trackEvent(ANALYTICS_EVENT_KEYS.images.table.changeColumnsOrder);
}

function onColumnsVisibilityChange(hiddenColumns: string[] | string | any) {
  onVisibilityChange({
    hiddenColumns,
    model,
    appName: AppNameEnum.IMAGES,
    updateModelData,
  });
  // const configData: IImagesExploreAppConfig | undefined =
  //   model.getState()?.config;

  // console.log(hiddenColumns);
  // const columnsData = model.getState()!.tableColumns!;
  // if (configData?.table) {
  //   const table = {
  //     ...configData.table,
  //     hiddenColumns:
  //       hiddenColumns === 'All'
  //         ? columnsData.map((col: any) => col.key)
  //         : hiddenColumns,
  //   };
  //   const configUpdate = {
  //     ...configData,
  //     table,
  //   };
  //   model.setState({
  //     config: configUpdate,
  //   });
  //   setItem('imagesExploreTable', encode(table));
  //   updateModelData(configUpdate);
  // }
  // if (hiddenColumns === 'All') {
  //   analytics.trackEvent(ANALYTICS_EVENT_KEYS.images.table.showAllColumns);
  // } else if (_.isEmpty(hiddenColumns)) {
  //   analytics.trackEvent(ANALYTICS_EVENT_KEYS.images.table.hideAllColumns);
  // }
}

function onTableDiffShow() {
  const sameValueColumns = model.getState()?.sameValueColumns;
  if (sameValueColumns) {
    onColumnsVisibilityChange(sameValueColumns);
  }
  analytics.trackEvent(ANALYTICS_EVENT_KEYS.images.table.showDiff);
}

function onRowHeightChange(height: RowHeightSize) {
  const configData: IImagesExploreAppConfig | undefined =
    model.getState()?.config;
  if (configData?.table) {
    const table = {
      ...configData.table,
      rowHeight: height,
    };
    const config = {
      ...configData,
      table,
    };
    model.setState({
      config,
    });
    setItem('metricsTable', encode(table));
  }
  analytics.trackEvent(
    `${
      ANALYTICS_EVENT_KEYS.images.table.changeTableRowHeight
    } to "${RowHeightEnum[height].toLowerCase()}"`,
  );
}

function onImageVisibilityChange(metricsKeys: string[]) {
  const configData: IImagesExploreAppConfig | undefined =
    model.getState()?.config;
  const processedData = model.getState()?.data;
  if (configData?.table && processedData) {
    const table = {
      ...configData.table,
      hiddenMetrics:
        metricsKeys[0] === 'all'
          ? Object.values(processedData)
              .map((metricCollection: any) =>
                metricCollection.data.map((metric: any) => metric.key),
              )
              .flat()
          : metricsKeys,
    };
    const config = {
      ...configData,
      table,
    };
    model.setState({
      config,
    });
    setItem('imagesExploreTable', encode(table));
    updateModelData(config);
  }
  analytics.trackEvent(
    `${ANALYTICS_EVENT_KEYS.images.table.metricVisibilityChange} ${
      metricsKeys[0] === 'all'
        ? 'Visualize all hidden metrics from table'
        : 'Hide all metrics from table'
    }`,
  );
}

function onSliceRangeChange(key: string, newValue: number[] | number) {
  const configData: IImagesExploreAppConfig | undefined =
    model.getState()?.config;
  if (configData?.images) {
    const images = {
      ...configData.images,
      [key]: newValue,
    };
    const config = {
      ...configData,
      images,
    };

    model.setState({
      config,
    });
  }
}

function onDensityChange(name: string, value: number, metaData: any) {
  const configData: IImagesExploreAppConfig | undefined =
    model.getState()?.config;
  if (configData?.images) {
    const images = {
      ...configData.images,
      [name]: +value,
      inputsValidations: {
        ...configData.images?.inputsValidations,
        [name]: metaData?.isValid,
      },
    };
    const config = {
      ...configData,
      images,
    };
    model.setState({
      config,
    });
  }
  applyBtnDisabledHandler();
}

function applyBtnDisabledHandler() {
  const state = model.getState();
  const inputsValidations = state.config?.images?.inputsValidations || {};

  const isInputsValid =
    _.size(
      Object.keys(inputsValidations).filter((key) => {
        return inputsValidations[key] === false;
      }),
    ) <= 0;

  model.setState({
    ...state,
    applyButtonDisabled: !isInputsValid,
  });
}

const onImageSizeChange = _.throttle((value: number) => {
  const configData: IImagesExploreAppConfig | undefined =
    model.getState()?.config;
  if (configData?.images) {
    const images = {
      ...configData.images,
      additionalProperties: {
        ...configData.images.additionalProperties,
        mediaItemSize: value,
      },
    };
    const config = {
      ...configData,
      images,
    };
    updateURL(config as IImagesExploreAppConfig);
    model.setState({
      config,
    });
  }

  analytics.trackEvent(
    `${ANALYTICS_EVENT_KEYS.images.imagesPanel.controls.changeImageProperties} / size`,
  );
}, IMAGE_SIZE_CHANGE_DELAY);

function onImageRenderingChange(type: ImageRenderingEnum) {
  const configData: IImagesExploreAppConfig | undefined =
    model.getState()?.config;
  if (configData?.images) {
    const images = {
      ...configData.images,
      additionalProperties: {
        ...configData.images.additionalProperties,
        imageRendering: type,
      },
    };
    const config = {
      ...configData,
      images,
    };

    updateURL(config as IImagesExploreAppConfig);
    model.setState({
      config,
    });
  }
  analytics.trackEvent(
    `${ANALYTICS_EVENT_KEYS.images.imagesPanel.controls.changeImageProperties} / image rendering to ${type}`,
  );
}

function onImageAlignmentChange(
  option: { value: string; label: string } | null,
) {
  const configData: IImagesExploreAppConfig | undefined =
    model.getState()?.config;
  if (configData?.images) {
    const images = {
      ...configData.images,
      additionalProperties: {
        ...configData.images.additionalProperties,
        alignmentType: option?.value,
      },
    };
    const config = {
      ...configData,
      images,
    };
    updateURL(config as IImagesExploreAppConfig);
    model.setState({ config });
  }

  analytics.trackEvent(
    `${ANALYTICS_EVENT_KEYS.images.imagesPanel.controls.changeImageProperties} / Alignment to ${option?.label}`,
  );
}

function showRangePanel() {
  return (
    model.getState().requestStatus !== RequestStatusEnum.Pending &&
    !model.getState().queryIsEmpty
  );
}

function archiveRuns(
  ids: string[],
  archived: boolean,
): {
  call: () => Promise<void>;
  abort: () => void;
} {
  runsArchiveRef = runsService.archiveRuns(ids, archived);
  return {
    call: async () => {
      try {
        await runsArchiveRef
          .call((detail) => exceptionHandler({ detail, model }))
          .then(() => {
            getImagesData(false, true).call();
            onNotificationAdd({
              notification: {
                id: Date.now(),
                severity: 'success',
                messages: [
                  `Runs are successfully ${
                    archived ? 'archived' : 'unarchived'
                  } `,
                ],
              },
              model,
            });
          });
      } catch (ex: Error | any) {
        if (ex.name === 'AbortError') {
          onNotificationAdd({
            notification: {
              id: Date.now(),
              severity: 'error',
              messages: [ex.message],
            },
            model,
          });
        }
      } finally {
        analytics.trackEvent(
          ANALYTICS_EVENT_KEYS.images.table.archiveRunsBatch,
        );
      }
    },
    abort: runsArchiveRef.abort,
  };
}

function deleteRuns(ids: string[]): {
  call: () => Promise<void>;
  abort: () => void;
} {
  runsDeleteRef = runsService.deleteRuns(ids);
  return {
    call: async () => {
      try {
        await runsDeleteRef
          .call((detail) => exceptionHandler({ detail, model }))
          .then(() => {
            getImagesData(false, true).call();
            onNotificationAdd({
              notification: {
                id: Date.now(),
                severity: 'success',
                messages: ['Runs are successfully deleted'],
              },
              model,
            });
          });
      } catch (ex: Error | any) {
        if (ex.name === 'AbortError') {
          onNotificationAdd({
            notification: {
              id: Date.now(),
              severity: 'error',
              messages: [ex.message],
            },
            model,
          });
        }
      } finally {
        analytics.trackEvent(ANALYTICS_EVENT_KEYS.images.table.deleteRunsBatch);
      }
    },
    abort: runsDeleteRef.abort,
  };
}

function onRowSelect({
  actionType,
  data,
}: {
  actionType: 'single' | 'selectAll' | 'removeAll';
  data?: any;
}): void {
  return onRowSelectAction({ actionType, data, model });
}

function onModelNotificationDelete(id: number): void {
  onNotificationDelete({ id, model });
}

function onStackingToggle(): void {
  const configData: IImagesExploreAppConfig | undefined =
    model.getState()?.config;
  if (configData?.images) {
    const images = {
      ...configData.images,
      additionalProperties: {
        ...configData.images.additionalProperties,
        stacking: !configData.images.additionalProperties.stacking,
      },
    };
    const config = { ...configData, images };
    updateURL(config as IImagesExploreAppConfig);
    model.setState({ config });
    analytics.trackEvent(
      `${ANALYTICS_EVENT_KEYS.images.imagesPanel.controls.groupStacking} to ${
        !configData.images.additionalProperties.stacking
          ? 'Enabled'
          : 'Disabled'
      }`,
    );
  }
}

const imagesExploreAppModel = {
  ...model,
  initialize,
  getImagesData,
  abortRequest,
  setComponentRefs,
  onGroupingSelectChange,
  onGroupingModeChange,
  onGroupingReset,
  onGroupingApplyChange,
  onNotificationDelete: onModelNotificationDelete,
  onNotificationAdd,
  onResetConfigData,
  updateURL,
  updateModelData,
  onBookmarkUpdate,
  onBookmarkCreate,
  getAppConfigData,
  setDefaultAppConfigData,
  updateColumnsWidths,
  onTableSortChange,
  onSortReset,
  onExportTableData,
  onRowVisibilityChange,
  onTableResizeEnd,
  onTableResizeModeChange,
  onSearchQueryCopy,
  getQueryStringFromSelect,
  onSelectRunQueryChange,
  onSelectAdvancedQueryChange,
  onImagesExploreSelectChange,
  toggleSelectAdvancedMode,
  onColumnsOrderChange,
  onColumnsVisibilityChange,
  onTableDiffShow,
  onRowHeightChange,
  onImageVisibilityChange,
  onSliceRangeChange,
  onDensityChange,
  getImagesBlobsData,
  onChangeTooltip,
  onActivePointChange,
  onImageSizeChange,
  onImageRenderingChange,
  onImageAlignmentChange,
  showRangePanel,
  getDataAsImageSet,
  onStackingToggle,
  onImagesSortChange,
  onImagesSortReset,
  deleteRuns,
  archiveRuns,
  onRowSelect,
};

export default imagesExploreAppModel;<|MERGE_RESOLUTION|>--- conflicted
+++ resolved
@@ -1262,17 +1262,13 @@
           date: moment(metric.run.props.creation_time * 1000).format(
             TABLE_DATE_FORMAT,
           ),
-<<<<<<< HEAD
           duration: processDurationTime(
             metric.run.props.creation_time * 1000,
             metric.run.props.end_time
               ? metric.run.props.end_time * 1000
               : Date.now(),
           ),
-          name: metric.images_name,
-=======
           name: metric.name,
->>>>>>> bd832574
           context: Object.entries(metric.context).map((entry) =>
             entry.join(':'),
           ),
