--- conflicted
+++ resolved
@@ -2034,7 +2034,6 @@
   return !model.getState().requestIsPending && !model.getState().queryIsEmpty;
 }
 
-<<<<<<< HEAD
 function archiveRuns(
   ids: string[],
   archived: boolean,
@@ -2128,7 +2127,8 @@
 
 function onModelNotificationDelete(id: number): void {
   onNotificationDelete({ id, model });
-=======
+}
+
 function onStackingToggle(): void {
   const configData: IImagesExploreAppConfig | undefined =
     model.getState()?.config;
@@ -2144,7 +2144,6 @@
     updateURL(config as IImagesExploreAppConfig);
     model.setState({ config });
   }
->>>>>>> e777e856
 }
 
 const imagesExploreAppModel = {
