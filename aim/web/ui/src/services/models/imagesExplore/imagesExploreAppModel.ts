--- conflicted
+++ resolved
@@ -7,10 +7,7 @@
 import { BookmarkNotificationsEnum } from 'config/notification-messages/notificationMessages';
 import { ResizeModeEnum, RowHeightEnum } from 'config/enums/tableEnums';
 import { IMAGE_SIZE_CHANGE_DELAY } from 'config/mediaConfigs/mediaConfigs';
-import {
-  MediaItemAlignmentEnum,
-  ImageRenderingEnum,
-} from 'config/enums/imageEnums';
+import { ImageRenderingEnum } from 'config/enums/imageEnums';
 import { CONTROLS_DEFAULT_CONFIG } from 'config/controls/controlsDefaultConfig';
 
 import {
@@ -109,16 +106,10 @@
         selectedParams: CONTROLS_DEFAULT_CONFIG.images.tooltip.selectedParams,
       },
       additionalProperties: {
-<<<<<<< HEAD
-        alignmentType: MediaItemAlignmentEnum.Height,
-        mediaItemSize: 25,
-        imageRendering: ImageRenderingEnum.Pixelated,
-        stacking: false,
-=======
         alignmentType: CONTROLS_DEFAULT_CONFIG.images.alignmentType,
         mediaItemSize: CONTROLS_DEFAULT_CONFIG.images.mediaItemSize,
         imageRendering: CONTROLS_DEFAULT_CONFIG.images.imageRendering,
->>>>>>> 5961f31d
+        stacking: CONTROLS_DEFAULT_CONFIG.images.stacking,
       },
       focusedState: {
         active: false,
