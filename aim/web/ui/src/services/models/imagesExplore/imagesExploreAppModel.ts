import React from 'react';
import _ from 'lodash-es';
import moment from 'moment';
import { saveAs } from 'file-saver';

import { RowHeightSize } from 'config/table/tableConfigs';
import { BookmarkNotificationsEnum } from 'config/notification-messages/notificationMessages';
import { ResizeModeEnum, RowHeightEnum } from 'config/enums/tableEnums';
import { IMAGE_SIZE_CHANGE_DELAY } from 'config/mediaConfigs/mediaConfigs';
import { ImageRenderingEnum } from 'config/enums/imageEnums';
import { RequestStatusEnum } from 'config/enums/requestStatusEnum';
import COLORS from 'config/colors/colors';
import { CONTROLS_DEFAULT_CONFIG } from 'config/controls/controlsDefaultConfig';
import { ANALYTICS_EVENT_KEYS } from 'config/analytics/analyticsKeysMap';
import { DATE_EXPORTING_FORMAT, TABLE_DATE_FORMAT } from 'config/dates/dates';
import { getSuggestionsByExplorer } from 'config/monacoConfig/monacoConfig';
import { GroupNameEnum } from 'config/grouping/GroupingPopovers';

import {
  getImagesExploreTableColumns,
  imagesExploreTableRowRenderer,
} from 'pages/ImagesExplore/components/ImagesExploreTableGrid/ImagesExploreTableGrid';

import * as analytics from 'services/analytics';
import imagesExploreService from 'services/api/imagesExplore/imagesExploreService';
import appsService from 'services/api/apps/appsService';
import dashboardService from 'services/api/dashboard/dashboardService';
import blobsURIModel from 'services/models/media/blobsURIModel';
import projectsService from 'services/api/projects/projectsService';
import runsService from 'services/api/runs/runsService';

import {
  IAppData,
  IDashboardData,
  IGroupingSelectOption,
  IMetricsCollection,
  IOnGroupingModeChangeParams,
  IOnGroupingSelectChangeParams,
  ITooltip,
} from 'types/services/models/metrics/metricsAppModel';
import { IMetricTrace, IRun } from 'types/services/models/metrics/runModel';
import { IBookmarkFormState } from 'types/components/BookmarkForm/BookmarkForm';
import { ITableColumn } from 'types/pages/metrics/components/TableColumns/TableColumns';
import {
  IImageData,
  IImageRunData,
  IImagesExploreAppConfig,
  IImagesExploreAppModelState,
} from 'types/services/models/imagesExplore/imagesExploreAppModel';
import {
  IAppModelState,
  ISelectConfig,
  ISelectOption,
} from 'types/services/models/explorer/createAppModel';
import { IProjectParamsMetrics } from 'types/services/models/projects/projectsModel';
<<<<<<< HEAD
import { IModel } from 'types/services/models/model';
=======
import { ISyntaxErrorDetails } from 'types/components/NotificationContainer/NotificationContainer';
>>>>>>> 7fee9f04

import getAppConfigDataMethod from 'utils/app/getAppConfigData';
import onRowSelectAction from 'utils/app/onRowSelect';
import { AIM64_ENCODING_PREFIX, encode } from 'utils/encoder/encoder';
import getObjectPaths from 'utils/getObjectPaths';
import getUrlWithParam from 'utils/getUrlWithParam';
import getStateFromUrl from 'utils/getStateFromUrl';
import {
  decodeBufferPairs,
  decodePathsVals,
  iterFoldTree,
} from 'utils/encoder/streamEncoding';
import { getItem, setItem } from 'utils/storage';
import JsonToCSV from 'utils/JsonToCSV';
import { formatValue } from 'utils/formatValue';
import getValueByField from 'utils/getValueByField';
import arrayBufferToBase64 from 'utils/arrayBufferToBase64';
import { getDataAsMediaSetNestedObject } from 'utils/app/getDataAsMediaSetNestedObject';
import { getCompatibleSelectConfig } from 'utils/app/getCompatibleSelectConfig';
import { getSortedFields, SortField, SortFields } from 'utils/getSortedFields';
import { getValue } from 'utils/helper';
import contextToString from 'utils/contextToString';
import alphabeticalSortComparator from 'utils/alphabeticalSortComparator';
import onNotificationDelete from 'utils/app/onNotificationDelete';
import onNotificationAdd from 'utils/app/onNotificationAdd';
import exceptionHandler from 'utils/app/exceptionHandler';
import getGroupingSelectOptions from 'utils/app/getGroupingSelectOptions';
import getAdvancedSuggestion from 'utils/getAdvancedSuggestions';
import { processDurationTime } from 'utils/processDurationTime';
import onVisibilityChange from 'utils/app/onColumnsVisibilityChange';
import setRequestProgress from 'utils/app/setRequestProgress';
<<<<<<< HEAD
import getRunData from 'utils/app/getRunData';
import getTooltipContent from 'utils/getTooltipContent';
=======
>>>>>>> 7fee9f04
import decodeWithBase58Checker from 'utils/decodeWithBase58Checker';
import getRunData from 'utils/app/getRunData';

import createModel from '../model';
import { AppNameEnum } from '../explorer';

const model: IModel<IAppModelState> = createModel<IAppModelState>({
  requestStatus: RequestStatusEnum.NotRequested,
  requestProgress: {
    matched: 0,
    checked: 0,
    trackedRuns: 0,
  },
  searchButtonDisabled: false,
  applyButtonDisabled: true,
<<<<<<< HEAD
  selectFormData: { options: undefined, suggestions: [] },
=======
  selectFormData: {
    options: undefined,
    suggestions: [],
    error: null,
    advancedError: null,
  },
>>>>>>> 7fee9f04
  config: getConfig(),
});

function getConfig(): IImagesExploreAppConfig {
  return {
    grouping: {
      row: [],
      reverseMode: {
        row: false,
      },
      isApplied: {
        row: true,
      },
    },
    select: {
      options: [],
      query: '',
      advancedMode: false,
      advancedQuery: '',
    },
    images: {
      indexDensity: '5',
      recordDensity: '50',
      tooltip: {
        display: CONTROLS_DEFAULT_CONFIG.images.tooltip.display,
        selectedFields: CONTROLS_DEFAULT_CONFIG.images.tooltip.selectedFields,
      },
      additionalProperties: {
        alignmentType: CONTROLS_DEFAULT_CONFIG.images.alignmentType,
        mediaItemSize: CONTROLS_DEFAULT_CONFIG.images.mediaItemSize,
        imageRendering: CONTROLS_DEFAULT_CONFIG.images.imageRendering,
        stacking: CONTROLS_DEFAULT_CONFIG.images.stacking,
      },
      focusedState: {
        active: false,
        key: null,
      },
      sortFields: [],
      sortFieldsDict: {},
      inputsValidations: {},
    },
    table: {
      resizeMode: ResizeModeEnum.Resizable,
      rowHeight: RowHeightSize.md,
      sortFields: [],
      hiddenMetrics: [],
      hiddenColumns: [],
      hideSystemMetrics: undefined,
      columnsWidths: {},
      columnsOrder: {
        left: [],
        middle: [],
        right: [],
      },
      height: '0.5',
    },
  };
}

let appRequestRef: {
  call: (exceptionHandler: (detail: any) => void) => Promise<IAppData>;
  abort: () => void;
};

let runsArchiveRef: {
  call: (exceptionHandler: (detail: any) => void) => Promise<any>;
  abort: () => void;
};
let runsDeleteRef: {
  call: (exceptionHandler: (detail: any) => void) => Promise<any>;
  abort: () => void;
};

function initialize(appId: string): void {
  model.init();
  model.setState({
    refs: {
      tableRef: { current: null },
    },
    groupingSelectOptions: [],
  });
  if (!appId) {
    setDefaultAppConfigData();
  }
  projectsService
    .getProjectParams(['images'])
    .call()
    .then((data: IProjectParamsMetrics) => {
      const advancedSuggestions: Record<any, any> = getAdvancedSuggestion(
        data.images,
      );
      model.setState({
        selectFormData: {
          options: getSelectFormOptions(data),
          suggestions: getSuggestionsByExplorer(AppNameEnum.IMAGES, data),
          advancedSuggestions: {
            ...getSuggestionsByExplorer(AppNameEnum.IMAGES, data),
            images: {
              name: '',
              context: _.isEmpty(advancedSuggestions)
                ? ''
                : { ...advancedSuggestions },
            },
          },
        },
      });
    });
}

function setDefaultAppConfigData(recoverTableState: boolean = true) {
  const defaultConfig: Partial<IImagesExploreAppConfig> = {};
  const searchParam = new URLSearchParams(window.location.search);

  const grouping: IImagesExploreAppConfig['grouping'] =
    getStateFromUrl('grouping') ?? {};

  defaultConfig.grouping = grouping;

  const compatibleSelectConfig = getCompatibleSelectConfig(
    ['images'],
    getStateFromUrl('select'),
  );
  const select: ISelectConfig = compatibleSelectConfig ?? {};

  defaultConfig.select = select;

  const images: IImagesExploreAppConfig['images'] =
    getStateFromUrl('images') ?? {};

  defaultConfig.images = images;

  if (recoverTableState) {
    const tableConfigHash =
      getItem('imagesTable') || getItem('imagesExploreTable');
    const table = tableConfigHash
      ? JSON.parse(
          decodeWithBase58Checker({
            value: tableConfigHash ?? '',
            localStorageKey: getItem('imagesTable')
              ? 'imagesTable'
              : 'imagesExploreTable',
          }),
        )
      : getConfig().table;

    defaultConfig.table = table;
  }

  const configData = _.mergeWith(
    {},
    model.getState().config,
    defaultConfig,
    (objValue, srcValue) => {
      if (_.isArray(objValue)) {
        return srcValue;
      }
    },
  );
  if (
    (searchParam.get('grouping') &&
      !searchParam.get('grouping')?.startsWith(AIM64_ENCODING_PREFIX)) ||
    (searchParam.get('chart') &&
      !searchParam.get('chart')?.startsWith(AIM64_ENCODING_PREFIX)) ||
    (searchParam.get('select') &&
      !searchParam.get('select')?.startsWith(AIM64_ENCODING_PREFIX))
  ) {
    updateURL(configData);
  }

  model.setState({ config: configData });
}

let imagesRequestRef: {
  call: (
    exceptionHandler: (detail: any) => void,
  ) => Promise<ReadableStream<IRun<IMetricTrace>[]>>;
  abort: () => void;
};

function getAppConfigData(appId: string) {
  return getAppConfigDataMethod({
    appId,
    appRequest: appRequestRef,
    config: getConfig(),
    model,
  });
}

function resetModelState() {
  model.setState({
    ...model.getState(),
    data: [],
    selectFormData: {
      ...model.getState().selectFormData,
      error: null,
      advancedError: null,
    },
    params: [],
    imagesData: {},
    tableData: [],
    tableColumns: [],
    rawData: [],
  });
}

function abortRequest(): void {
  if (imagesRequestRef) {
    imagesRequestRef.abort();
  }
  setRequestProgress(model);
  model.setState({
    requestStatus: RequestStatusEnum.Ok,
  });
  onNotificationAdd({
    notification: {
      id: Date.now(),
      severity: 'info',
      messages: ['Request has been cancelled'],
    },
    model,
  });
}

function getImagesData(
  shouldUrlUpdate?: boolean,
  shouldResetSelectedRows?: boolean,
  queryString?: string,
) {
  if (imagesRequestRef) {
    imagesRequestRef.abort();
  }

  const configData: IImagesExploreAppConfig | undefined =
    model.getState()?.config;
  if (queryString) {
    if (configData?.select?.advancedMode) {
      configData.select.advancedQuery = queryString;
    } else {
      configData!.select.query = queryString;
    }
  }
  const recordSlice: number[] | undefined = configData?.images?.recordSlice as
    | number[]
    | undefined;
  const indexSlice: number[] | undefined = configData?.images?.indexSlice as
    | number[]
    | undefined;
  const recordDensity = configData?.images?.recordDensity;
  const indexDensity = configData?.images?.indexDensity;
  let query = getQueryStringFromSelect(configData!.select);
  let imageDataBody: any = {
    q: query !== '()' ? query : '',
  };
  if (recordSlice) {
    //TODO check values nullability
    imageDataBody = {
      ...imageDataBody,
      record_range:
        !_.isEmpty(recordSlice) &&
        !_.isNil(recordSlice?.[0]) &&
        !_.isNil(recordSlice[1])
          ? `${recordSlice[0]}:${recordSlice[1] + 1}`
          : '',
      index_range:
        !_.isEmpty(indexSlice) &&
        !_.isNil(recordSlice?.[0]) &&
        !_.isNil(recordSlice[1])
          ? `${indexSlice?.[0]}:${(indexSlice?.[1] || 0) + 1}`
          : '',
      record_density:
        !_.isNil(recordDensity) && +recordDensity > 0 ? recordDensity : '',
      index_density:
        !_.isNil(indexDensity) && +indexDensity > 0 ? indexDensity : '',
    };
  }
  imagesRequestRef = imagesExploreService.getImagesExploreData(imageDataBody);
  setRequestProgress(model);
  return {
    call: async () => {
      if (query !== '()') {
        model.setState({
          requestStatus: RequestStatusEnum.Pending,
          queryIsEmpty: false,
          applyButtonDisabled: false,
          selectedRows: shouldResetSelectedRows
            ? {}
            : model.getState()?.selectedRows,
        });
        blobsURIModel.init();
        try {
          const stream = await imagesRequestRef.call((detail) => {
            exceptionHandler({ detail, model });
            resetModelState();
          });
          const runData = await getRunData(stream, (progress) =>
            setRequestProgress(model, progress),
          );

          if (configData) {
            setModelData(runData, configData);
          }
          if (shouldUrlUpdate) {
            updateURL(configData);
          }
        } catch (ex: Error | any) {
          if (ex.name === 'AbortError') {
            // Abort Error
          } else {
            // eslint-disable-next-line no-console
            console.log('Unhandled error: ', ex);
          }
        }
      } else {
        model.setState({
          selectedRows: shouldResetSelectedRows
            ? {}
            : model.getState()?.selectedRows,
          queryIsEmpty: true,
          imagesData: {},
          tableData: [],
          images: {
            tooltip: {
              display: true,
              selectedFields: [],
            },
            focusedState: {
              active: false,
              key: null,
            },
          },
          config: {
            ...configData,
            grouping: { ...getConfig().grouping },
            table: {
              ...configData?.table,
              resizeMode: ResizeModeEnum.Resizable,
            },
          },
        });
      }
    },
    abort: imagesRequestRef.abort,
  };
}

function getSelectFormOptions(projectsData: IProjectParamsMetrics) {
  let data: ISelectOption[] = [];
  let index: number = 0;
  if (projectsData?.images) {
    for (let key in projectsData.images) {
      data.push({
        label: key,
        group: key,
        color: COLORS[0][index % COLORS[0].length],
        value: {
          option_name: key,
          context: null,
        },
      });
      index++;

      for (let val of projectsData.images[key]) {
        if (!_.isEmpty(val)) {
          let label = contextToString(val);
          data.push({
            label: `${key} ${label}`,
            group: key,
            color: COLORS[0][index % COLORS[0].length],
            value: {
              option_name: key,
              context: val,
            },
          });
          index++;
        }
      }
    }
  }

  return data.sort(
    alphabeticalSortComparator<ISelectOption>({ orderBy: 'label' }),
  );
}

function processData(data: any[]): {
  data: IMetricsCollection<IImageData>[];
  params: string[];
  runProps: string[];
  highLevelParams: string[];
  contexts: string[];
  selectedRows: any;
} {
  const configData = model.getState()?.config;
  let selectedRows = model.getState()?.selectedRows;
  let metrics: any[] = [];
  let params: string[] = [];
  let runProps: string[] = [];
  let highLevelParams: string[] = [];
  let contexts: string[] = [];
  data?.forEach((run: IImageRunData) => {
    params = params.concat(getObjectPaths(run.params, run.params));
    runProps = runProps.concat(getObjectPaths(run.props, run.props));
    highLevelParams = highLevelParams.concat(
      getObjectPaths(run.params, run.params, '', false, true),
    );
    run.traces.forEach((trace: any) => {
      contexts = contexts.concat(getObjectPaths(trace.context, trace.context));
      trace.values.forEach((stepData: IImageData[], stepIndex: number) => {
        stepData.forEach((image: IImageData) => {
          const imageKey = encode({
            name: trace.name,
            runHash: run.hash,
            traceContext: trace.context,
            index: image.index,
            step: trace.iters[stepIndex],
            caption: image.caption,
          });
          const seqKey = encode({
            name: trace.name,
            runHash: run.hash,
            traceContext: trace.context,
          });
          metrics.push({
            ...image,
            name: trace.name,
            step: trace.iters[stepIndex],
            context: trace.context,
            run: _.omit(run, 'traces'),
            key: imageKey,
            seqKey: seqKey,
          });
        });
      });
    });
  });

  let sortFields = configData?.table?.sortFields ?? [];

  if (sortFields?.length === 0) {
    sortFields = [
      {
        value: 'run.props.creation_time',
        order: 'desc',
        label: '',
        group: '',
      },
    ];
  }

  const processedData = groupData(
    _.orderBy(
      metrics,
      sortFields?.map(
        (f: SortField) =>
          function (metric: SortField) {
            return getValue(metric, f.value, '');
          },
      ),
      sortFields?.map((f: any) => f.order),
    ),
  );
  const uniqProps = _.uniq(runProps).sort();
  const uniqParams = _.uniq(params).sort();
  const uniqHighLevelParams = _.uniq(highLevelParams).sort();
  const uniqContexts = _.uniq(contexts).sort();

  const mappedData =
    data?.reduce((acc: any, item: any) => {
      acc[item.hash] = { runHash: item.hash, ...item.props };
      return acc;
    }, {}) || {};
  if (selectedRows && !_.isEmpty(selectedRows)) {
    selectedRows = Object.keys(selectedRows).reduce((acc: any, key: string) => {
      const slicedKey = key.slice(0, key.indexOf('/'));
      acc[key] = {
        selectKey: key,
        ...mappedData[slicedKey],
      };
      return acc;
    }, {});
  }
  return {
    data: processedData,
    runProps: uniqProps,
    params: uniqParams,
    highLevelParams: uniqHighLevelParams,
    contexts: uniqContexts,
    selectedRows,
  };
}

function setModelData(rawData: any[], configData: IImagesExploreAppConfig) {
  const modelState = model.getState();
  const sortFields = modelState?.config?.table.sortFields;
  const { data, params, runProps, highLevelParams, contexts, selectedRows } =
    processData(rawData);
  const sortedParams = [...new Set(params.concat(highLevelParams))].sort();
  const groupingSelectOptions = [
    ...getGroupingSelectOptions({
      params: sortedParams,
      contexts,
      runProps,
      sequenceName: 'images',
    }),
  ];
  const { mediaSetData, orderedMap } = getDataAsMediaSetNestedObject({
    data,
    groupingSelectOptions,
    model,
  });
  const ranges = rawData?.[0]?.ranges;
  const tableData = getDataAsTableRows(
    data,
    params,
    false,
    configData,
    groupingSelectOptions,
  );
  const config = configData;
  const recordSlice = [
    _.inRange(
      ranges?.record_range_used[0],
      ranges?.record_range_total[0] - 1,
      ranges?.record_range_total[1] + 1,
    )
      ? ranges?.record_range_used[0]
      : ranges?.record_range_total[0],
    _.inRange(
      ranges?.record_range_used[1] - 1,
      ranges?.record_range_total[0] - 1,
      ranges?.record_range_total[1] + 1,
    )
      ? ranges?.record_range_used[1] - 1
      : ranges?.record_range_total[1] - 1,
  ];
  const indexSlice = [
    _.inRange(
      ranges?.index_range_used[0],
      ranges?.index_range_total[0] - 1,
      ranges?.index_range_total[1] + 1,
    )
      ? ranges?.index_range_used[0]
      : ranges?.index_range_total[0],
    _.inRange(
      ranges?.index_range_used[1] - 1,
      ranges?.index_range_total[0] - 1,
      ranges?.index_range_total[1] + 1,
    )
      ? ranges?.index_range_used[1] - 1
      : ranges?.index_range_total[1] - 1,
  ];
  const recordRangeTotalCount =
    ranges?.record_range_total[1] - 1 - ranges?.record_range_total[0];
  const indexRangeTotalCount =
    ranges?.index_range_total[1] - 1 - ranges?.index_range_total[0];
  const recordDensity =
    !config.images.recordDensity ||
    +config.images.recordDensity < ranges?.record_range_total[0] ||
    +config.images.recordDensity > recordRangeTotalCount
      ? `${recordRangeTotalCount === 0 ? 1 : recordRangeTotalCount}`
      : config.images.recordDensity;
  const indexDensity =
    !config.images.indexDensity ||
    +config.images.indexDensity < ranges?.index_range_total[0] ||
    +config.images.indexDensity > indexRangeTotalCount
      ? `${indexRangeTotalCount === 0 ? 1 : indexRangeTotalCount}`
      : config.images.indexDensity;

  config.images = {
    ...config.images,
    stepRange: !_.isEmpty(rawData)
      ? [ranges?.record_range_total[0], ranges?.record_range_total[1] - 1]
      : config.images.stepRange,
    indexRange: !_.isEmpty(rawData)
      ? [ranges?.index_range_total[0], ranges?.index_range_total[1] - 1]
      : config.images.indexRange,
    recordSlice,
    indexSlice,
    recordDensity,
    indexDensity,
    tooltip: config.images.tooltip || {
      display: true,
      selectedFields: [],
    },
    focusedState: config.images.focusedState || {
      active: false,
      key: null,
    },
    additionalProperties: config.images.additionalProperties,
  };

  const tableColumns = getImagesExploreTableColumns(
    params,
    groupingSelectOptions,
    data[0]?.config,
    configData.table.columnsOrder!,
    configData.table.hiddenColumns!,
    sortFields,
    onTableSortChange,
    config.grouping as any,
    onGroupingSelectChange,
  );

  modelState?.refs?.tableRef.current?.updateData({
    newData: tableData.rows,
    newColumns: tableColumns,
  });

  model.setState({
    requestStatus: RequestStatusEnum.Ok,
    rawData,
    config,
    params,
    selectFormData: {
      ...modelState?.selectFormData,
      [configData.select?.advancedMode ? 'advancedError' : 'error']: null,
    },
    data,
    selectedRows,
    imagesData: mediaSetData,
    orderedMap,
    tableData: tableData.rows,
    tableColumns,
    sameValueColumns: tableData.sameValueColumns,
    groupingSelectOptions,
  });
}

function updateModelData(
  configData: IImagesExploreAppConfig = model.getState()!.config!,
  shouldURLUpdate?: boolean,
): void {
  const { data, params, runProps, highLevelParams, contexts, selectedRows } =
    processData(model.getState()?.rawData as any[]);
  const sortedParams = [...new Set(params.concat(highLevelParams))].sort();
  const groupingSelectOptions = [
    ...getGroupingSelectOptions({
      params: sortedParams,
      runProps,
      contexts,
      sequenceName: 'images',
    }),
  ];
  const { mediaSetData, orderedMap } = getDataAsMediaSetNestedObject({
    data,
    groupingSelectOptions,
    model,
  });
  const tableData = getDataAsTableRows(
    data,
    params,
    false,
    configData,
    groupingSelectOptions,
  );
  const tableColumns = getImagesExploreTableColumns(
    params,
    groupingSelectOptions,
    data[0]?.config,
    configData.table.columnsOrder!,
    configData.table.hiddenColumns!,
    configData.table.sortFields,
    onTableSortChange,
    configData.grouping as any,
    onGroupingSelectChange,
  );

  model.getState()?.refs?.tableRef.current?.updateData({
    newData: tableData.rows,
    newColumns: tableColumns,
    hiddenColumns: configData.table.hiddenColumns!,
  });

  if (shouldURLUpdate) {
    updateURL(configData);
  }

  model.setState({
    config: configData,
    data,
    imagesData: mediaSetData,
    orderedMap,
    tableData: tableData.rows,
    tableColumns,
    sameValueColumns: tableData.sameValueColumns,
    groupingSelectOptions,
    selectedRows,
  });
}

function getFilteredGroupingOptions(
  grouping: IImagesExploreAppConfig['grouping'],
): string[] {
  const {
    // reverseMode,
    isApplied,
  } = grouping;
  const groupingSelectOptions:
    | IImagesExploreAppModelState['groupingSelectOptions']
    | undefined = model.getState()?.groupingSelectOptions;
  if (groupingSelectOptions) {
    // const filteredOptions = [...groupingSelectOptions]
    //   .filter((opt) => grouping['row'].indexOf(opt.value as never) === -1)
    //   .map((item) => item.value);
    //ToDo reverse mode
    // return isApplied['row']
    //   ? reverseMode['row']
    //     ? filteredOptions
    //     : grouping['row']
    //   : [];
    return isApplied['row'] ? grouping['row'] : [];
  } else {
    return [];
  }
}

function groupData(data: any[]): any {
  const configData: IImagesExploreAppConfig | undefined =
    model.getState()!.config;
  const grouping = configData!.grouping;
  const groupingFields = getFilteredGroupingOptions(grouping);
  if (groupingFields.length === 0) {
    return [
      {
        config: null,
        chartIndex: 0,
        data: data,
      },
    ];
  }

  const groupValues: { [key: string]: any } = {};

  for (let i = 0; i < data.length; i++) {
    const groupValue: { [key: string]: string } = {};
    groupingFields.forEach((field) => {
      groupValue[field] = getValue(data[i], field);
    });
    const groupKey = encode(groupValue);
    if (groupValues.hasOwnProperty(groupKey)) {
      groupValues[groupKey].data.push(data[i]);
    } else {
      groupValues[groupKey] = {
        key: groupKey,
        config: groupValue,
        data: [data[i]],
      };
    }
  }
  return Object.values(groupValues);
}

function setComponentRefs(
  refElement: React.MutableRefObject<HTMLElement | any> | object,
) {
  const modelState = model.getState();
  if (modelState?.refs) {
    modelState.refs = Object.assign(modelState.refs, refElement);
    model.setState({ refs: modelState.refs });
  }
}

function onGroupingSelectChange({
  groupName,
  list,
}: IOnGroupingSelectChangeParams) {
  const configData: IImagesExploreAppConfig | undefined =
    model.getState()?.config;
  if (configData?.grouping) {
    configData.grouping = { ...configData.grouping, [groupName]: list };
    updateModelData(configData, true);
    //ToDo reverse mode
    // if (
    //   configData.images?.additionalProperties?.stacking &&
    //   (_.isEmpty(configData.grouping.row) ||
    //     configData.grouping.reverseMode.row)
    // ) {
    //   onStackingToggle();
    // }
    if (
      configData.images?.additionalProperties?.stacking &&
      _.isEmpty(configData.grouping.row)
    ) {
      onStackingToggle();
    }
  }
  analytics.trackEvent(
    // @ts-ignore
    `${ANALYTICS_EVENT_KEYS.images.groupings[groupName].select}`,
  );
}

function onGroupingModeChange({ value }: IOnGroupingModeChangeParams): void {
  const configData = model.getState()?.config;
  if (configData?.grouping) {
    configData.grouping = {
      ...configData.grouping,
      reverseMode: {
        ...configData.grouping.reverseMode,
        row: value,
      },
    };
    updateModelData(configData, true);
    //ToDo reverse mode
    // if (
    //   configData.images?.additionalProperties?.stacking &&
    //   (_.isEmpty(configData.grouping.row) ||
    //     configData.grouping.reverseMode.row)
    // ) {
    //   onStackingToggle();
    // }
    if (
      configData.images?.additionalProperties?.stacking &&
      _.isEmpty(configData.grouping.row)
    ) {
      onStackingToggle();
    }
  }
  if (value) {
    analytics.trackEvent(
      // @ts-ignore
      ANALYTICS_EVENT_KEYS.images.groupings.row.modeChange,
      //@TODO change group to dynamic groupName when adding grouping type
    );
  }
}

function onGroupingReset(groupName: GroupNameEnum) {
  const configData: IImagesExploreAppConfig | undefined =
    model.getState()?.config;
  if (configData?.grouping) {
    const { reverseMode, isApplied } = configData.grouping;
    configData.grouping = {
      ...configData.grouping,
      reverseMode: { ...reverseMode, [groupName]: false },
      [groupName]: [],
      isApplied: { ...isApplied, [groupName]: true },
    };
    updateModelData(configData, true);
    //ToDo reverse mode
    // if (
    //   configData.images?.additionalProperties?.stacking &&
    //   (_.isEmpty(configData.grouping.row) ||
    //     configData.grouping.reverseMode.row)
    // ) {
    //   onStackingToggle();
    // }
    if (
      configData.images?.additionalProperties?.stacking &&
      _.isEmpty(configData.grouping.row)
    ) {
      onStackingToggle();
    }
  }
}

function onGroupingApplyChange(): void {
  const configData: IImagesExploreAppConfig | undefined =
    model.getState()?.config;
  if (configData?.grouping) {
    configData.grouping = {
      ...configData.grouping,
      isApplied: {
        ...configData.grouping.isApplied,
        row: !configData.grouping.isApplied['row'],
      },
    };
    updateModelData(configData, true);
  }
}

/**
 * function updateURL has 2 major functionalities:
 *    1. Keeps URL in sync with the app config
 *    2. Stores updated URL in localStorage if App is not in the bookmark state
 * @param {IImagesExploreAppConfig} configData - the current state of the app config
 */
function updateURL(
  configData: IImagesExploreAppConfig = model.getState()!.config!,
) {
  const { grouping, select, images } = configData;
  const url: string = getUrlWithParam({
    grouping: encode(grouping),
    select: encode(select as {}),
    images: encode(images),
  });

  if (url === `${window.location.pathname}${window.location.search}`) {
    return;
  }

  const appId: string = window.location.pathname.split('/')[2];
  if (!appId) {
    setItem('imagesUrl', url);
  }

  window.history.pushState(null, '', url);
}

function onResetConfigData(): void {
  const configData: IImagesExploreAppConfig | undefined =
    model.getState()?.config;
  if (configData) {
    configData.grouping = {
      ...getConfig().grouping,
    };
    updateModelData(configData, true);
  }
}

function getImagesBlobsData(uris: string[]) {
  const request = imagesExploreService.getImagesByURIs(uris);
  return {
    abort: request.abort,
    call: () => {
      return request
        .call((detail: any) => {
          exceptionHandler({ detail, model });
        })
        .then(async (stream) => {
          let bufferPairs = decodeBufferPairs(stream);
          let decodedPairs = decodePathsVals(bufferPairs);
          let objects = iterFoldTree(decodedPairs, 1);

          for await (let [keys, val] of objects) {
            const URI = keys[0];
            blobsURIModel.emit(URI as string, {
              [URI]: arrayBufferToBase64(val as ArrayBuffer) as string,
            });
          }
        })
        .catch((ex) => {
          if (ex.name === 'AbortError') {
            // Abort Error
          } else {
            // eslint-disable-next-line no-console
            console.log('Unhandled error: ');
          }
        });
    },
  };
}

function getDataAsImageSet(
  data: any[],
  groupingSelectOptions: IGroupingSelectOption[],
  defaultGroupFields?: string[],
) {
  if (!_.isEmpty(data)) {
    const configData: IImagesExploreAppConfig | undefined =
      model.getState()?.config;
    const imageSetData: object = {};
    const group: string[] = [...(configData?.grouping?.row || [])];
    //ToDo reverse mode
    // const groupFields =
    //   defaultGroupFields ||
    //   (configData?.grouping?.reverseMode?.row
    //     ? groupingSelectOptions
    //         .filter(
    //           (option: IGroupingSelectOption) => !group.includes(option.label),
    //         )
    //         .map((option) => option.value)
    //     : group);
    const groupFields = defaultGroupFields || group;
    const imagesDataForOrdering = {};
    data.forEach((group: any) => {
      const path = groupFields?.reduce(
        (acc: string[], field: string, index: number) => {
          const value = getValue(group.data[0], field);
          _.set(
            imagesDataForOrdering,
            acc.concat(['ordering']),
            new Set([
              ...(getValue(imagesDataForOrdering, acc.concat(['ordering'])) ||
                []),
              value,
            ]),
          );
          _.set(
            imagesDataForOrdering,
            acc.concat(['key']),
            getValueByField(groupingSelectOptions, field),
          );
          acc.push(
            `${getValueByField(groupingSelectOptions, field)} = ${formatValue(
              value,
            )}`,
          );
          return acc;
        },
        [],
      );
      _.set(
        imageSetData,
        path,
        _.sortBy(group.data, [
          ...groupFields,
          ...groupingSelectOptions
            .map((option: IGroupingSelectOption) => option.value)
            .filter((field) => !groupFields.includes(field)),
          'caption',
        ]),
      );
    });

    return {
      imageSetData: _.isEmpty(imageSetData) ? data[0].data : imageSetData,
      orderedMap: imagesDataForOrdering,
    };
  } else {
    return {};
  }
}

function onActivePointChange(
  activePoint: any,
  focusedStateActive: boolean = false,
): void {
  const { data, refs, config, groupingSelectOptions, tooltip } =
    model.getState();

  if (config?.table.resizeMode !== ResizeModeEnum.Hide) {
    const tableRef: any = refs?.tableRef;
    if (tableRef && activePoint.seqKey) {
      tableRef.current?.setHoveredRow?.(activePoint.seqKey);
      tableRef.current?.setActiveRow?.(
        focusedStateActive ? activePoint.seqKey : null,
      );
      if (focusedStateActive) {
        tableRef.current?.scrollToRow?.(activePoint.seqKey);
      }
    }
  }
  let configData = config;
  if (configData?.images) {
    // TODO remove this later
    // remove unnecessary content prop from tooltip config
    if (configData.images.tooltip?.hasOwnProperty('content')) {
      delete configData.images.tooltip.content;
    }

    configData = {
      ...configData,
      images: {
        ...configData.images,
        focusedState: {
          active: focusedStateActive,
          key: activePoint.key,
        },
      },
    };

    if (
      config.images.focusedState.active !== focusedStateActive ||
      (config.images.focusedState.active &&
        activePoint.key !== config.images.focusedState.key)
    ) {
      updateURL(configData);
    }
  }

  const tooltipContent = configData.images?.focusedState?.key
    ? getTooltipContent({
        groupingItems: [GroupNameEnum.ROW],
        groupingSelectOptions,
        data,
        configData,
        activePointKey: configData.images?.focusedState?.key,
        selectedFields: configData.images?.tooltip?.selectedFields,
      })
    : tooltip.content;

  model.setState({
    config: configData,
    tooltip: {
      ...configData?.images?.tooltip,
      content: tooltipContent,
    },
  });
}

function onChangeTooltip(tooltipObj: Partial<ITooltip>): void {
  let {
    config: configData,
    data,
    groupingSelectOptions = [],
    tooltip,
  } = model.getState();

  if (configData?.images) {
    // TODO remove this later
    // remove unnecessary content prop from tooltip config
    if (configData.images.tooltip?.hasOwnProperty('content')) {
      delete configData.images.tooltip.content;
    }

    configData = {
      ...configData,
      images: {
        ...configData.images,
        tooltip: {
          ...configData.images.tooltip,
          ...tooltipObj,
        },
      },
    };

    const tooltipContent = configData.images?.focusedState?.key
      ? getTooltipContent({
          groupingItems: [GroupNameEnum.ROW],
          groupingSelectOptions,
          data,
          configData,
          activePointKey: configData.images?.focusedState?.key,
          selectedFields: configData.images?.tooltip?.selectedFields,
        })
      : tooltip.content;

    model.setState({
      config: configData,
      tooltip: {
        ...configData?.images?.tooltip,
        content: tooltipContent,
      },
    });
    updateURL(configData);
  }
  analytics.trackEvent(
    ANALYTICS_EVENT_KEYS.images.imagesPanel.controls.tooltip
      .changeTooltipContent,
  );
}

function getDataAsTableRows(
  processedData: IMetricsCollection<IImageData>[],
  paramKeys: string[],
  isRawData: boolean,
  config: IImagesExploreAppConfig,
  groupingSelectOptions: any,
  dynamicUpdate?: boolean,
): { rows: any[] | any; sameValueColumns: string[] } {
  if (!processedData) {
    return {
      rows: [],
      sameValueColumns: [],
    };
  }

  const rows: any[] | any = processedData[0]?.config !== null ? {} : [];

  let rowIndex = 0;
  const sameValueColumns: string[] = [];
  const tableData = groupData(
    Object.values(
      _.groupBy(
        Object.values(processedData)
          .map((v) => v.data)
          .flat(),
        'seqKey',
      ),
    ).map((v) => v[0]),
  );
  tableData.forEach((metricsCollection: IMetricsCollection<IImageData>) => {
    const groupKey = metricsCollection.key;
    const columnsValues: { [key: string]: string[] } = {};

    if (metricsCollection.config !== null) {
      const groupConfigData: { [key: string]: string } = {};
      for (let key in metricsCollection.config) {
        groupConfigData[getValueByField(groupingSelectOptions, key)] =
          metricsCollection.config[key];
      }
      const groupHeaderRow = {
        meta: {
          dasharray: null,
          itemsCount: metricsCollection.data.length,
          config: groupConfigData,
        },
        key: groupKey!,
        groupRowsKeys: metricsCollection.data.map(
          (metric) => (metric as any).seqKey,
        ),
        experiment: '',
        run: '',
        date: '',
        description: '',
        metric: '',
        context: [],
        children: [],
        groups: groupConfigData,
      };

      rows[groupKey!] = {
        data: groupHeaderRow,
        items: [],
      };
    }

    Object.values(_.groupBy(metricsCollection.data, 'seqKey'))
      .map((v) => v[0])
      .forEach((metric: any) => {
        const rowValues: any = {
          rowMeta: {
            color: metricsCollection.color ?? metric.color,
          },
          key: metric.seqKey,
          selectKey: `${metric.run.hash}/${metric.seqKey}`,
          hash: metric.run.hash,
          isHidden: config?.table?.hiddenMetrics?.includes(metric.key),
          index: rowIndex,
          color: metricsCollection.color ?? metric.color,
          dasharray: metricsCollection.dasharray ?? metric.dasharray,
          experiment: metric.run.props.experiment?.name ?? 'default',
          run: metric.run.props?.name ?? '-',
          description: metric.run.props?.description ?? '-',
          date: moment(metric.run.props.creation_time * 1000).format(
            TABLE_DATE_FORMAT,
          ),
          duration: processDurationTime(
            metric.run.props.creation_time * 1000,
            metric.run.props.end_time
              ? metric.run.props.end_time * 1000
              : Date.now(),
          ),
          name: metric.name,
          context: Object.entries(metric.context).map((entry) =>
            entry.join(':'),
          ),
          parentId: groupKey,
        };
        rowIndex++;

        [
          'experiment',
          'run',
          'hash',
          'duration',
          'date',
          'metric',
          'context',
          'step',
          'epoch',
          'time',
          'name',
        ].forEach((key) => {
          if (columnsValues.hasOwnProperty(key)) {
            if (
              _.findIndex(columnsValues[key], (value) =>
                _.isEqual(rowValues[key], value),
              ) === -1
            ) {
              columnsValues[key].push(rowValues[key]);
            }
          } else {
            columnsValues[key] = [rowValues[key]];
          }
        });

        if (!dynamicUpdate) {
          paramKeys.forEach((paramKey) => {
            const value = getValue(metric.run.params, paramKey, '-');
            rowValues[paramKey] = formatValue(value);
            if (columnsValues.hasOwnProperty(paramKey)) {
              if (
                _.findIndex(columnsValues[paramKey], (paramValue) =>
                  _.isEqual(value, paramValue),
                ) === -1
              ) {
                columnsValues[paramKey].push(value);
              }
            } else {
              columnsValues[paramKey] = [value];
            }
          });
        }
        if (metricsCollection.config !== null) {
          rows[groupKey!].items.push(
            isRawData
              ? rowValues
              : imagesExploreTableRowRenderer(rowValues, {
                  toggleVisibility: (e) => {
                    e.stopPropagation();
                    onRowVisibilityChange(rowValues.key);
                  },
                }),
          );
        } else {
          rows.push(
            isRawData
              ? rowValues
              : imagesExploreTableRowRenderer(rowValues, {
                  toggleVisibility: (e) => {
                    e.stopPropagation();
                    onRowVisibilityChange(rowValues.key);
                  },
                }),
          );
        }
      });

    for (let columnKey in columnsValues) {
      if (columnsValues[columnKey].length === 1) {
        sameValueColumns.push(columnKey);
      }

      if (metricsCollection.config !== null) {
        rows[groupKey!].data[columnKey] =
          columnsValues[columnKey].length === 1
            ? paramKeys.includes(columnKey)
              ? formatValue(columnsValues[columnKey][0])
              : columnsValues[columnKey][0]
            : columnsValues[columnKey];
      }
    }
    if (metricsCollection.config !== null && !isRawData) {
      rows[groupKey!].data = imagesExploreTableRowRenderer(
        rows[groupKey!].data,
        {},
        true,
        ['value', 'name', 'groups'].concat(Object.keys(columnsValues)),
      );
    }
  });
  return { rows, sameValueColumns };
}

async function onBookmarkCreate({ name, description }: IBookmarkFormState) {
  const configData: IImagesExploreAppConfig | undefined =
    model.getState()?.config;
  if (configData) {
    const app: IAppData | any = await appsService
      .createApp({ state: configData, type: 'images' })
      .call((detail: any) => {
        exceptionHandler({ detail, model });
      });
    if (app.id) {
      const bookmark: IDashboardData = await dashboardService
        .createDashboard({ app_id: app.id, name, description })
        .call((detail: any) => {
          exceptionHandler({ detail, model });
        });
      if (bookmark.name) {
        onNotificationAdd({
          notification: {
            id: Date.now(),
            severity: 'success',
            messages: [BookmarkNotificationsEnum.CREATE],
          },
          model,
        });
      } else {
        onNotificationAdd({
          notification: {
            id: Date.now(),
            severity: 'error',
            messages: [BookmarkNotificationsEnum.ERROR],
          },
          model,
        });
      }
    }
  }
  analytics.trackEvent(ANALYTICS_EVENT_KEYS.images.createBookmark);
}

function onBookmarkUpdate(id: string) {
  const configData: IImagesExploreAppConfig | undefined =
    model.getState()?.config;
  if (configData) {
    appsService
      .updateApp(id, { state: configData, type: 'images' })
      .call((detail: any) => {
        exceptionHandler({ detail, model });
      })
      .then((res: IDashboardData | any) => {
        if (res.id) {
          onNotificationAdd({
            notification: {
              id: Date.now(),
              severity: 'success',
              messages: [BookmarkNotificationsEnum.UPDATE],
            },
            model,
          });
        }
      });
  }
}

function updateColumnsWidths(key: string, width: number, isReset: boolean) {
  const configData: IImagesExploreAppConfig | undefined =
    model.getState()?.config;
  if (configData?.table && configData?.table?.columnsWidths) {
    let columnsWidths = configData?.table?.columnsWidths;
    if (isReset) {
      columnsWidths = _.omit(columnsWidths, [key]);
    } else {
      columnsWidths = { ...columnsWidths, [key]: width };
    }
    const table = {
      ...configData.table,
      columnsWidths,
    };
    const config = {
      ...configData,
      table,
    };
    model.setState({
      config,
    });
    setItem('imagesTable', encode(table));
    updateModelData(config);
  }
}

// internal function to update config.table.sortFields and cache data
function updateTableSortFields(sortFields: SortFields) {
  const configData: IImagesExploreAppConfig | undefined =
    model.getState()?.config;
  if (configData?.table) {
    const table = {
      ...configData.table,
      sortFields,
    };
    const configUpdate = {
      ...configData,
      table,
    };
    model.setState({
      config: configUpdate,
    });

    setItem('imagesTable', encode(table));
    updateModelData(configUpdate, true);
  }
  analytics.trackEvent(
    `${ANALYTICS_EVENT_KEYS.images.table.changeSorting} ${
      _.isEmpty(sortFields) ? 'Reset' : 'Apply'
    }`,
  );
}
// internal function to update config.table.sortFields and cache data
function updateImagesSortFields(sortFields: SortFields, sortFieldsDict: any) {
  const configData: IImagesExploreAppConfig | undefined =
    model.getState()?.config;
  if (configData?.table) {
    const images = {
      ...configData.images,
      sortFields,
      sortFieldsDict,
    };
    const configUpdate = {
      ...configData,
      images,
    };
    model.setState({
      config: configUpdate,
    });

    updateModelData(configUpdate, true);
  }
  analytics.trackEvent(
    `${ANALYTICS_EVENT_KEYS.images.imagesPanel.controls.changeSorting} ${
      _.isEmpty(sortFields) ? 'Reset' : 'Apply'
    } images sorting by a key`,
  );
}

// set empty array to config.table.sortFields
function onSortReset() {
  updateTableSortFields([]);
}

function onImagesSortReset() {
  updateImagesSortFields([], {});
}

/**
 * function onTableSortChange has 3 major functionalities
 *    1. if only field param passed, the function will change sort option with the following cycle ('asc' -> 'desc' -> none -> 'asc)
 *    2. if value param passed 'asc' or 'desc', the function will replace the sort option of the field in sortFields
 *    3. if value param passed 'none', the function will delete the field from sortFields
 * @param {String} field  - the name of the field (i.e params.dataset.preproc)
 * @param {'asc' | 'desc' | 'none'} value - 'asc' | 'desc' | 'none'
 */
function onTableSortChange({
  sortFields,
  order,
  index,
  actionType,
  field,
}: any) {
  const configData: IImagesExploreAppConfig | undefined =
    model.getState()?.config;

  updateTableSortFields(
    getSortedFields({
      sortFields: sortFields || configData?.table.sortFields || [],
      order,
      index,
      actionType,
      field,
    }),
  );
}

function onImagesSortChange({
  sortFields,
  order,
  index,
  actionType,
  field,
}: any) {
  const configData: IImagesExploreAppConfig | undefined =
    model.getState()?.config;
  const resultSortFields = getSortedFields({
    sortFields: sortFields || configData?.images.sortFields || [],
    order,
    index,
    actionType,
    field,
  });
  updateImagesSortFields(
    resultSortFields,
    resultSortFields.reduce((acc: any, field: any) => {
      acc[field.value] = field;
      return acc;
    }, {}),
  );
}

function onExportTableData(e: React.ChangeEvent<any>): void {
  const { data, params, config, groupingSelectOptions } =
    model.getState() as IImagesExploreAppModelState;
  const tableData = getDataAsTableRows(
    data,
    params,
    true,
    config,
    groupingSelectOptions,
  );
  const tableColumns: ITableColumn[] = getImagesExploreTableColumns(
    params,
    groupingSelectOptions,
    data[0]?.config,
    config?.table.columnsOrder!,
    config?.table.hiddenColumns!,
    config?.table.sortFields,
    onTableSortChange,
    config.grouping as any,
    onGroupingSelectChange,
  );

  const excludedFields: string[] = ['#', 'actions'];
  const filteredHeader: string[] = tableColumns.reduce(
    (acc: string[], column: ITableColumn) =>
      acc.concat(
        excludedFields.indexOf(column.key) === -1 && !column.isHidden
          ? column.key
          : [],
      ),
    [],
  );

  let emptyRow: { [key: string]: string } = {};
  filteredHeader.forEach((column: string) => {
    emptyRow[column] = '--';
  });

  const groupedRows: any[][] = Object.keys(tableData.rows).map(
    (groupedRowKey: string) => tableData.rows[groupedRowKey].items,
  );

  const dataToExport: { [key: string]: string }[] = [];

  groupedRows?.forEach((groupedRow: any[], groupedRowIndex: number) => {
    groupedRow?.forEach((row: any) => {
      const filteredRow: any = getFilteredRow(filteredHeader, row);
      dataToExport.push(filteredRow);
    });
    if (groupedRows?.length - 1 !== groupedRowIndex) {
      dataToExport.push(emptyRow);
    }
  });

  const blob = new Blob([JsonToCSV(dataToExport)], {
    type: 'text/csv;charset=utf-8;',
  });
  saveAs(blob, `images-${moment().format(DATE_EXPORTING_FORMAT)}.csv`);
  analytics.trackEvent(ANALYTICS_EVENT_KEYS.images.table.exports.csv);
}

function onRowVisibilityChange(metricKey: string) {
  const configData: IImagesExploreAppConfig | undefined =
    model.getState()?.config;
  if (configData?.table) {
    let hiddenMetrics = configData?.table?.hiddenMetrics || [];
    if (hiddenMetrics?.includes(metricKey)) {
      hiddenMetrics = hiddenMetrics.filter(
        (hiddenMetric: any) => hiddenMetric !== metricKey,
      );
    } else {
      hiddenMetrics = [...hiddenMetrics, metricKey];
    }
    const table = {
      ...configData.table,
      hiddenMetrics,
    };
    const config = {
      ...configData,
      table,
    };
    model.setState({ config });
    setItem('imagesTable', encode(table));
    updateModelData(config);
  }
}

function getFilteredRow(
  columnKeys: string[],
  row: any,
): { [key: string]: string } {
  return columnKeys.reduce((acc: { [key: string]: string }, column: string) => {
    let value = row[column];
    if (Array.isArray(value)) {
      value = value.join(', ');
    } else if (typeof value !== 'string') {
      value = value || value === 0 ? JSON.stringify(value) : '-';
    }

    if (column.startsWith('params.')) {
      acc[column.replace('params.', '')] = value;
    } else {
      acc[column] = value;
    }

    return acc;
  }, {});
}

function onTableResizeEnd(tableHeight: string) {
  const configData: IImagesExploreAppConfig | undefined =
    model.getState()?.config;
  if (configData?.table) {
    const table = {
      ...configData.table,
      height: tableHeight,
    };
    const config = {
      ...configData,
      table,
    };
    model.setState({
      config,
    });
    setItem('imagesTable', encode(table));
  }
}

function onSelectRunQueryChange(query: string) {
  const configData: IImagesExploreAppConfig | undefined =
    model.getState()?.config;
  if (configData?.select) {
    const newConfig = {
      ...configData,
      select: { ...configData.select, query },
      images: { ...configData.images },
    };

    model.setState({
      config: newConfig,
    });
  }
}

function onTableResizeModeChange(mode: ResizeModeEnum): void {
  const configData: IImagesExploreAppConfig | undefined =
    model.getState()?.config;
  if (configData?.table) {
    const table = {
      ...configData.table,
      resizeMode: mode,
    };
    const config = {
      ...configData,
      table,
    };
    model.setState({
      config,
    });
    setItem('imagesTable', encode(table));
  }
  analytics.trackEvent(ANALYTICS_EVENT_KEYS.images.table.changeResizeMode);
}

function onSearchQueryCopy(): void {
  const selectedMetricsData = model.getState()?.config?.select;
  let query = getQueryStringFromSelect(selectedMetricsData as any);
  if (query) {
    navigator.clipboard.writeText(query);
    onNotificationAdd({
      notification: {
        id: Date.now(),
        severity: 'success',
        messages: ['Run Expression Copied'],
      },
      model,
    });
  }
}

function getQueryStringFromSelect(
  selectData: IImagesExploreAppConfig['select'],
  error?: ISyntaxErrorDetails,
) {
  let query: string | undefined = '';
  if (selectData !== undefined) {
    if (selectData.advancedMode) {
      query = selectData.advancedQuery;
    } else {
      query = `${
        selectData.query && !error?.message ? `(${selectData.query}) and ` : ''
      }(${selectData.options
        .map(
          (option: ISelectOption) =>
            `(images.name == "${option.value?.option_name}"${
              option.value?.context === null
                ? ''
                : ' and ' +
                  Object.keys(option.value?.context)
                    .map(
                      (item) =>
                        `images.context.${item} == ${formatValue(
                          (option.value?.context as any)[item],
                        )}`,
                    )
                    .join(' and ')
            })`,
        )
        .join(' or ')})`.trim();
    }
  }

  return query;
}

function onSelectAdvancedQueryChange(query: string) {
  const configData: IImagesExploreAppConfig | undefined =
    model.getState()?.config;
  if (configData?.select) {
    const newConfig = {
      ...configData,
      select: { ...configData.select, advancedQuery: query },
      images: { ...configData.images },
    };

    model.setState({
      config: newConfig,
    });
  }
}

function onImagesExploreSelectChange(options: ISelectOption[]) {
  const configData: IImagesExploreAppConfig | undefined =
    model.getState()?.config;
  if (configData?.select) {
    const newConfig = {
      ...configData,
      select: { ...configData.select, options },
      images: { ...configData.images },
    };

    model.setState({
      config: newConfig,
    });
  }
}

function toggleSelectAdvancedMode() {
  const modelState: IImagesExploreAppModelState | any = model.getState();

  if (modelState.config?.select) {
    let query =
      modelState.config.select.advancedQuery ||
      getQueryStringFromSelect(
        modelState.config?.select,
        modelState.selectFormData.error,
      );
    if (query === '()') {
      query = '';
    }
    const newConfig = {
      ...modelState.config,
      select: {
        ...modelState.config.select,
        advancedQuery: query,
        advancedMode: !modelState.config.select.advancedMode,
      },
    };
    updateURL(newConfig);

    model.setState({ config: newConfig });
  }

  analytics.trackEvent(
    `${ANALYTICS_EVENT_KEYS.images.useAdvancedSearch} ${
      !modelState.config?.select.advancedMode ? 'on' : 'off'
    }`,
  );
}

function onColumnsOrderChange(columnsOrder: any) {
  const configData: IImagesExploreAppConfig | undefined =
    model.getState()?.config;
  if (configData?.table) {
    const table = {
      ...configData.table,
      columnsOrder: columnsOrder,
    };
    const config = {
      ...configData,
      table,
    };

    model.setState({
      config,
    });
    setItem('imagesTable', encode(table));
    updateModelData(config);
  }
  analytics.trackEvent(ANALYTICS_EVENT_KEYS.images.table.changeColumnsOrder);
}

function onColumnsVisibilityChange(hiddenColumns: string[] | string | any) {
  onVisibilityChange({
    hiddenColumns,
    model,
    appName: AppNameEnum.IMAGES,
    updateModelData,
  });
}

function onTableDiffShow() {
  const sameValueColumns = model.getState()?.sameValueColumns;
  if (sameValueColumns) {
    onColumnsVisibilityChange(sameValueColumns);
  }
  analytics.trackEvent(ANALYTICS_EVENT_KEYS.images.table.showDiff);
}

function onRowHeightChange(height: RowHeightSize) {
  const configData: IImagesExploreAppConfig | undefined =
    model.getState()?.config;
  if (configData?.table) {
    const table = {
      ...configData.table,
      rowHeight: height,
    };
    const config = {
      ...configData,
      table,
    };
    model.setState({
      config,
    });
    setItem('imagesTable', encode(table));
  }
  analytics.trackEvent(
    `${
      ANALYTICS_EVENT_KEYS.images.table.changeTableRowHeight
    } to "${RowHeightEnum[height].toLowerCase()}"`,
  );
}

function onImageVisibilityChange(metricsKeys: string[]) {
  const configData: IImagesExploreAppConfig | undefined =
    model.getState()?.config;
  const processedData = model.getState()?.data;
  if (configData?.table && processedData) {
    const table = {
      ...configData.table,
      hiddenMetrics:
        metricsKeys[0] === 'all'
          ? Object.values(processedData)
              .map((metricCollection: any) =>
                metricCollection.data.map((metric: any) => metric.key),
              )
              .flat()
          : metricsKeys,
    };
    const config = {
      ...configData,
      table,
    };
    model.setState({
      config,
    });
    setItem('imagesTable', encode(table));
    updateModelData(config);
  }
  analytics.trackEvent(
    `${ANALYTICS_EVENT_KEYS.images.table.metricVisibilityChange} ${
      metricsKeys[0] === 'all'
        ? 'Visualize all hidden metrics from table'
        : 'Hide all metrics from table'
    }`,
  );
}

function onSliceRangeChange(key: string, newValue: number[] | number) {
  const configData: IImagesExploreAppConfig | undefined =
    model.getState()?.config;
  if (configData?.images) {
    const images = {
      ...configData.images,
      [key]: newValue,
    };
    const config = {
      ...configData,
      images,
    };

    model.setState({
      config,
    });
  }
}

function onDensityChange(name: string, value: number, metaData: any) {
  const configData: IImagesExploreAppConfig | undefined =
    model.getState()?.config;
  if (configData?.images) {
    const images = {
      ...configData.images,
      [name]: +value,
      inputsValidations: {
        ...configData.images?.inputsValidations,
        [name]: metaData?.isValid,
      },
    };
    const config = {
      ...configData,
      images,
    };
    model.setState({
      config,
    });
  }
  applyBtnDisabledHandler();
}

function applyBtnDisabledHandler() {
  const state = model.getState();
  const inputsValidations = state.config?.images?.inputsValidations || {};

  const isInputsValid =
    _.size(
      Object.keys(inputsValidations).filter((key) => {
        return inputsValidations[key] === false;
      }),
    ) <= 0;

  model.setState({
    ...state,
    applyButtonDisabled: !isInputsValid,
  });
}

const onImageSizeChange = _.throttle((value: number) => {
  const configData: IImagesExploreAppConfig | undefined =
    model.getState()?.config;
  if (configData?.images) {
    const images = {
      ...configData.images,
      additionalProperties: {
        ...configData.images.additionalProperties,
        mediaItemSize: value,
      },
    };
    const config = {
      ...configData,
      images,
    };
    updateURL(config as IImagesExploreAppConfig);
    model.setState({
      config,
    });
  }

  analytics.trackEvent(
    `${ANALYTICS_EVENT_KEYS.images.imagesPanel.controls.changeImageProperties} / size`,
  );
}, IMAGE_SIZE_CHANGE_DELAY);

function onImageRenderingChange(type: ImageRenderingEnum) {
  const configData: IImagesExploreAppConfig | undefined =
    model.getState()?.config;
  if (configData?.images) {
    const images = {
      ...configData.images,
      additionalProperties: {
        ...configData.images.additionalProperties,
        imageRendering: type,
      },
    };
    const config = {
      ...configData,
      images,
    };

    updateURL(config as IImagesExploreAppConfig);
    model.setState({
      config,
    });
  }
  analytics.trackEvent(
    `${ANALYTICS_EVENT_KEYS.images.imagesPanel.controls.changeImageProperties} / image rendering to ${type}`,
  );
}

function onImageAlignmentChange(
  option: { value: string; label: string } | null,
) {
  const configData: IImagesExploreAppConfig | undefined =
    model.getState()?.config;
  if (configData?.images) {
    const images = {
      ...configData.images,
      additionalProperties: {
        ...configData.images.additionalProperties,
        alignmentType: option?.value,
      },
    };
    const config = {
      ...configData,
      images,
    };
    updateURL(config as IImagesExploreAppConfig);
    model.setState({ config });
  }

  analytics.trackEvent(
    `${ANALYTICS_EVENT_KEYS.images.imagesPanel.controls.changeImageProperties} / Alignment to ${option?.label}`,
  );
}

function showRangePanel() {
  return (
    model.getState().requestStatus !== RequestStatusEnum.Pending &&
    !model.getState().queryIsEmpty
  );
}

function archiveRuns(
  ids: string[],
  archived: boolean,
): {
  call: () => Promise<void>;
  abort: () => void;
} {
  runsArchiveRef = runsService.archiveRuns(ids, archived);
  return {
    call: async () => {
      try {
        await runsArchiveRef
          .call((detail) => exceptionHandler({ detail, model }))
          .then(() => {
            getImagesData(false, true).call();
            onNotificationAdd({
              notification: {
                id: Date.now(),
                severity: 'success',
                messages: [
                  `Runs are successfully ${
                    archived ? 'archived' : 'unarchived'
                  } `,
                ],
              },
              model,
            });
          });
      } catch (ex: Error | any) {
        if (ex.name === 'AbortError') {
          onNotificationAdd({
            notification: {
              id: Date.now(),
              severity: 'error',
              messages: [ex.message],
            },
            model,
          });
        }
      } finally {
        analytics.trackEvent(
          ANALYTICS_EVENT_KEYS.images.table.archiveRunsBatch,
        );
      }
    },
    abort: runsArchiveRef.abort,
  };
}

function deleteRuns(ids: string[]): {
  call: () => Promise<void>;
  abort: () => void;
} {
  runsDeleteRef = runsService.deleteRuns(ids);
  return {
    call: async () => {
      try {
        await runsDeleteRef
          .call((detail) => exceptionHandler({ detail, model }))
          .then(() => {
            getImagesData(false, true).call();
            onNotificationAdd({
              notification: {
                id: Date.now(),
                severity: 'success',
                messages: ['Runs are successfully deleted'],
              },
              model,
            });
          });
      } catch (ex: Error | any) {
        if (ex.name === 'AbortError') {
          onNotificationAdd({
            notification: {
              id: Date.now(),
              severity: 'error',
              messages: [ex.message],
            },
            model,
          });
        }
      } finally {
        analytics.trackEvent(ANALYTICS_EVENT_KEYS.images.table.deleteRunsBatch);
      }
    },
    abort: runsDeleteRef.abort,
  };
}

function onRowSelect({
  actionType,
  data,
}: {
  actionType: 'single' | 'selectAll' | 'removeAll';
  data?: any;
}): void {
  return onRowSelectAction({ actionType, data, model });
}

function onModelNotificationDelete(id: number): void {
  onNotificationDelete({ id, model });
}

function onStackingToggle(): void {
  const configData: IImagesExploreAppConfig | undefined =
    model.getState()?.config;
  if (configData?.images) {
    const images = {
      ...configData.images,
      additionalProperties: {
        ...configData.images.additionalProperties,
        stacking: !configData.images.additionalProperties.stacking,
      },
    };
    const config = { ...configData, images };
    updateURL(config as IImagesExploreAppConfig);
    model.setState({ config });
    analytics.trackEvent(
      `${ANALYTICS_EVENT_KEYS.images.imagesPanel.controls.groupStacking} to ${
        !configData.images.additionalProperties.stacking
          ? 'Enabled'
          : 'Disabled'
      }`,
    );
  }
}

const imagesExploreAppModel = {
  ...model,
  initialize,
  getImagesData,
  abortRequest,
  setComponentRefs,
  onGroupingSelectChange,
  onGroupingModeChange,
  onGroupingReset,
  onGroupingApplyChange,
  onNotificationDelete: onModelNotificationDelete,
  onNotificationAdd,
  onResetConfigData,
  updateURL,
  updateModelData,
  onBookmarkUpdate,
  onBookmarkCreate,
  getAppConfigData,
  setDefaultAppConfigData,
  updateColumnsWidths,
  onTableSortChange,
  onSortReset,
  onExportTableData,
  onRowVisibilityChange,
  onTableResizeEnd,
  onTableResizeModeChange,
  onSearchQueryCopy,
  getQueryStringFromSelect,
  onSelectRunQueryChange,
  onSelectAdvancedQueryChange,
  onImagesExploreSelectChange,
  toggleSelectAdvancedMode,
  onColumnsOrderChange,
  onColumnsVisibilityChange,
  onTableDiffShow,
  onRowHeightChange,
  onImageVisibilityChange,
  onSliceRangeChange,
  onDensityChange,
  getImagesBlobsData,
  onChangeTooltip,
  onActivePointChange,
  onImageSizeChange,
  onImageRenderingChange,
  onImageAlignmentChange,
  showRangePanel,
  getDataAsImageSet,
  onStackingToggle,
  onImagesSortChange,
  onImagesSortReset,
  deleteRuns,
  archiveRuns,
  onRowSelect,
};

export default imagesExploreAppModel;<|MERGE_RESOLUTION|>--- conflicted
+++ resolved
@@ -53,11 +53,8 @@
   ISelectOption,
 } from 'types/services/models/explorer/createAppModel';
 import { IProjectParamsMetrics } from 'types/services/models/projects/projectsModel';
-<<<<<<< HEAD
 import { IModel } from 'types/services/models/model';
-=======
 import { ISyntaxErrorDetails } from 'types/components/NotificationContainer/NotificationContainer';
->>>>>>> 7fee9f04
 
 import getAppConfigDataMethod from 'utils/app/getAppConfigData';
 import onRowSelectAction from 'utils/app/onRowSelect';
@@ -89,13 +86,9 @@
 import { processDurationTime } from 'utils/processDurationTime';
 import onVisibilityChange from 'utils/app/onColumnsVisibilityChange';
 import setRequestProgress from 'utils/app/setRequestProgress';
-<<<<<<< HEAD
 import getRunData from 'utils/app/getRunData';
 import getTooltipContent from 'utils/getTooltipContent';
-=======
->>>>>>> 7fee9f04
 import decodeWithBase58Checker from 'utils/decodeWithBase58Checker';
-import getRunData from 'utils/app/getRunData';
 
 import createModel from '../model';
 import { AppNameEnum } from '../explorer';
@@ -109,16 +102,12 @@
   },
   searchButtonDisabled: false,
   applyButtonDisabled: true,
-<<<<<<< HEAD
-  selectFormData: { options: undefined, suggestions: [] },
-=======
   selectFormData: {
     options: undefined,
     suggestions: [],
     error: null,
     advancedError: null,
   },
->>>>>>> 7fee9f04
   config: getConfig(),
 });
 
