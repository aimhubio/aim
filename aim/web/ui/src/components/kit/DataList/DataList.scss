@use 'src/styles/abstracts' as *;

.DataList {
  display: flex;
  flex-direction: column;
  width: 100%;
  max-height: 100%;
  &__toolbarItems {
    height: 2rem;
    margin-left: $space-md;
    display: flex;
    align-items: center;
  }
  &__textsTable {
    border: $border-grey;
    border-radius: $border-radius-md;
    overflow: hidden;
    width: 100%;
    .BaseTable__body {
      & > div {
        width: 100% !important;
        .BaseTable__row {
          width: 100% !important;
        }
      }
    }
  }
  &__mark {
    background-color: $mark-color;
    color: $pico;
  }
  .VisualizationLoader {
    height: 100% !important;
  }
  .BaseTable {
    &__table-main {
      outline: none;
    }
    &__header {
      &-row {
        background: #ebf0f8;
        border-bottom: none;
      }
      &-cell {
        border-bottom: $border-grey;
        padding: 0 toRem(16px);
        &:last-child {
          border-right: none;
        }
        &-text {
          font-size: $text-md;
        }
      }
    }
    &__row {
      border-bottom: none;
      cursor: initial;
      &--hovered {
        background: #e8f1fc;
      }

      &-cell {
        position: relative;
<<<<<<< HEAD
        min-height: 22px;
=======
        min-height: 24px;
>>>>>>> a61513f9
        max-height: 300px;
        padding: 0 $space-unit;
        border-right: unset;
        border-bottom: $border-grey;
        display: flex;
        p {
          word-break: break-all;
          white-space: normal;
        }

        &:last-child {
          display: flex;
          border-right: none;
          white-space: normal;
          &:has(> pre) {
            overflow: auto !important;
          }
        }
      }

      &:last-child {
        box-shadow: $cuddle-50 0px 1px 0px 0px;
        .BaseTable__row-cell {
          border-bottom: none;
        }
      }
    }
  }
}<|MERGE_RESOLUTION|>--- conflicted
+++ resolved
@@ -61,11 +61,7 @@
 
       &-cell {
         position: relative;
-<<<<<<< HEAD
-        min-height: 22px;
-=======
         min-height: 24px;
->>>>>>> a61513f9
         max-height: 300px;
         padding: 0 $space-unit;
         border-right: unset;
