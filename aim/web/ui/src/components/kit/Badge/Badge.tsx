import React from 'react';
import styled from 'styled-components';
import classNames from 'classnames';

import ErrorBoundary from 'components/ErrorBoundary/ErrorBoundary';

import { Icon } from '../index';

import { IBadgeProps } from './Badge.d';

import './Badge.scss';

const getBadgeColor: (color: string) => string = (color: string): string =>
  `background-color: ${color}1a;
   color: ${color}; 
   border: 0.0625rem solid ${color};`;

const BadgeContainer: any = styled.div`
  font-family: ${(props: any) =>
    props.monospace ? '"Inconsolata", monospace' : 'Inter, sans-serif'};
  ${({ color }) => color && getBadgeColor(color)};
  font-variation-settings: ${(props: any) => props.monospace && "'wdth' 82"};
`;

const BadgeIcon = styled.span`
  ${(props) =>
    props.color &&
    `&:hover {
    background-color: ${props.color}2a}
  }`}
`;

/**
 * @property {string} id - id of Badge
 * @property {string} label - label of Badge
 * @property {string} color - Badge color
 * @property {string} size - size of Badge
 * @property {maxWidth} string - maximum width of Badge
 * @property {React.CSSProperties} style - applies inline styles
 * @property {string} className - component className
 * @property {boolean} selectBadge - defines if Badge renders in Select component
 * @property {function} onDelete - delete callBack function
 * @property {function}  onClick - handling on Badge click function
 */
function Badge({
  id,
  label,
  color = '',
  size = 'medium',
  style,
  className = '',
  startIcon,
  maxWidth = '100%',
  monospace = false,
  disabled = false,
  selectBadge,
  onDelete,
  onClick,
}: IBadgeProps): React.FunctionComponentElement<React.ReactNode> {
  return (
    <ErrorBoundary>
      <BadgeContainer
        id={id}
        color={color}
        style={{
          ...style,
          maxWidth,
        }}
        role='button'
        monospace={monospace}
<<<<<<< HEAD
        className={`Badge Badge${'__' + size} ${className} ${
          color ? '' : 'Badge__default'
        } ${selectBadge ? 'Badge__select' : ''} ${
          disabled ? 'Badge__disabled' : ''
        }`}
=======
        className={classNames('Badge', {
          [`Badge${'__' + size}`]: !!size,
          [className]: !!className,
          Badge__default: !color,
          Badge__select: !!selectBadge,
          Badge__disabled: !!disabled,
        })}
>>>>>>> b58cad6e
        data-name={label}
        onClick={onClick}
      >
        {startIcon && (
          <span className='Badge__startIcon'>
            <Icon color={color} name={startIcon} />
          </span>
        )}
        <span className='Badge__label'>{label}</span>
        {onDelete && (
          <BadgeIcon
            color={color}
            onClick={() => onDelete(label)}
            className='Badge__deleteIcon'
          >
            <Icon color={color} name='close' />
          </BadgeIcon>
        )}
      </BadgeContainer>
    </ErrorBoundary>
  );
}

Badge.displayName = 'Badge';

export default Badge;<|MERGE_RESOLUTION|>--- conflicted
+++ resolved
@@ -68,13 +68,6 @@
         }}
         role='button'
         monospace={monospace}
-<<<<<<< HEAD
-        className={`Badge Badge${'__' + size} ${className} ${
-          color ? '' : 'Badge__default'
-        } ${selectBadge ? 'Badge__select' : ''} ${
-          disabled ? 'Badge__disabled' : ''
-        }`}
-=======
         className={classNames('Badge', {
           [`Badge${'__' + size}`]: !!size,
           [className]: !!className,
@@ -82,7 +75,6 @@
           Badge__select: !!selectBadge,
           Badge__disabled: !!disabled,
         })}
->>>>>>> b58cad6e
         data-name={label}
         onClick={onClick}
       >
