import Text from './Text';
import Switcher from './Switcher';
import Button, { IButtonProps } from './Button';
import ToggleButton from './ToggleButton';
import Icon from './Icon';
import Badge from './Badge';
import Dropdown from './Dropdown';
import JsonViewPopover from './JsonViewPopover';
import AutoSuggestions from './AutoSuggestions';
import Slider from './Slider';
import Menu, { MenuItem } from './Menu';
<<<<<<< HEAD
import Modal from './Modal';
=======
import ActionCard from './ActionCard';
>>>>>>> 1863eb27

export {
  Text,
  Switcher,
  Button,
  ToggleButton,
  Badge,
  Icon,
  Dropdown,
  JsonViewPopover,
  AutoSuggestions,
  Slider,
  Menu,
  MenuItem,
<<<<<<< HEAD
  Modal,
};
=======
  ActionCard,
};

export type { IButtonProps };
>>>>>>> 1863eb27
<|MERGE_RESOLUTION|>--- conflicted
+++ resolved
@@ -9,11 +9,8 @@
 import AutoSuggestions from './AutoSuggestions';
 import Slider from './Slider';
 import Menu, { MenuItem } from './Menu';
-<<<<<<< HEAD
 import Modal from './Modal';
-=======
 import ActionCard from './ActionCard';
->>>>>>> 1863eb27
 
 export {
   Text,
@@ -28,12 +25,8 @@
   Slider,
   Menu,
   MenuItem,
-<<<<<<< HEAD
   Modal,
-};
-=======
   ActionCard,
 };
 
-export type { IButtonProps };
->>>>>>> 1863eb27
+export type { IButtonProps };