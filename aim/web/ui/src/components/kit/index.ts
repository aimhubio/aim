import Text from './Text';
import Switcher from './Switcher';
import Button from './Button';
import ToggleButton from './ToggleButton';
import Icon from './Icon';
import Badge from './Badge';
import Dropdown from './Dropdown';
import JsonViewPopover from './JsonViewPopover';
import AutoSuggestions from './AutoSuggestions';
<<<<<<< HEAD
import Slider from './Slider';
=======
import Menu, { MenuItem } from './Menu';
>>>>>>> b7a31277

export {
  Text,
  Switcher,
  Button,
  ToggleButton,
  Badge,
  Icon,
  Dropdown,
  JsonViewPopover,
  AutoSuggestions,
<<<<<<< HEAD
  Slider,
=======
  Menu,
  MenuItem,
>>>>>>> b7a31277
};<|MERGE_RESOLUTION|>--- conflicted
+++ resolved
@@ -7,11 +7,8 @@
 import Dropdown from './Dropdown';
 import JsonViewPopover from './JsonViewPopover';
 import AutoSuggestions from './AutoSuggestions';
-<<<<<<< HEAD
 import Slider from './Slider';
-=======
 import Menu, { MenuItem } from './Menu';
->>>>>>> b7a31277
 
 export {
   Text,
@@ -23,10 +20,7 @@
   Dropdown,
   JsonViewPopover,
   AutoSuggestions,
-<<<<<<< HEAD
   Slider,
-=======
   Menu,
   MenuItem,
->>>>>>> b7a31277
 };