import React from 'react';

import ErrorBoundary from 'components/ErrorBoundary/ErrorBoundary';
import DictVisualizer from 'components/kit/DictVisualizer';

import { IJsonViewPopoverProps } from './types.d';

import './styles.scss';

/**
 * @property {object} json - json object
 * @return React.FunctionComponentElement<React.ReactNode>
 */

function JsonViewPopover({
  json,
<<<<<<< HEAD
  ...rest
=======
  dictVisualizerSize,
>>>>>>> a61513f9
}: IJsonViewPopoverProps): React.FunctionComponentElement<React.ReactNode> {
  return (
    <ErrorBoundary>
      <div className='JsonViewPopover'>
        <DictVisualizer
          src={json}
<<<<<<< HEAD
          {...rest}
=======
          style={dictVisualizerSize ?? { width: 300, height: 300 }}
          autoScale
>>>>>>> a61513f9
        />
      </div>
    </ErrorBoundary>
  );
}

JsonViewPopover.displayName = 'JsonViewPopover';

export default React.memo<IJsonViewPopoverProps>(JsonViewPopover);<|MERGE_RESOLUTION|>--- conflicted
+++ resolved
@@ -14,23 +14,17 @@
 
 function JsonViewPopover({
   json,
-<<<<<<< HEAD
+  dictVisualizerSize,
   ...rest
-=======
-  dictVisualizerSize,
->>>>>>> a61513f9
 }: IJsonViewPopoverProps): React.FunctionComponentElement<React.ReactNode> {
   return (
     <ErrorBoundary>
       <div className='JsonViewPopover'>
         <DictVisualizer
           src={json}
-<<<<<<< HEAD
           {...rest}
-=======
           style={dictVisualizerSize ?? { width: 300, height: 300 }}
           autoScale
->>>>>>> a61513f9
         />
       </div>
     </ErrorBoundary>
