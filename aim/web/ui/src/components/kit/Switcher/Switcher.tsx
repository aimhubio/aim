--- conflicted
+++ resolved
@@ -1,10 +1,6 @@
 import React from 'react';
-<<<<<<< HEAD
+
 import { ISwitcherProps } from './Switcher.d';
-=======
-
-import { ISwitcherProps, SwitcherLabel } from './Switcher.d';
->>>>>>> 69b55545
 
 import './Switcher.scss';
 
