--- conflicted
+++ resolved
@@ -1,10 +1,9 @@
 import React from 'react';
 
 import { Tooltip } from '@material-ui/core';
-import { IconClipboard, IconClipboardCheck } from '@tabler/icons-react';
 
+import { Button, Icon } from 'components/kit';
 import ErrorBoundary from 'components/ErrorBoundary/ErrorBoundary';
-import { IconButton } from 'components/kit_v2';
 
 import { useCopy } from 'hooks/useCopy';
 
@@ -15,33 +14,28 @@
   showSuccessDelay = 1500,
   className = '',
   copyContent = null,
-<<<<<<< HEAD
-  iconSize = 'md',
-=======
   iconSize = 'medium',
   isURL = false,
->>>>>>> c01faae6
 }: ICopyToClipBoardProps): React.FunctionComponentElement<ICopyToClipBoardProps> {
-  const { onCopy, copied } = useCopy(copyContent ?? contentRef);
+  const { onCopy, copied, setCopied } = useCopy(copyContent ?? contentRef);
+
+  React.useEffect(() => {
+    if (copied) {
+      setTimeout(() => {
+        setCopied(false);
+      }, showSuccessDelay);
+    }
+    // eslint-disable-next-line react-hooks/exhaustive-deps
+  }, [copied]);
 
   const iconName = isURL ? 'link' : 'copy';
   return (
     <ErrorBoundary>
       <Tooltip title={copied ? 'Copied!' : 'Copy to clipboard'}>
         <span className={className} onClick={onCopy}>
-<<<<<<< HEAD
-          <IconButton
-            icon={copied ? <IconClipboardCheck /> : <IconClipboard />}
-            css={copied ? { transition: 'unset' } : {}}
-            color={copied ? 'success' : 'secondary'}
-            size={iconSize}
-            variant={copied ? 'static' : 'ghost'}
-          />
-=======
           <Button withOnlyIcon color='secondary' size={iconSize}>
             {copied ? <Icon name='check' /> : <Icon name={iconName} />}
           </Button>
->>>>>>> c01faae6
         </span>
       </Tooltip>
     </ErrorBoundary>
