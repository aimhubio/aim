import React from 'react';

import CopyToClipBoard from 'components/CopyToClipBoard/CopyToClipBoard';
import ErrorBoundary from 'components/ErrorBoundary/ErrorBoundary';

import useCodeHighlighter from 'hooks/useCodeHighlighter';

import { ICodeBlockProps } from 'types/components/CodeBlock/CodeBlock';

import {
  CodeBlockContainer,
  CodeBlockPre,
  CopyToClipboardButton,
} from './CodeBlock.style';

function CodeBlock({
  code = '',
  className = '',
  language = 'python',
  hideCopyIcon = false,
}: ICodeBlockProps): React.FunctionComponentElement<React.ReactNode> {
  const { elementRef } = useCodeHighlighter(language);

  return (
    <ErrorBoundary>
<<<<<<< HEAD
      <div
        className={`CodeBlock ${className} ${
          hideCopyIcon ? 'hideCopyIcon' : ''
        }`}
      >
        <pre
=======
      <CodeBlockContainer className={`CodeBlock ${className} `}>
        <CodeBlockPre
          as='pre'
>>>>>>> 2eff69cd
          className='ScrollBar__hidden'
          data-lang={language}
          ref={elementRef}
        >
          {code}
<<<<<<< HEAD
        </pre>
        {!hideCopyIcon && (
          <ErrorBoundary>
            <CopyToClipBoard
              className='CodeBlock__copy__button'
              contentRef={elementRef}
            />
          </ErrorBoundary>
        )}
      </div>
=======
        </CodeBlockPre>
        <ErrorBoundary>
          <CopyToClipboardButton>
            <CopyToClipBoard contentRef={elementRef} />
          </CopyToClipboardButton>
        </ErrorBoundary>
      </CodeBlockContainer>
>>>>>>> 2eff69cd
    </ErrorBoundary>
  );
}

export default React.memo(CodeBlock);<|MERGE_RESOLUTION|>--- conflicted
+++ resolved
@@ -23,43 +23,23 @@
 
   return (
     <ErrorBoundary>
-<<<<<<< HEAD
-      <div
-        className={`CodeBlock ${className} ${
-          hideCopyIcon ? 'hideCopyIcon' : ''
-        }`}
-      >
-        <pre
-=======
       <CodeBlockContainer className={`CodeBlock ${className} `}>
         <CodeBlockPre
           as='pre'
->>>>>>> 2eff69cd
           className='ScrollBar__hidden'
           data-lang={language}
           ref={elementRef}
         >
           {code}
-<<<<<<< HEAD
-        </pre>
-        {!hideCopyIcon && (
-          <ErrorBoundary>
-            <CopyToClipBoard
-              className='CodeBlock__copy__button'
-              contentRef={elementRef}
-            />
-          </ErrorBoundary>
-        )}
-      </div>
-=======
         </CodeBlockPre>
         <ErrorBoundary>
-          <CopyToClipboardButton>
-            <CopyToClipBoard contentRef={elementRef} />
-          </CopyToClipboardButton>
+          {hideCopyIcon ? null : (
+            <CopyToClipboardButton>
+              <CopyToClipBoard contentRef={elementRef} />
+            </CopyToClipboardButton>
+          )}
         </ErrorBoundary>
       </CodeBlockContainer>
->>>>>>> 2eff69cd
     </ErrorBoundary>
   );
 }
