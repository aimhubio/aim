import React from 'react';

import ErrorBoundary from 'components/ErrorBoundary/ErrorBoundary';

import { RENDER_LINES_OPTIMIZED_LIMIT } from 'config/charts';

import useResizeObserver from 'hooks/window/useResizeObserver';

import { IFocusedState } from 'types/services/models/metrics/metricsAppModel';
import { IHighPlotProps } from 'types/components/HighPlot/HighPlot';

import {
  clearArea,
  drawParallelAxes,
  drawParallelLines,
  drawParallelHoverAttributes,
  drawParallelAxesBrush,
  drawParallelColorIndicator,
  drawArea,
} from 'utils/d3';

import './HighPlot.scss';

const HighPlot = React.forwardRef(function HighPlot(
  props: IHighPlotProps,
  ref,
): React.FunctionComponentElement<React.ReactNode> {
  const {
    index = 0,
    nameKey = '',
    curveInterpolation,
    syncHoverState,
    data,
    isVisibleColorIndicator,
    chartTitle,
    readOnly = false,
<<<<<<< HEAD
  } = props;

=======
    resizeMode,
  }: IHighPlotProps,
  ref,
): React.FunctionComponentElement<React.ReactNode> {
  // containers
  const parentRef = React.useRef<HTMLDivElement>(null);
  const visAreaRef = React.useRef<HTMLDivElement>(null);
>>>>>>> b56a103b
  // boxes
  const visBoxRef = React.useRef({
    margin: {
      top: 64,
      right: 60,
      bottom: 30,
      left: 60,
    },
    height: 0,
    width: 0,
  });
  const plotBoxRef = React.useRef({
    height: 0,
    width: 0,
  });

  // containers
  const parentRef = React.useRef<HTMLDivElement>(null);
  const visAreaRef = React.useRef<HTMLDivElement>(null);

  // d3 node elements
  const svgNodeRef = React.useRef<any>(null);
  const bgRectNodeRef = React.useRef(null);
  const plotNodeRef = React.useRef<any>(null);
  const axesNodeRef = React.useRef<any>(null);
  const linesNodeRef = React.useRef<any>(null);
  const attributesNodeRef = React.useRef(null);
  const highlightedNodeRef = React.useRef(null);

  // methods and values refs
  const attributesRef = React.useRef<any>({});
  const axesRef = React.useRef<any>({});
  const linesRef = React.useRef<any>({});
  const brushRef = React.useRef<any>({});
  const rafIDRef = React.useRef<number>();

  function draw() {
    drawArea({
      index,
      nameKey,
      visBoxRef,
      plotBoxRef,
      parentRef,
      visAreaRef,
      svgNodeRef,
      bgRectNodeRef,
      plotNodeRef,
      axesNodeRef,
      linesNodeRef,
      attributesNodeRef,
      chartTitle,
    });

    if (isVisibleColorIndicator) {
      drawParallelColorIndicator({ index, plotBoxRef, plotNodeRef });
    }

    drawParallelAxes({
      axesNodeRef,
      visBoxRef,
      attributesRef,
      axesRef,
      dimensions: data.dimensions,
      plotBoxRef,
    });

    if (attributesRef?.current.xScale && attributesRef.current.yScale) {
      drawParallelLines({
        index,
        nameKey,
        linesNodeRef,
        attributesRef,
        attributesNodeRef,
        curveInterpolation,
        isVisibleColorIndicator,
        linesRef,
        dimensions: data.dimensions,
        data: data.data,
      });

      linesRef.current.data = data.data;

      // render lines with low quality if lines count are more than 'RENDER_LINES_OPTIMIZED_LIMIT'
      if (!readOnly && linesNodeRef.current) {
        const linesCount = linesNodeRef.current.selectChildren().size();
        if (linesCount > RENDER_LINES_OPTIMIZED_LIMIT) {
          linesNodeRef.current.classed('optimizeRendering', true);
        }
      }

      if (!readOnly) {
        drawParallelHoverAttributes({
          dimensions: data.dimensions,
          index,
          nameKey,
          visAreaRef,
          linesRef,
          attributesRef,
          visBoxRef,
          bgRectNodeRef,
          attributesNodeRef,
          linesNodeRef,
          highlightedNodeRef,
          isVisibleColorIndicator,
          axesNodeRef,
          syncHoverState,
        });
      }

      drawParallelAxesBrush({
        plotBoxRef,
        plotNodeRef,
        brushRef,
        linesRef,
        attributesRef,
        dimensions: data.dimensions,
        data: data.data,
      });
    }
  }

<<<<<<< HEAD
  function renderChart() {
=======
    // eslint-disable-next-line react-hooks/exhaustive-deps
  }, [
    curveInterpolation,
    index,
    isVisibleColorIndicator,
    data,
    readOnly,
    resizeMode,
  ]);

  React.useImperativeHandle(ref, () => ({
    setActiveLine: (lineKey: string) => {
      attributesRef.current.setActiveLine?.(lineKey);
    },
    clearHoverAttributes: () => {
      attributesRef.current.clearHoverAttributes?.();
    },
    setFocusedState: (focusedState: IFocusedState) => {
      attributesRef.current.focusedState = focusedState;
    },
    setActiveLineAndCircle: (
      lineKey: string,
      focusedStateActive: boolean = false,
      force: boolean = false,
    ) => {
      attributesRef.current.setActiveLineAndCircle?.(
        lineKey,
        focusedStateActive,
        force,
      );
    },
  }));

  const renderChart = React.useCallback((): void => {
>>>>>>> b56a103b
    clearArea({ visAreaRef });
    draw();
  }

  const resizeObserverCallback: ResizeObserverCallback = React.useCallback(
    (entries: ResizeObserverEntry[]) => {
      if (entries?.length) {
        rafIDRef.current = window.requestAnimationFrame(renderChart);
      }
    },
    // eslint-disable-next-line react-hooks/exhaustive-deps
    [data, curveInterpolation, index, isVisibleColorIndicator, readOnly],
  );

  const observerReturnCallback = React.useCallback(() => {
    if (rafIDRef.current) {
      window.cancelAnimationFrame(rafIDRef.current);
    }
  }, []);

  useResizeObserver(resizeObserverCallback, parentRef, observerReturnCallback);

  React.useEffect(() => {
    rafIDRef.current = window.requestAnimationFrame(renderChart);
    return () => {
      if (rafIDRef.current) {
        window.cancelAnimationFrame(rafIDRef.current);
      }
    };
    // eslint-disable-next-line react-hooks/exhaustive-deps
  }, [data, curveInterpolation, index, isVisibleColorIndicator, readOnly]);

  React.useImperativeHandle(ref, () => ({
    clearHoverAttributes: () => {
      attributesRef.current.clearHoverAttributes?.();
    },
    setFocusedState: (focusedState: IFocusedState) => {
      attributesRef.current.focusedState = focusedState;
    },
    setActiveLineAndCircle: (
      lineKey: string,
      focusedStateActive: boolean = false,
      force: boolean = false,
    ) => {
      attributesRef.current.setActiveLineAndCircle?.(
        lineKey,
        focusedStateActive,
        force,
      );
    },
  }));

  return (
    <ErrorBoundary>
      <div ref={parentRef} className='HighPlot__container'>
        <div ref={visAreaRef} />
      </div>
    </ErrorBoundary>
  );
});

export default React.memo(HighPlot);<|MERGE_RESOLUTION|>--- conflicted
+++ resolved
@@ -34,18 +34,9 @@
     isVisibleColorIndicator,
     chartTitle,
     readOnly = false,
-<<<<<<< HEAD
+    resizeMode,
   } = props;
 
-=======
-    resizeMode,
-  }: IHighPlotProps,
-  ref,
-): React.FunctionComponentElement<React.ReactNode> {
-  // containers
-  const parentRef = React.useRef<HTMLDivElement>(null);
-  const visAreaRef = React.useRef<HTMLDivElement>(null);
->>>>>>> b56a103b
   // boxes
   const visBoxRef = React.useRef({
     margin: {
@@ -167,23 +158,54 @@
     }
   }
 
-<<<<<<< HEAD
   function renderChart() {
-=======
+    clearArea({ visAreaRef });
+    draw();
+  }
+
+  const resizeObserverCallback: ResizeObserverCallback = React.useCallback(
+    (entries: ResizeObserverEntry[]) => {
+      if (entries?.length) {
+        rafIDRef.current = window.requestAnimationFrame(renderChart);
+      }
+    },
+    // eslint-disable-next-line react-hooks/exhaustive-deps
+    [
+      data,
+      curveInterpolation,
+      index,
+      isVisibleColorIndicator,
+      readOnly,
+      resizeMode,
+    ],
+  );
+
+  const observerReturnCallback = React.useCallback(() => {
+    if (rafIDRef.current) {
+      window.cancelAnimationFrame(rafIDRef.current);
+    }
+  }, []);
+
+  useResizeObserver(resizeObserverCallback, parentRef, observerReturnCallback);
+
+  React.useEffect(() => {
+    rafIDRef.current = window.requestAnimationFrame(renderChart);
+    return () => {
+      if (rafIDRef.current) {
+        window.cancelAnimationFrame(rafIDRef.current);
+      }
+    };
     // eslint-disable-next-line react-hooks/exhaustive-deps
   }, [
+    data,
     curveInterpolation,
     index,
     isVisibleColorIndicator,
-    data,
     readOnly,
     resizeMode,
   ]);
 
   React.useImperativeHandle(ref, () => ({
-    setActiveLine: (lineKey: string) => {
-      attributesRef.current.setActiveLine?.(lineKey);
-    },
     clearHoverAttributes: () => {
       attributesRef.current.clearHoverAttributes?.();
     },
@@ -203,60 +225,6 @@
     },
   }));
 
-  const renderChart = React.useCallback((): void => {
->>>>>>> b56a103b
-    clearArea({ visAreaRef });
-    draw();
-  }
-
-  const resizeObserverCallback: ResizeObserverCallback = React.useCallback(
-    (entries: ResizeObserverEntry[]) => {
-      if (entries?.length) {
-        rafIDRef.current = window.requestAnimationFrame(renderChart);
-      }
-    },
-    // eslint-disable-next-line react-hooks/exhaustive-deps
-    [data, curveInterpolation, index, isVisibleColorIndicator, readOnly],
-  );
-
-  const observerReturnCallback = React.useCallback(() => {
-    if (rafIDRef.current) {
-      window.cancelAnimationFrame(rafIDRef.current);
-    }
-  }, []);
-
-  useResizeObserver(resizeObserverCallback, parentRef, observerReturnCallback);
-
-  React.useEffect(() => {
-    rafIDRef.current = window.requestAnimationFrame(renderChart);
-    return () => {
-      if (rafIDRef.current) {
-        window.cancelAnimationFrame(rafIDRef.current);
-      }
-    };
-    // eslint-disable-next-line react-hooks/exhaustive-deps
-  }, [data, curveInterpolation, index, isVisibleColorIndicator, readOnly]);
-
-  React.useImperativeHandle(ref, () => ({
-    clearHoverAttributes: () => {
-      attributesRef.current.clearHoverAttributes?.();
-    },
-    setFocusedState: (focusedState: IFocusedState) => {
-      attributesRef.current.focusedState = focusedState;
-    },
-    setActiveLineAndCircle: (
-      lineKey: string,
-      focusedStateActive: boolean = false,
-      force: boolean = false,
-    ) => {
-      attributesRef.current.setActiveLineAndCircle?.(
-        lineKey,
-        focusedStateActive,
-        force,
-      );
-    },
-  }));
-
   return (
     <ErrorBoundary>
       <div ref={parentRef} className='HighPlot__container'>
