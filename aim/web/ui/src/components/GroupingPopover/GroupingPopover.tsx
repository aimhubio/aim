import React from 'react';

import {
  Accordion,
  AccordionDetails,
  Checkbox,
  TextField,
} from '@material-ui/core';
import {
  CheckBox as CheckBoxIcon,
  CheckBoxOutlineBlank,
} from '@material-ui/icons';
import Autocomplete from '@material-ui/lab/Autocomplete';

import { Badge, Text } from 'components/kit';
import ErrorBoundary from 'components/ErrorBoundary/ErrorBoundary';

import { IGroupingPopoverProps } from 'types/components/GroupingPopover/GroupingPopover';
import { IGroupingSelectOption } from 'types/services/models/metrics/metricsAppModel';

import './GroupingPopover.scss';

function GroupingPopover({
  groupName,
  advancedComponent,
  groupingData,
  groupingSelectOptions,
  onSelect,
  onGroupingModeChange,
  inputLabel,
}: IGroupingPopoverProps): React.FunctionComponentElement<React.ReactNode> {
  const [inputValue, setInputValue] = React.useState('');

  function onChange(e: any, values: IGroupingSelectOption[]): void {
    if (e?.code !== 'Backspace') {
      handleSelect(values);
    } else {
      if (inputValue.length === 0) {
        handleSelect(values);
      }
    }
  }

  function handleSelect(values: IGroupingSelectOption[]) {
    onSelect({
      groupName,
      list: values.map((item: IGroupingSelectOption) =>
        typeof item === 'string' ? item : item.value,
      ),
    });
  }

  const values: IGroupingSelectOption[] = React.useMemo(() => {
    let data: { value: string; group: string; label: string }[] = [];
    groupingSelectOptions.forEach((option) => {
      if (groupingData?.[groupName].indexOf(option.value) !== -1) {
        data.push(option);
      }
    });

    // Sort selected values by the order of their application
    return groupingData
      ? data.sort(
          (a, b) =>
            groupingData[groupName].indexOf(a.value) -
            groupingData[groupName].indexOf(b.value),
        )
      : data;
  }, [groupName, groupingData, groupingSelectOptions]);

  //ToDo reverse mode
  // function handleGroupingMode(val: string | number, id: any) {
  //   onGroupingModeChange({
  //     groupName,
  //     value: val === 'Reverse',
  //     options: groupingData?.reverseMode[groupName as GroupNameType]
  //       ? groupingSelectOptions
  //       : null,
  //   });
  // }

  const options = React.useMemo(() => {
    if (inputValue.trim() !== '') {
      const filtered = groupingSelectOptions.filter((item) => {
        return item.label.indexOf(inputValue) !== -1;
      });

      return filtered
        .slice()
        .sort(
          (a, b) => a.label.indexOf(inputValue) - b.label.indexOf(inputValue),
        );
    }
    return groupingSelectOptions;
  }, [groupingSelectOptions, inputValue]);

  return (
    <ErrorBoundary>
      <div className='GroupingPopover'>
        <div className='GroupingPopover__container'>
          <div className='GroupingPopover__container__select'>
            <Text
              size={12}
              tint={50}
              component='h3'
              className='GroupingPopover__subtitle'
            >
              {inputLabel ?? `Select fields for grouping by ${groupName}`}
            </Text>
            <Autocomplete
              multiple
              openOnFocus
              size='small'
              disableCloseOnSelect
              options={options}
              value={values}
              onChange={onChange}
              groupBy={(option) => option.group}
              getOptionLabel={(option) => option.label}
              getOptionSelected={(option, value) =>
                option.value === value.value
              }
              renderInput={(params: any) => (
                <TextField
                  {...params}
                  inputProps={{
                    ...params.inputProps,
                    value: inputValue,
                    onChange: (e: any) => {
                      setInputValue(e.target?.value);
                    },
                  }}
                  className='TextField__OutLined__Small'
                  variant='outlined'
                  placeholder='Select fields'
                />
              )}
              renderTags={(value, getTagProps) => (
                <div className='GroupingPopover__container__select__selectedFieldsContainer'>
                  {value.map((selected, i) => (
                    <Badge
                      key={i}
                      {...getTagProps({ index: i })}
                      label={selected.label}
                      selectBadge={true}
                    />
                  ))}
                </div>
              )}
              renderOption={(option, { selected }) => (
                <div className='GroupingPopover__option'>
                  <Checkbox
                    color='primary'
                    size='small'
                    icon={<CheckBoxOutlineBlank />}
                    checkedIcon={<CheckBoxIcon />}
                    style={{ marginRight: 4 }}
                    checked={selected}
                  />
                  <Text className='GroupingPopover__option__label' size={14}>
                    {option.label}
                  </Text>
                </div>
              )}
            />
          </div>
          {/* //TODO: reverse mode
          <div className='GroupingPopover__toggleMode__div'>
            <Text
              size={12}
              tint={50}
              component='h3'
              className='GroupingPopover__subtitle'
            >
              select grouping mode
            </Text>
            <ToggleButton
              title='Select mode'
              id='yAxis'
              value={
                groupingData?.reverseMode[groupName as GroupNameType]
                  ? 'Reverse'
                  : 'Group'
              }
              leftValue='Group'
              rightValue='Reverse'
              leftLabel='Group'
              rightLabel='Reverse'
              onChange={handleGroupingMode}
            />
          </div> */}
          {advancedComponent && (
            <ErrorBoundary>
              <div className='GroupingPopover__advanced__component'>
                {/* //ToDo reverse mode 
                <Accordion
                  className='GroupingPopover__accordion__container'
                  expanded={true}
                >
<<<<<<< HEAD
                  <AccordionSummary
                    expandIcon={
                      <Icon
                        fontSize='0.875rem'
                        name='arrow-bidirectional-close'
                      />
                    }
                    id='panel1c-header'
                  >
                    <Text
                      size={12}
                      tint={50}
                      component='h3'
                      weight={400}
                      className='GroupingPopover__subtitle'
                    >
                      Advanced options
                    </Text>
                  </AccordionSummary>
                  <AccordionDetails style={{ padding: 0 }}> */}
                {advancedComponent}
                {/* </AccordionDetails>
                </Accordion> */}
=======
                  <AccordionDetails style={{ padding: 0 }}>
                    {advancedComponent}
                  </AccordionDetails>
                </Accordion>
>>>>>>> 9572f270
              </div>
            </ErrorBoundary>
          )}
        </div>
      </div>
    </ErrorBoundary>
  );
}

export default GroupingPopover;<|MERGE_RESOLUTION|>--- conflicted
+++ resolved
@@ -197,7 +197,6 @@
                   className='GroupingPopover__accordion__container'
                   expanded={true}
                 >
-<<<<<<< HEAD
                   <AccordionSummary
                     expandIcon={
                       <Icon
@@ -221,12 +220,6 @@
                 {advancedComponent}
                 {/* </AccordionDetails>
                 </Accordion> */}
-=======
-                  <AccordionDetails style={{ padding: 0 }}>
-                    {advancedComponent}
-                  </AccordionDetails>
-                </Accordion>
->>>>>>> 9572f270
               </div>
             </ErrorBoundary>
           )}
