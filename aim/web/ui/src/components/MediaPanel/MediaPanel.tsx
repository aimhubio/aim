--- conflicted
+++ resolved
@@ -180,29 +180,6 @@
     // eslint-disable-next-line react-hooks/exhaustive-deps
   }, []);
 
-<<<<<<< HEAD
-  const mediaItemHeight = React.useMemo(() => {
-    if (additionalProperties?.alignmentType === MediaItemAlignmentEnum.Height) {
-      return (wrapperOffsetHeight * additionalProperties?.mediaItemSize) / 100;
-    } else if (
-      additionalProperties?.alignmentType === MediaItemAlignmentEnum.Width
-    ) {
-      return (wrapperOffsetWidth * additionalProperties?.mediaItemSize) / 100;
-    } else {
-      return mediaType === MediaTypeEnum.AUDIO
-        ? AUDIO_FIXED_HEIGHT
-        : IMAGE_FIXED_HEIGHT;
-    }
-  }, [
-    additionalProperties,
-    mediaType,
-    wrapperOffsetHeight,
-    wrapperOffsetWidth,
-  ]);
-
-  console.log('----', data, data && Object.values(data));
-=======
->>>>>>> d32fde29
   return (
     <BusyLoaderWrapper
       isLoading={isLoading}
