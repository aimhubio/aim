import React from 'react';
import { isEmpty } from 'lodash-es';

import MediaSet from 'components/MediaSet/MediaSet';
import BusyLoaderWrapper from 'components/BusyLoaderWrapper/BusyLoaderWrapper';
import ChartLoader from 'components/ChartLoader/ChartLoader';
import EmptyComponent from 'components/EmptyComponent/EmptyComponent';
import { Text } from 'components/kit';
import ChartPopover from 'components/ChartPanel/ChartPopover/ChartPopover';
import { throttle } from 'components/Table/utils';
import ErrorBoundary from 'components/ErrorBoundary/ErrorBoundary';

import { ResizeModeEnum } from 'config/enums/tableEnums';
import { BATCH_SEND_DELAY } from 'config/mediaConfigs/mediaConfigs';

import blobsURIModel from 'services/models/media/blobsURIModel';

import { IMediaPanelProps } from './MediaPanel.d';

import './MediaPanel.scss';

function MediaPanel({
  data,
  getBlobsData,
  isLoading,
  panelResizing,
  wrapperOffsetHeight,
  wrapperOffsetWidth,
  orderedMap,
  resizeMode,
  tooltip,
  focusedState,
  additionalProperties,
  onActivePointChange,
  tableHeight,
  mediaType,
  controls,
  actionPanel,
  actionPanelSize,
  tooltipType,
  sortFieldsDict,
  sortFields,
}: IMediaPanelProps): React.FunctionComponentElement<React.ReactNode> {
  const [activePointRect, setActivePointRect] = React.useState<{
    top: number;
    bottom: number;
    left: number;
    right: number;
  } | null>(null);
  let blobUriArray = React.useRef<string[]>([]);
  let timeoutID = React.useRef(0);
  const containerRef = React.useRef<HTMLDivElement>(null);
  const activePointRef = React.useRef<any>(null);
  const requestRef = React.useRef<any>();
  const scrollTopOffset = React.useRef<number>(0);

  function addUriToList(blobUrl: string) {
    if (!blobsURIModel.getState()[blobUrl]) {
      blobUriArray.current.push(blobUrl);
      getBatch();
    }
  }

  const getBatch = throttle(() => {
    if (timeoutID.current) {
      window.clearTimeout(timeoutID.current);
    }

    timeoutID.current = window.setTimeout(() => {
      if (!isEmpty(blobUriArray.current)) {
        requestRef.current = getBlobsData(blobUriArray.current);
        requestRef.current.call().then(() => {
          blobUriArray.current = [];
        });
      }
    }, BATCH_SEND_DELAY);
  }, BATCH_SEND_DELAY);

  function onListScroll({ scrollOffset }: { scrollOffset: number }): void {
    if (Math.abs(scrollOffset - scrollTopOffset.current) > window.innerHeight) {
      if (requestRef.current) {
        requestRef.current.abort();
      }
    }
    scrollTopOffset.current = scrollOffset;
    closePopover();
  }

  function closePopover(): void {
    if (!focusedState?.active) {
      syncHoverState({ activePoint: null });
    }
  }

  function onMouseOver(e: React.MouseEvent<HTMLDivElement>): void {
    if (e?.target) {
      e.stopPropagation();
      const targetElem = e.target as Element;
      const closestNode = targetElem.closest(
        '[data-mediasetitem="mediaSetItem"]',
      );
      if (closestNode) {
        const key = closestNode.getAttribute('data-key');
        const seqKey = closestNode.getAttribute('data-seqkey');
        const pointRect = closestNode.getBoundingClientRect();
        if (
          pointRect &&
          (focusedState.key !== key || activePointRect === null) &&
          !focusedState?.active
        ) {
          syncHoverState({
            activePoint: { pointRect, key, seqKey },
          });
        }
      } else {
        closePopover();
      }
    }
  }

  const setActiveElemPos = React.useCallback(() => {
    if (activePointRef.current && containerRef.current) {
      const { pointRect } = activePointRef.current;
      setActivePointRect({
        bottom: pointRect.bottom,
        right: pointRect.right,
        top: pointRect.top,
        left: pointRect.left,
      });
    } else {
      setActivePointRect(null);
    }
  }, [setActivePointRect]);

  const syncHoverState = React.useCallback(
    (args: {
      activePoint: object | null;
      focusedStateActive?: boolean;
    }): void => {
      const { activePoint, focusedStateActive = false } = args;
      activePointRef.current = activePoint;
      // on MouseEnter
      if (activePoint !== null) {
        if (onActivePointChange) {
          onActivePointChange(activePoint, focusedStateActive);
        }
        setActiveElemPos();
      }
      // on MouseLeave
      else {
        setActivePointRect(null);
        // TODO remove after implementing active focusedState logic
        if (onActivePointChange) {
          onActivePointChange({ key: null }, focusedStateActive);
        }
      }
    },
    [onActivePointChange, setActivePointRect, setActiveElemPos],
  );

  const mediaSetKey = React.useMemo(
    () => Date.now(),
    // eslint-disable-next-line react-hooks/exhaustive-deps
    [
      data,
      wrapperOffsetHeight,
      wrapperOffsetWidth,
      additionalProperties,
      sortFieldsDict,
    ],
  );

  React.useEffect(() => {
    document.addEventListener('mouseover', closePopover);

    return () => {
      document.removeEventListener('mouseover', closePopover);

      if (timeoutID.current) {
        window.clearTimeout(timeoutID.current);
      }

      if (requestRef.current) {
        requestRef.current.abort();
      }

      blobsURIModel.init();
    };
    // eslint-disable-next-line react-hooks/exhaustive-deps
  }, []);

  return (
<<<<<<< HEAD
    <ErrorBoundary>
      <BusyLoaderWrapper
        isLoading={isLoading}
        className='MediaPanel__loader'
        height='100%'
        loaderComponent={<ChartLoader controlsCount={2} />}
      >
        {panelResizing ? (
          <div className='MediaPanel__Container__resizing'>
            <Text size={14} color='info'>
              Release to resize
            </Text>
          </div>
        ) : (
          <>
            <div className='MediaPanel__Container'>
              {!isEmpty(data) ? (
=======
    <BusyLoaderWrapper
      isLoading={isLoading}
      className='MediaPanel__loader'
      height='100%'
      loaderComponent={<ChartLoader controlsCount={3} />}
    >
      {panelResizing ? (
        <div className='MediaPanel__Container__resizing'>
          <Text size={14} color='info'>
            Release to resize
          </Text>
        </div>
      ) : (
        <>
          <div className='MediaPanel__Container'>
            {!isEmpty(data) ? (
              <div
                className='MediaPanel'
                style={{ height: `calc(100% - ${actionPanelSize || 0})` }}
              >
>>>>>>> 9ba5fdca
                <div
                  className='MediaPanel'
                  style={{ height: `calc(100% - ${actionPanelSize || 0})` }}
                >
<<<<<<< HEAD
                  <div
                    ref={containerRef}
                    className='MediaPanel__mediaSetContainer'
                    onMouseOver={onMouseOver}
                    // TODO
                    // onClick={(e) => {
                    //   e.stopPropagation();
                    //   syncHoverState({
                    //     activePoint: activePointRef.current,
                    //     focusedStateActive: false,
                    //   });
                    // }}
                  >
                    <ErrorBoundary>
                      <MediaSet
                        data={data}
                        onListScroll={onListScroll}
                        addUriToList={addUriToList}
                        mediaSetKey={mediaSetKey}
                        wrapperOffsetHeight={wrapperOffsetHeight - 48}
                        wrapperOffsetWidth={wrapperOffsetWidth}
                        focusedState={focusedState}
                        syncHoverState={syncHoverState}
                        orderedMap={orderedMap}
                        additionalProperties={additionalProperties}
                        tableHeight={tableHeight}
                        tooltip={tooltip}
                        mediaType={mediaType}
                      />
                    </ErrorBoundary>
                  </div>
                  {tooltipType && (
                    <ChartPopover
                      containerNode={containerRef.current}
                      activePointRect={activePointRect}
                      open={
                        resizeMode !== ResizeModeEnum.MaxHeight &&
                        !panelResizing &&
                        (tooltip?.display || focusedState?.active)
                      }
                      chartType={tooltipType}
                      tooltipContent={tooltip?.content}
                      focusedState={focusedState}
                    />
                  )}
                  {controls && (
                    <div className='MediaPanel__controls'>{controls}</div>
                  )}
=======
                  <MediaSet
                    data={data}
                    onListScroll={onListScroll}
                    addUriToList={addUriToList}
                    mediaSetKey={mediaSetKey}
                    sortFieldsDict={sortFieldsDict}
                    wrapperOffsetHeight={wrapperOffsetHeight - 48}
                    wrapperOffsetWidth={wrapperOffsetWidth}
                    focusedState={focusedState}
                    syncHoverState={syncHoverState}
                    orderedMap={orderedMap}
                    additionalProperties={additionalProperties}
                    tableHeight={tableHeight}
                    tooltip={tooltip}
                    mediaType={mediaType}
                    sortFields={sortFields}
                  />
>>>>>>> 9ba5fdca
                </div>
              ) : (
                <EmptyComponent
                  size='big'
                  content="It's super easy to search Aim experiments. Lookup search docs to learn more."
                />
              )}
              {actionPanel}
            </div>
          </>
        )}
      </BusyLoaderWrapper>
    </ErrorBoundary>
  );
}

export default React.memo(MediaPanel);<|MERGE_RESOLUTION|>--- conflicted
+++ resolved
@@ -190,13 +190,12 @@
   }, []);
 
   return (
-<<<<<<< HEAD
     <ErrorBoundary>
       <BusyLoaderWrapper
         isLoading={isLoading}
         className='MediaPanel__loader'
         height='100%'
-        loaderComponent={<ChartLoader controlsCount={2} />}
+        loaderComponent={<ChartLoader controlsCount={3} />}
       >
         {panelResizing ? (
           <div className='MediaPanel__Container__resizing'>
@@ -205,55 +204,33 @@
             </Text>
           </div>
         ) : (
-          <>
+          <ErrorBoundary>
             <div className='MediaPanel__Container'>
               {!isEmpty(data) ? (
-=======
-    <BusyLoaderWrapper
-      isLoading={isLoading}
-      className='MediaPanel__loader'
-      height='100%'
-      loaderComponent={<ChartLoader controlsCount={3} />}
-    >
-      {panelResizing ? (
-        <div className='MediaPanel__Container__resizing'>
-          <Text size={14} color='info'>
-            Release to resize
-          </Text>
-        </div>
-      ) : (
-        <>
-          <div className='MediaPanel__Container'>
-            {!isEmpty(data) ? (
-              <div
-                className='MediaPanel'
-                style={{ height: `calc(100% - ${actionPanelSize || 0})` }}
-              >
->>>>>>> 9ba5fdca
                 <div
                   className='MediaPanel'
                   style={{ height: `calc(100% - ${actionPanelSize || 0})` }}
                 >
-<<<<<<< HEAD
-                  <div
-                    ref={containerRef}
-                    className='MediaPanel__mediaSetContainer'
-                    onMouseOver={onMouseOver}
-                    // TODO
-                    // onClick={(e) => {
-                    //   e.stopPropagation();
-                    //   syncHoverState({
-                    //     activePoint: activePointRef.current,
-                    //     focusedStateActive: false,
-                    //   });
-                    // }}
-                  >
-                    <ErrorBoundary>
+                  <ErrorBoundary>
+                    <div
+                      ref={containerRef}
+                      className='MediaPanel__mediaSetContainer'
+                      onMouseOver={onMouseOver}
+                      // TODO
+                      // onClick={(e) => {
+                      //   e.stopPropagation();
+                      //   syncHoverState({
+                      //     activePoint: activePointRef.current,
+                      //     focusedStateActive: false,
+                      //   });
+                      // }}
+                    >
                       <MediaSet
                         data={data}
                         onListScroll={onListScroll}
                         addUriToList={addUriToList}
                         mediaSetKey={mediaSetKey}
+                        sortFieldsDict={sortFieldsDict}
                         wrapperOffsetHeight={wrapperOffsetHeight - 48}
                         wrapperOffsetWidth={wrapperOffsetWidth}
                         focusedState={focusedState}
@@ -263,45 +240,31 @@
                         tableHeight={tableHeight}
                         tooltip={tooltip}
                         mediaType={mediaType}
+                        sortFields={sortFields}
                       />
-                    </ErrorBoundary>
-                  </div>
-                  {tooltipType && (
-                    <ChartPopover
-                      containerNode={containerRef.current}
-                      activePointRect={activePointRect}
-                      open={
-                        resizeMode !== ResizeModeEnum.MaxHeight &&
-                        !panelResizing &&
-                        (tooltip?.display || focusedState?.active)
-                      }
-                      chartType={tooltipType}
-                      tooltipContent={tooltip?.content}
-                      focusedState={focusedState}
-                    />
-                  )}
-                  {controls && (
-                    <div className='MediaPanel__controls'>{controls}</div>
-                  )}
-=======
-                  <MediaSet
-                    data={data}
-                    onListScroll={onListScroll}
-                    addUriToList={addUriToList}
-                    mediaSetKey={mediaSetKey}
-                    sortFieldsDict={sortFieldsDict}
-                    wrapperOffsetHeight={wrapperOffsetHeight - 48}
-                    wrapperOffsetWidth={wrapperOffsetWidth}
-                    focusedState={focusedState}
-                    syncHoverState={syncHoverState}
-                    orderedMap={orderedMap}
-                    additionalProperties={additionalProperties}
-                    tableHeight={tableHeight}
-                    tooltip={tooltip}
-                    mediaType={mediaType}
-                    sortFields={sortFields}
-                  />
->>>>>>> 9ba5fdca
+                    </div>
+                  </ErrorBoundary>
+                  <ErrorBoundary>
+                    {tooltipType && (
+                      <ChartPopover
+                        containerNode={containerRef.current}
+                        activePointRect={activePointRect}
+                        open={
+                          resizeMode !== ResizeModeEnum.MaxHeight &&
+                          !panelResizing &&
+                          (tooltip?.display || focusedState?.active)
+                        }
+                        chartType={tooltipType}
+                        tooltipContent={tooltip?.content}
+                        focusedState={focusedState}
+                      />
+                    )}
+                  </ErrorBoundary>
+                  <ErrorBoundary>
+                    {controls && (
+                      <div className='MediaPanel__controls'>{controls}</div>
+                    )}
+                  </ErrorBoundary>
                 </div>
               ) : (
                 <EmptyComponent
@@ -311,7 +274,7 @@
               )}
               {actionPanel}
             </div>
-          </>
+          </ErrorBoundary>
         )}
       </BusyLoaderWrapper>
     </ErrorBoundary>
