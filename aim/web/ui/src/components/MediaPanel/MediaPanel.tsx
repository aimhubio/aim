--- conflicted
+++ resolved
@@ -165,7 +165,6 @@
   const setKey = React.useMemo(
     () => Date.now(),
     // eslint-disable-next-line react-hooks/exhaustive-deps
-<<<<<<< HEAD
     [
       data,
       wrapperOffsetHeight,
@@ -173,9 +172,6 @@
       additionalProperties,
       sortFieldsDict,
     ],
-=======
-    [data, wrapperOffsetHeight, wrapperOffsetWidth],
->>>>>>> 4b4ae0d7
   );
 
   React.useEffect(() => {
