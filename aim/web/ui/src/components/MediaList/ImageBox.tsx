import React from 'react';
import classNames from 'classnames';

import { Skeleton } from '@material-ui/lab';
import { Dialog } from '@material-ui/core';

import { Button, Icon, Text } from 'components/kit';
import ImageFullViewPopover from 'components/ImageFullViewPopover';
import ErrorBoundary from 'components/ErrorBoundary/ErrorBoundary';

import { BATCH_COLLECT_DELAY } from 'config/mediaConfigs/mediaConfigs';
import { MediaItemAlignmentEnum } from 'config/enums/imageEnums';

import blobsURIModel from 'services/models/media/blobsURIModel';

import { IImageBoxProps } from './MediaList.d';

const ImageBox = ({
  index,
  style,
  data,
  addUriToList,
  mediaItemHeight,
  focusedState,
  tooltip,
  additionalProperties,
}: IImageBoxProps): React.FunctionComponentElement<React.ReactNode> => {
  const { format, blob_uri } = data;
  const [isImageFullViewPopupOpened, setIsImageFullViewPopupOpened] =
    React.useState<boolean>(false);
  let [blobData, setBlobData] = React.useState<string>(
    blobsURIModel.getState()[blob_uri] ?? null,
  );

  React.useEffect(() => {
    let timeoutID: number;
    let subscription: any;

    if (blobData === null) {
      if (blobsURIModel.getState()[blob_uri]) {
        setBlobData(blobsURIModel.getState()[blob_uri]);
      } else {
        subscription = blobsURIModel.subscribe(blob_uri, (data) => {
          setBlobData(data[blob_uri]);
          subscription.unsubscribe();
        });
        timeoutID = window.setTimeout(() => {
          if (blobsURIModel.getState()[blob_uri]) {
            setBlobData(blobsURIModel.getState()[blob_uri]);
            subscription.unsubscribe();
          } else {
            addUriToList(blob_uri);
          }
        }, BATCH_COLLECT_DELAY);
      }
    }

    return () => {
      if (timeoutID) {
        clearTimeout(timeoutID);
      }
      if (subscription) {
        subscription.unsubscribe();
      }
    };
    // eslint-disable-next-line react-hooks/exhaustive-deps
  });

  function onImageFullSizeModeButtonClick(e: React.ChangeEvent<any>): void {
    e.stopPropagation();
    setIsImageFullViewPopupOpened(true);
  }

  const skeletonSize = {
    width: style.width - 6, // 6px -> 0.375rem gap
    height:
      (additionalProperties.alignmentType !== MediaItemAlignmentEnum.Height
        ? style.width / (data.width / data.height)
        : mediaItemHeight - 10) - 6, // 6px -> 0.375rem gap,
  };
  return (
<<<<<<< HEAD
    <ErrorBoundary key={index}>
=======
    <ErrorBoundary>
>>>>>>> 8b9aeb7e
      <div className='MediaSet__container__mediaItemsList__imageBox'>
        <div
          style={style}
          className={`MediaSet__container__mediaItemsList__imageBox__image MediaSet__container__mediaItemsList__imageBox__image--${
            additionalProperties.imageRendering
          } ${
            focusedState.key === data.key
              ? focusedState?.active
                ? ' focus'
                : ' active'
              : ''
          }`}
          data-key={`${data.key}`}
          data-seqkey={`${data.seqKey}`}
          data-mediasetitem='mediaSetItem'
        >
          <div className='MediaSet__container__mediaItemsList__imageBox__imageWrapper'>
            <div
              className={`MediaSet__container__mediaItemsList__imageBox__imageWrapper-item ${
                additionalProperties.alignmentType ===
                MediaItemAlignmentEnum.Height
                  ? 'MediaSet__container__mediaItemsList__imageBox__imageWrapper-item-heightAlign'
                  : ''
              }`}
            >
              {blobData ? (
                <img
                  src={`data:image/${format};base64, ${blobData}`}
                  alt={data.caption}
                />
              ) : (
                <Skeleton
                  variant='rect'
                  height={skeletonSize.height}
                  width={skeletonSize.width}
                />
              )}
              <Text style={{ maxWidth: style.width }} size={10} weight={400}>
                {data.caption}
              </Text>
            </div>
            <Button
              withOnlyIcon
              size='small'
              className={classNames(
                'MediaSet__container__mediaItemsList__imageBox__imageWrapper__zoomIconWrapper',
                {
                  isHidden: focusedState.key !== data.key,
                },
              )}
              onClick={onImageFullSizeModeButtonClick}
              color='inherit'
            >
              <Icon name='zoom-in' fontSize={14} />
            </Button>
          </div>
        </div>
        <ErrorBoundary>
          <Dialog
            onClose={() => setIsImageFullViewPopupOpened(false)}
            aria-labelledby='customized-dialog-title'
            className='MediaPanel__Container__imageFullViewPopup'
            open={isImageFullViewPopupOpened}
          >
            <ImageFullViewPopover
              imageRendering={additionalProperties?.imageRendering}
              tooltipContent={
                tooltip?.content || {
                  caption: data.caption,
                  images_name: data.images_name,
                  context: data.context,
                  step: data.step,
                  index: data.index,
                }
              }
              imageData={data}
              handleClose={() => setIsImageFullViewPopupOpened(false)}
            />
          </Dialog>
        </ErrorBoundary>
      </div>
    </ErrorBoundary>
  );
};

export default ImageBox;<|MERGE_RESOLUTION|>--- conflicted
+++ resolved
@@ -79,11 +79,7 @@
         : mediaItemHeight - 10) - 6, // 6px -> 0.375rem gap,
   };
   return (
-<<<<<<< HEAD
     <ErrorBoundary key={index}>
-=======
-    <ErrorBoundary>
->>>>>>> 8b9aeb7e
       <div className='MediaSet__container__mediaItemsList__imageBox'>
         <div
           style={style}
