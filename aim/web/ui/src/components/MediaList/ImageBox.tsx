import React from 'react';
import classNames from 'classnames';

import { Skeleton } from '@material-ui/lab';
import { Dialog } from '@material-ui/core';

import { Button, Icon, Text } from 'components/kit';
import ImageFullViewPopover from 'components/ImageFullViewPopover';
import ErrorBoundary from 'components/ErrorBoundary/ErrorBoundary';

import { BATCH_COLLECT_DELAY } from 'config/mediaConfigs/mediaConfigs';
import { MediaItemAlignmentEnum } from 'config/enums/imageEnums';

import blobsURIModel from 'services/models/media/blobsURIModel';

import { IImageBoxProps } from './MediaList.d';

const ImageBox = ({
  index,
  style,
  data,
  addUriToList,
  mediaItemHeight,
  focusedState,
  tooltip,
  syncHoverState,
  additionalProperties,
}: IImageBoxProps): React.FunctionComponentElement<React.ReactNode> => {
  const { format, blob_uri } = data;
  const [isImageFullViewPopupOpened, setIsImageFullViewPopupOpened] =
    React.useState<boolean>(false);
  let [blobData, setBlobData] = React.useState<string>(
    blobsURIModel.getState()[blob_uri] ?? null,
  );

  React.useEffect(() => {
    let timeoutID: number;
    let subscription: any;

    if (blobData === null) {
      if (blobsURIModel.getState()[blob_uri]) {
        setBlobData(blobsURIModel.getState()[blob_uri]);
      } else {
        subscription = blobsURIModel.subscribe(blob_uri, (data) => {
          setBlobData(data[blob_uri]);
          subscription.unsubscribe();
        });
        timeoutID = window.setTimeout(() => {
          if (blobsURIModel.getState()[blob_uri]) {
            setBlobData(blobsURIModel.getState()[blob_uri]);
            subscription.unsubscribe();
          } else {
            addUriToList(blob_uri);
          }
        }, BATCH_COLLECT_DELAY);
      }
    }

    return () => {
      if (timeoutID) {
        clearTimeout(timeoutID);
      }
      if (subscription) {
        subscription.unsubscribe();
      }
    };
    // eslint-disable-next-line react-hooks/exhaustive-deps
  });

  function onImageFullSizeModeButtonClick(e: React.ChangeEvent<any>): void {
    e.stopPropagation();
    setIsImageFullViewPopupOpened(true);
  }

  // TODO need to add focused image logic
  // function safeSyncHoverState(args: any): void {
  //   if (typeof syncHoverState === 'function') {
  //     syncHoverState(args);
  //   }
  // }
  //
  // function onClick(e: MouseEvent<HTMLDivElement>): void {
  //   if (e?.currentTarget) {
  //     e.stopPropagation();
  //     const clientRect = e.currentTarget.getBoundingClientRect();
  //     safeSyncHoverState({
  //       activePoint: { clientRect, key: data.key, seqKey: data.seqKey },
  //       focusedStateActive: true,
  //     });
  //   }
  // }

  const skeletonSize = {
    width: style.width - 6, // 6px -> 0.375rem gap
    height:
      (additionalProperties.alignmentType !== MediaItemAlignmentEnum.Height
        ? style.width / (data.width / data.height)
        : mediaItemHeight - 10) - 6, // 6px -> 0.375rem gap,
  };
  return (
<<<<<<< HEAD
    <div className='MediaSet__container__mediaItemsList__imageBox'>
      <div
        style={style}
        className={`MediaSet__container__mediaItemsList__imageBox__image MediaSet__container__mediaItemsList__imageBox__image--${
          additionalProperties.imageRendering
        } ${
          focusedState.key === data.key
            ? focusedState?.active
              ? ' focus'
              : ' active'
            : ''
        }`}
        data-key={`${data.key}`}
        data-seqkey={`${data.seqKey}`}
        data-mediasetitem='mediaSetItem'
      >
        <div className='MediaSet__container__mediaItemsList__imageBox__imageWrapper'>
          <div
            className={`MediaSet__container__mediaItemsList__imageBox__imageWrapper-item ${
              additionalProperties.alignmentType ===
              MediaItemAlignmentEnum.Height
                ? 'MediaSet__container__mediaItemsList__imageBox__imageWrapper-item-heightAlign'
                : ''
            }`}
          >
            {blobData ? (
              <img
                src={`data:image/${format};base64, ${blobData}`}
                alt={data.caption}
              />
            ) : (
              <Skeleton
                variant='rect'
                height={skeletonSize.height}
                width={skeletonSize.width}
              />
            )}
            <Text style={{ maxWidth: style.width }} size={10} weight={400}>
              {data.caption}
            </Text>
          </div>
          <Button
            withOnlyIcon
            size='small'
            className={classNames(
              'MediaSet__container__mediaItemsList__imageBox__imageWrapper__zoomIconWrapper',
              {
                isHidden: !(focusedState.key === data.key),
              },
            )}
            onClick={onImageFullSizeModeButtonClick}
            color='inherit'
          >
            <Icon name='zoom-in' fontSize={14} />
          </Button>
        </div>
=======
    <ErrorBoundary>
      <div
        key={index}
        className='MediaSet__container__mediaItemsList__imageBox'
      >
        <div
          style={style}
          className={`MediaSet__container__mediaItemsList__imageBox__image MediaSet__container__mediaItemsList__imageBox__image--${
            additionalProperties.imageRendering
          } ${
            focusedState.key === data.key
              ? focusedState?.active
                ? ' focus'
                : ' active'
              : ''
          }`}
          data-key={`${data.key}`}
          data-seqkey={`${data.seqKey}`}
          data-mediasetitem={'mediaSetItem'}
          // onClick={onClick}
        >
          {blobData ? (
            <div className='MediaSet__container__mediaItemsList__imageBox__imageWrapper'>
              <div
                className={`MediaSet__container__mediaItemsList__imageBox__imageWrapper-item ${
                  additionalProperties.alignmentType ===
                  MediaItemAlignmentEnum.Height
                    ? 'MediaSet__container__mediaItemsList__imageBox__imageWrapper-item-heightAlign'
                    : ''
                }`}
              >
                <img src={`data:image/${format};base64, ${blobData}`} alt='' />
                <Text style={{ maxWidth: style.width }} size={10} weight={400}>
                  {data.caption}
                </Text>
              </div>
              <Button
                withOnlyIcon
                size='small'
                className={classNames(
                  'MediaSet__container__mediaItemsList__imageBox__imageWrapper__zoomIconWrapper',
                  {
                    isHidden: !(focusedState.key === data.key),
                  },
                )}
                onClick={onImageFullSizeModeButtonClick}
                color='inherit'
              >
                <Icon name='zoom-in' fontSize={14} />
              </Button>
            </div>
          ) : (
            <Skeleton
              variant='rect'
              height={
                additionalProperties.alignmentType !==
                MediaItemAlignmentEnum.Height
                  ? style.width / (data.width / data.height)
                  : mediaItemHeight - 10
              }
              width={style?.width - 10}
            />
          )}
        </div>
        <ErrorBoundary>
          <Dialog
            onClose={() => setIsImageFullViewPopupOpened(false)}
            aria-labelledby='customized-dialog-title'
            className='MediaPanel__Container__imageFullViewPopup'
            open={isImageFullViewPopupOpened}
          >
            <ImageFullViewPopover
              imageRendering={additionalProperties?.imageRendering}
              tooltipContent={
                tooltip?.content || {
                  caption: data.caption,
                  images_name: data.images_name,
                  context: data.context,
                  step: data.step,
                  index: data.index,
                }
              }
              imageData={data}
              handleClose={() => setIsImageFullViewPopupOpened(false)}
            />
          </Dialog>
        </ErrorBoundary>
>>>>>>> ae1155e0
      </div>
    </ErrorBoundary>
  );
};

export default ImageBox;<|MERGE_RESOLUTION|>--- conflicted
+++ resolved
@@ -98,69 +98,8 @@
         : mediaItemHeight - 10) - 6, // 6px -> 0.375rem gap,
   };
   return (
-<<<<<<< HEAD
-    <div className='MediaSet__container__mediaItemsList__imageBox'>
-      <div
-        style={style}
-        className={`MediaSet__container__mediaItemsList__imageBox__image MediaSet__container__mediaItemsList__imageBox__image--${
-          additionalProperties.imageRendering
-        } ${
-          focusedState.key === data.key
-            ? focusedState?.active
-              ? ' focus'
-              : ' active'
-            : ''
-        }`}
-        data-key={`${data.key}`}
-        data-seqkey={`${data.seqKey}`}
-        data-mediasetitem='mediaSetItem'
-      >
-        <div className='MediaSet__container__mediaItemsList__imageBox__imageWrapper'>
-          <div
-            className={`MediaSet__container__mediaItemsList__imageBox__imageWrapper-item ${
-              additionalProperties.alignmentType ===
-              MediaItemAlignmentEnum.Height
-                ? 'MediaSet__container__mediaItemsList__imageBox__imageWrapper-item-heightAlign'
-                : ''
-            }`}
-          >
-            {blobData ? (
-              <img
-                src={`data:image/${format};base64, ${blobData}`}
-                alt={data.caption}
-              />
-            ) : (
-              <Skeleton
-                variant='rect'
-                height={skeletonSize.height}
-                width={skeletonSize.width}
-              />
-            )}
-            <Text style={{ maxWidth: style.width }} size={10} weight={400}>
-              {data.caption}
-            </Text>
-          </div>
-          <Button
-            withOnlyIcon
-            size='small'
-            className={classNames(
-              'MediaSet__container__mediaItemsList__imageBox__imageWrapper__zoomIconWrapper',
-              {
-                isHidden: !(focusedState.key === data.key),
-              },
-            )}
-            onClick={onImageFullSizeModeButtonClick}
-            color='inherit'
-          >
-            <Icon name='zoom-in' fontSize={14} />
-          </Button>
-        </div>
-=======
     <ErrorBoundary>
-      <div
-        key={index}
-        className='MediaSet__container__mediaItemsList__imageBox'
-      >
+      <div className='MediaSet__container__mediaItemsList__imageBox'>
         <div
           style={style}
           className={`MediaSet__container__mediaItemsList__imageBox__image MediaSet__container__mediaItemsList__imageBox__image--${
@@ -174,51 +113,48 @@
           }`}
           data-key={`${data.key}`}
           data-seqkey={`${data.seqKey}`}
-          data-mediasetitem={'mediaSetItem'}
-          // onClick={onClick}
+          data-mediasetitem='mediaSetItem'
         >
-          {blobData ? (
-            <div className='MediaSet__container__mediaItemsList__imageBox__imageWrapper'>
-              <div
-                className={`MediaSet__container__mediaItemsList__imageBox__imageWrapper-item ${
-                  additionalProperties.alignmentType ===
-                  MediaItemAlignmentEnum.Height
-                    ? 'MediaSet__container__mediaItemsList__imageBox__imageWrapper-item-heightAlign'
-                    : ''
-                }`}
-              >
-                <img src={`data:image/${format};base64, ${blobData}`} alt='' />
-                <Text style={{ maxWidth: style.width }} size={10} weight={400}>
-                  {data.caption}
-                </Text>
-              </div>
-              <Button
-                withOnlyIcon
-                size='small'
-                className={classNames(
-                  'MediaSet__container__mediaItemsList__imageBox__imageWrapper__zoomIconWrapper',
-                  {
-                    isHidden: !(focusedState.key === data.key),
-                  },
-                )}
-                onClick={onImageFullSizeModeButtonClick}
-                color='inherit'
-              >
-                <Icon name='zoom-in' fontSize={14} />
-              </Button>
+          <div className='MediaSet__container__mediaItemsList__imageBox__imageWrapper'>
+            <div
+              className={`MediaSet__container__mediaItemsList__imageBox__imageWrapper-item ${
+                additionalProperties.alignmentType ===
+                MediaItemAlignmentEnum.Height
+                  ? 'MediaSet__container__mediaItemsList__imageBox__imageWrapper-item-heightAlign'
+                  : ''
+              }`}
+            >
+              {blobData ? (
+                <img
+                  src={`data:image/${format};base64, ${blobData}`}
+                  alt={data.caption}
+                />
+              ) : (
+                <Skeleton
+                  variant='rect'
+                  height={skeletonSize.height}
+                  width={skeletonSize.width}
+                />
+              )}
+              <Text style={{ maxWidth: style.width }} size={10} weight={400}>
+                {data.caption}
+              </Text>
             </div>
-          ) : (
-            <Skeleton
-              variant='rect'
-              height={
-                additionalProperties.alignmentType !==
-                MediaItemAlignmentEnum.Height
-                  ? style.width / (data.width / data.height)
-                  : mediaItemHeight - 10
-              }
-              width={style?.width - 10}
-            />
-          )}
+            <Button
+              withOnlyIcon
+              size='small'
+              className={classNames(
+                'MediaSet__container__mediaItemsList__imageBox__imageWrapper__zoomIconWrapper',
+                {
+                  isHidden: !(focusedState.key === data.key),
+                },
+              )}
+              onClick={onImageFullSizeModeButtonClick}
+              color='inherit'
+            >
+              <Icon name='zoom-in' fontSize={14} />
+            </Button>
+          </div>
         </div>
         <ErrorBoundary>
           <Dialog
@@ -243,7 +179,6 @@
             />
           </Dialog>
         </ErrorBoundary>
->>>>>>> ae1155e0
       </div>
     </ErrorBoundary>
   );
