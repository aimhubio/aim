import React from 'react';
import { areEqual, VariableSizeList as List } from 'react-window';
import _ from 'lodash-es';

import { SlideshowRounded } from '@material-ui/icons';

import { MediaTypeEnum } from 'components/MediaPanel/config';
import AudioBox from 'components/kit/AudioBox';

import {
  MEDIA_ITEMS_SIZES,
  MEDIA_LIST_HEIGHT,
} from 'config/mediaConfigs/mediaConfigs';

<<<<<<< HEAD
import { Slider } from '../kit';
import { IImageData } from '../../types/services/models/imagesExplore/imagesExploreAppModel';
=======
import getBiggestImageFromList from 'utils/getBiggestImageFromList';
>>>>>>> d32fde29

import ImageBox from './ImageBox';
import { IMediaListProps } from './MediaList.d';

const mediaBoxType: any = {
  [MediaTypeEnum.IMAGE]: ImageBox,
  [MediaTypeEnum.AUDIO]: AudioBox,
};

function MediaList({
  data,
  wrapperOffsetWidth,
  addUriToList,
  mediaItemHeight,
  focusedState,
  syncHoverState,
  additionalProperties,
  tooltip,
  mediaType,
  wrapperOffsetHeight,
}: IMediaListProps): React.FunctionComponentElement<React.ReactNode> {
  const [depth, setDepth] = React.useState<number[][] | null>(initDepth);

  function initDepth() {
    if (additionalProperties.zIndex) {
      return (data as IImageData[][]).map((listArr) => [0, listArr.length]);
    }
    return null;
  }

  let content: IImageData[] =
    depth && additionalProperties.zIndex
      ? fillContent()
      : (data as IImageData[]);

  function fillContent() {
    const tmpContent: [] = [];
    if (depth) {
      for (let i = 0; i < data.length; i++) {
        tmpContent[i] = (data[i] as [])[depth[i][0]];
      }
    }
    return tmpContent;
  }

  const itemSize = React.useCallback(
    (index: number) => {
<<<<<<< HEAD
      if (
        additionalProperties?.alignmentType === MediaItemAlignmentEnum.Width
      ) {
        return (wrapperOffsetWidth * additionalProperties?.mediaItemSize) / 100;
      } else if (
        additionalProperties?.alignmentType === MediaItemAlignmentEnum.Height
      ) {
        return (mediaItemHeight / content[index].height) * content[index].width;
=======
      if (mediaType === MediaTypeEnum.AUDIO) {
        return MEDIA_ITEMS_SIZES[mediaType]().width;
>>>>>>> d32fde29
      } else {
        return MEDIA_ITEMS_SIZES[mediaType]({
          data,
          index,
          additionalProperties,
          wrapperOffsetWidth,
          wrapperOffsetHeight,
        }).width;
      }
    },
    [
      additionalProperties,
      data,
      mediaType,
      wrapperOffsetHeight,
      wrapperOffsetWidth,
    ],
  );

<<<<<<< HEAD
  function onDepthValueChange(
    event: React.ChangeEvent<{}>,
    newValue: number | number[],
  ): void & React.FormEventHandler<HTMLSpanElement> {
    console.log('onDepthValueChange', event, newValue);
    // setDepth(newValue as number);
  }

  React.useEffect(() => {
    debugger;
    let currentDepth = initDepth();
    if (_.isEqual(currentDepth, depth)) {
      setDepth(currentDepth);
    }
  }, [data, additionalProperties.zIndex]);

  console.log(data, depth);
=======
  const listHeight = React.useMemo(() => {
    const { maxWidth, maxHeight } = getBiggestImageFromList(data);
    const { alignmentType, mediaItemSize } = additionalProperties;
    if (mediaType === MediaTypeEnum.IMAGE) {
      return MEDIA_LIST_HEIGHT[mediaType]({
        alignmentType,
        maxHeight,
        maxWidth,
        wrapperOffsetWidth,
        mediaItemSize,
        mediaItemHeight,
      });
    } else {
      return MEDIA_LIST_HEIGHT[mediaType](mediaItemHeight);
    }
  }, [
    additionalProperties,
    data,
    mediaItemHeight,
    mediaType,
    wrapperOffsetWidth,
  ]);

>>>>>>> d32fde29
  return (
    <List
      height={listHeight}
      itemCount={data.length}
      itemSize={itemSize}
      layout='horizontal'
      width={wrapperOffsetWidth}
      style={{ overflowY: 'hidden' }}
      itemData={{
        data: content,
        addUriToList,
        mediaItemHeight: listHeight,
        focusedState,
        syncHoverState,
        additionalProperties,
        tooltip,
        mediaType,
        depth,
        onDepthValueChange,
      }}
    >
      {MediaBoxMemoized}
    </List>
  );
}

export default MediaList;

const MediaBoxMemoized = React.memo(function MediaBoxMemoized(props: any) {
  const { index, style, data } = props;
  const Component = mediaBoxType[data.mediaType];

  return (
    <div>
      {data.additionalProperties.zIndex ? (
        <Slider
          valueLabelDisplay='auto'
          getAriaValueText={(val) => `${val}`}
          value={data.depth[index][0]}
          onChange={(e, value) => {
            debugger;
            console.log(e, e.target, value);
            data.onDepthValueChange(e, value);
          }}
          step={1}
          max={data.depth[index][1]}
          min={0}
        />
      ) : null}
      <Component
        index={index}
        style={style}
        data={data.data[index]}
        addUriToList={data.addUriToList}
        mediaItemHeight={data.mediaItemHeight}
        focusedState={data.focusedState}
        syncHoverState={data.syncHoverState}
        additionalProperties={data.additionalProperties}
        tooltip={data.tooltip}
      />
    </div>
  );
}, areEqual);<|MERGE_RESOLUTION|>--- conflicted
+++ resolved
@@ -12,12 +12,10 @@
   MEDIA_LIST_HEIGHT,
 } from 'config/mediaConfigs/mediaConfigs';
 
-<<<<<<< HEAD
+import getBiggestImageFromList from 'utils/getBiggestImageFromList';
+
 import { Slider } from '../kit';
 import { IImageData } from '../../types/services/models/imagesExplore/imagesExploreAppModel';
-=======
-import getBiggestImageFromList from 'utils/getBiggestImageFromList';
->>>>>>> d32fde29
 
 import ImageBox from './ImageBox';
 import { IMediaListProps } from './MediaList.d';
@@ -65,19 +63,8 @@
 
   const itemSize = React.useCallback(
     (index: number) => {
-<<<<<<< HEAD
-      if (
-        additionalProperties?.alignmentType === MediaItemAlignmentEnum.Width
-      ) {
-        return (wrapperOffsetWidth * additionalProperties?.mediaItemSize) / 100;
-      } else if (
-        additionalProperties?.alignmentType === MediaItemAlignmentEnum.Height
-      ) {
-        return (mediaItemHeight / content[index].height) * content[index].width;
-=======
       if (mediaType === MediaTypeEnum.AUDIO) {
         return MEDIA_ITEMS_SIZES[mediaType]().width;
->>>>>>> d32fde29
       } else {
         return MEDIA_ITEMS_SIZES[mediaType]({
           data,
@@ -97,25 +84,6 @@
     ],
   );
 
-<<<<<<< HEAD
-  function onDepthValueChange(
-    event: React.ChangeEvent<{}>,
-    newValue: number | number[],
-  ): void & React.FormEventHandler<HTMLSpanElement> {
-    console.log('onDepthValueChange', event, newValue);
-    // setDepth(newValue as number);
-  }
-
-  React.useEffect(() => {
-    debugger;
-    let currentDepth = initDepth();
-    if (_.isEqual(currentDepth, depth)) {
-      setDepth(currentDepth);
-    }
-  }, [data, additionalProperties.zIndex]);
-
-  console.log(data, depth);
-=======
   const listHeight = React.useMemo(() => {
     const { maxWidth, maxHeight } = getBiggestImageFromList(data);
     const { alignmentType, mediaItemSize } = additionalProperties;
@@ -139,7 +107,6 @@
     wrapperOffsetWidth,
   ]);
 
->>>>>>> d32fde29
   return (
     <List
       height={listHeight}
@@ -158,7 +125,6 @@
         tooltip,
         mediaType,
         depth,
-        onDepthValueChange,
       }}
     >
       {MediaBoxMemoized}
@@ -182,7 +148,7 @@
           onChange={(e, value) => {
             debugger;
             console.log(e, e.target, value);
-            data.onDepthValueChange(e, value);
+            data.onDepthValueChange?.(e, value);
           }}
           step={1}
           max={data.depth[index][1]}
