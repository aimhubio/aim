import React from 'react';
import { areEqual, VariableSizeList as List } from 'react-window';

import { MediaTypeEnum } from 'components/MediaPanel/config';
import AudioBox from 'components/kit/AudioBox';
import ErrorBoundary from 'components/ErrorBoundary/ErrorBoundary';

import {
  MEDIA_ITEMS_SIZES,
  MEDIA_LIST_HEIGHT,
} from 'config/mediaConfigs/mediaConfigs';

import getBiggestImageFromList from 'utils/getBiggestImageFromList';

import ImageBox from './ImageBox';
import { IMediaListProps } from './MediaList.d';

const mediaBoxType: any = {
  [MediaTypeEnum.IMAGE]: ImageBox,
  [MediaTypeEnum.AUDIO]: AudioBox,
};

function MediaList({
  data,
  wrapperOffsetWidth,
  addUriToList,
  mediaItemHeight,
  focusedState,
  syncHoverState,
  additionalProperties,
  tooltip,
  mediaType,
  wrapperOffsetHeight,
}: IMediaListProps): React.FunctionComponentElement<React.ReactNode> {
  const itemSize = React.useCallback(
    (index: number) => {
      if (mediaType === MediaTypeEnum.AUDIO) {
        return MEDIA_ITEMS_SIZES[mediaType]().width;
      } else {
        return MEDIA_ITEMS_SIZES[mediaType]({
          data,
          index,
          additionalProperties,
          wrapperOffsetWidth,
          wrapperOffsetHeight,
        }).width;
      }
    },
    [
      additionalProperties,
      data,
      mediaType,
      wrapperOffsetHeight,
      wrapperOffsetWidth,
    ],
  );

  const listHeight = React.useMemo(() => {
    const { maxWidth, maxHeight } = getBiggestImageFromList(data);
    const { alignmentType, mediaItemSize } = additionalProperties;
    if (mediaType === MediaTypeEnum.IMAGE) {
      return MEDIA_LIST_HEIGHT[mediaType]({
        alignmentType,
        maxHeight,
        maxWidth,
        wrapperOffsetWidth,
        mediaItemSize,
        mediaItemHeight,
      });
    } else {
      return MEDIA_LIST_HEIGHT[mediaType](mediaItemHeight);
    }
  }, [
    additionalProperties,
    data,
    mediaItemHeight,
    mediaType,
    wrapperOffsetWidth,
  ]);

  return (
    <ErrorBoundary>
      <List
        height={listHeight}
        itemCount={data.length}
        itemSize={itemSize}
        layout='horizontal'
        width={wrapperOffsetWidth}
        style={{ overflowY: 'hidden' }}
        itemData={{
          data,
          addUriToList,
          mediaItemHeight: listHeight,
          focusedState,
          syncHoverState,
          additionalProperties,
          tooltip,
          mediaType,
        }}
      >
        {MediaBoxMemoized}
      </List>
    </ErrorBoundary>
  );
}

export default MediaList;

const MediaBoxMemoized = React.memo(function MediaBoxMemoized(props: any) {
  const { index, style, data } = props;
  const Component = mediaBoxType[data.mediaType];

  return (
<<<<<<< HEAD
    <Component
      key={index}
      index={index}
      style={style}
      data={data.data[index]}
      addUriToList={data.addUriToList}
      mediaItemHeight={data.mediaItemHeight}
      focusedState={data.focusedState}
      syncHoverState={data.syncHoverState}
      additionalProperties={data.additionalProperties}
      tooltip={data.tooltip}
    />
=======
    <ErrorBoundary>
      <Component
        index={index}
        style={style}
        data={data.data[index]}
        addUriToList={data.addUriToList}
        mediaItemHeight={data.mediaItemHeight}
        focusedState={data.focusedState}
        syncHoverState={data.syncHoverState}
        additionalProperties={data.additionalProperties}
        tooltip={data.tooltip}
      />
    </ErrorBoundary>
>>>>>>> ae1155e0
  );
}, areEqual);<|MERGE_RESOLUTION|>--- conflicted
+++ resolved
@@ -111,22 +111,9 @@
   const Component = mediaBoxType[data.mediaType];
 
   return (
-<<<<<<< HEAD
-    <Component
-      key={index}
-      index={index}
-      style={style}
-      data={data.data[index]}
-      addUriToList={data.addUriToList}
-      mediaItemHeight={data.mediaItemHeight}
-      focusedState={data.focusedState}
-      syncHoverState={data.syncHoverState}
-      additionalProperties={data.additionalProperties}
-      tooltip={data.tooltip}
-    />
-=======
     <ErrorBoundary>
       <Component
+        key={index}
         index={index}
         style={style}
         data={data.data[index]}
@@ -138,6 +125,5 @@
         tooltip={data.tooltip}
       />
     </ErrorBoundary>
->>>>>>> ae1155e0
   );
 }, areEqual);