--- conflicted
+++ resolved
@@ -34,32 +34,14 @@
         imageHeight,
         focusedState,
         syncHoverState,
+        imageProperties,
       }}
     >
-<<<<<<< HEAD
-      {({ style, index }) => (
-        <ImageBox
-          index={index}
-          style={style}
-          data={data[index]}
-          imagesBlobs={imagesBlobs}
-          addUriToList={addUriToList}
-          imageHeight={imageHeight}
-          focusedState={focusedState}
-          syncHoverState={syncHoverState}
-          imageProperties={imageProperties}
-        />
-      )}
-=======
       {ImageBoxMemoized}
->>>>>>> 8bd4a990
     </List>
   );
 }
 
-<<<<<<< HEAD
-export default ImagesList;
-=======
 export default ImagesList;
 
 const ImageBoxMemoized = React.memo(function ImageBoxMemoized(props: any) {
@@ -73,7 +55,7 @@
       imageHeight={data.imageHeight}
       focusedState={data.focusedState}
       syncHoverState={data.syncHoverState}
+      imageProperties={data.imageProperties}
     />
   );
-}, areEqual);
->>>>>>> 8bd4a990
+}, areEqual);