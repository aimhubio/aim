import React from 'react';
import { areEqual, VariableSizeList as List } from 'react-window';

import ImageBox from './ImageBox';

function ImagesList({
  data,
  onScroll,
  imageSetWrapperWidth,
  addUriToList,
  imageHeight,
  focusedState,
  syncHoverState,
  setHoveredImageKey,
  hoveredImageKey,
  setImageFullMode,
  setImageFullModeData,
}: any): React.FunctionComponentElement<React.ReactNode> {
  return (
    <List
      height={imageHeight}
      itemCount={data.length}
      itemSize={(index: number) =>
        (imageHeight / data[index].height) * data[index].width
      }
      layout='horizontal'
      width={imageSetWrapperWidth || 0}
      onScroll={onScroll}
      style={{ overflowY: 'hidden' }}
      itemData={{
        data,
        addUriToList,
        imageHeight,
        focusedState,
        syncHoverState,
      }}
    >
<<<<<<< HEAD
      {({ style, index }) => (
        <ImageBox
          index={index}
          style={style}
          data={data[index]}
          imagesBlobs={imagesBlobs}
          addUriToList={addUriToList}
          imageHeight={imageHeight}
          focusedState={focusedState}
          syncHoverState={syncHoverState}
          hoveredImageKey={hoveredImageKey}
          setImageFullMode={setImageFullMode}
          setImageFullModeData={setImageFullModeData}
        />
      )}
=======
      {ImageBoxMemoized}
>>>>>>> 0a3c8e7b
    </List>
  );
}

export default ImagesList;

const ImageBoxMemoized = React.memo(function ImageBoxMemoized(props: any) {
  const { index, style, data } = props;
  return (
    <ImageBox
      index={index}
      style={style}
      data={data.data[index]}
      addUriToList={data.addUriToList}
      imageHeight={data.imageHeight}
      focusedState={data.focusedState}
      syncHoverState={data.syncHoverState}
    />
  );
}, areEqual);<|MERGE_RESOLUTION|>--- conflicted
+++ resolved
@@ -11,7 +11,6 @@
   imageHeight,
   focusedState,
   syncHoverState,
-  setHoveredImageKey,
   hoveredImageKey,
   setImageFullMode,
   setImageFullModeData,
@@ -33,27 +32,12 @@
         imageHeight,
         focusedState,
         syncHoverState,
+        hoveredImageKey,
+        setImageFullMode,
+        setImageFullModeData,
       }}
     >
-<<<<<<< HEAD
-      {({ style, index }) => (
-        <ImageBox
-          index={index}
-          style={style}
-          data={data[index]}
-          imagesBlobs={imagesBlobs}
-          addUriToList={addUriToList}
-          imageHeight={imageHeight}
-          focusedState={focusedState}
-          syncHoverState={syncHoverState}
-          hoveredImageKey={hoveredImageKey}
-          setImageFullMode={setImageFullMode}
-          setImageFullModeData={setImageFullModeData}
-        />
-      )}
-=======
       {ImageBoxMemoized}
->>>>>>> 0a3c8e7b
     </List>
   );
 }
@@ -71,6 +55,9 @@
       imageHeight={data.imageHeight}
       focusedState={data.focusedState}
       syncHoverState={data.syncHoverState}
+      hoveredImageKey={data.hoveredImageKey}
+      setImageFullMode={data.setImageFullMode}
+      setImageFullModeData={data.setImageFullModeData}
     />
   );
 }, areEqual);