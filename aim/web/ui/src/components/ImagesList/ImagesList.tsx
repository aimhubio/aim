import React from 'react';
import { areEqual, VariableSizeList as List } from 'react-window';

import { ImageAlignmentEnum } from 'config/enums/imageEnums';

import ImageBox from './ImageBox';

function ImagesList({
  data,
  imageSetWrapperWidth,
  addUriToList,
  imageHeight,
  focusedState,
  syncHoverState,
<<<<<<< HEAD
  hoveredImageKey,
  setImageFullMode,
  setImageFullModeData,
=======
  imageProperties,
>>>>>>> 62e27546
}: any): React.FunctionComponentElement<React.ReactNode> {
  return (
    <List
      height={imageHeight}
      itemCount={data.length}
      itemSize={(index: number) => {
        return imageProperties?.alignmentType === ImageAlignmentEnum.Width
          ? (imageSetWrapperWidth * imageProperties?.imageSize) / 100
          : (imageHeight / data[index].height) * data[index].width;
      }}
      layout='horizontal'
<<<<<<< HEAD
      width={imageSetWrapperWidth || 0}
=======
      width={imageSetWrapperWidth}
      onScroll={onScroll}
>>>>>>> 62e27546
      style={{ overflowY: 'hidden' }}
      itemData={{
        data,
        addUriToList,
        imageHeight,
        focusedState,
        syncHoverState,
<<<<<<< HEAD
        hoveredImageKey,
        setImageFullMode,
        setImageFullModeData,
=======
        imageProperties,
>>>>>>> 62e27546
      }}
    >
      {ImageBoxMemoized}
    </List>
  );
}

export default ImagesList;

const ImageBoxMemoized = React.memo(function ImageBoxMemoized(props: any) {
  const { index, style, data } = props;
  return (
    <ImageBox
      index={index}
      style={style}
      data={data.data[index]}
      addUriToList={data.addUriToList}
      imageHeight={data.imageHeight}
      focusedState={data.focusedState}
      syncHoverState={data.syncHoverState}
<<<<<<< HEAD
      hoveredImageKey={data.hoveredImageKey}
      setImageFullMode={data.setImageFullMode}
      setImageFullModeData={data.setImageFullModeData}
=======
      imageProperties={data.imageProperties}
>>>>>>> 62e27546
    />
  );
}, areEqual);<|MERGE_RESOLUTION|>--- conflicted
+++ resolved
@@ -12,13 +12,10 @@
   imageHeight,
   focusedState,
   syncHoverState,
-<<<<<<< HEAD
   hoveredImageKey,
   setImageFullMode,
   setImageFullModeData,
-=======
   imageProperties,
->>>>>>> 62e27546
 }: any): React.FunctionComponentElement<React.ReactNode> {
   return (
     <List
@@ -30,12 +27,7 @@
           : (imageHeight / data[index].height) * data[index].width;
       }}
       layout='horizontal'
-<<<<<<< HEAD
-      width={imageSetWrapperWidth || 0}
-=======
       width={imageSetWrapperWidth}
-      onScroll={onScroll}
->>>>>>> 62e27546
       style={{ overflowY: 'hidden' }}
       itemData={{
         data,
@@ -43,13 +35,10 @@
         imageHeight,
         focusedState,
         syncHoverState,
-<<<<<<< HEAD
         hoveredImageKey,
         setImageFullMode,
         setImageFullModeData,
-=======
         imageProperties,
->>>>>>> 62e27546
       }}
     >
       {ImageBoxMemoized}
@@ -70,13 +59,10 @@
       imageHeight={data.imageHeight}
       focusedState={data.focusedState}
       syncHoverState={data.syncHoverState}
-<<<<<<< HEAD
       hoveredImageKey={data.hoveredImageKey}
       setImageFullMode={data.setImageFullMode}
       setImageFullModeData={data.setImageFullModeData}
-=======
       imageProperties={data.imageProperties}
->>>>>>> 62e27546
     />
   );
 }, areEqual);