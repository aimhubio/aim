<<<<<<< HEAD
import React, { memo, MouseEvent, useEffect, useState } from 'react';
import classNames from 'classnames';
=======
import React from 'react';
>>>>>>> 0a3c8e7b

import { Skeleton } from '@material-ui/lab';

import { Button, Icon } from 'components/kit';

import { batchCollectDelay } from 'config/imagesConfigs/imagesConfig';

import imagesURIModel from 'services/models/imagesExplore/imagesURIModel';

const ImageBox = ({
  index,
  style,
  data,
  addUriToList,
  imageHeight,
  focusedState,
  syncHoverState,
  hoveredImageKey,
  setImageFullMode,
  setImageFullModeData,
}: any): React.FunctionComponentElement<React.ReactNode> => {
  const { format, blob_uri } = data;

  let [blobData, setBlobData] = React.useState<string>(
    imagesURIModel.getState()[blob_uri] ?? null,
  );

  React.useEffect(() => {
    let timeoutID: any;
    let subscription: any;

    if (blobData === null) {
      if (timeoutID) {
        clearTimeout(timeoutID);
      }
      if (subscription) {
        subscription.unsubscribe();
      }
      subscription = imagesURIModel.subscribe(blob_uri, (data) => {
        setBlobData(data[blob_uri]);
        subscription.unsubscribe();
      });
      timeoutID = setTimeout(() => {
        addUriToList(blob_uri);
      }, batchCollectDelay);
    }

    return () => {
      if (timeoutID) {
        clearTimeout(timeoutID);
      }
      if (subscription) {
        subscription.unsubscribe();
      }
    };
    // eslint-disable-next-line react-hooks/exhaustive-deps
  });

  function onImageFullSizeModeButtonClick(e: React.ChangeEvent<any>): void {
    e.stopPropagation();
    setImageFullMode(true);
    setImageFullModeData(data);
  }
  // TODO need to add focused image logic
  // function safeSyncHoverState(args: any): void {
  //   if (typeof syncHoverState === 'function') {
  //     syncHoverState(args);
  //   }
  // }
  //
  // function onClick(e: MouseEvent<HTMLDivElement>): void {
  //   if (e?.currentTarget) {
  //     e.stopPropagation();
  //     const clientRect = e.currentTarget.getBoundingClientRect();
  //     safeSyncHoverState({
  //       activePoint: { clientRect, key: data.key, seqKey: data.seqKey },
  //       focusedStateActive: true,
  //     });
  //   }
  // }

  return (
    <div key={index} className='ImagesSet__container__imagesBox__imageBox'>
      <div
        style={style}
        className={`ImagesSet__container__imagesBox__imageBox__image ${
          focusedState.key === data.key
            ? focusedState?.active
              ? ' focus'
              : ' active'
            : ''
        }`}
        data-key={`${data.key}`}
        data-seqkey={`${data.seqKey}`}
        // onClick={onClick}
      >
<<<<<<< HEAD
        {imagesBlobs?.[blob_uri] ? (
          <div className='ImagesSet__container__imagesBox__imageBox__imageWrapper'>
            <img
              src={`data:image/${format};base64, ${imagesBlobs?.[blob_uri]}`}
              alt=''
            />
            <Button
              withOnlyIcon
              size='small'
              className={classNames(
                'ImagesSet__container__imagesBox__imageBox__imageWrapper__zoomIconWrapper',
                {
                  isHidden: !(hoveredImageKey === data.key),
                },
              )}
              onClick={onImageFullSizeModeButtonClick}
              color='inherit'
            >
              <Icon name='zoom-in' fontSize={14} />
            </Button>
          </div>
=======
        {blobData ? (
          <img src={`data:image/${format};base64, ${blobData}`} alt='' />
>>>>>>> 0a3c8e7b
        ) : (
          <Skeleton
            variant='rect'
            height={imageHeight - 10}
            width={style.width - 10}
          />
        )}
      </div>
    </div>
  );
};

export default ImageBox;<|MERGE_RESOLUTION|>--- conflicted
+++ resolved
@@ -1,9 +1,5 @@
-<<<<<<< HEAD
-import React, { memo, MouseEvent, useEffect, useState } from 'react';
+import React from 'react';
 import classNames from 'classnames';
-=======
-import React from 'react';
->>>>>>> 0a3c8e7b
 
 import { Skeleton } from '@material-ui/lab';
 
@@ -100,13 +96,9 @@
         data-seqkey={`${data.seqKey}`}
         // onClick={onClick}
       >
-<<<<<<< HEAD
-        {imagesBlobs?.[blob_uri] ? (
+        {blobData ? (
           <div className='ImagesSet__container__imagesBox__imageBox__imageWrapper'>
-            <img
-              src={`data:image/${format};base64, ${imagesBlobs?.[blob_uri]}`}
-              alt=''
-            />
+            <img src={`data:image/${format};base64, ${blobData}`} alt='' />
             <Button
               withOnlyIcon
               size='small'
@@ -122,10 +114,6 @@
               <Icon name='zoom-in' fontSize={14} />
             </Button>
           </div>
-=======
-        {blobData ? (
-          <img src={`data:image/${format};base64, ${blobData}`} alt='' />
->>>>>>> 0a3c8e7b
         ) : (
           <Skeleton
             variant='rect'
