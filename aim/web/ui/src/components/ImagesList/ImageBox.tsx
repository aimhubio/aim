<<<<<<< HEAD
import React, { memo, useEffect } from 'react';
=======
import React from 'react';
>>>>>>> 6c092e55

import { Skeleton } from '@material-ui/lab';

import { batchCollectDelay } from 'config/imagesConfigs/imagesConfig';

import imagesURIModel from 'services/models/imagesExplore/imagesURIModel';

const ImageBox = ({
  index,
  style,
  data,
  addUriToList,
  imageHeight,
  focusedState,
  syncHoverState,
}: any): React.FunctionComponentElement<React.ReactNode> => {
  const { format, blob_uri } = data;

  let [blobData, setBlobData] = React.useState<string>(
    imagesURIModel.getState()[blob_uri] ?? null,
  );

  React.useEffect(() => {
    let timeoutID: number;
    let subscription: any;

    if (blobData === null) {
      if (subscription) {
        subscription.unsubscribe();
      }
      if (imagesURIModel.getState()[blob_uri]) {
        setBlobData(imagesURIModel.getState()[blob_uri]);
      } else {
        subscription = imagesURIModel.subscribe(blob_uri, (data) => {
          setBlobData(data[blob_uri]);
          subscription.unsubscribe();
        });
        timeoutID = window.setTimeout(() => {
          if (imagesURIModel.getState()[blob_uri]) {
            setBlobData(imagesURIModel.getState()[blob_uri]);
            subscription.unsubscribe();
          } else {
            addUriToList(blob_uri);
          }
        }, batchCollectDelay);
      }
    }

    return () => {
      if (timeoutID) {
        clearTimeout(timeoutID);
      }
      if (subscription) {
        subscription.unsubscribe();
      }
    };
    // eslint-disable-next-line react-hooks/exhaustive-deps
  });

  // TODO need to add focused image logic
  // function safeSyncHoverState(args: any): void {
  //   if (typeof syncHoverState === 'function') {
  //     syncHoverState(args);
  //   }
  // }
  //
  // function onClick(e: MouseEvent<HTMLDivElement>): void {
  //   if (e?.currentTarget) {
  //     e.stopPropagation();
  //     const clientRect = e.currentTarget.getBoundingClientRect();
  //     safeSyncHoverState({
  //       activePoint: { clientRect, key: data.key, seqKey: data.seqKey },
  //       focusedStateActive: true,
  //     });
  //   }
  // }

  return (
    <div key={index} className='ImagesSet__container__imagesBox__imageBox'>
      <div
        style={style}
        className={`ImagesSet__container__imagesBox__imageBox__image ${
          focusedState.key === data.key
            ? focusedState?.active
              ? ' focus'
              : ' active'
            : ''
        }`}
        data-key={`${data.key}`}
        data-seqkey={`${data.seqKey}`}
        // onClick={onClick}
      >
        {blobData ? (
          <img src={`data:image/${format};base64, ${blobData}`} alt='' />
        ) : (
          <Skeleton
            variant='rect'
            height={imageHeight - 10}
            width={style.width - 10}
          />
        )}
      </div>
    </div>
  );
};

export default ImageBox;<|MERGE_RESOLUTION|>--- conflicted
+++ resolved
@@ -1,8 +1,4 @@
-<<<<<<< HEAD
-import React, { memo, useEffect } from 'react';
-=======
 import React from 'react';
->>>>>>> 6c092e55
 
 import { Skeleton } from '@material-ui/lab';
 
