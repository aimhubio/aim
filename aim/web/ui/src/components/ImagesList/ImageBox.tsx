--- conflicted
+++ resolved
@@ -1,9 +1,5 @@
-<<<<<<< HEAD
-import React, { memo, useEffect } from 'react';
-=======
 import React from 'react';
 import classNames from 'classnames';
->>>>>>> 3d3041f0
 
 import { Skeleton } from '@material-ui/lab';
 
@@ -93,18 +89,16 @@
     <div key={index} className='ImagesSet__container__imagesBox__imageBox'>
       <div
         style={style}
-        className={`ImagesSet__container__imagesBox__imageBox__image ImagesSet__container__imagesBox__imageBox__image--${
-          imageProperties.imageRendering
-        } ${
-          focusedState.key === data.key
+        className={`ImagesSet__container__imagesBox__imageBox__image ImagesSet__container__imagesBox__imageBox__image--${imageProperties.imageRendering
+          } ${focusedState.key === data.key
             ? focusedState?.active
               ? ' focus'
               : ' active'
             : ''
-        }`}
+          }`}
         data-key={`${data.key}`}
         data-seqkey={`${data.seqKey}`}
-        // onClick={onClick}
+      // onClick={onClick}
       >
         {blobData ? (
           <div className='ImagesSet__container__imagesBox__imageBox__imageWrapper'>
