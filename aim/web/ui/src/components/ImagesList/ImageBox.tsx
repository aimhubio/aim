import React from 'react';
<<<<<<< HEAD
import classNames from 'classnames';
=======
>>>>>>> 389dd96c

import { Skeleton } from '@material-ui/lab';

import { Button, Icon } from 'components/kit';

import { batchCollectDelay } from 'config/imagesConfigs/imagesConfig';

import imagesURIModel from 'services/models/imagesExplore/imagesURIModel';

const ImageBox = ({
  index,
  style,
  data,
  addUriToList,
  imageHeight,
  focusedState,
  syncHoverState,
  hoveredImageKey,
  setImageFullMode,
  setImageFullModeData,
}: any): React.FunctionComponentElement<React.ReactNode> => {
  const { format, blob_uri } = data;

  let [blobData, setBlobData] = React.useState<string>(
    imagesURIModel.getState()[blob_uri] ?? null,
  );

  React.useEffect(() => {
<<<<<<< HEAD
    let timeoutID: any;
    let subscription: any;

    if (blobData === null) {
      if (timeoutID) {
        clearTimeout(timeoutID);
      }
      if (subscription) {
        subscription.unsubscribe();
      }
      subscription = imagesURIModel.subscribe(blob_uri, (data) => {
        setBlobData(data[blob_uri]);
        subscription.unsubscribe();
      });
      timeoutID = setTimeout(() => {
        addUriToList(blob_uri);
      }, batchCollectDelay);
=======
    let timeoutID: number;
    let subscription: any;

    if (blobData === null) {
      if (subscription) {
        subscription.unsubscribe();
      }
      if (imagesURIModel.getState()[blob_uri]) {
        setBlobData(imagesURIModel.getState()[blob_uri]);
      } else {
        subscription = imagesURIModel.subscribe(blob_uri, (data) => {
          setBlobData(data[blob_uri]);
          subscription.unsubscribe();
        });
        timeoutID = window.setTimeout(() => {
          if (imagesURIModel.getState()[blob_uri]) {
            setBlobData(imagesURIModel.getState()[blob_uri]);
            subscription.unsubscribe();
          } else {
            addUriToList(blob_uri);
          }
        }, batchCollectDelay);
      }
>>>>>>> 389dd96c
    }

    return () => {
      if (timeoutID) {
        clearTimeout(timeoutID);
      }
      if (subscription) {
        subscription.unsubscribe();
      }
    };
    // eslint-disable-next-line react-hooks/exhaustive-deps
  });

  function onImageFullSizeModeButtonClick(e: React.ChangeEvent<any>): void {
    e.stopPropagation();
    setImageFullMode(true);
    setImageFullModeData(data);
  }
  // TODO need to add focused image logic
  // function safeSyncHoverState(args: any): void {
  //   if (typeof syncHoverState === 'function') {
  //     syncHoverState(args);
  //   }
  // }
  //
  // function onClick(e: MouseEvent<HTMLDivElement>): void {
  //   if (e?.currentTarget) {
  //     e.stopPropagation();
  //     const clientRect = e.currentTarget.getBoundingClientRect();
  //     safeSyncHoverState({
  //       activePoint: { clientRect, key: data.key, seqKey: data.seqKey },
  //       focusedStateActive: true,
  //     });
  //   }
  // }

  return (
    <div key={index} className='ImagesSet__container__imagesBox__imageBox'>
      <div
        style={style}
        className={`ImagesSet__container__imagesBox__imageBox__image ${
          focusedState.key === data.key
            ? focusedState?.active
              ? ' focus'
              : ' active'
            : ''
        }`}
        data-key={`${data.key}`}
        data-seqkey={`${data.seqKey}`}
        // onClick={onClick}
      >
        {blobData ? (
<<<<<<< HEAD
          <div className='ImagesSet__container__imagesBox__imageBox__imageWrapper'>
            <img src={`data:image/${format};base64, ${blobData}`} alt='' />
            <Button
              withOnlyIcon
              size='small'
              className={classNames(
                'ImagesSet__container__imagesBox__imageBox__imageWrapper__zoomIconWrapper',
                {
                  isHidden: !(hoveredImageKey === data.key),
                },
              )}
              onClick={onImageFullSizeModeButtonClick}
              color='inherit'
            >
              <Icon name='zoom-in' fontSize={14} />
            </Button>
          </div>
=======
          <img src={`data:image/${format};base64, ${blobData}`} alt='' />
>>>>>>> 389dd96c
        ) : (
          <Skeleton
            variant='rect'
            height={imageHeight - 10}
            width={style.width - 10}
          />
        )}
      </div>
    </div>
  );
};

export default ImageBox;<|MERGE_RESOLUTION|>--- conflicted
+++ resolved
@@ -1,8 +1,5 @@
 import React from 'react';
-<<<<<<< HEAD
 import classNames from 'classnames';
-=======
->>>>>>> 389dd96c
 
 import { Skeleton } from '@material-ui/lab';
 
@@ -31,32 +28,10 @@
   );
 
   React.useEffect(() => {
-<<<<<<< HEAD
-    let timeoutID: any;
-    let subscription: any;
-
-    if (blobData === null) {
-      if (timeoutID) {
-        clearTimeout(timeoutID);
-      }
-      if (subscription) {
-        subscription.unsubscribe();
-      }
-      subscription = imagesURIModel.subscribe(blob_uri, (data) => {
-        setBlobData(data[blob_uri]);
-        subscription.unsubscribe();
-      });
-      timeoutID = setTimeout(() => {
-        addUriToList(blob_uri);
-      }, batchCollectDelay);
-=======
     let timeoutID: number;
     let subscription: any;
 
     if (blobData === null) {
-      if (subscription) {
-        subscription.unsubscribe();
-      }
       if (imagesURIModel.getState()[blob_uri]) {
         setBlobData(imagesURIModel.getState()[blob_uri]);
       } else {
@@ -73,7 +48,6 @@
           }
         }, batchCollectDelay);
       }
->>>>>>> 389dd96c
     }
 
     return () => {
@@ -126,7 +100,6 @@
         // onClick={onClick}
       >
         {blobData ? (
-<<<<<<< HEAD
           <div className='ImagesSet__container__imagesBox__imageBox__imageWrapper'>
             <img src={`data:image/${format};base64, ${blobData}`} alt='' />
             <Button
@@ -144,9 +117,6 @@
               <Icon name='zoom-in' fontSize={14} />
             </Button>
           </div>
-=======
-          <img src={`data:image/${format};base64, ${blobData}`} alt='' />
->>>>>>> 389dd96c
         ) : (
           <Skeleton
             variant='rect'
