import React from 'react';

import Icon, { IconName } from 'components/kit/Icon';

import { ColorPaletteEnum, styled } from 'config/stitches/stitches.config';

import IconButton from '../IconButton';

import { IControlsButtonProps } from './ControlsButton.d';

const Trigger = styled('button', {
  all: 'unset',
  display: 'inline-flex',
  width: 'fit-content',
  ai: 'center',
  jc: 'center',
  lineHeight: 1,
  fontWeight: '$2',
  cursor: 'pointer',
  borderRadius: '$3',
  transition: 'all 0.2s ease-out',
  fontSize: '$3',
  color: ' #5A667A',
  '&:hover': {
    bc: '#E2E6ED',
  },
  variants: {
    applied: {
      true: {
        bc: '$secondary10',
      },
    },
    focused: {
      true: {
        bs: 'inset 0px 0px 0px 1px $colors$secondary100',
        bc: '#E2E6ED',
      },
    },
    rightIcon: { true: {} },
    leftIcon: { true: {} },
    size: {
      md: {
        height: '$3',
        pl: '$5',
        pr: '$4',
      },
      lg: {
        height: '$5',
        pl: '$6',
        pr: '$5',
      },
      xl: {
        height: '$7',
        pl: '$7',
        pr: '$6',
      },
    },
    disabled: {
      true: {
        userSelect: 'none',
        cursor: 'not-allowed',
        pointerEvents: 'none',
        color: '$secondary50',
      },
    },
  },
  compoundVariants: [
    {
      rightIcon: true,
      size: 'md',
      css: {
        pr: '$3',
      },
    },
    {
      rightIcon: true,
      size: 'lg',
      css: {
        pr: '$4',
      },
    },
    {
      rightIcon: true,
      size: 'xl',
      css: {
        pr: '$6',
      },
    },
    {
      leftIcon: true,
      size: 'md',
      css: {
        pl: '$2',
      },
    },
    {
      leftIcon: true,
      size: 'lg',
      css: {
        pl: '$3',
      },
    },
    {
      leftIcon: true,
      size: 'xl',
      css: {
        pl: '$5',
      },
    },
  ],
});

const ArrowIcon = styled(Icon, {
  width: '10px',
  display: 'flex',
  ai: 'center',
  jc: 'center',
  ml: '$2',
  variants: {
    rightIcon: { true: {} },
    size: {
      md: {},
      lg: {
        ml: '$3',
      },
      xl: {
        ml: '$5',
      },
    },
  },
  compoundVariants: [
    {
      size: 'md',
      rightIcon: true,
      css: {
        mr: '$2',
      },
    },
    {
      size: 'lg',
      rightIcon: true,
      css: {
        mr: '$3',
      },
    },
    {
      size: 'xl',
      rightIcon: true,
      css: {
        mr: '$5',
      },
    },
  ],
});

const AppliedCount = styled('span', {
  width: '16px',
  whiteSpace: 'nowrap',
  textOverflow: 'ellipsis',
  overflow: 'hidden',
  height: '14px',
  lineHeight: 1.4,
  bc: '$secondary30',
  display: 'inline-block',
  textAlign: 'center',
  br: '100px',
  fontSize: '10px',
  fontWeight: '$3',
  ml: '$3',
});

const LeftIcon = styled(Icon, {
  size: '$1',
  display: 'flex',
  ai: 'center',
  jc: 'center',
  mr: '$2',
});

const RightIcon = styled(IconButton, {
  size: '$1',
});

const ControlsButton = React.forwardRef<
  React.ElementRef<typeof Trigger>,
  IControlsButtonProps
>(
  (
    {
      children,
      open,
      rightIcon,
      size = 'md',
      hasAppliedValues = false,
      appliedValuesCount,
      leftIcon,
      disabled,
      ...props
    }: IControlsButtonProps,
    forwardedRef,
  ) => {
    return (
      <Trigger
        {...props}
        focused={open}
        applied={hasAppliedValues}
        size={size}
        rightIcon={!!rightIcon}
        leftIcon={!!leftIcon}
        disabled={disabled}
        ref={forwardedRef}
      >
        {leftIcon ? <LeftIcon fontSize={10} name={leftIcon} /> : null}
        {children}
        {appliedValuesCount ? (
          <AppliedCount>{appliedValuesCount}</AppliedCount>
        ) : null}
        <ArrowIcon
          fontSize={6}
          size={size}
          rightIcon={!!rightIcon}
          name={`arrow-${open ? 'up' : 'down'}-contained` as IconName}
        />
        {rightIcon?.name ? (
          <RightIcon
<<<<<<< HEAD
            size='xs'
            variant='text'
            color='secondary'
            icon={rightIcon?.name}
=======
            size='sm'
>>>>>>> 31f60f4d
            onClick={(e: React.SyntheticEvent) => {
              e.preventDefault();
              rightIcon?.onClick();
            }}
            disabled={disabled}
<<<<<<< HEAD
=======
            icon={rightIcon?.name}
            variant='text'
            color={ColorPaletteEnum.secondary}
>>>>>>> 31f60f4d
          />
        ) : null}
      </Trigger>
    );
  },
);

export default React.memo(ControlsButton);<|MERGE_RESOLUTION|>--- conflicted
+++ resolved
@@ -32,7 +32,7 @@
     },
     focused: {
       true: {
-        bs: 'inset 0px 0px 0px 1px $colors$secondary100',
+        bs: '0px 0px 0px 1px $colors$secondary100',
         bc: '#E2E6ED',
       },
     },
@@ -178,7 +178,7 @@
 });
 
 const RightIcon = styled(IconButton, {
-  size: '$1',
+  width: '$1',
 });
 
 const ControlsButton = React.forwardRef<
@@ -223,25 +223,15 @@
         />
         {rightIcon?.name ? (
           <RightIcon
-<<<<<<< HEAD
-            size='xs'
-            variant='text'
-            color='secondary'
-            icon={rightIcon?.name}
-=======
             size='sm'
->>>>>>> 31f60f4d
             onClick={(e: React.SyntheticEvent) => {
               e.preventDefault();
               rightIcon?.onClick();
             }}
             disabled={disabled}
-<<<<<<< HEAD
-=======
             icon={rightIcon?.name}
             variant='text'
             color={ColorPaletteEnum.secondary}
->>>>>>> 31f60f4d
           />
         ) : null}
       </Trigger>
