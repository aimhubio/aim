--- conflicted
+++ resolved
@@ -110,11 +110,7 @@
         ) : null}
         {
           <ArrowIcon rightIcon={!!rightIcon} size={size}>
-<<<<<<< HEAD
-            {open ? <IconCaretUp /> : <IconCaretDown />}
-=======
             {open ? <ArrowUp /> : <ArrowDown />}
->>>>>>> c01faae6
           </ArrowIcon>
         }
         {rightIcon?.icon ? (
