import React from 'react';

import { Icon } from 'components/kit';

import { styled } from 'config/stitches/stitches.config';

import { getButtonStyles } from '../utils/getButtonStyles';

import { IButtonProps } from './Button.d';
import { ButtonSpacingMap, getIconSpacing } from './buttonConfig';

const Container = styled('button', {
  all: 'unset',
  display: 'inline-flex',
  width: 'fit-content',
  ai: 'center',
  jc: 'center',
  lineHeight: 1,
  fontWeight: '$2',
  cursor: 'pointer',
  br: '$3',
  lineHeight: '1',
  transition: 'all 0.2s ease-in-out',
  fontSize: '$3',
  variants: {
    size: {
      xs: {
<<<<<<< HEAD
        height: '$sizes$1',
        fontSize: '$fontSizes$2',
        p: '0 $space$7',
      },
      sm: {
        height: '$sizes$2',
        fontSize: '$fontSizes$2',
        p: '0 $space$7',
      },
      md: {
        height: '$sizes$3',
        p: '0 $space$8',
      },
      lg: {
        height: '$sizes$5',
        p: '0 $space$9',
      },
      xl: {
        height: '$sizes$7',
        p: '0 $space$11',
=======
        height: '$1',
        fontSize: '$2',
      },
      sm: {
        height: '$sizes$2',
        fontSize: '$2',
      },
      md: {
        height: '$3',
      },
      lg: {
        height: '$5',
      },
      xl: {
        height: '$7',
>>>>>>> 47470b06
      },
    },
    disabled: {
      true: {
        userSelect: 'none',
        cursor: 'not-allowed',
        pointerEvents: 'none',
      },
    },
    fullWidth: {
      true: {
        width: '100%',
      },
    },
  },
});

const IconContainer = styled(Icon, {
  size: '$sizes$1',
  display: 'flex',
  jc: 'center',
  ai: 'center',
  lineHeight: '1',
  fontSize: '$2',
});

const LeftIcon = styled(IconContainer, {
  mr: '$2',
  variants: {
    size: {
      xs: {
<<<<<<< HEAD
        ml: '$space$3',
      },
      sm: {
        ml: '$space$3',
      },
      md: {
        ml: '$space$4',
      },
      lg: {
        ml: '$space$5',
      },
      xl: {
        ml: '$space$7',
        size: '$sizes$3',
=======
        ml: 'calc($3 * -1)',
      },
      sm: {
        ml: 'calc($3 * -1)',
      },
      md: {
        ml: 'calc($4 * -1)',
      },
      lg: {
        ml: 'calc($5 * -1)',
      },
      xl: {
        ml: 'calc($7 * -1)',
        fontSize: '$3',
>>>>>>> 47470b06
      },
    },
  },
});

const RightIcon = styled(IconContainer, {
  ml: '$2',
  variants: {
    size: {
      xs: {
<<<<<<< HEAD
        mr: '$space$3',
      },
      sm: {
        mr: '$space$3',
      },
      md: {
        mr: '$space$4',
      },
      lg: {
        mr: '$space$5',
      },
      xl: {
        mr: '$space$7',
        size: '$sizes$3',
=======
        mr: 'calc($3 * -1)',
      },
      sm: {
        mr: 'calc($3 * -1)',
      },
      md: {
        mr: 'calc($4 * -1)',
      },
      lg: {
        mr: 'calc($5 * -1)',
      },
      xl: {
        mr: 'calc($7 * -1)',
        fontSize: '$3',
>>>>>>> 47470b06
      },
    },
  },
});

/**
 * @property {IButtonProps['color']} color - color of the button
 * @property {IButtonProps['size']} size - size of the button
 * @property {IButtonProps['variant']} variant - variant of the button
 * @property {IButtonProps['fullWidth']} fullWidth - whether the button should take the full width of its container
 * @property {IButtonProps['disabled']} disabled - whether the button should be disabled
 * @property {IButtonProps['leftIcon']} leftIcon - icon to be displayed on the left side of the button
 * @property {IButtonProps['rightIcon']} rightIcon - icon to be displayed on the right side of the button
 * @property {IButtonProps['children']} children - children to be displayed inside the button
 */

function Button({
  color = 'primary',
  size = 'md',
  variant = 'contained',
  fullWidth = false,
  horizontalSpacing = 'default',
  disabled,
  leftIcon,
  rightIcon,
  children,
  ...rest
}: IButtonProps): React.FunctionComponentElement<React.ReactNode> {
  return (
    <Container
      css={{
        ...rest.style,
        ...getButtonStyles(color, variant, disabled),
        p: ButtonSpacingMap[horizontalSpacing][size],
      }}
      size={size}
      disabled={disabled}
      fullWidth={fullWidth}
      {...rest}
    >
      {leftIcon ? (
        <LeftIcon
          css={{ ml: getIconSpacing(horizontalSpacing, size) }}
          size={size}
          className='startIcon'
          name={leftIcon}
        />
      ) : null}
      {children}
      {rightIcon ? (
        <RightIcon
          css={{ mr: getIconSpacing(horizontalSpacing, size) }}
          size={size}
          className='endIcon'
          name={rightIcon}
        />
      ) : null}
    </Container>
  );
}

export default React.memo(Button);<|MERGE_RESOLUTION|>--- conflicted
+++ resolved
@@ -19,13 +19,11 @@
   fontWeight: '$2',
   cursor: 'pointer',
   br: '$3',
-  lineHeight: '1',
   transition: 'all 0.2s ease-in-out',
   fontSize: '$3',
   variants: {
     size: {
       xs: {
-<<<<<<< HEAD
         height: '$sizes$1',
         fontSize: '$fontSizes$2',
         p: '0 $space$7',
@@ -46,23 +44,6 @@
       xl: {
         height: '$sizes$7',
         p: '0 $space$11',
-=======
-        height: '$1',
-        fontSize: '$2',
-      },
-      sm: {
-        height: '$sizes$2',
-        fontSize: '$2',
-      },
-      md: {
-        height: '$3',
-      },
-      lg: {
-        height: '$5',
-      },
-      xl: {
-        height: '$7',
->>>>>>> 47470b06
       },
     },
     disabled: {
@@ -94,22 +75,6 @@
   variants: {
     size: {
       xs: {
-<<<<<<< HEAD
-        ml: '$space$3',
-      },
-      sm: {
-        ml: '$space$3',
-      },
-      md: {
-        ml: '$space$4',
-      },
-      lg: {
-        ml: '$space$5',
-      },
-      xl: {
-        ml: '$space$7',
-        size: '$sizes$3',
-=======
         ml: 'calc($3 * -1)',
       },
       sm: {
@@ -124,7 +89,6 @@
       xl: {
         ml: 'calc($7 * -1)',
         fontSize: '$3',
->>>>>>> 47470b06
       },
     },
   },
@@ -135,22 +99,6 @@
   variants: {
     size: {
       xs: {
-<<<<<<< HEAD
-        mr: '$space$3',
-      },
-      sm: {
-        mr: '$space$3',
-      },
-      md: {
-        mr: '$space$4',
-      },
-      lg: {
-        mr: '$space$5',
-      },
-      xl: {
-        mr: '$space$7',
-        size: '$sizes$3',
-=======
         mr: 'calc($3 * -1)',
       },
       sm: {
@@ -165,7 +113,6 @@
       xl: {
         mr: 'calc($7 * -1)',
         fontSize: '$3',
->>>>>>> 47470b06
       },
     },
   },
@@ -191,20 +138,21 @@
   disabled,
   leftIcon,
   rightIcon,
+  css,
   children,
   ...rest
 }: IButtonProps): React.FunctionComponentElement<React.ReactNode> {
   return (
     <Container
+      {...rest}
       css={{
-        ...rest.style,
         ...getButtonStyles(color, variant, disabled),
         p: ButtonSpacingMap[horizontalSpacing][size],
+        ...css,
       }}
       size={size}
       disabled={disabled}
       fullWidth={fullWidth}
-      {...rest}
     >
       {leftIcon ? (
         <LeftIcon
