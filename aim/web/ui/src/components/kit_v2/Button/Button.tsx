--- conflicted
+++ resolved
@@ -89,53 +89,6 @@
  * @property {IButtonProps['children']} children - children to be displayed inside the button
  */
 
-<<<<<<< HEAD
-function Button({
-  color = 'primary',
-  size = 'md',
-  variant = 'contained',
-  fullWidth = false,
-  horizontalSpacing = 'default',
-  disabled,
-  leftIcon,
-  rightIcon,
-  css,
-  children,
-  ...rest
-}: IButtonProps): React.FunctionComponentElement<React.ReactNode> {
-  return (
-    <Container
-      {...rest}
-      css={{
-        ...getButtonStyles(color, variant, disabled),
-        p: ButtonSpacingMap[horizontalSpacing][size],
-        ...css,
-      }}
-      size={size}
-      disabled={disabled}
-      fullWidth={fullWidth}
-    >
-      {leftIcon ? (
-        <LeftIcon
-          css={{ ml: getIconSpacing(horizontalSpacing, size) }}
-          size={size}
-          className='startIcon'
-          name={leftIcon}
-        />
-      ) : null}
-      {children}
-      {rightIcon ? (
-        <RightIcon
-          css={{ mr: getIconSpacing(horizontalSpacing, size) }}
-          size={size}
-          className='endIcon'
-          name={rightIcon}
-        />
-      ) : null}
-    </Container>
-  );
-}
-=======
 const Button = React.forwardRef<
   React.ElementRef<typeof Container>,
   IButtonProps
@@ -188,6 +141,5 @@
     );
   },
 );
->>>>>>> 31f60f4d
 
 export default React.memo(Button);