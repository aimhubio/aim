--- conflicted
+++ resolved
@@ -41,11 +41,7 @@
   ...props
 }: ITooltipProps): React.FunctionComponentElement<React.ReactNode> {
   const ref = React.useRef<HTMLDivElement>(null);
-<<<<<<< HEAD
-  return (
-=======
   return content ? (
->>>>>>> c01faae6
     <TooltipPrimitive.Provider
       delayDuration={delayDuration}
       disableHoverableContent={disableHoverableContent}
