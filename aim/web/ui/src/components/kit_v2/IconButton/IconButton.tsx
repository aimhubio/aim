--- conflicted
+++ resolved
@@ -21,7 +21,6 @@
   fontSize: '$2',
   variants: {
     size: {
-<<<<<<< HEAD
       xs: {
         size: '$1',
         fontSize: '$2',
@@ -41,27 +40,6 @@
       xl: {
         size: '$7',
         fontSize: '$3',
-=======
-      small: {
-        size: '$sizes$1',
-        fontSize: '$fontSizes$2',
-      },
-      medium: {
-        size: '$sizes$3',
-      },
-      large: {
-        size: '$sizes$5',
-      },
-      xLarge: {
-        size: '$sizes$7',
-      },
-    },
-    disabled: {
-      true: {
-        userSelect: 'none',
-        cursor: 'not-allowed',
-        pointerEvents: 'none',
->>>>>>> 47470b06
       },
     },
     variant: {
@@ -72,28 +50,6 @@
   },
 });
 
-<<<<<<< HEAD
-function IconButton({
-  icon,
-  size = 'md',
-  color = 'primary',
-  variant = 'contained',
-  disabled = false,
-  ...props
-}: IIconButtonProps) {
-  return (
-    <Container
-      {...props}
-      data-testid='icon-button'
-      css={{ ...getButtonStyles(color, variant, disabled) }}
-      size={size}
-      variant={variant}
-    >
-      <Icon name={icon} />
-    </Container>
-  );
-}
-=======
 const IconButton = React.forwardRef<
   React.ElementRef<typeof Container>,
   IIconButtonProps
@@ -101,10 +57,11 @@
   (
     {
       icon,
-      size = 'medium',
+      size = 'md',
       color = 'primary',
       variant = 'contained',
       disabled = false,
+      css,
       ...props
     }: IIconButtonProps,
     forwardedRef,
@@ -113,7 +70,7 @@
       <Container
         {...props}
         data-testid='icon-button'
-        css={{ ...getButtonStyles(color, variant, disabled) }}
+        css={{ ...getButtonStyles(color, variant, disabled), ...css }}
         size={size}
         variant={variant}
         disabled={disabled}
@@ -124,6 +81,5 @@
     );
   },
 );
->>>>>>> 47470b06
 
 export default React.memo(IconButton);