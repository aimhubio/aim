import React from 'react';

import Icon from 'components/kit/Icon';

import { styled } from 'config/stitches/stitches.config';

import { getButtonStyles } from '../utils/getButtonStyles';

import { IIconButtonProps } from './IconButton.d';

const Container = styled('button', {
  all: 'unset',
  display: 'inline-flex',
  width: 'fit-content',
  ai: 'center',
  jc: 'center',
  fontWeight: '$2',
  cursor: 'pointer',
  borderRadius: '$3',
  transition: 'all 0.2s ease-in-out',
  fontSize: '$2',
  variants: {
    size: {
<<<<<<< HEAD
      xs: {
        size: '$1',
        fontSize: '$2',
      },
      sm: {
        size: '$2',
        fontSize: '$2',
      },
      md: {
        size: '$3',
        fontSize: '$2',
      },
      lg: {
        size: '$5',
        fontSize: '$3',
      },
      xl: {
        size: '$7',
        fontSize: '$3',
=======
      small: {
        size: '$sizes$1',
        fontSize: '$fontSizes$2',
      },
      medium: {
        size: '$sizes$3',
      },
      large: {
        size: '$sizes$5',
      },
      xLarge: {
        size: '$sizes$7',
      },
    },
    disabled: {
      true: {
        userSelect: 'none',
        cursor: 'not-allowed',
        pointerEvents: 'none',
>>>>>>> 47470b06
      },
    },
    variant: {
      contained: {},
      outlined: {},
      text: {},
    },
  },
});

<<<<<<< HEAD
function IconButton({
  icon,
  size = 'md',
  color = 'primary',
  variant = 'contained',
  disabled = false,
  ...props
}: IIconButtonProps) {
  return (
    <Container
      {...props}
      data-testid='icon-button'
      css={{ ...getButtonStyles(color, variant, disabled) }}
      size={size}
      variant={variant}
    >
      <Icon name={icon} />
    </Container>
  );
}
=======
const IconButton = React.forwardRef<
  React.ElementRef<typeof Container>,
  IIconButtonProps
>(
  (
    {
      icon,
      size = 'medium',
      color = 'primary',
      variant = 'contained',
      disabled = false,
      ...props
    }: IIconButtonProps,
    forwardedRef,
  ) => {
    return (
      <Container
        {...props}
        data-testid='icon-button'
        css={{ ...getButtonStyles(color, variant, disabled) }}
        size={size}
        variant={variant}
        disabled={disabled}
        ref={forwardedRef}
      >
        <Icon name={icon} />
      </Container>
    );
  },
);
>>>>>>> 47470b06

export default React.memo(IconButton);<|MERGE_RESOLUTION|>--- conflicted
+++ resolved
@@ -2,7 +2,7 @@
 
 import Icon from 'components/kit/Icon';
 
-import { styled } from 'config/stitches/stitches.config';
+import { ColorPaletteEnum, styled } from 'config/stitches/stitches.config';
 
 import { getButtonStyles } from '../utils/getButtonStyles';
 
@@ -21,18 +21,14 @@
   fontSize: '$2',
   variants: {
     size: {
-<<<<<<< HEAD
       xs: {
         size: '$1',
-        fontSize: '$2',
       },
       sm: {
         size: '$2',
-        fontSize: '$2',
       },
       md: {
         size: '$3',
-        fontSize: '$2',
       },
       lg: {
         size: '$5',
@@ -41,27 +37,6 @@
       xl: {
         size: '$7',
         fontSize: '$3',
-=======
-      small: {
-        size: '$sizes$1',
-        fontSize: '$fontSizes$2',
-      },
-      medium: {
-        size: '$sizes$3',
-      },
-      large: {
-        size: '$sizes$5',
-      },
-      xLarge: {
-        size: '$sizes$7',
-      },
-    },
-    disabled: {
-      true: {
-        userSelect: 'none',
-        cursor: 'not-allowed',
-        pointerEvents: 'none',
->>>>>>> 47470b06
       },
     },
     variant: {
@@ -72,28 +47,6 @@
   },
 });
 
-<<<<<<< HEAD
-function IconButton({
-  icon,
-  size = 'md',
-  color = 'primary',
-  variant = 'contained',
-  disabled = false,
-  ...props
-}: IIconButtonProps) {
-  return (
-    <Container
-      {...props}
-      data-testid='icon-button'
-      css={{ ...getButtonStyles(color, variant, disabled) }}
-      size={size}
-      variant={variant}
-    >
-      <Icon name={icon} />
-    </Container>
-  );
-}
-=======
 const IconButton = React.forwardRef<
   React.ElementRef<typeof Container>,
   IIconButtonProps
@@ -101,10 +54,11 @@
   (
     {
       icon,
-      size = 'medium',
-      color = 'primary',
+      size = 'sm',
+      color = ColorPaletteEnum.primary,
       variant = 'contained',
       disabled = false,
+      css,
       ...props
     }: IIconButtonProps,
     forwardedRef,
@@ -113,7 +67,7 @@
       <Container
         {...props}
         data-testid='icon-button'
-        css={{ ...getButtonStyles(color, variant, disabled) }}
+        css={{ ...getButtonStyles(color, variant, disabled), ...css }}
         size={size}
         variant={variant}
         disabled={disabled}
@@ -124,6 +78,5 @@
     );
   },
 );
->>>>>>> 47470b06
 
 export default React.memo(IconButton);