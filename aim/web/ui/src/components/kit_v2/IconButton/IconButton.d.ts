--- conflicted
+++ resolved
@@ -1,10 +1,6 @@
 import * as Stitches from '@stitches/react';
 
-<<<<<<< HEAD
-import { IconName } from '../../kit/Icon';
-=======
 import { ColorPaletteEnum } from 'config/stitches/stitches.config';
->>>>>>> 31f60f4d
 
 import { IconName } from '../../kit/Icon';
 export interface IIconButtonProps
