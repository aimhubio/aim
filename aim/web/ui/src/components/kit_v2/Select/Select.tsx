import React from 'react';
import { FixedSizeList as List } from 'react-window';

import { IconCaretDown, IconCaretUp } from '@tabler/icons-react';

import Popover from '../Popover';
import Button from '../Button';
import Box from '../Box';
import Text from '../Text';
import Input from '../Input';

import { ISelectProps, ISelectItemProps } from './Select.d';
import SelectItem from './SelectItem';

const sizeDict = {
  sm: 20,
  md: 24,
  lg: 28,
};

/**
 * @description Virtualized Select component with search
 * @param {boolean} multiple - whether multiple select
 * @param {React.ReactNode} trigger - trigger element
 * @param {PopoverProps} popoverProps - popover props
 * @param {string | string[] | undefined } value - selected value
 * @param {(val: string | string[]) => void} onValueChange - on value change callback
 * @param {boolean} searchable - whether searchable
 * @param {ISelectItemProps['data']['items']} options - options
 * @param {('sm' | 'md' | 'lg')} size - size
 * @param {number} height - the height of the list
 * @returns {React.FunctionComponentElement<React.ReactNode>}
 */
const Select = ({
  multiple,
  trigger,
  triggerProps,
  popoverProps,
  value,
  onValueChange,
  searchable,
  options = [],
  size = 'md',
  height = 256,
}: ISelectProps) => {
  const [search, setSearch] = React.useState('');
  const onSearchChange = React.useCallback((e) => {
    setSearch(e.target.value);
  }, []);

  const flattenOptions: ISelectItemProps['data']['items'] | [] =
    React.useMemo(() => {
      if (options.length > 0) {
        return options
          ?.map((item) => {
            if (item.group) {
              return [{ group: item.group }, ...item.options!];
            } else {
              return [...item.options!];
            }
          })
          .flat();
      } else {
        return [];
      }
    }, [options]);

  const searchedOptions: ISelectItemProps['data']['items'] | [] =
    React.useMemo(() => {
      let data: ISelectItemProps['data']['items'] | any[] = [];
      if (searchable && options.length > 0) {
        data = options
          ?.map((item) => {
            const filteredData = item?.options
              ?.filter((option) => {
                if (option.label) {
                  return (option.label as string)
                    .toLowerCase()
                    .includes(search.toLowerCase());
                }
                return false;
              })
              .map((opt: any) => {
                const searchVal = search.toLowerCase();
                const index = opt.label.toLowerCase().indexOf(searchVal);
                const beforeStr = opt.label.substring(0, index);
                const afterStr = opt.label.slice(index + search.length);
                const middleStr = opt.label.substring(
                  index,
                  index + search.length,
                );
                const title =
                  index > -1 ? (
                    <>
                      {beforeStr}
                      <Text css={{ bc: '$mark' }}>{middleStr}</Text>
                      {afterStr}
                    </>
                  ) : (
                    opt.label
                  );
                return { ...opt, label: title };
              });

            if (filteredData?.length) {
              return { ...item, options: filteredData };
            }
            return null;
          })
          .filter(Boolean);
      }

      if (data?.length > 0) {
        const flatten = data
          ?.map((item) => {
            if (item.group) {
              return [{ group: item.group }, ...item.options];
            } else {
              return [...item.options];
            }
          })
          .flat();
        return flatten;
      }
      return [];
    }, [options, search, searchable]);

  const noResults: boolean = React.useMemo(() => {
    if (searchable) {
      return (
        !!search && searchedOptions.length === 0 && flattenOptions?.length > 0
      );
    }
    return false;
  }, [search, searchable, searchedOptions, flattenOptions]);

  const data: ISelectItemProps['data'] = React.useMemo(() => {
    const items = searchable ? searchedOptions : flattenOptions;
    return {
      items: noResults ? flattenOptions : items,
      value,
      onValueChange,
      multiple,
      size,
    };
  }, [
    flattenOptions,
    multiple,
    noResults,
    onValueChange,
    searchable,
    searchedOptions,
    size,
    value,
  ]);

  const triggerPlaceholder = React.useMemo(() => {
    if (multiple) {
      return 'Select';
    }
    if (value) {
      const selected = flattenOptions?.find((item) => item.value === value);
      if (selected) {
        return selected.label as string;
      }
    }
    return 'Select';
  }, [flattenOptions, multiple, value]);

  return (
    <Popover
<<<<<<< HEAD
      {...popoverProps}
      popperProps={{ css: { p: '$5 0' }, ...popoverProps.popperProps }}
=======
      popperProps={{
        ...popoverProps,
        css: { p: '$5 0', ...popoverProps.css },
      }}
>>>>>>> 2eff69cd
      trigger={({ open }) =>
        trigger || multiple ? (
          <Button size={size} {...triggerProps}>
            Select
          </Button>
        ) : (
          <Button
            variant='outlined'
            color='secondary'
            rightIcon={open ? <IconCaretUp /> : <IconCaretDown />}
<<<<<<< HEAD
=======
            {...triggerProps}
>>>>>>> 2eff69cd
          >
            <Text css={{ flex: '1' }}>{triggerPlaceholder}</Text>
          </Button>
        )
      }
      content={
        <>
          {searchable ? (
            <Box css={{ m: '0 $5 $5' }}>
              <Input
                onChange={onSearchChange}
                value={search}
                placeholder='Search'
              />
              {noResults ? (
                <Box
                  display='flex'
                  ai='center'
                  jc='center'
                  p='$5'
                  css={{ borderBottom: '1px solid $secondary10' }}
                >
                  <Text color='$textPrimary50'>No Results</Text>
                </Box>
              ) : null}
            </Box>
          ) : null}
          <Box>
            <List
              height={Math.min(height, data.items.length * sizeDict[size])}
              itemCount={data.items.length}
              itemSize={sizeDict[size]}
              itemData={data}
              width={'100%'}
            >
              {SelectItem}
            </List>
          </Box>
        </>
      }
    />
  );
};

Select.displayName = 'Select';
export default React.memo(Select);<|MERGE_RESOLUTION|>--- conflicted
+++ resolved
@@ -169,15 +169,10 @@
 
   return (
     <Popover
-<<<<<<< HEAD
-      {...popoverProps}
-      popperProps={{ css: { p: '$5 0' }, ...popoverProps.popperProps }}
-=======
       popperProps={{
         ...popoverProps,
         css: { p: '$5 0', ...popoverProps.css },
       }}
->>>>>>> 2eff69cd
       trigger={({ open }) =>
         trigger || multiple ? (
           <Button size={size} {...triggerProps}>
@@ -188,10 +183,7 @@
             variant='outlined'
             color='secondary'
             rightIcon={open ? <IconCaretUp /> : <IconCaretDown />}
-<<<<<<< HEAD
-=======
             {...triggerProps}
->>>>>>> 2eff69cd
           >
             <Text css={{ flex: '1' }}>{triggerPlaceholder}</Text>
           </Button>
