import React from 'react';
import { FixedSizeList as List } from 'react-window';

<<<<<<< HEAD
import { IconCaretDown, IconCaretUp } from '@tabler/icons-react';
=======
import { ReactComponent as ArrowDown } from 'assets/icons/dropdown-arrow-down.svg';
import { ReactComponent as ArrowUp } from 'assets/icons/dropdown-arrow-up.svg';
>>>>>>> c01faae6

import Popover from '../Popover';
import Button from '../Button';
import Box from '../Box';
import Text from '../Text';
import Input from '../Input';

import { ISelectProps, ISelectItemProps } from './Select.d';
import SelectItem from './SelectItem';

const sizeDict = {
  sm: 20,
  md: 24,
  lg: 28,
};

/**
 * @description Virtualized Select component with search
 * @param {boolean} multiple - whether multiple select
 * @param {React.ReactNode} trigger - trigger element
 * @param triggerProps
<<<<<<< HEAD
 * @param {PopoverProps} popoverProps - popover props
=======
 * @param {ISelectProps['popoverProps']} popoverProps - popover props
>>>>>>> c01faae6
 * @param {string | string[] | undefined } value - selected value
 * @param {(val: string | string[]) => void} onValueChange - on value change callback
 * @param {boolean} searchable - whether searchable
 * @param {ISelectItemProps['data']['items']} options - options
 * @param {('sm' | 'md' | 'lg')} size - size
 * @param {number} height - the height of the list
 * @param {boolean} disabled - the disabled state of the list item
 * @returns {React.FunctionComponentElement<React.ReactNode>}
 */
const Select = ({
  multiple,
  trigger,
  triggerProps,
  popoverProps,
  value,
  onValueChange,
  searchable,
  options = [],
  size = 'md',
  height = 256,
  disabled = false,
<<<<<<< HEAD
}: ISelectProps) => {
=======
}: ISelectProps): React.FunctionComponentElement<React.ReactNode> => {
>>>>>>> c01faae6
  const [search, setSearch] = React.useState('');
  const onSearchChange = React.useCallback((e) => {
    setSearch(e.target.value);
  }, []);

  const flattenOptions: ISelectItemProps['data']['items'] | [] =
    React.useMemo(() => {
      if (options.length > 0) {
        return options
          ?.map((item) => {
            if (item.group) {
              return [{ group: item.group }, ...item.options!];
            } else {
              return [...item.options!];
            }
          })
          .flat();
      } else {
        return [];
      }
    }, [options]);

  const searchedOptions: ISelectItemProps['data']['items'] | [] =
    React.useMemo(() => {
      let data: ISelectItemProps['data']['items'] | any[] = [];
      if (searchable && options.length > 0) {
        data = options
          ?.map((item) => {
            const filteredData = item?.options
              ?.filter((option) => {
                if (option.label) {
                  return (option.label as string)
                    .toLowerCase()
                    .includes(search.toLowerCase());
                }
                return false;
              })
              .map((opt: any) => {
                const searchVal = search.toLowerCase();
                const index = opt.label.toLowerCase().indexOf(searchVal);
                const beforeStr = opt.label.substring(0, index);
                const afterStr = opt.label.slice(index + search.length);
                const middleStr = opt.label.substring(
                  index,
                  index + search.length,
                );
                const title =
                  index > -1 ? (
                    <>
                      {beforeStr}
                      <Text css={{ bc: '$mark' }}>{middleStr}</Text>
                      {afterStr}
                    </>
                  ) : (
                    opt.label
                  );
                return { ...opt, label: title };
              });

            if (filteredData?.length) {
              return { ...item, options: filteredData };
            }
            return null;
          })
          .filter(Boolean);
      }

      if (data?.length > 0) {
        const flatten = data
          ?.map((item) => {
            if (item.group) {
              return [{ group: item.group }, ...item.options];
            } else {
              return [...item.options];
            }
          })
          .flat();
        return flatten;
      }
      return [];
    }, [options, search, searchable]);

  const noResults: boolean = React.useMemo(() => {
    if (searchable) {
      return (
        !!search && searchedOptions.length === 0 && flattenOptions?.length > 0
      );
    }
    return false;
  }, [search, searchable, searchedOptions, flattenOptions]);

  const data: ISelectItemProps['data'] = React.useMemo(() => {
    const items = searchable ? searchedOptions : flattenOptions;
    return {
      items: noResults ? flattenOptions : items,
      value,
      onValueChange,
      multiple,
      size,
    };
  }, [
    flattenOptions,
    multiple,
    noResults,
    onValueChange,
    searchable,
    searchedOptions,
    size,
    value,
  ]);

  const triggerPlaceholder = React.useMemo(() => {
    if (multiple) {
      return 'Select';
    }
    if (value) {
      const selected = flattenOptions?.find((item) => item.value === value);
      if (selected) {
        return selected.label as string;
      }
    }
    return 'Select';
  }, [flattenOptions, multiple, value]);

  return (
    <Popover
      popperProps={{
        ...popoverProps,
        css: { p: '$5 0', ...popoverProps?.css },
      }}
      trigger={({ open }) =>
        typeof trigger === 'function'
          ? trigger(open)
          : trigger || (
              <Button
                disabled={disabled}
                variant='outlined'
                color='secondary'
<<<<<<< HEAD
                rightIcon={open ? <IconCaretUp /> : <IconCaretDown />}
=======
                rightIcon={open ? <ArrowUp /> : <ArrowDown />}
>>>>>>> c01faae6
                {...triggerProps}
              >
                <Text css={{ flex: '1' }} disabled={disabled}>
                  {triggerPlaceholder}
                </Text>
              </Button>
            )
      }
      content={
        <>
          {searchable ? (
            <Box css={{ m: '0 $5 $5' }}>
              <Input
                onChange={onSearchChange}
                value={search}
                placeholder='Search'
              />
              {noResults ? (
                <Box
                  display='flex'
                  ai='center'
                  jc='center'
                  p='$5'
                  css={{ borderBottom: '1px solid $secondary10' }}
                >
                  <Text color='$textPrimary50'>No Results</Text>
                </Box>
              ) : null}
            </Box>
          ) : null}
          <Box>
            <List
              height={Math.min(height, data.items.length * sizeDict[size])}
              itemCount={data.items.length}
              itemSize={sizeDict[size]}
              itemData={data}
              width={'100%'}
            >
              {SelectItem}
            </List>
          </Box>
        </>
      }
    />
  );
};

Select.displayName = 'Select';
export default React.memo(Select);<|MERGE_RESOLUTION|>--- conflicted
+++ resolved
@@ -1,12 +1,8 @@
 import React from 'react';
 import { FixedSizeList as List } from 'react-window';
 
-<<<<<<< HEAD
-import { IconCaretDown, IconCaretUp } from '@tabler/icons-react';
-=======
 import { ReactComponent as ArrowDown } from 'assets/icons/dropdown-arrow-down.svg';
 import { ReactComponent as ArrowUp } from 'assets/icons/dropdown-arrow-up.svg';
->>>>>>> c01faae6
 
 import Popover from '../Popover';
 import Button from '../Button';
@@ -28,11 +24,7 @@
  * @param {boolean} multiple - whether multiple select
  * @param {React.ReactNode} trigger - trigger element
  * @param triggerProps
-<<<<<<< HEAD
- * @param {PopoverProps} popoverProps - popover props
-=======
  * @param {ISelectProps['popoverProps']} popoverProps - popover props
->>>>>>> c01faae6
  * @param {string | string[] | undefined } value - selected value
  * @param {(val: string | string[]) => void} onValueChange - on value change callback
  * @param {boolean} searchable - whether searchable
@@ -54,11 +46,7 @@
   size = 'md',
   height = 256,
   disabled = false,
-<<<<<<< HEAD
-}: ISelectProps) => {
-=======
 }: ISelectProps): React.FunctionComponentElement<React.ReactNode> => {
->>>>>>> c01faae6
   const [search, setSearch] = React.useState('');
   const onSearchChange = React.useCallback((e) => {
     setSearch(e.target.value);
@@ -197,11 +185,7 @@
                 disabled={disabled}
                 variant='outlined'
                 color='secondary'
-<<<<<<< HEAD
-                rightIcon={open ? <IconCaretUp /> : <IconCaretDown />}
-=======
                 rightIcon={open ? <ArrowUp /> : <ArrowDown />}
->>>>>>> c01faae6
                 {...triggerProps}
               >
                 <Text css={{ flex: '1' }} disabled={disabled}>
