import { PopperContentProps } from '@radix-ui/react-popover';

<<<<<<< HEAD
import { CSS } from 'config/stitches/stitches.config';
=======
import { CSS } from 'config/stitches/types';
>>>>>>> 64af2a37

// Interface of the Popover component
export interface IPopoverProps {
  /**
   * Popover content
   */
  content: React.ReactNode | any;
  /** 
    * Trigger element
    @default: <Button>Click me</Button>
    */
  trigger: React.ReactNode | (({ open: boolean }) => React.ReactNode);
  /**
   * popper props
   */
  popperProps?: PopperProps;
  /**
    * Popover is default open
    @default: false
    */
  defaultOpen?: boolean;
}

<<<<<<< HEAD
interface PopperProps extends Partial<PopperContentProps> {
=======
export interface PopperProps extends Partial<PopperContentProps> {
>>>>>>> 64af2a37
  /**
   * styles for popper
   * @default: {}
   * */
  css?: CSS;
}<|MERGE_RESOLUTION|>--- conflicted
+++ resolved
@@ -1,10 +1,6 @@
 import { PopperContentProps } from '@radix-ui/react-popover';
 
-<<<<<<< HEAD
-import { CSS } from 'config/stitches/stitches.config';
-=======
 import { CSS } from 'config/stitches/types';
->>>>>>> 64af2a37
 
 // Interface of the Popover component
 export interface IPopoverProps {
@@ -28,11 +24,7 @@
   defaultOpen?: boolean;
 }
 
-<<<<<<< HEAD
-interface PopperProps extends Partial<PopperContentProps> {
-=======
 export interface PopperProps extends Partial<PopperContentProps> {
->>>>>>> 64af2a37
   /**
    * styles for popper
    * @default: {}
