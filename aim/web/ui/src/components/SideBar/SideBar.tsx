import React from 'react';
import { NavLink } from 'react-router-dom';

import { Drawer, Tooltip } from '@material-ui/core';

import logoImg from 'assets/logo.svg';

import { Icon, Text } from 'components/kit';
import { IconName } from 'components/kit/Icon';
import ErrorBoundary from 'components/ErrorBoundary/ErrorBoundary';

import { PathEnum } from 'config/enums/routesEnum';
import { AIM_VERSION } from 'config/config';
import { ANALYTICS_EVENT_KEYS } from 'config/analytics/analyticsKeysMap';

import routes, { IRoute } from 'routes/routes';

import { trackEvent } from 'services/analytics';

import { getItem } from 'utils/storage';

import './Sidebar.scss';

function SideBar(): React.FunctionComponentElement<React.ReactNode> {
  function getPathFromStorage(route: PathEnum): PathEnum | string {
<<<<<<< HEAD
    switch (route) {
      case PathEnum.Metrics:
        if (localStorage.getItem('metricsUrl')) {
          return localStorage.getItem('metricsUrl') || '';
        }
        return route;
      case PathEnum.Params:
        if (localStorage.getItem('paramsUrl')) {
          return localStorage.getItem('paramsUrl') || '';
        }
        return route;
      case PathEnum.Runs:
        if (localStorage.getItem('runsUrl')) {
          return localStorage.getItem('runsUrl') || '';
        }
        return route;
      case PathEnum.Images_Explore:
        if (localStorage.getItem('imagesExploreUrl')) {
          return localStorage.getItem('imagesExploreUrl') || '';
        }
        return route;
      case PathEnum.Scatters:
        if (localStorage.getItem('scattersUrl')) {
          return localStorage.getItem('scattersUrl') || '';
        }
        return route;
      case PathEnum.Texts:
        if (localStorage.getItem('textsUrl')) {
          return localStorage.getItem('textsUrl') || '';
        }
        return route;

      default:
        return route;
=======
    const path = getItem(`${route.slice(1)}Url`) ?? '';
    if (path !== '' && path.startsWith(route)) {
      return path;
>>>>>>> f6930268
    }
    return route;
  }

  return (
    <ErrorBoundary>
      <div className='Sidebar'>
        <Drawer
          PaperProps={{ className: 'Sidebar__Paper' }}
          variant='permanent'
          anchor='left'
        >
          <ul className='Sidebar__List'>
            <NavLink
              exact={true}
              activeClassName={'Sidebar__NavLink--active'}
              className='Sidebar__NavLink'
              to={routes.HOME.path}
            >
              <li className='Sidebar__List__item'>
                <img src={logoImg} alt='logo' />
              </li>
            </NavLink>
            {Object.values(routes).map((route: IRoute, index: number) => {
              const { showInSidebar, path, displayName, icon } = route;
              return (
                showInSidebar && (
                  <NavLink
                    key={index}
                    to={() => getPathFromStorage(path)}
                    exact={true}
                    isActive={(m, location) =>
                      location.pathname.startsWith(path)
                    }
                    activeClassName={'Sidebar__NavLink--active'}
                    className='Sidebar__NavLink'
                  >
                    <li className='Sidebar__List__item'>
                      <Icon
                        className='Sidebar__List__item--icon'
                        fontSize={24}
                        name={icon as IconName}
                      />
                      <span className='Sidebar__List__item--text'>
                        {displayName}
                      </span>
                    </li>
                  </NavLink>
                )
              );
            })}
          </ul>
          <div className='Sidebar__bottom'>
            <Tooltip title='Community Slack' placement='right'>
              <a
                target='_blank'
                href='https://slack.aimstack.io'
                rel='noreferrer'
                className='Sidebar__bottom__anchor'
                onClick={() => trackEvent(ANALYTICS_EVENT_KEYS.sidebar.slack)}
              >
                <Icon name='slack' />
              </a>
            </Tooltip>
            <Tooltip title='Docs' placement='right'>
              <a
                target='_blank'
                href='https://aimstack.readthedocs.io'
                rel='noreferrer'
                className='Sidebar__bottom__anchor'
                onClick={() => trackEvent(ANALYTICS_EVENT_KEYS.sidebar.docs)}
              >
                <Icon name='full-docs' />
              </a>
            </Tooltip>
            <Text tint={30}>v{AIM_VERSION}</Text>
          </div>
        </Drawer>
      </div>
    </ErrorBoundary>
  );
}

export default React.memo(SideBar);<|MERGE_RESOLUTION|>--- conflicted
+++ resolved
@@ -23,7 +23,11 @@
 
 function SideBar(): React.FunctionComponentElement<React.ReactNode> {
   function getPathFromStorage(route: PathEnum): PathEnum | string {
-<<<<<<< HEAD
+    const path = getItem(`${route.slice(1)}Url`) ?? '';
+    if (path !== '' && path.startsWith(route)) {
+      return path;
+    }
+    return route;
     switch (route) {
       case PathEnum.Metrics:
         if (localStorage.getItem('metricsUrl')) {
@@ -58,13 +62,7 @@
 
       default:
         return route;
-=======
-    const path = getItem(`${route.slice(1)}Url`) ?? '';
-    if (path !== '' && path.startsWith(route)) {
-      return path;
->>>>>>> f6930268
     }
-    return route;
   }
 
   return (
