import React from 'react';
import _ from 'lodash-es';
import { VariableSizeList as List, areEqual } from 'react-window';
import classNames from 'classnames';

import { Tooltip } from '@material-ui/core';

import MediaList from 'components/MediaList';
import { JsonViewPopover } from 'components/kit';
import ControlPopover from 'components/ControlPopover/ControlPopover';
import { MediaTypeEnum } from 'components/MediaPanel/config';
import ErrorBoundary from 'components/ErrorBoundary/ErrorBoundary';
import DepthDropdown from 'components/DepthDropdown/DepthDropdown';
import DepthSlider from 'components/DepthSlider/DepthSlider';

import {
  MEDIA_ITEMS_SIZES,
  MEDIA_SET_SIZE,
  MEDIA_SET_TITLE_HEIGHT,
  MEDIA_SET_WRAPPER_PADDING_HEIGHT,
} from 'config/mediaConfigs/mediaConfigs';

import { formatValue } from 'utils/formatValue';
import { jsonParse } from 'utils/jsonParse';
import { SortField } from 'utils/getSortedFields';
import getBiggestImageFromList from 'utils/getBiggestImageFromList';

import { IMediaSetProps } from './MediaSet.d';

import './MediaSet.scss';

const MediaSet = ({
  data,
  onListScroll,
  addUriToList,
  index = 0,
  mediaSetKey,
  wrapperOffsetHeight,
  wrapperOffsetWidth,
  orderedMap,
  focusedState,
  additionalProperties,
  tableHeight,
  tooltip,
  mediaType,
  sortFieldsDict,
  sortFields,
}: IMediaSetProps): React.FunctionComponentElement<React.ReactNode> => {
  const [depthMap, setDepthMap] = React.useState<number[]>([]);
  let content: [(string | {})[], [] | [][]][] = []; // the actual items list to be passed to virtualized list component
  let keysMap: { [key: string]: number } = {}; // cache for checking whether the group title is already added to list

  fillContent(data, [''], orderedMap);

  function setStackedList(list: [], stackedList: [][]): void {
    for (let j = 0; j < list.length; j++) {
      if (!stackedList[j]) {
        stackedList[j] = [];
      }
      stackedList[j].push(list[j]);
    }
  }

  function setStackedContent(list: [], path: (string | {})[]): void {
    const [lastContentPath, lastContentList] = content[content.length - 1];
    const [orderedMapKey, value] = (path[path.length - 1] as string).split(
      ' = ',
    );
    if (path.length === lastContentPath.length) {
      (lastContentPath[lastContentPath.length - 1] as any)[orderedMapKey].push(
        value,
      );
      setStackedList(list, lastContentList);
    } else {
      let stackedList: [][] = [];
      setStackedList(list, stackedList);
      path[path.length - 1] = { [orderedMapKey]: [value] };
      content.push([path, stackedList]);
    }
  }

  function getOrderedContentList(list: []): [] {
    const listKeys: string[] = [];
    const listOrderTypes: any[] = [];
    sortFields?.forEach((sortField: SortField) => {
      listKeys.push(sortField.value);
      listOrderTypes.push(sortField.order);
    });
    return _.orderBy(list, listKeys, listOrderTypes) as [];
  }

  function fillContent(
    list: [] | { [key: string]: [] | {} },
    path: (string | {})[] = [''],
    orderedMap: { [key: string]: any },
  ) {
    if (Array.isArray(list)) {
      const orderedContentList = getOrderedContentList(list);
      if (additionalProperties.stacking && content.length) {
        setStackedContent(orderedContentList, path);
      } else {
        content.push([path, orderedContentList]);
      }
    } else {
      const fieldSortedValues = _.orderBy(
        [...(orderedMap?.ordering || [])].reduce((acc: any, value: any) => {
          acc.push({ [orderedMap.key]: value });
          return acc;
        }, []),
        [orderedMap?.key || ''],
        [sortFieldsDict?.[orderedMap?.orderKey]?.order || 'asc'],
      ).map((value: any) => value[orderedMap?.key]);
      fieldSortedValues.forEach((val: any) => {
        const fieldName = `${orderedMap.key} = ${formatValue(val)}`;
        if (!keysMap.hasOwnProperty(path.join(''))) {
          content.push([path, []]);
          keysMap[path.join('')] = 1;
        }
        fillContent(
          list[fieldName],
          path.concat([fieldName]),
          orderedMap[fieldName],
        );
      });
    }
  }

  function getItemSize(index: number): number {
    let [path, items] = content[index];
    const { maxHeight, maxWidth } = getBiggestImageFromList(items.flat());
    const { mediaItemSize, alignmentType, stacking } = additionalProperties;
    const lastPath = path[path.length - 1];
    const isStackedPath = stacking && typeof lastPath === 'object';
    const { pathValue } = getPathDetails({
      isStackedPath,
      lastPath,
    });
    if (path.length === 1) {
      return 0;
    }
    if (items.length > 0) {
      if (mediaType === MediaTypeEnum.IMAGE) {
        return MEDIA_SET_SIZE[mediaType]({
          maxHeight,
          maxWidth,
          mediaItemHeight,
          alignmentType,
          wrapperOffsetWidth,
          mediaItemSize,
          stacking: isStackedPath && pathValue.length > 1,
        });
      }
      if (mediaType === MediaTypeEnum.AUDIO) {
        return MEDIA_SET_SIZE[mediaType]();
      }
    }
    return MEDIA_SET_TITLE_HEIGHT + MEDIA_SET_WRAPPER_PADDING_HEIGHT;
  }

  const onDepthChange = React.useCallback(
    (value: number, index: number): void => {
      if (value !== depthMap[index]) {
        let tmpDepthMap = [...depthMap];
        tmpDepthMap[index] = value;
        setDepthMap(tmpDepthMap);
      }
    },
    [depthMap, setDepthMap],
  );

  const mediaItemHeight = React.useMemo(() => {
    if (mediaType === MediaTypeEnum.AUDIO) {
      return MEDIA_ITEMS_SIZES[mediaType]()?.height;
    } else {
      return MEDIA_ITEMS_SIZES[mediaType]({
        data,
        additionalProperties,
        wrapperOffsetWidth,
        wrapperOffsetHeight,
      })?.height;
    }
  }, [
    additionalProperties,
    data,
    mediaType,
    wrapperOffsetHeight,
    wrapperOffsetWidth,
  ]);

  React.useEffect(() => {
    if (additionalProperties.stacking && content.length) {
      setDepthMap(Array(content.length).fill(0));
    }
  }, [additionalProperties.stacking, data, content.length]);

  return (
    <ErrorBoundary>
      <List
        key={content.length + tableHeight + mediaSetKey}
        height={wrapperOffsetHeight || 0}
        itemCount={content.length}
        itemSize={getItemSize}
        width={'100%'}
        onScroll={onListScroll}
        itemData={{
          data: content,
          addUriToList,
          wrapperOffsetWidth,
          wrapperOffsetHeight,
          index,
          mediaSetKey,
          mediaItemHeight,
          focusedState,
          additionalProperties,
          tooltip,
          mediaType,
          depthMap,
          onDepthChange,
        }}
      >
        {MediaGroupedList}
      </List>
    </ErrorBoundary>
  );
};

function propsComparator(
  prevProps: IMediaSetProps,
  nextProps: IMediaSetProps,
): boolean {
  if (
    prevProps.mediaSetKey !== nextProps.mediaSetKey ||
    prevProps.focusedState !== nextProps.focusedState ||
    prevProps.sortFieldsDict !== nextProps.sortFieldsDict
  ) {
    return false;
  }
  return true;
}

export default React.memo(MediaSet, propsComparator);

const MediaGroupedList = React.memo(function MediaGroupedList({
  index,
  style,
  data,
}: {
  index: number;
  style: React.CSSProperties;
  data: { [key: string]: any };
}) {
  const [path, items] = data.data[index];
  const lastPath = path[path.length - 1];
  const depth = data.depthMap[index] || 0;
  const isStackedPath =
    data.additionalProperties.stacking && typeof lastPath === 'object';
  const { pathKey, pathValue } = getPathDetails({
    isStackedPath,
    lastPath,
  });
  const { currentValue, currentItems } = getCurrentContent({
    isStackedPath,
    pathValue,
    depth,
    items,
  });
  const json: string | object = jsonParse(currentValue);
  const isJson: boolean = typeof json === 'object';
  const renderStacking =
    currentItems.length > 0 && isStackedPath && pathValue.length > 1;
  return (
    <ErrorBoundary>
      <div
        className='MediaSet'
        style={{
          paddingLeft: `calc(0.625rem * ${path.length - 2})`,
          ...style,
        }}
      >
        <ErrorBoundary>
          {path.slice(2).map((key: string, i: number) => (
            <div
              key={key}
              className='MediaSet__connectorLine'
              style={{ left: `calc(0.625rem * ${i})` }}
            />
          ))}
        </ErrorBoundary>
        <div
          className={`MediaSet__container ${path.length > 2 ? 'withDash' : ''}`}
        >
          {path.length > 1 && (
            <ErrorBoundary>
              <ControlPopover
                anchorOrigin={{
                  vertical: 'bottom',
                  horizontal: 'left',
                }}
                transformOrigin={{
                  vertical: 'top',
                  horizontal: 'left',
                }}
                anchor={({ onAnchorClick }) => (
                  <span className='MediaSet__container__path'>
                    <Tooltip
                      placement='top-start'
                      title={`${pathKey} = ${currentValue}`}
                    >
                      <span
                        className='MediaSet__container__path__title'
                        style={{
                          height: MEDIA_SET_TITLE_HEIGHT,
                          width: renderStacking ? '' : '100%',
                        }}
                      >
                        <span
                          className={classNames(
                            'MediaSet__container__path__title__key',
                            {
                              stacked: renderStacking,
                            },
                          )}
                        >
                          {pathKey}
                        </span>
                        =
                        <span
                          onClick={isJson ? onAnchorClick : undefined}
                          className={classNames(
                            'MediaSet__container__path__title__value',
                            {
                              stacked: renderStacking,
                              MediaSet__container__path__title__pointer: isJson,
                            },
                          )}
                        >
                          {currentValue}
                        </span>
                      </span>
                    </Tooltip>
<<<<<<< HEAD
                  )}
                  component={<JsonViewPopover json={json as object} />}
                />
              </ErrorBoundary>
            )}
            {items.length > 0 && (
              <ErrorBoundary>
                <div className='MediaSet__container__mediaItemsList'>
                  <MediaList
                    data={items}
                    addUriToList={data.addUriToList}
                    wrapperOffsetWidth={data.wrapperOffsetWidth}
                    wrapperOffsetHeight={data.wrapperOffsetHeight}
                    mediaItemHeight={data.mediaItemHeight}
                    focusedState={data.focusedState}
                    syncHoverState={data.syncHoverState}
                    additionalProperties={data.additionalProperties}
                    tooltip={data.tooltip}
                    mediaType={data.mediaType}
                  />
                </div>
              </ErrorBoundary>
            )}
          </div>
        </ErrorBoundary>
=======
                    {renderStacking && (
                      <DepthDropdown
                        index={index}
                        pathValue={pathValue}
                        depth={depth}
                        onDepthChange={data.onDepthChange}
                      />
                    )}
                  </span>
                )}
                component={<JsonViewPopover json={json as object} />}
              />
            </ErrorBoundary>
          )}
          {renderStacking && (
            <DepthSlider
              index={index}
              pathValue={pathValue}
              depth={depth}
              onDepthChange={data.onDepthChange}
            />
          )}
          {currentItems.length > 0 && (
            <div className='MediaSet__container__mediaItemsList'>
              <MediaList
                key={`${index}-${depth}`}
                data={currentItems}
                addUriToList={data.addUriToList}
                wrapperOffsetWidth={data.wrapperOffsetWidth}
                wrapperOffsetHeight={data.wrapperOffsetHeight}
                mediaItemHeight={data.mediaItemHeight}
                focusedState={data.focusedState}
                additionalProperties={data.additionalProperties}
                tooltip={data.tooltip}
                mediaType={data.mediaType}
              />
            </div>
          )}
        </div>
>>>>>>> 8b9aeb7e
      </div>
    </ErrorBoundary>
  );
},
areEqual);

function getPathDetails({
  isStackedPath,
  lastPath,
}: {
  isStackedPath: boolean;
  lastPath: any;
}) {
  let pathKey = '';
  let pathValue: string | string[] = '';
  if (isStackedPath) {
    pathKey = Object.keys(lastPath)[0];
    pathValue = lastPath[pathKey];
  } else {
    [pathKey = '', pathValue = ''] = lastPath?.split(' = ');
  }
  return { pathKey, pathValue };
}

function getCurrentContent({
  isStackedPath,
  pathValue,
  depth,
  items,
}: {
  isStackedPath: boolean;
  pathValue: string | string[];
  depth: number;
  items: [] | [][];
}) {
  let currentValue = '';
  let currentItems: [] = [];

  if (isStackedPath) {
    currentValue = (pathValue[depth] as string)?.trim();
    for (let item of items) {
      if (item[depth]) {
        currentItems.push(item[depth]);
      }
    }
  } else {
    currentValue = (pathValue as string)?.trim();
    currentItems = items as [];
  }
  return { currentValue, currentItems };
}<|MERGE_RESOLUTION|>--- conflicted
+++ resolved
@@ -277,15 +277,14 @@
           ...style,
         }}
       >
-        <ErrorBoundary>
-          {path.slice(2).map((key: string, i: number) => (
+        {path.slice(2).map((key: string, i: number) => (
+          <ErrorBoundary key={key}>
             <div
-              key={key}
               className='MediaSet__connectorLine'
               style={{ left: `calc(0.625rem * ${i})` }}
             />
-          ))}
-        </ErrorBoundary>
+          </ErrorBoundary>
+        ))}
         <div
           className={`MediaSet__container ${path.length > 2 ? 'withDash' : ''}`}
         >
@@ -338,33 +337,6 @@
                         </span>
                       </span>
                     </Tooltip>
-<<<<<<< HEAD
-                  )}
-                  component={<JsonViewPopover json={json as object} />}
-                />
-              </ErrorBoundary>
-            )}
-            {items.length > 0 && (
-              <ErrorBoundary>
-                <div className='MediaSet__container__mediaItemsList'>
-                  <MediaList
-                    data={items}
-                    addUriToList={data.addUriToList}
-                    wrapperOffsetWidth={data.wrapperOffsetWidth}
-                    wrapperOffsetHeight={data.wrapperOffsetHeight}
-                    mediaItemHeight={data.mediaItemHeight}
-                    focusedState={data.focusedState}
-                    syncHoverState={data.syncHoverState}
-                    additionalProperties={data.additionalProperties}
-                    tooltip={data.tooltip}
-                    mediaType={data.mediaType}
-                  />
-                </div>
-              </ErrorBoundary>
-            )}
-          </div>
-        </ErrorBoundary>
-=======
                     {renderStacking && (
                       <DepthDropdown
                         index={index}
@@ -404,7 +376,6 @@
             </div>
           )}
         </div>
->>>>>>> 8b9aeb7e
       </div>
     </ErrorBoundary>
   );
