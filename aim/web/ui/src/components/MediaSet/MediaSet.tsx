--- conflicted
+++ resolved
@@ -3,7 +3,7 @@
 import { VariableSizeList as List, areEqual } from 'react-window';
 import classNames from 'classnames';
 
-import { Input, InputBase, Tooltip } from '@material-ui/core';
+import { InputBase, Tooltip } from '@material-ui/core';
 import Autocomplete from '@material-ui/lab/Autocomplete';
 
 import MediaList from 'components/MediaList';
@@ -195,32 +195,34 @@
   }, [additionalProperties.stacking, data, content.length]);
 
   return (
-    <List
-      key={content.length + tableHeight + mediaSetKey}
-      height={wrapperOffsetHeight || 0}
-      itemCount={content.length}
-      itemSize={getItemSize}
-      width={'100%'}
-      onScroll={onListScroll}
-      itemData={{
-        data: content,
-        addUriToList,
-        wrapperOffsetWidth,
-        wrapperOffsetHeight,
-        index,
-        mediaSetKey,
-        mediaItemHeight,
-        focusedState,
-        syncHoverState,
-        additionalProperties,
-        tooltip,
-        mediaType,
-        depthMap,
-        onSliderChange,
-      }}
-    >
-      {MediaGroupedList}
-    </List>
+    <ErrorBoundary>
+      <List
+        key={content.length + tableHeight + mediaSetKey}
+        height={wrapperOffsetHeight || 0}
+        itemCount={content.length}
+        itemSize={getItemSize}
+        width={'100%'}
+        onScroll={onListScroll}
+        itemData={{
+          data: content,
+          addUriToList,
+          wrapperOffsetWidth,
+          wrapperOffsetHeight,
+          index,
+          mediaSetKey,
+          mediaItemHeight,
+          focusedState,
+          syncHoverState,
+          additionalProperties,
+          tooltip,
+          mediaType,
+          depthMap,
+          onSliderChange,
+        }}
+      >
+        {MediaGroupedList}
+      </List>
+    </ErrorBoundary>
   );
 };
 
@@ -269,24 +271,7 @@
   const renderStacking =
     currentItems.length > 0 && isStackedPath && pathValue.length > 1;
   return (
-<<<<<<< HEAD
-    <div
-      className='MediaSet'
-      style={{
-        paddingLeft: `calc(0.625rem * ${path.length - 2})`,
-        ...style,
-      }}
-    >
-      {path.slice(2).map((key: string, i: number) => (
-        <div
-          key={key}
-          className='MediaSet__connectorLine'
-          style={{ left: `calc(0.625rem * ${i})` }}
-        />
-      ))}
-=======
     <ErrorBoundary>
->>>>>>> ae1155e0
       <div
         className='MediaSet'
         style={{
@@ -294,226 +279,18 @@
           ...style,
         }}
       >
-<<<<<<< HEAD
-        {path.length > 1 && (
-          <ControlPopover
-            anchorOrigin={{
-              vertical: 'bottom',
-              horizontal: 'left',
-            }}
-            transformOrigin={{
-              vertical: 'top',
-              horizontal: 'left',
-            }}
-            anchor={({ onAnchorClick }) => (
-              <span className='MediaSet__container__path'>
-                <Tooltip
-                  placement='top-start'
-                  title={`${pathKey} = ${currentValue}`}
-                >
-                  <span
-                    className='MediaSet__container__path__title'
-                    style={{
-                      height: MEDIA_SET_TITLE_HEIGHT,
-                      width: renderStacking ? '' : '100%',
-                    }}
-                  >
-                    <span
-                      className={classNames(
-                        'MediaSet__container__path__title__key',
-                        {
-                          slider: renderStacking,
-                        },
-                      )}
-                    >
-                      {pathKey}
-                    </span>
-                    =
-                    <span
-                      onClick={isJson ? onAnchorClick : undefined}
-                      className={classNames(
-                        'MediaSet__container__path__title__value',
-                        {
-                          slider: renderStacking,
-                          MediaSet__container__path__title__pointer: isJson,
-                        },
-                      )}
-                    >
-                      {currentValue}
-                    </span>
-                  </span>
-                </Tooltip>
-                {renderStacking && (
-                  <ControlPopover
-                    anchorOrigin={{
-                      vertical: 'bottom',
-                      horizontal: 'right',
-                    }}
-                    className='MediaSet__container__path__depthDropdown'
-                    anchor={({ onAnchorClick, opened }) => (
-                      <Button
-                        onClick={onAnchorClick}
-                        className='MediaSet__container__path__depthDropdown__button'
-                        color={opened ? 'primary' : 'default'}
-                        size='small'
-                        withOnlyIcon
-                        style={{ height: MEDIA_SET_TITLE_HEIGHT }}
-                      >
-                        <Icon name={opened ? 'arrow-up' : 'arrow-down'} />
-                      </Button>
-                    )}
-                    component={
-                      <Autocomplete
-                        open
-                        size='small'
-                        disablePortal={true}
-                        disableCloseOnSelect
-                        className='MediaSet__container__path__depthDropdown__autocomplete'
-                        options={(pathValue as string[]).map((v, i) => ({
-                          depth: i,
-                          label: v,
-                        }))}
-                        getOptionLabel={(option) => option.label}
-                        getOptionSelected={(option) => option.depth === depth}
-                        onChange={(e, value) => {
-                          data.onSliderChange(value.depth, index);
-                        }}
-                        disableClearable={true}
-                        ListboxProps={{
-                          style: {
-                            maxHeight: 200,
-                            maxWidth: 241,
-                          },
-                        }}
-                        classes={{
-                          popper:
-                            'MediaSet__container__path__depthDropdown__autocomplete__popper',
-                        }}
-                        renderInput={(params) => (
-                          <InputBase
-                            ref={params.InputProps.ref}
-                            inputProps={params.inputProps}
-                            spellCheck={false}
-                            placeholder='Search'
-                            autoFocus={true}
-                            className='MediaSet__container__path__depthDropdown__autocomplete__select'
-                          />
-                        )}
-                        renderOption={(option) => (
-                          <>
-                            <Text
-                              className={classNames(
-                                'MediaSet__container__path__depthDropdown__autocomplete__select__optionLabel',
-                                {
-                                  selected: depth === option.depth,
-                                },
-                              )}
-                              weight={500}
-                              size={12}
-                            >
-                              {option.label}
-                            </Text>
-                            {depth === option.depth && (
-                              <Icon
-                                fontSize={14}
-                                color='primary'
-                                name='check'
-                                className='MediaSet__container__path__depthDropdown__autocomplete__select__optionIcon'
-                              />
-                            )}
-                          </>
-                        )}
-                      />
-                    }
-                  />
-                )}
-              </span>
-            )}
-            component={<JsonViewPopover json={json as object} />}
+        {path.slice(2).map((key: string, i: number) => (
+          <div
+            key={key}
+            className='MediaSet__connectorLine'
+            style={{ left: `calc(0.625rem * ${i})` }}
           />
-        )}
-        {renderStacking && (
-          <div
-            className='MediaSet__container__sliderContainer'
-            style={{ height: MEDIA_SET_SLIDER_HEIGHT }}
-          >
-            <Slider
-              aria-labelledby='track-false-slider'
-              track={false}
-              valueLabelDisplay='off'
-              getAriaValueText={(value) => `${pathValue[value]}`}
-              value={depth}
-              onChange={(e, value) =>
-                data.onSliderChange(value as number, index)
-              }
-              step={null}
-              marks={(pathValue as string[]).map((l, i) => ({ value: i }))}
-              min={0}
-              max={pathValue.length - 1}
-              prevIconNode={
-                <Button
-                  onClick={() => {
-                    if (depth > 0) data.onSliderChange(depth - 1, index);
-                  }}
-                  className='prevIconBtn'
-                  disabled={depth <= 0}
-                  size='small'
-                  withOnlyIcon
-                >
-                  <Icon name='arrow-left' fontSize={10} />
-                </Button>
-              }
-              nextIconNode={
-                <Button
-                  onClick={() => {
-                    if (depth < pathValue.length - 1)
-                      data.onSliderChange(depth + 1, index);
-                  }}
-                  className='nextIconBtn'
-                  disabled={depth >= pathValue.length - 1}
-                  size='small'
-                  withOnlyIcon
-                >
-                  <Icon name='arrow-right' fontSize={10} />
-                </Button>
-              }
-            />
-          </div>
-        )}
-        {currentItems.length > 0 && (
-          <div className='MediaSet__container__mediaItemsList'>
-            <MediaList
-              key={`${index}-${depth}`}
-              data={currentItems}
-              addUriToList={data.addUriToList}
-              wrapperOffsetWidth={data.wrapperOffsetWidth}
-              wrapperOffsetHeight={data.wrapperOffsetHeight}
-              mediaItemHeight={data.mediaItemHeight}
-              focusedState={data.focusedState}
-              syncHoverState={data.syncHoverState}
-              additionalProperties={data.additionalProperties}
-              tooltip={data.tooltip}
-              mediaType={data.mediaType}
-=======
-        <ErrorBoundary>
-          {path.slice(2).map((key: string, i: number) => (
-            <div
-              key={key}
-              className='MediaSet__connectorLine'
-              style={{
-                left: `calc(0.625rem * ${i})`,
-              }}
->>>>>>> ae1155e0
-            />
-          ))}
-        </ErrorBoundary>
-        <ErrorBoundary>
-          <div
-            className={`MediaSet__container ${
-              path.length > 2 ? 'withDash' : ''
-            }`}
-          >
-            {path.length > 1 && (
+        ))}
+        <div
+          className={`MediaSet__container ${path.length > 2 ? 'withDash' : ''}`}
+        >
+          {path.length > 1 && (
+            <ErrorBoundary>
               <ControlPopover
                 anchorOrigin={{
                   vertical: 'bottom',
@@ -524,45 +301,207 @@
                   horizontal: 'left',
                 }}
                 anchor={({ onAnchorClick }) => (
-                  <Tooltip
-                    placement='top-start'
-                    title={isJson ? path[path.length - 1] : ''}
-                  >
-                    <span
-                      onClick={isJson ? onAnchorClick : () => null}
-                      className={classNames(
-                        `MediaSet__container__title ${
-                          isJson ? 'MediaSet__container__title__pointer' : ''
-                        }`,
-                      )}
+                  <span className='MediaSet__container__path'>
+                    <Tooltip
+                      placement='top-start'
+                      title={`${pathKey} = ${currentValue}`}
                     >
-                      {path[path.length - 1]}
-                    </span>
-                  </Tooltip>
+                      <span
+                        className='MediaSet__container__path__title'
+                        style={{
+                          height: MEDIA_SET_TITLE_HEIGHT,
+                          width: renderStacking ? '' : '100%',
+                        }}
+                      >
+                        <span
+                          className={classNames(
+                            'MediaSet__container__path__title__key',
+                            {
+                              slider: renderStacking,
+                            },
+                          )}
+                        >
+                          {pathKey}
+                        </span>
+                        =
+                        <span
+                          onClick={isJson ? onAnchorClick : undefined}
+                          className={classNames(
+                            'MediaSet__container__path__title__value',
+                            {
+                              slider: renderStacking,
+                              MediaSet__container__path__title__pointer: isJson,
+                            },
+                          )}
+                        >
+                          {currentValue}
+                        </span>
+                      </span>
+                    </Tooltip>
+                    {renderStacking && (
+                      <ErrorBoundary>
+                        <ControlPopover
+                          anchorOrigin={{
+                            vertical: 'bottom',
+                            horizontal: 'right',
+                          }}
+                          className='MediaSet__container__path__depthDropdown'
+                          anchor={({ onAnchorClick, opened }) => (
+                            <Button
+                              onClick={onAnchorClick}
+                              className='MediaSet__container__path__depthDropdown__button'
+                              color={opened ? 'primary' : 'default'}
+                              size='small'
+                              withOnlyIcon
+                              style={{ height: MEDIA_SET_TITLE_HEIGHT }}
+                            >
+                              <Icon name={opened ? 'arrow-up' : 'arrow-down'} />
+                            </Button>
+                          )}
+                          component={
+                            <Autocomplete
+                              open
+                              size='small'
+                              disablePortal={true}
+                              disableCloseOnSelect
+                              className='MediaSet__container__path__depthDropdown__autocomplete'
+                              options={(pathValue as string[]).map((v, i) => ({
+                                depth: i,
+                                label: v,
+                              }))}
+                              getOptionLabel={(option) => option.label}
+                              getOptionSelected={(option) =>
+                                option.depth === depth
+                              }
+                              onChange={(e, value) => {
+                                data.onSliderChange(value.depth, index);
+                              }}
+                              disableClearable={true}
+                              ListboxProps={{
+                                style: {
+                                  maxHeight: 200,
+                                  maxWidth: 241,
+                                },
+                              }}
+                              classes={{
+                                popper:
+                                  'MediaSet__container__path__depthDropdown__autocomplete__popper',
+                              }}
+                              renderInput={(params) => (
+                                <InputBase
+                                  ref={params.InputProps.ref}
+                                  inputProps={params.inputProps}
+                                  spellCheck={false}
+                                  placeholder='Search'
+                                  autoFocus={true}
+                                  className='MediaSet__container__path__depthDropdown__autocomplete__select'
+                                />
+                              )}
+                              renderOption={(option) => (
+                                <>
+                                  <Text
+                                    className={classNames(
+                                      'MediaSet__container__path__depthDropdown__autocomplete__select__optionLabel',
+                                      {
+                                        selected: depth === option.depth,
+                                      },
+                                    )}
+                                    weight={500}
+                                    size={12}
+                                  >
+                                    {option.label}
+                                  </Text>
+                                  {depth === option.depth && (
+                                    <Icon
+                                      fontSize={14}
+                                      color='primary'
+                                      name='check'
+                                      className='MediaSet__container__path__depthDropdown__autocomplete__select__optionIcon'
+                                    />
+                                  )}
+                                </>
+                              )}
+                            />
+                          }
+                        />
+                      </ErrorBoundary>
+                    )}
+                  </span>
                 )}
                 component={<JsonViewPopover json={json as object} />}
               />
-            )}
+            </ErrorBoundary>
+          )}
+          {renderStacking && (
             <ErrorBoundary>
-              {items.length > 0 && (
-                <div className='MediaSet__container__mediaItemsList'>
-                  <MediaList
-                    data={items}
-                    addUriToList={data.addUriToList}
-                    wrapperOffsetWidth={data.wrapperOffsetWidth}
-                    wrapperOffsetHeight={data.wrapperOffsetHeight}
-                    mediaItemHeight={data.mediaItemHeight}
-                    focusedState={data.focusedState}
-                    syncHoverState={data.syncHoverState}
-                    additionalProperties={data.additionalProperties}
-                    tooltip={data.tooltip}
-                    mediaType={data.mediaType}
-                  />
-                </div>
-              )}
+              <div
+                className='MediaSet__container__sliderContainer'
+                style={{ height: MEDIA_SET_SLIDER_HEIGHT }}
+              >
+                <Slider
+                  aria-labelledby='track-false-slider'
+                  track={false}
+                  valueLabelDisplay='off'
+                  getAriaValueText={(value) => `${pathValue[value]}`}
+                  value={depth}
+                  onChange={(e, value) =>
+                    data.onSliderChange(value as number, index)
+                  }
+                  step={null}
+                  marks={(pathValue as string[]).map((l, i) => ({ value: i }))}
+                  min={0}
+                  max={pathValue.length - 1}
+                  prevIconNode={
+                    <Button
+                      onClick={() => {
+                        if (depth > 0) data.onSliderChange(depth - 1, index);
+                      }}
+                      className='prevIconBtn'
+                      disabled={depth <= 0}
+                      size='small'
+                      withOnlyIcon
+                    >
+                      <Icon name='arrow-left' fontSize={10} />
+                    </Button>
+                  }
+                  nextIconNode={
+                    <Button
+                      onClick={() => {
+                        if (depth < pathValue.length - 1)
+                          data.onSliderChange(depth + 1, index);
+                      }}
+                      className='nextIconBtn'
+                      disabled={depth >= pathValue.length - 1}
+                      size='small'
+                      withOnlyIcon
+                    >
+                      <Icon name='arrow-right' fontSize={10} />
+                    </Button>
+                  }
+                />
+              </div>
             </ErrorBoundary>
-          </div>
-        </ErrorBoundary>
+          )}
+          {currentItems.length > 0 && (
+            <ErrorBoundary>
+              <div className='MediaSet__container__mediaItemsList'>
+                <MediaList
+                  key={`${index}-${depth}`}
+                  data={currentItems}
+                  addUriToList={data.addUriToList}
+                  wrapperOffsetWidth={data.wrapperOffsetWidth}
+                  wrapperOffsetHeight={data.wrapperOffsetHeight}
+                  mediaItemHeight={data.mediaItemHeight}
+                  focusedState={data.focusedState}
+                  syncHoverState={data.syncHoverState}
+                  additionalProperties={data.additionalProperties}
+                  tooltip={data.tooltip}
+                  mediaType={data.mediaType}
+                />
+              </div>
+            </ErrorBoundary>
+          )}
+        </div>
       </div>
     </ErrorBoundary>
   );
