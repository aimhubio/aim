import React from 'react';
import _ from 'lodash-es';
import { VariableSizeList as List, areEqual } from 'react-window';
import classNames from 'classnames';

import { Tooltip } from '@material-ui/core';

import MediaList from 'components/MediaList';
import { JsonViewPopover } from 'components/kit';
import ControlPopover from 'components/ControlPopover/ControlPopover';
import { MediaTypeEnum } from 'components/MediaPanel/config';

import {
  MEDIA_ITEMS_SIZES,
  MEDIA_SET_SIZE,
  MEDIA_SET_TITLE_HEIGHT,
  MEDIA_SET_WRAPPER_PADDING_HEIGHT,
} from 'config/mediaConfigs/mediaConfigs';

import { formatValue } from 'utils/formatValue';
import { jsonParse } from 'utils/jsonParse';
import getBiggestImageFromList from 'utils/getBiggestImageFromList';

import { IMediaSetProps } from './MediaSet.d';

import './MediaSet.scss';

const MediaSet = ({
  data,
  onListScroll,
  addUriToList,
  index = 0,
  mediaSetKey,
  wrapperOffsetHeight,
  wrapperOffsetWidth,
  orderedMap,
  focusedState,
  syncHoverState,
  additionalProperties,
  tableHeight,
  tooltip,
  mediaType,
}: IMediaSetProps): React.FunctionComponentElement<React.ReactNode> => {
  let content: [string[], [] | [][]][] = []; // the actual items list to be passed to virtualized list component
  let keysMap: { [key: string]: number } = {}; // cache for checking whether the group title is already added to list

  const mediaItemHeight = React.useMemo(() => {
    if (mediaType === MediaTypeEnum.AUDIO) {
      return MEDIA_ITEMS_SIZES[mediaType]()?.height;
    } else {
      return MEDIA_ITEMS_SIZES[mediaType]({
        data,
        additionalProperties,
        wrapperOffsetWidth,
        wrapperOffsetHeight,
      })?.height;
    }
  }, [
    additionalProperties,
    data,
    mediaType,
    wrapperOffsetHeight,
    wrapperOffsetWidth,
  ]);

  function fillContent(
    list: [] | { [key: string]: [] | {} },
    path = [''],
    orderedMap: { [key: string]: any },
  ) {
    if (Array.isArray(list)) {
      if (additionalProperties.zIndex) {
        let [, lastContent] = content[content.length - 1];
        for (let j = 0; j < list.length; j++) {
          if (!lastContent[j]) {
            lastContent[j] = [];
          }
          lastContent[j].push(list[j]);
        }
      } else {
        content.push([path, list]);
      }
    } else {
      const fieldSortedValues = _.sortBy([...orderedMap.ordering]);
      fieldSortedValues.forEach((val: any) => {
        const fieldName = `${orderedMap.key} = ${formatValue(val)}`;
        if (!keysMap.hasOwnProperty(path.join(''))) {
          content.push([path, []]);
          keysMap[path.join('')] = 1;
        }
        fillContent(
          list[fieldName],
          path.concat([fieldName]),
          orderedMap[fieldName],
        );
      });
    }
  }

  fillContent(data, [''], orderedMap);

<<<<<<< HEAD
  console.log(
    'content',
    content,
    'keysMap',
    keysMap,
    'additionalProperties',
    additionalProperties,
  );
  function getItemSize(index: number) {
=======
  function getItemSize(index: number): number {
>>>>>>> d32fde29
    let [path, items] = content[index];
    const { maxHeight, maxWidth } = getBiggestImageFromList(items);
    const { mediaItemSize, alignmentType } = additionalProperties;
    if (path.length === 1) {
      return 0;
    }
    if (items.length > 0) {
      if (mediaType === MediaTypeEnum.IMAGE) {
        return MEDIA_SET_SIZE[mediaType]({
          maxHeight,
          maxWidth,
          mediaItemHeight,
          alignmentType,
          wrapperOffsetWidth,
          mediaItemSize,
        });
      }
      if (mediaType === MediaTypeEnum.AUDIO) {
        return MEDIA_SET_SIZE[mediaType]();
      }
    }
<<<<<<< HEAD
    return setTitleHeight + setWrapperPaddingHeight;
=======
    return MEDIA_SET_TITLE_HEIGHT + MEDIA_SET_WRAPPER_PADDING_HEIGHT;
>>>>>>> d32fde29
  }

  return (
    <List
      key={content.length + tableHeight + mediaSetKey}
      height={wrapperOffsetHeight || 0}
      itemCount={content.length}
      itemSize={getItemSize}
      width={'100%'}
      onScroll={onListScroll}
      itemData={{
        data: content,
        addUriToList,
        wrapperOffsetWidth,
        wrapperOffsetHeight,
        index,
        mediaSetKey,
        mediaItemHeight,
        focusedState,
        syncHoverState,
        additionalProperties,
        tooltip,
        mediaType,
      }}
    >
      {MediaGroupedList}
    </List>
  );
};

function propsComparator(
  prevProps: IMediaSetProps,
  nextProps: IMediaSetProps,
): boolean {
  if (
    prevProps.mediaSetKey !== nextProps.mediaSetKey ||
    prevProps.focusedState !== nextProps.focusedState
  ) {
    return false;
  }
  return true;
}

export default React.memo(MediaSet, propsComparator);

const MediaGroupedList = React.memo(function MediaGroupedList(props: any) {
  const { index, style, data } = props;
  const [path, items] = data.data[index];
  const json: string | object = jsonParse(
    path[path.length - 1]?.split('=')[1]?.trim(),
  );
  const isJson: boolean = typeof json === 'object';

  return (
    <div
      className='MediaSet'
      style={{
        paddingLeft: `calc(0.625rem * ${path.length - 2})`,
        ...style,
      }}
    >
      {path.slice(2).map((key: string, i: number) => (
        <div
          key={key}
          className='MediaSet__connectorLine'
          style={{
            left: `calc(0.625rem * ${i})`,
          }}
        />
      ))}
      <div
        className={`MediaSet__container ${path.length > 2 ? 'withDash' : ''}`}
      >
        {path.length > 1 && (
          <ControlPopover
            anchorOrigin={{
              vertical: 'bottom',
              horizontal: 'left',
            }}
            transformOrigin={{
              vertical: 'top',
              horizontal: 'left',
            }}
            anchor={({ onAnchorClick }) => (
              <Tooltip
                placement='top-start'
                title={isJson ? path[path.length - 1] : ''}
              >
                <span
                  onClick={isJson ? onAnchorClick : () => null}
                  className={classNames(
                    `MediaSet__container__title ${
                      isJson ? 'MediaSet__container__title__pointer' : ''
                    }`,
                  )}
                >
                  {path[path.length - 1]}
                </span>
              </Tooltip>
            )}
            component={<JsonViewPopover json={json as object} />}
          />
        )}
        {items.length > 0 && (
          <div className='MediaSet__container__mediaItemsList'>
            <MediaList
              data={items}
              addUriToList={data.addUriToList}
              wrapperOffsetWidth={data.wrapperOffsetWidth}
              wrapperOffsetHeight={data.wrapperOffsetHeight}
              mediaItemHeight={data.mediaItemHeight}
              focusedState={data.focusedState}
              syncHoverState={data.syncHoverState}
              additionalProperties={data.additionalProperties}
              tooltip={data.tooltip}
              mediaType={data.mediaType}
            />
          </div>
        )}
      </div>
    </div>
  );
}, areEqual);<|MERGE_RESOLUTION|>--- conflicted
+++ resolved
@@ -99,19 +99,7 @@
 
   fillContent(data, [''], orderedMap);
 
-<<<<<<< HEAD
-  console.log(
-    'content',
-    content,
-    'keysMap',
-    keysMap,
-    'additionalProperties',
-    additionalProperties,
-  );
-  function getItemSize(index: number) {
-=======
   function getItemSize(index: number): number {
->>>>>>> d32fde29
     let [path, items] = content[index];
     const { maxHeight, maxWidth } = getBiggestImageFromList(items);
     const { mediaItemSize, alignmentType } = additionalProperties;
@@ -133,11 +121,7 @@
         return MEDIA_SET_SIZE[mediaType]();
       }
     }
-<<<<<<< HEAD
-    return setTitleHeight + setWrapperPaddingHeight;
-=======
     return MEDIA_SET_TITLE_HEIGHT + MEDIA_SET_WRAPPER_PADDING_HEIGHT;
->>>>>>> d32fde29
   }
 
   return (
