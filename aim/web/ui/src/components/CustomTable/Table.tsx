--- conflicted
+++ resolved
@@ -274,6 +274,7 @@
                     ),
                   }}
                   data={props.data}
+                  columnsMaxWidth={props.columnsMaxWidth}
                   expanded={expanded}
                   expand={expand}
                   onRowSelect={props.onRowSelect}
@@ -305,98 +306,6 @@
                 }px`,
               }}
             >
-<<<<<<< HEAD
-              {props.multiSelect && Array.isArray(props.data) && (
-                <ErrorBoundary key={'selection'}>
-                  <Column
-                    topHeader={true}
-                    showTopHeaderContent={true}
-                    showTopHeaderBorder={true}
-                    col={{
-                      isHidden: false,
-                      key: 'selection',
-                      pin: 'left',
-                      topHeader: '',
-                      content: (
-                        <Checkbox
-                          color='primary'
-                          size='small'
-                          className={classNames(
-                            'Table__column__selectCheckbox',
-                            {
-                              Table__column__headerCheckbox:
-                                props.data[0]?.rowMeta?.color,
-                            },
-                          )}
-                          icon={
-                            <span className='Table__column__defaultSelectIcon'></span>
-                          }
-                          checkedIcon={
-                            props.data.length ===
-                            Object.keys(props.selectedRows).length ? (
-                              <span className='Table__column__selectedSelectIcon'>
-                                <Icon name='check' fontSize={9} />
-                              </span>
-                            ) : (
-                              <span className='Table__column__partiallySelectedSelectIcon'>
-                                <Icon name='partially-selected' fontSize={16} />
-                              </span>
-                            )
-                          }
-                          onClick={() =>
-                            props.onRowSelect({
-                              actionType: isEmpty(props.selectedRows)
-                                ? 'selectAll'
-                                : 'removeAll',
-                              data: props.data,
-                            })
-                          }
-                          checked={!isEmpty(props.selectedRows)}
-                        />
-                      ),
-                    }}
-                    data={props.data}
-                    expanded={expanded}
-                    columnsMaxWidth={props.columnsMaxWidth}
-                    expand={expand}
-                    onRowSelect={props.onRowSelect}
-                    onRowClick={props.onRowClick}
-                    selectedRows={props.selectedRows}
-                    firstColumn={true}
-                    width={
-                      props.data[0]?.rowMeta?.color
-                        ? COLORED_SELECTION_COLUMN_WIDTH
-                        : SELECTION_COLUMN_WIDTH
-                    }
-                    isAlwaysVisible={true}
-                    onRowHover={props.onRowHover}
-                  />
-                </ErrorBoundary>
-              )}
-              {leftPane.map((col, index) => {
-                return (
-                  <ErrorBoundary key={col.key}>
-                    <Column
-                      topHeader={props.topHeader}
-                      showTopHeaderContent={showTopHeaderContent(index, col)}
-                      columnsMaxWidth={props.columnsMaxWidth}
-                      showTopHeaderBorder={showTopHeaderContent(
-                        index,
-                        col,
-                        true,
-                      )}
-                      col={col}
-                      data={props.data}
-                      expanded={expanded}
-                      expand={expand}
-                      togglePin={togglePin}
-                      pinnedTo='left'
-                      firstColumn={index === 0}
-                      width={props.columnsWidths?.[col.key]}
-                      updateColumnWidth={props.updateColumnsWidths}
-                      headerMeta={props.headerMeta}
-                      isAlwaysVisible={props.alwaysVisibleColumns?.includes(
-=======
               {leftPane.map((col, index) => (
                 <ErrorBoundary key={col.key}>
                   <Column
@@ -405,6 +314,7 @@
                     showTopHeaderBorder={showTopHeaderContent(index, col, true)}
                     col={col}
                     data={props.data}
+                    columnsMaxWidth={props.columnsMaxWidth}
                     expanded={expanded}
                     expand={expand}
                     togglePin={togglePin}
@@ -419,39 +329,32 @@
                     hideColumn={() =>
                       props.setExcludedFields?.([
                         ...(props.excludedFields || []),
->>>>>>> 011243f9
                         col.key,
-                      )}
-                      hideColumn={() =>
-                        props.setExcludedFields?.([
-                          ...(props.excludedFields || []),
-                          col.key,
-                        ])
-                      }
-                      multiSelect={props.multiSelect}
-                      paneFirstColumn={index === 0}
-                      paneLastColumn={index === leftPane.length - 1}
-                      moveColumn={(dir) =>
-                        moveColumn(col.key, 'left', index, dir)
-                      }
-                      sortable={
-                        col.sortableKey &&
-                        props.sortFields.findIndex(
-                          (f) => f[0] === col.sortableKey,
-                        ) === -1
-                      }
-                      sortByColumn={(order) =>
-                        props.onSort(col.sortableKey, order)
-                      }
-                      onRowHover={props.onRowHover}
-                      onRowClick={props.onRowClick}
-                      columnOptions={col.columnOptions}
-                      selectedRows={props.selectedRows}
-                      onRowSelect={props.onRowSelect}
-                    />
-                  </ErrorBoundary>
-                );
-              })}
+                      ])
+                    }
+                    multiSelect={props.multiSelect}
+                    paneFirstColumn={index === 0}
+                    paneLastColumn={index === leftPane.length - 1}
+                    moveColumn={(dir) =>
+                      moveColumn(col.key, 'left', index, dir)
+                    }
+                    sortable={
+                      col.sortableKey &&
+                      props.sortFields.findIndex(
+                        (f) => f[0] === col.sortableKey,
+                      ) === -1
+                    }
+                    sortByColumn={(order) =>
+                      props.onSort(col.sortableKey, order)
+                    }
+                    onRowHover={props.onRowHover}
+                    onRowClick={props.onRowClick}
+                    columnOptions={col.columnOptions}
+                    selectedRows={props.selectedRows}
+                    onRowSelect={props.onRowSelect}
+                  />
+                </ErrorBoundary>
+              ))}
             </div>
           )}
           <div className='Table__pane Table__pane--middle'>
@@ -460,9 +363,9 @@
                 <Column
                   key={col.key + index}
                   topHeader={props.topHeader}
-                  columnsMaxWidth={props.columnsMaxWidth}
                   showTopHeaderContent={showTopHeaderContent(index, col)}
                   showTopHeaderBorder={showTopHeaderContent(index, col, true)}
+                  columnsMaxWidth={props.columnsMaxWidth}
                   col={col}
                   data={props.data}
                   expanded={expanded}
@@ -526,7 +429,6 @@
                       middlePane.length === 0 &&
                       !props.multiSelect
                     }
-                    columnsMaxWidth={props.columnsMaxWidth}
                     width={props.columnsWidths?.[col.key]}
                     updateColumnWidth={props.updateColumnsWidths}
                     headerMeta={props.headerMeta}
