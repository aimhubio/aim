--- conflicted
+++ resolved
@@ -8,11 +8,8 @@
 import Cell from './TableCell';
 import ControlPopover from '../ControlPopover/ControlPopover';
 import { Button, Icon, Text } from 'components/kit';
-<<<<<<< HEAD
 import GroupConfigPopover from 'components/GroupConfigPopover/GroupConfigPopover';
 import { decode } from 'utils/encoder/encoder';
-=======
->>>>>>> b1ec1a09
 
 function Column({
   topHeader,
