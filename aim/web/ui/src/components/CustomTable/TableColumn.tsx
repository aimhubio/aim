--- conflicted
+++ resolved
@@ -50,12 +50,9 @@
   multiSelect,
   selectedRows,
   onRowSelect,
-<<<<<<< HEAD
-  columnsMaxWidth,
-=======
   onToggleColumnsColorScales,
   columnsColorScales,
->>>>>>> f6930268
+  columnsMaxWidth,
 }) {
   const [maxWidth, setMaxWidth] = React.useState(width);
   const [isResizing, setIsResizing] = React.useState(false);
