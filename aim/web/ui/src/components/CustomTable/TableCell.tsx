--- conflicted
+++ resolved
@@ -18,51 +18,9 @@
   multiSelect = false,
 }) {
   return (
-<<<<<<< HEAD
-    <div
-      className={classNames('Table__cell', {
-        [`${typeof item === 'object' && item?.className}`]: true,
-        [className]: !!className,
-        [`index-${index}`]: true,
-        [col.key]: true,
-        Table__group__config__column__cell: isConfigColumn,
-        clickable: typeof item === 'object' && !!item?.props?.onClick,
-        placeholder: !!placeholder,
-      })}
-      style={{
-        cursor:
-          typeof onRowClick === 'function' ||
-          (typeof item === 'object' && item?.props?.onClick)
-            ? 'pointer'
-            : 'inherit',
-        ...(metadata?.color && {
-          boxShadow: `inset 3px 0 0 0 ${metadata.color}`,
-        }),
-        ...(typeof item === 'object' &&
-          item?.hasOwnProperty('style') &&
-          item?.style),
-      }}
-      {...(typeof item === 'object' && item?.props)}
-      onMouseMove={
-        item?.props?.onMouseMove ? item.props.onMouseMove : onRowHover
-      }
-      onClick={item?.props?.onClick ? item.props.onClick : onRowClick}
-    >
-      {isConfigColumn || placeholder ? (
-        <>{multiSelect && item}</>
-      ) : (
-        <div className='Table__cell__value'>
-          {typeof item === 'object' && item?.hasOwnProperty('content')
-            ? item?.content ?? ''
-            : item ?? ''}
-        </div>
-      )}
-    </div>
-=======
     <ErrorBoundary>
       <div
-        className={classNames({
-          Table__cell: true,
+        className={classNames('Table__cell', {
           [`${typeof item === 'object' && item?.className}`]: true,
           [className]: !!className,
           [`index-${index}`]: true,
@@ -91,7 +49,7 @@
         onClick={item?.props?.onClick ? item.props.onClick : onRowClick}
       >
         {isConfigColumn || placeholder ? (
-          ''
+          <>{multiSelect && item}</>
         ) : (
           <div className='Table__cell__value'>
             {typeof item === 'object' && item?.hasOwnProperty('content')
@@ -101,7 +59,6 @@
         )}
       </div>
     </ErrorBoundary>
->>>>>>> db6abac6
   );
 }
 
