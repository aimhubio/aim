--- conflicted
+++ resolved
@@ -19,10 +19,7 @@
   runHash,
   initialTags,
   headerRenderer,
-<<<<<<< HEAD
-=======
   onTagsChange,
->>>>>>> de7ea192
 }: IAttachedTagsListProps) {
   const [tags, setTags] = React.useState<ITagInfo[]>([]);
   const [attachedTags, setAttachedTags] = React.useState<ITagInfo[]>(
