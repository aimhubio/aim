import './Header.less';

import React from 'react';
import { NavLink, withRouter } from 'react-router-dom';

import { classNames } from '../../../utils';
import UI from '../../../ui';
import * as storeUtils from '../../../storeUtils';
import * as classes from '../../../constants/classes';
import * as screens from '../../../constants/screens';
import ReactSVG from 'react-svg';
import { getItem } from '../../../services/storage';
import { USER_LAST_EXPLORE_CONFIG } from '../../../config';

class Header extends React.Component {
  constructor(props) {
    super(props);

    this.state = {};
  }

  render() {
    return (
      <div className='Header'>
        <div className='Header__cont'>
          <div className='Header__items top'>
            <div className='Header__item__wrapper'>
              <div className='Header__item'>
                <div className='Header__item__img' />
              </div>
            </div>
            <div className='Header__item__wrapper'>
              <NavLink
                to={screens.HUB_PROJECT_EXPERIMENT_DASHBOARD}
                className={classNames({
                  active: window.location.pathname === 'dashboard',
                })}
              >
                <div className='Header__item'>
                  <UI.Icon i='table_chart' className='Header__item__icon' />
                  <UI.Text className='Header__item__title'>Dashboard</UI.Text>
                </div>
<<<<<<< HEAD
              </NavLink>
            </div>
            <div className='Header__item__wrapper'>
              <NavLink
                exact
                to={getItem(USER_LAST_EXPLORE_CONFIG) ?? screens.EXPLORE}
              >
                <div className='Header__item'>
                  <UI.Icon i='timeline' className='Header__item__icon' />
                  <UI.Text className='Header__item__title'>Explore</UI.Text>
                </div>
              </NavLink>
            </div>
            <div className='Header__item__wrapper'>
              <NavLink
                to={screens.HUB_PROJECT_TAGS}
                className={classNames({
                  active: window.location.pathname.startsWith('/tag'),
                })}
              >
                <div className='Header__item'>
                  <UI.Icon i='flag' className='Header__item__icon' />
                  <UI.Text className='Header__item__title'>Tags</UI.Text>
                </div>
              </NavLink>
            </div>
            <div className='Header__item__wrapper hidden'>
              <NavLink
                to={screens.HUB_PROJECT_EXECUTABLES}
                className={classNames({
                  active: window.location.pathname.startsWith('/process'),
                })}
              >
                <div className='Header__item'>
                  <UI.Icon i='archive' className='Header__item__icon' />
                  <UI.Text className='Header__item__title'>Processes</UI.Text>
                </div>
              </NavLink>
            </div>
            {this.props.project.tf_enabled && (
=======
              </div>
              <div className='Header__item__wrapper'>
                <NavLink
                  to={screens.HUB_PROJECT_EXPERIMENT_DASHBOARD}
                  className={classNames({
                    active: window.location.pathname === 'dashboard',
                  })}
                >
                  <div className='Header__item'>
                    <UI.Icon i='table_chart' className='Header__item__icon' />
                    <UI.Text className='Header__item__title'>Dashboard</UI.Text>
                  </div>
                </NavLink>
              </div>
              <div className='Header__item__wrapper'>
                <NavLink
                  exact
                  to={getItem(USER_LAST_EXPLORE_CONFIG) ?? screens.EXPLORE}
                  className={classNames({
                    active: window.location.pathname.startsWith('/explore'),
                  })}
                >
                  <div className='Header__item'>
                    <UI.Icon i='timeline' className='Header__item__icon' />
                    <UI.Text className='Header__item__title'>Explore</UI.Text>
                  </div>
                </NavLink>
              </div>
>>>>>>> f7645b7a
              <div className='Header__item__wrapper'>
                <NavLink
                  to={screens.HUB_TF_SUMMARY_LIST}
                  className={classNames({
                    active: window.location.pathname.startsWith('/tf'),
                  })}
                >
                  <div className='Header__item'>
                    <ReactSVG
                      className='Header__item__icon__svg'
                      src={require('../../../asset/icons/tensorflow-2.svg')}
                    />
                    <UI.Text className='Header__item__title'>TF logs</UI.Text>
                  </div>
                </NavLink>
              </div>
<<<<<<< HEAD
            )}
          </div>
          <div className='Header__items bottom'>
            <div className='Header__item__wrapper'>
              <a
                className='link'
                href='https://github.com/aimhubio/aim#overview'
                target='_blank'
                rel='noreferrer noopener'
              >
                <div className='Header__item'>
                  <UI.Icon i='description' className='Header__item__icon' />
                  <UI.Text className='Header__item__title'>Docs</UI.Text>
=======
              <div className='Header__item__wrapper'>
                <NavLink
                  to={screens.HUB_BOOKMARKS}
                  className={classNames({
                    active: window.location.pathname.startsWith('/bookmarks'),
                  })}
                >
                  <div className='Header__item'>
                    <UI.Icon i='bookmarks' className='Header__item__icon' />
                    <UI.Text className='Header__item__title'>Bookmarks</UI.Text>
                  </div>
                </NavLink>
              </div>
              <div className='Header__item__wrapper hidden'>
                <NavLink
                  to={screens.HUB_PROJECT_EXECUTABLES}
                  className={classNames({
                    active: window.location.pathname.startsWith('/process'),
                  })}
                >
                  <div className='Header__item'>
                    <UI.Icon i='archive' className='Header__item__icon' />
                    <UI.Text className='Header__item__title'>Processes</UI.Text>
                  </div>
                </NavLink>
              </div>
              {this.props.project.tf_enabled && (
                <div className='Header__item__wrapper'>
                  <NavLink
                    to={screens.HUB_TF_SUMMARY_LIST}
                    className={classNames({
                      active: window.location.pathname.startsWith('/tf'),
                    })}
                  >
                    <div className='Header__item'>
                      <ReactSVG
                        className='Header__item__icon__svg'
                        src={require('../../../asset/icons/tensorflow-2.svg')}
                      />
                      <UI.Text className='Header__item__title'>TF logs</UI.Text>
                    </div>
                  </NavLink>
>>>>>>> f7645b7a
                </div>
              </a>
            </div>
          </div>
        </div>
      </div>
    );
  }
}

export default withRouter(storeUtils.getWithState(classes.HEADER, Header));<|MERGE_RESOLUTION|>--- conflicted
+++ resolved
@@ -40,7 +40,6 @@
                   <UI.Icon i='table_chart' className='Header__item__icon' />
                   <UI.Text className='Header__item__title'>Dashboard</UI.Text>
                 </div>
-<<<<<<< HEAD
               </NavLink>
             </div>
             <div className='Header__item__wrapper'>
@@ -67,6 +66,19 @@
                 </div>
               </NavLink>
             </div>
+            <div className='Header__item__wrapper'>
+              <NavLink
+                to={screens.HUB_BOOKMARKS}
+                className={classNames({
+                  active: window.location.pathname.startsWith('/bookmarks'),
+                })}
+              >
+                <div className='Header__item'>
+                  <UI.Icon i='bookmarks' className='Header__item__icon' />
+                  <UI.Text className='Header__item__title'>Bookmarks</UI.Text>
+                </div>
+              </NavLink>
+            </div>
             <div className='Header__item__wrapper hidden'>
               <NavLink
                 to={screens.HUB_PROJECT_EXECUTABLES}
@@ -81,36 +93,6 @@
               </NavLink>
             </div>
             {this.props.project.tf_enabled && (
-=======
-              </div>
-              <div className='Header__item__wrapper'>
-                <NavLink
-                  to={screens.HUB_PROJECT_EXPERIMENT_DASHBOARD}
-                  className={classNames({
-                    active: window.location.pathname === 'dashboard',
-                  })}
-                >
-                  <div className='Header__item'>
-                    <UI.Icon i='table_chart' className='Header__item__icon' />
-                    <UI.Text className='Header__item__title'>Dashboard</UI.Text>
-                  </div>
-                </NavLink>
-              </div>
-              <div className='Header__item__wrapper'>
-                <NavLink
-                  exact
-                  to={getItem(USER_LAST_EXPLORE_CONFIG) ?? screens.EXPLORE}
-                  className={classNames({
-                    active: window.location.pathname.startsWith('/explore'),
-                  })}
-                >
-                  <div className='Header__item'>
-                    <UI.Icon i='timeline' className='Header__item__icon' />
-                    <UI.Text className='Header__item__title'>Explore</UI.Text>
-                  </div>
-                </NavLink>
-              </div>
->>>>>>> f7645b7a
               <div className='Header__item__wrapper'>
                 <NavLink
                   to={screens.HUB_TF_SUMMARY_LIST}
@@ -127,7 +109,6 @@
                   </div>
                 </NavLink>
               </div>
-<<<<<<< HEAD
             )}
           </div>
           <div className='Header__items bottom'>
@@ -141,50 +122,6 @@
                 <div className='Header__item'>
                   <UI.Icon i='description' className='Header__item__icon' />
                   <UI.Text className='Header__item__title'>Docs</UI.Text>
-=======
-              <div className='Header__item__wrapper'>
-                <NavLink
-                  to={screens.HUB_BOOKMARKS}
-                  className={classNames({
-                    active: window.location.pathname.startsWith('/bookmarks'),
-                  })}
-                >
-                  <div className='Header__item'>
-                    <UI.Icon i='bookmarks' className='Header__item__icon' />
-                    <UI.Text className='Header__item__title'>Bookmarks</UI.Text>
-                  </div>
-                </NavLink>
-              </div>
-              <div className='Header__item__wrapper hidden'>
-                <NavLink
-                  to={screens.HUB_PROJECT_EXECUTABLES}
-                  className={classNames({
-                    active: window.location.pathname.startsWith('/process'),
-                  })}
-                >
-                  <div className='Header__item'>
-                    <UI.Icon i='archive' className='Header__item__icon' />
-                    <UI.Text className='Header__item__title'>Processes</UI.Text>
-                  </div>
-                </NavLink>
-              </div>
-              {this.props.project.tf_enabled && (
-                <div className='Header__item__wrapper'>
-                  <NavLink
-                    to={screens.HUB_TF_SUMMARY_LIST}
-                    className={classNames({
-                      active: window.location.pathname.startsWith('/tf'),
-                    })}
-                  >
-                    <div className='Header__item'>
-                      <ReactSVG
-                        className='Header__item__icon__svg'
-                        src={require('../../../asset/icons/tensorflow-2.svg')}
-                      />
-                      <UI.Text className='Header__item__title'>TF logs</UI.Text>
-                    </div>
-                  </NavLink>
->>>>>>> f7645b7a
                 </div>
               </a>
             </div>
