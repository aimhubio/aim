<<<<<<< HEAD
import React, { useState, MouseEvent } from 'react';
=======
import React from 'react';
>>>>>>> 389dd96c
import { isEmpty } from 'lodash-es';

import { Dialog } from '@material-ui/core';

import ImagesSet from 'components/ImagesSet/ImagesSet';
import BusyLoaderWrapper from 'components/BusyLoaderWrapper/BusyLoaderWrapper';
import ChartLoader from 'components/ChartLoader/ChartLoader';
import EmptyComponent from 'components/EmptyComponent/EmptyComponent';
import ImagesExploreRangePanel from 'components/ImagesExploreRangePanel';
import { Text } from 'components/kit';
import ChartPopover from 'components/ChartPanel/ChartPopover/ChartPopover';
import ImageFullViewPopover from 'components/ImageFullViewPopover';

import { ResizeModeEnum } from 'config/enums/tableEnums';
import {
  batchSendDelay,
  imageFixedHeight,
} from 'config/imagesConfigs/imagesConfig';

import imagesURIModel from 'services/models/imagesExplore/imagesURIModel';

import { ChartTypeEnum } from 'utils/d3';

import { IImagesPanelProps } from './ImagesPanel.d';

import './ImagesPanel.scss';

function ImagesPanel({
  imagesData,
  recordSlice,
  indexSlice,
  indexRange,
  stepRange,
  indexDensity,
  recordDensity,
  onSliceRangeChange,
  onDensityChange,
  getImagesBlobsData,
  isLoading,
  applyButtonDisabled,
  panelResizing,
  imageWrapperOffsetHeight,
  imageWrapperOffsetWidth,
  isRangePanelShow,
  orderedMap,
  controls,
  resizeMode,
  tooltip,
  focusedState,
  onActivePointChange,
}: IImagesPanelProps): React.FunctionComponentElement<React.ReactNode> {
<<<<<<< HEAD
  const [hoveredImageKey, setHoveredImageKey] = React.useState<string>('');
  const [imageFullMode, setImageFullMode] = React.useState<boolean>(false);
  const [imageFullModeData, setImageFullModeData] = React.useState<any>('');
  const [activePointRect, setActivePointRect] = useState<{
=======
  const [activePointRect, setActivePointRect] = React.useState<{
>>>>>>> 389dd96c
    top: number;
    bottom: number;
    left: number;
    right: number;
  } | null>(null);
  let blobUriArray = React.useRef<string[]>([]);
  let timeoutID = React.useRef(0);
  const containerRef = React.useRef<HTMLDivElement>(null);
  const activePointRef = React.useRef<any>(null);
  const requestRef = React.useRef<any>();
  const scrollTopOffset = React.useRef<number>(0);

  function addUriToList(blobUrl: string) {
    if (!imagesURIModel.getState()[blobUrl]) {
      blobUriArray.current.push(blobUrl);
    }
  }

  function onScroll() {
    if (timeoutID.current) {
      window.clearTimeout(timeoutID.current);
    }

    timeoutID.current = window.setTimeout(() => {
      if (!isEmpty(blobUriArray.current)) {
        requestRef.current = getImagesBlobsData(blobUriArray.current);
        requestRef.current.call().then(() => {
          blobUriArray.current = [];
        });
      }
    }, batchSendDelay);
  }

  function onListScroll({ scrollOffset }: { scrollOffset: number }): void {
    if (Math.abs(scrollOffset - scrollTopOffset.current) > window.innerHeight) {
      if (requestRef.current) {
        requestRef.current.abort();
      }
    }
    scrollTopOffset.current = scrollOffset;
    closePopover();
  }

  function closePopover(): void {
    if (!focusedState?.active) {
      syncHoverState({ activePoint: null });
    }
    setHoveredImageKey('');
  }

<<<<<<< HEAD
  function onMouseOver(e: MouseEvent<HTMLDivElement>): void {
=======
  function onMouseOver(e: React.MouseEvent<HTMLDivElement>): void {
>>>>>>> 389dd96c
    if (e?.target) {
      e.stopPropagation();
      const targetElem = e.target as Element;
      const closestImageNode = targetElem.closest(
        '.ImagesSet__container__imagesBox__imageBox__image',
      );
      if (closestImageNode) {
        const imageKey = closestImageNode.getAttribute('data-key');
        const imageSeqKey = closestImageNode.getAttribute('data-seqkey');
        const pointRect = closestImageNode.getBoundingClientRect();
        if (
          pointRect &&
<<<<<<< HEAD
          focusedState.key !== imageKey &&
=======
          (focusedState.key !== imageKey || activePointRect === null) &&
>>>>>>> 389dd96c
          !focusedState?.active
        ) {
          syncHoverState({
            activePoint: { pointRect, key: imageKey, seqKey: imageSeqKey },
          });
        }
<<<<<<< HEAD
        setHoveredImageKey(imageKey as string);
=======
      } else {
        closePopover();
>>>>>>> 389dd96c
      }
    }
  }

  const setActiveElemPos = React.useCallback(() => {
    if (activePointRef.current && containerRef.current) {
      const { pointRect } = activePointRef.current;
      setActivePointRect({
        bottom: pointRect.bottom,
        right: pointRect.right,
        top: pointRect.top,
        left: pointRect.left,
      });
    } else {
      setActivePointRect(null);
    }
  }, [setActivePointRect, activePointRef.current, containerRef.current]);

  const syncHoverState = React.useCallback(
    (args: any): void => {
      const { activePoint, focusedStateActive = false } = args;
      activePointRef.current = activePoint;
      // on MouseEnter
      if (activePoint !== null) {
        if (onActivePointChange) {
          onActivePointChange(activePoint, focusedStateActive);
        }
        setActiveElemPos();
      }
      // on MouseLeave
      else {
        setActivePointRect(null);
        // TODO remove after implementing active focusedState logic
        if (onActivePointChange) {
          onActivePointChange({ key: null }, focusedStateActive);
        }
      }
    },
    [onActivePointChange, setActivePointRect, setActiveElemPos],
  );

  const imagesSetKey = React.useMemo(
    () => Date.now(),
    // eslint-disable-next-line react-hooks/exhaustive-deps
    [imagesData, imageWrapperOffsetHeight, imageWrapperOffsetWidth],
  );

  React.useEffect(() => {
    onScroll();
    // eslint-disable-next-line react-hooks/exhaustive-deps
  }, [blobUriArray.current]);

  React.useEffect(() => {
    document.addEventListener('mouseover', closePopover);

    return () => {
      document.removeEventListener('mouseover', closePopover);

      if (timeoutID.current) {
        window.clearTimeout(timeoutID.current);
      }

      if (requestRef.current) {
        requestRef.current.abort();
      }
<<<<<<< HEAD
=======

      imagesURIModel.init();
>>>>>>> 389dd96c
    };
    // eslint-disable-next-line react-hooks/exhaustive-deps
  }, []);

  return (
    <BusyLoaderWrapper
      isLoading={isLoading}
      className='ImagesExplore__loader'
      height='100%'
      loaderComponent={<ChartLoader controlsCount={0} />}
    >
      {panelResizing ? (
        <div className='ImagesPanel__Container__resizing'>
          <Text size={14} color='info'>
            Release to resize
          </Text>
        </div>
      ) : (
        <>
          <div className='ImagesPanel__Container'>
            {!isEmpty(imagesData) ? (
              <div className='ImagesPanel'>
                <div
                  ref={containerRef}
                  className='ImagesPanel__imagesSetContainer'
                  onMouseOver={onMouseOver}
                  // TODO
                  // onClick={(e) => {
                  //   e.stopPropagation();
                  //   syncHoverState({
                  //     activePoint: activePointRef.current,
                  //     focusedStateActive: false,
                  //   });
                  // }}
                >
                  <ImagesSet
                    data={imagesData}
                    onScroll={onScroll}
                    onListScroll={onListScroll}
                    addUriToList={addUriToList}
                    imagesSetKey={imagesSetKey}
                    imageSetWrapperHeight={imageWrapperOffsetHeight - 48}
                    imageSetWrapperWidth={imageWrapperOffsetWidth}
                    imageHeight={imageFixedHeight}
                    focusedState={focusedState}
                    syncHoverState={syncHoverState}
                    orderedMap={orderedMap}
                    hoveredImageKey={hoveredImageKey}
                    setImageFullMode={setImageFullMode}
                    setImageFullModeData={setImageFullModeData}
                  />
                </div>
                <ChartPopover
                  containerNode={containerRef.current}
                  activePointRect={activePointRect}
                  open={
                    resizeMode !== ResizeModeEnum.MaxHeight &&
                    !panelResizing &&
                    (tooltip?.display || focusedState?.active)
                  }
                  chartType={ChartTypeEnum.ImageSet}
                  tooltipContent={tooltip?.content}
                  focusedState={focusedState}
                />
                <div className='ImagesPanel__controls'>{controls}</div>
              </div>
            ) : (
              <EmptyComponent
                size='big'
                content="It's super easy to search Aim experiments. Lookup search docs to learn more."
              />
            )}
            {stepRange && indexRange && isRangePanelShow && (
              <ImagesExploreRangePanel
                recordSlice={recordSlice}
                indexSlice={indexSlice}
                indexRange={indexRange}
                stepRange={stepRange}
                indexDensity={indexDensity}
                recordDensity={recordDensity}
                onSliceRangeChange={onSliceRangeChange}
                onDensityChange={onDensityChange}
                applyButtonDisabled={applyButtonDisabled}
              />
            )}
          </div>
          <Dialog
            onClose={() => setImageFullMode(!imageFullMode)}
            aria-labelledby='customized-dialog-title'
            className='ImagesPanel__Container__imageFullViewPopup'
            open={imageFullMode}
          >
            <ImageFullViewPopover
              imageData={imageFullModeData}
              tooltipContent={tooltip?.content}
              handleClose={() => setImageFullMode(!imageFullMode)}
            />
          </Dialog>
        </>
      )}
    </BusyLoaderWrapper>
  );
}

export default React.memo(ImagesPanel);<|MERGE_RESOLUTION|>--- conflicted
+++ resolved
@@ -1,8 +1,4 @@
-<<<<<<< HEAD
-import React, { useState, MouseEvent } from 'react';
-=======
 import React from 'react';
->>>>>>> 389dd96c
 import { isEmpty } from 'lodash-es';
 
 import { Dialog } from '@material-ui/core';
@@ -54,14 +50,10 @@
   focusedState,
   onActivePointChange,
 }: IImagesPanelProps): React.FunctionComponentElement<React.ReactNode> {
-<<<<<<< HEAD
   const [hoveredImageKey, setHoveredImageKey] = React.useState<string>('');
   const [imageFullMode, setImageFullMode] = React.useState<boolean>(false);
   const [imageFullModeData, setImageFullModeData] = React.useState<any>('');
-  const [activePointRect, setActivePointRect] = useState<{
-=======
   const [activePointRect, setActivePointRect] = React.useState<{
->>>>>>> 389dd96c
     top: number;
     bottom: number;
     left: number;
@@ -112,11 +104,7 @@
     setHoveredImageKey('');
   }
 
-<<<<<<< HEAD
-  function onMouseOver(e: MouseEvent<HTMLDivElement>): void {
-=======
   function onMouseOver(e: React.MouseEvent<HTMLDivElement>): void {
->>>>>>> 389dd96c
     if (e?.target) {
       e.stopPropagation();
       const targetElem = e.target as Element;
@@ -129,23 +117,16 @@
         const pointRect = closestImageNode.getBoundingClientRect();
         if (
           pointRect &&
-<<<<<<< HEAD
-          focusedState.key !== imageKey &&
-=======
           (focusedState.key !== imageKey || activePointRect === null) &&
->>>>>>> 389dd96c
           !focusedState?.active
         ) {
           syncHoverState({
             activePoint: { pointRect, key: imageKey, seqKey: imageSeqKey },
           });
         }
-<<<<<<< HEAD
         setHoveredImageKey(imageKey as string);
-=======
       } else {
         closePopover();
->>>>>>> 389dd96c
       }
     }
   }
@@ -162,7 +143,7 @@
     } else {
       setActivePointRect(null);
     }
-  }, [setActivePointRect, activePointRef.current, containerRef.current]);
+  }, [setActivePointRect]);
 
   const syncHoverState = React.useCallback(
     (args: any): void => {
@@ -211,11 +192,8 @@
       if (requestRef.current) {
         requestRef.current.abort();
       }
-<<<<<<< HEAD
-=======
 
       imagesURIModel.init();
->>>>>>> 389dd96c
     };
     // eslint-disable-next-line react-hooks/exhaustive-deps
   }, []);
