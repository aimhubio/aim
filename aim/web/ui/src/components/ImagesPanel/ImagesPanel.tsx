--- conflicted
+++ resolved
@@ -258,14 +258,11 @@
                     focusedState={focusedState}
                     syncHoverState={syncHoverState}
                     orderedMap={orderedMap}
-<<<<<<< HEAD
                     hoveredImageKey={hoveredImageKey}
                     setImageFullMode={setImageFullMode}
                     setImageFullModeData={setImageFullModeData}
-=======
                     imageProperties={imageProperties}
                     tableHeight={tableHeight}
->>>>>>> 62e27546
                   />
                 </div>
                 <ChartPopover
