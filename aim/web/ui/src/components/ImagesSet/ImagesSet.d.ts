--- conflicted
+++ resolved
@@ -1,9 +1,6 @@
 export interface IImageSetProps {
   data: any;
-<<<<<<< HEAD
   orderingData: { [key: string]: any };
-=======
->>>>>>> eb72efad
   imagesBlobs: object;
   onScroll: () => void;
   addUriToList: (blobUrl: string) => void;
