@use "src/styles/abstracts" as *;

.ImagesSet {
  width: 100%;
  background-color: #ffffff;

  &__connectorLine {
    position: absolute;
    top: -0.375rem;
    height: 100%;
    width: 1px;
    background: $cuddle-70;
  }

  &__container {
    display: flex;
    flex-direction: column;

    &__title {
      padding-bottom: 0.125rem;
      font-size: $text-sm;
      position: relative;

      &.withDash {
        &::after {
          content: '';
          position: absolute;
          top: 0.46rem;
          left: -0.625rem;
          width: 0.5625rem;
          height: 0.0625rem;
          background: $cuddle-70;
        }
      }
    }

    &__imagesBox {
      padding-bottom: 0.25rem;
      padding-top: 0.375rem;
      display: flex;
      &__imageBox {
        margin-right: toRem(10px);
        height: 100%;
        position: absolute;
        &:hover {
          img {
            border: toRem(2px) solid #b9d5f8;
            padding: toRem(1px);
          }
        }
        &__imageWrapper {
          height: 100%;
          width: 100%;
          position: relative;
          &__zoomIconWrapper {
            position: absolute;
            top: toRem(9px);
            right: toRem(10px);
            color: $white;
            display: flex;
            align-items: center;
            justify-content: center;
            &:hover {
              background: rgba(232, 241, 252, 0.3);
              color: $white;
            }
            &.isHidden {
              display: none;
            }
          }
        }
        img {
          height: calc(100% - 0.375rem);
          width: calc(100% - 0.375rem);
          margin-top: toRem(5px);
          margin-right: toRem(5px);
          border: toRem(2px) solid transparent;
          padding: toRem(1px);
        }

        .MuiSkeleton-root {
          margin-top: toRem(5px);
<<<<<<< HEAD
          margin-right: toRem(5px);
        }

        .active {
          img {
            border: toRem(2px) solid $primary-color;
            padding: toRem(1px);
          }
=======
          margin-left: toRem(5px);
        }

        .focus > img, .focus > span {
          box-shadow: 0px 0px 0px 3px rgb(0 0 0 / 24%);
        }

        .active > img, .active > span {
          box-shadow: 0px 0px 2px 3px rgb(0 0 0 / 15%);
>>>>>>> 6af6f23c
        }
      }
    }
  }
}<|MERGE_RESOLUTION|>--- conflicted
+++ resolved
@@ -80,26 +80,17 @@
 
         .MuiSkeleton-root {
           margin-top: toRem(5px);
-<<<<<<< HEAD
-          margin-right: toRem(5px);
-        }
-
-        .active {
-          img {
-            border: toRem(2px) solid $primary-color;
-            padding: toRem(1px);
-          }
-=======
           margin-left: toRem(5px);
         }
 
-        .focus > img, .focus > span {
-          box-shadow: 0px 0px 0px 3px rgb(0 0 0 / 24%);
+        .focus > img {
+          border: toRem(2px) solid $primary-color;
+          padding: toRem(1px);
         }
 
-        .active > img, .active > span {
-          box-shadow: 0px 0px 2px 3px rgb(0 0 0 / 15%);
->>>>>>> 6af6f23c
+        .active > img {
+          border: toRem(2px) solid #b9d5f8;
+          padding: toRem(1px);
         }
       }
     }
