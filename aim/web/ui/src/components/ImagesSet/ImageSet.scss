@use "src/styles/abstracts" as *;

.ImagesSet {
  width: 100%;
  background-color: #ffffff;

  &__connectorLine {
    position: absolute;
    top: -0.375rem;
    height: 100%;
    width: 1px;
    background: $cuddle-70;
  }

  &__container {
    display: flex;
    flex-direction: column;
    &.withDash {
      position: relative;
      &::before {
        content: '';
        position: absolute;
        top: 0.375rem;
        left: -0.625rem;
        width: 0.375rem;
        height: 0.0625rem;
        background: $cuddle-70;
      }
    }
    &__title {
      padding-bottom: 0.125rem;
      max-width: 100vw;
      overflow: hidden;
      text-overflow: ellipsis;
      white-space: nowrap;
      font-size: $text-sm;
      position: relative;
      &__pointer {
        cursor: pointer;
      }
<<<<<<< HEAD
      &.withDash {
        &::after {
          content: '';
          position: absolute;
          top: 0.46rem;
          left: -0.625rem;
          width: 0.5625rem;
          height: 0.0625rem;
          background: $cuddle-70;
        }
      }
=======
>>>>>>> 62e27546
    }

    &__imagesBox {
      padding-bottom: 0.25rem;
      padding-top: 0.375rem;
      display: flex;
      &__imageBox {
        margin-right: toRem(10px);
        height: 100%;
        position: absolute;
        &:hover {
          img {
            border: toRem(2px) solid #b9d5f8;
            padding: toRem(1px);
          }
        }
        &__imageWrapper {
          height: 100%;
          width: 100%;
          position: relative;
          &__zoomIconWrapper {
            position: absolute;
            top: toRem(9px);
            right: toRem(10px);
            color: $white;
            display: flex;
            align-items: center;
            justify-content: center;
            &:hover {
              background: rgba(232, 241, 252, 0.3);
              color: $white;
            }
            &.isHidden {
              display: none;
            }
          }
        }
        img {
          height: calc(100% - 0.375rem);
          width: calc(100% - 0.375rem);
          margin-top: toRem(5px);
          margin-right: toRem(5px);
          border: toRem(2px) solid transparent;
          padding: toRem(1px);
        }

        .MuiSkeleton-root {
          margin-top: toRem(5px);
          margin-left: toRem(5px);
        }

        .focus > img {
          border: toRem(2px) solid $primary-color;
          padding: toRem(1px);
        }

        .active > img {
          border: toRem(2px) solid #b9d5f8;
          padding: toRem(1px);
        }
        &__image {
          &--pixelated {
            image-rendering: pixelated;
          }
          &--optimize_quality {
            image-rendering: optimizeQuality;
          }
        }
      }
    }
  }
}<|MERGE_RESOLUTION|>--- conflicted
+++ resolved
@@ -38,20 +38,6 @@
       &__pointer {
         cursor: pointer;
       }
-<<<<<<< HEAD
-      &.withDash {
-        &::after {
-          content: '';
-          position: absolute;
-          top: 0.46rem;
-          left: -0.625rem;
-          width: 0.5625rem;
-          height: 0.0625rem;
-          background: $cuddle-70;
-        }
-      }
-=======
->>>>>>> 62e27546
     }
 
     &__imagesBox {
