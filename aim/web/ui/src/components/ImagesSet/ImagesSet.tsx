--- conflicted
+++ resolved
@@ -5,13 +5,8 @@
 
 import ImagesList from 'components/ImagesList';
 
-<<<<<<< HEAD
-import { imageFixedHeight } from 'config/imagesConfigs/imagesConfig';
-
 import { formatValue } from 'utils/formatValue';
 
-=======
->>>>>>> eb72efad
 import { IImageSetProps } from './ImagesSet.d';
 
 import './ImageSet.scss';
@@ -29,16 +24,12 @@
   imagesSetKey,
   imageSetWrapperHeight,
   imageSetWrapperWidth,
-<<<<<<< HEAD
   orderingData,
-=======
   imageHeight,
->>>>>>> eb72efad
 }: IImageSetProps): React.FunctionComponentElement<React.ReactNode> => {
   let content: [string[], []][] = []; // the actual items list to be passed to virtualized list component
   let keysMap: { [key: string]: number } = {}; // cache for checking whether the group title is already added to list
 
-<<<<<<< HEAD
   function fillContent(
     list: [] | { [key: string]: [] | {} },
     path = [''],
@@ -50,18 +41,10 @@
       const fieldSortedValues = [...orderingData.ordering].sort();
       fieldSortedValues.forEach((val: any) => {
         const fieldName = `${orderingData.key} = ${formatValue(val)}`;
-=======
-  function fillContent(list: [] | { [key: string]: [] | {} }, path = ['']) {
-    if (Array.isArray(list)) {
-      content.push([path, list]);
-    } else {
-      for (let key in list) {
->>>>>>> eb72efad
         if (!keysMap.hasOwnProperty(path.join(''))) {
           content.push([path, []]);
           keysMap[path.join('')] = 1;
         }
-<<<<<<< HEAD
         fillContent(
           list[fieldName],
           path.concat([fieldName]),
@@ -72,14 +55,6 @@
   }
 
   fillContent(data, [''], orderingData);
-=======
-        fillContent(list[key], path.concat([key]));
-      }
-    }
-  }
-
-  fillContent(data);
->>>>>>> eb72efad
 
   function getItemSize(index: number) {
     let [path, items] = content[index];
@@ -88,11 +63,7 @@
     }
 
     if (items.length > 0) {
-<<<<<<< HEAD
-      return imageFixedHeight + imageWrapperHeight;
-=======
       return imageHeight + imageWrapperHeight;
->>>>>>> eb72efad
     }
 
     return imageSetTitleHeight + imageSetWrapperPaddingHeight;
@@ -114,10 +85,6 @@
         imageSetWrapperWidth,
         index,
         imagesSetKey,
-<<<<<<< HEAD
-=======
-        imageHeight,
->>>>>>> eb72efad
       }}
     >
       {ImagesGroupedList}
@@ -141,10 +108,6 @@
 const ImagesGroupedList = React.memo(function ImagesGroupedList(props: any) {
   const { index, style, data } = props;
   const [path, items] = data.data[index];
-<<<<<<< HEAD
-=======
-
->>>>>>> eb72efad
   return (
     <div
       className='ImagesSet'
@@ -180,10 +143,7 @@
               onScroll={data.onScroll}
               addUriToList={data.addUriToList}
               imageSetWrapperWidth={data.imageSetWrapperWidth}
-<<<<<<< HEAD
-=======
               imageHeight={data.imageHeight}
->>>>>>> eb72efad
             />
           </div>
         )}
