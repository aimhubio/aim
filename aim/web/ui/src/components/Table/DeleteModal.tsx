--- conflicted
+++ resolved
@@ -176,12 +176,7 @@
     disabledTableRef.current?.updateData?.({
       newData: inProgressList,
     });
-<<<<<<< HEAD
-    // eslint-disable-next-line react-hooks/exhaustive-deps
-  }, [selectedRows]);
-=======
   }, [selectedRows, dateNow]);
->>>>>>> 7c441569
 
   function onDelete() {
     const ids = data.map((item: any) => item.runHash);
