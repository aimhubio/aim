--- conflicted
+++ resolved
@@ -114,58 +114,6 @@
     return (
       <ErrorBoundary>
         <div role='table' className={cls} {...containerProps}>
-<<<<<<< HEAD
-          <ErrorBoundary>
-            <Grid
-              {...rest}
-              className={`${classPrefix}__body`}
-              ref={this._setBodyRef}
-              innerRef={this._setInnerRef}
-              itemKey={this._itemKey}
-              data={data}
-              frozenData={frozenData}
-              width={width}
-              height={Math.max(height - headerHeight - frozenRowsHeight, 0)}
-              rowHeight={estimatedRowHeight ? getRowHeight : rowHeight}
-              estimatedRowHeight={
-                typeof estimatedRowHeight === 'function'
-                  ? undefined
-                  : estimatedRowHeight
-              }
-              rowCount={data.length}
-              overscanRowCount={overscanRowCount}
-              columnWidth={estimatedRowHeight ? this._getBodyWidth : bodyWidth}
-              columnCount={1}
-              overscanColumnCount={0}
-              useIsScrolling={useIsScrolling}
-              hoveredRowKey={hoveredRowKey}
-              onScroll={onScroll}
-              onItemsRendered={this._handleItemsRendered}
-            >
-              {this.renderRow}
-            </Grid>
-          </ErrorBoundary>
-          {headerHeight + frozenRowsHeight > 0 && (
-            // put header after body and reverse the display order via css
-            // to prevent header's shadow being covered by body
-            <ErrorBoundary>
-              <Header
-                {...rest}
-                className={`${classPrefix}__header`}
-                ref={this._setHeaderRef}
-                data={data}
-                frozenData={frozenData}
-                width={width}
-                height={Math.min(headerHeight + frozenRowsHeight, height)}
-                rowWidth={headerWidth}
-                rowHeight={rowHeight}
-                headerHeight={this.props.headerHeight}
-                headerRenderer={this.props.headerRenderer}
-                rowRenderer={this.props.rowRenderer}
-                hoveredRowKey={frozenRowCount > 0 ? hoveredRowKey : null}
-              />
-            </ErrorBoundary>
-=======
           <Grid
             {...rest}
             className={`${classPrefix}__body`}
@@ -212,7 +160,6 @@
               rowRenderer={this.props.rowRenderer}
               hoveredRowKey={frozenRowCount > 0 ? hoveredRowKey : null}
             />
->>>>>>> db6abac6
           )}
         </div>
       </ErrorBoundary>
