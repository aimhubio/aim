--- conflicted
+++ resolved
@@ -805,8 +805,8 @@
               <AutoResizer>
                 {({ width, height }) =>
                   custom ? (
-                    <ErrorBoundary>
-                      <div style={{ width, height }}>
+                    <div style={{ width, height }}>
+                      <ErrorBoundary>
                         <CustomTable
                           expanded={expanded}
                           alwaysVisibleColumns={alwaysVisibleColumns}
@@ -825,10 +825,13 @@
                           onRowHover={rowHoverHandler}
                           onRowClick={rowClickHandler}
                           listWindow={listWindow}
+                          multiSelect={multiSelect}
+                          selectedRows={selectedRows || {}}
+                          onRowSelect={onRowSelect}
                           {...props}
                         />
-                      </div>
-                    </ErrorBoundary>
+                      </ErrorBoundary>
+                    </div>
                   ) : (
                     <ErrorBoundary>
                       <BaseTable
@@ -836,7 +839,6 @@
                         classPrefix='BaseTable'
                         columns={columnsData}
                         data={rowData}
-<<<<<<< HEAD
                         frozenData={[]}
                         width={width}
                         height={height}
@@ -866,17 +868,6 @@
                         onColumnResizeEnd={() => null}
                         onRowHover={onRowHover}
                         onRowClick={onRowClick}
-=======
-                        columns={columnsData.filter((col) => !col.isHidden)}
-                        onGroupExpandToggle={onGroupExpandToggle}
-                        onRowHover={rowHoverHandler}
-                        onRowClick={rowClickHandler}
-                        listWindow={listWindow}
-                        multiSelect={multiSelect}
-                        selectedRows={selectedRows || {}}
-                        onRowSelect={onRowSelect}
-                        {...props}
->>>>>>> 8b9aeb7e
                       />
                     </ErrorBoundary>
                   )
