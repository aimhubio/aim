--- conflicted
+++ resolved
@@ -517,13 +517,9 @@
         offsetHeight: tableContainerRef.current.offsetHeight,
         scrollHeight: tableContainerRef.current.scrollHeight,
         itemHeight: rowHeight,
-<<<<<<< HEAD
-        groupMargin: ROW_CELL_SIZE_CONFIG[rowHeight]?.groupMargin ?? 6,
-=======
         groupMargin:
           ROW_CELL_SIZE_CONFIG[rowHeight]?.groupMargin ??
           ROW_CELL_SIZE_CONFIG[RowHeightSize.md].groupMargin,
->>>>>>> 4887f2b2
       });
 
       startIndex.current = windowEdges.startIndex;
