// @ts-nocheck
/* eslint-disable react/prop-types */

import React from 'react';
import { debounce, isEmpty, isNil } from 'lodash-es';

import { Button, Icon, Text } from 'components/kit';
import ControlPopover from 'components/ControlPopover/ControlPopover';
import EmptyComponent from 'components/EmptyComponent/EmptyComponent';
import BusyLoaderWrapper from 'components/BusyLoaderWrapper/BusyLoaderWrapper';
import ResizeModeActions from 'components/ResizeModeActions/ResizeModeActions';
import ErrorBoundary from 'components/ErrorBoundary/ErrorBoundary';

import { rowCeilSizeConfig, RowHeightSize } from 'config/table/tableConfigs';
import { TABLE_DEFAULT_CONFIG } from 'config/table/tableConfigs';

import useResizeObserver from 'hooks/window/useResizeObserver';

import SortPopover from 'pages/Metrics/components/Table/SortPopover/SortPopover';
import ManageColumnsPopover from 'pages/Metrics/components/Table/ManageColumnsPopover/ManageColumnsPopover';
import HideRowsPopover from 'pages/Metrics/components/Table/HideRowsPopover/HideRowsPopover';
import RowHeightPopover from 'pages/Metrics/components/Table/RowHeightPopover/RowHeightPopover';

import { ITableProps } from 'types/components/Table/Table';

import TableLoader from '../TableLoader/TableLoader';
import CustomTable from '../CustomTable/Table';

import ArchiveModal from './ArchiveModal';
import DeleteModal from './DeleteModal';
import AutoResizer from './AutoResizer';
import BaseTable from './BaseTable';

import './Table.scss';

const Table = React.forwardRef(function Table(
  {
    onManageColumns,
    onColumnsVisibilityChange,
    onTableDiffShow,
    onSort,
    onRowsChange,
    onExport,
    onRowHeightChange,
    onRowHover = () => {},
    onRowClick = () => {},
    onTableResizeModeChange,
    custom,
    data,
    columns,
    navBarItems,
    rowHeight = RowHeightSize.md,
    estimatedRowHeight,
    headerHeight = RowHeightSize.md,
    sortOptions,
    hideHeaderActions = false,
    fixed = true,
    emptyText = 'No Data',
    excludedFields,
    setExcludedFields,
    alwaysVisibleColumns,
    rowHeightMode,
    hiddenColumns,
    updateColumns,
    columnsWidths,
    updateColumnsWidths,
    sortFields,
    hiddenRows,
    isLoading,
    showRowClickBehaviour = true,
    showResizeContainerActionBar = true,
    resizeMode,
    onSortReset,
    height = 'calc(100% - 40px)',
    multiSelect = false,
    selectedRows,
    onRowSelect,
    minHeight,
    archiveRuns,
    deleteRuns,
    hideSystemMetrics,
    className = '',
    appName,
    hiddenChartRows,
    ...props
  }: ITableProps,
  ref,
): React.FunctionComponentElement<React.ReactNode> {
  const tableRef = React.useRef();
  const startIndex = React.useRef(0);
  const endIndex = React.useRef(0);
  const expandedGroups = React.useRef([]);
  const hoveredRowKey = React.useRef(null);
  const activeRowKey = React.useRef(null);
  const tableContainerRef = React.useRef();
  const dataRef = React.useRef(data);
  const columnsRef = React.useRef(columns ?? []);
  const hiddenColumnsRef = React.useRef(hiddenColumns);
  const scrollTopMutableRef = React.useRef({ top: 0 });

  const [rowData, setRowData] = React.useState(data);
  const [columnsData, setColumnsData] = React.useState(columns ?? []);
  const [expanded, setExpanded] = React.useState({});
  const [isOpenDeleteSelectedPopup, setIsOpenDeleteSelectedPopup] =
    React.useState(false);
  const [isOpenUnarchiveSelectedPopup, setIsOpenUnarchiveSelectedPopup] =
    React.useState(false);
  const [isOpenArchiveSelectedPopup, setIsOpenArchiveSelectedPopup] =
    React.useState(false);
  const [tableBulkActionsVisibility, setTableBulkActionsVisibility] =
    React.useState({ delete: false, archive: false, unarchive: false });
  const [listWindow, setListWindow] = React.useState({
    left: 0,
    width: 0,
  });

  let groups = !Array.isArray(rowData);

  React.useImperativeHandle(ref, () => ({
    updateData: updateData,
    setHoveredRow: setHoveredRow,
    setActiveRow: setActiveRow,
    scrollToRow: scrollToRow,
  }));

  function calculateWindow({
    scrollTop,
    offsetHeight,
    itemHeight,
    groupMargin,
  }) {
    const offset = 10;

    if (groups) {
      let beforeScrollHeight = 0;
      let scrollBottomHeight = 0;
      let start = 0;
      let end = 0;
      let startIsSet = false;
      let endIsSet = false;
      for (let groupKey in dataRef.current) {
        beforeScrollHeight += itemHeight + groupMargin;
        scrollBottomHeight += itemHeight + groupMargin;
        if (expandedGroups.current.includes(groupKey)) {
          dataRef.current[groupKey].items.forEach((row) => {
            if (scrollTop > beforeScrollHeight) {
              beforeScrollHeight += itemHeight;
            } else if (!startIsSet) {
              start = row.index;
              startIsSet = true;
            }

            if (scrollBottomHeight < scrollTop + offsetHeight) {
              scrollBottomHeight += itemHeight;
            } else if (!endIsSet) {
              end = row.index;
              endIsSet = true;
            }
          });
        } else {
          if (!endIsSet && !!dataRef.current[groupKey]?.items[0]?.index) {
            end = dataRef.current[groupKey]?.items[0]?.index;
          }
        }
      }

      const startIndex = start < offset ? 0 : start - offset;
      const endIndex = end + offset;

      return {
        startIndex,
        endIndex,
      };
    }

    const windowSize = Math.ceil(offsetHeight / itemHeight);
    const start = Math.floor(scrollTop / itemHeight);
    const startIndex = start < offset ? 0 : start - offset;
    const endIndex = start + windowSize + offset;

    return {
      startIndex,
      endIndex,
    };
  }
  console.log();

  function updateData({ newData, newColumns, hiddenColumns, dynamicData }) {
    if (custom && dynamicData) {
      if (!!newData) {
        dataRef.current = newData;
      }
      if (!!hiddenColumns) {
        hiddenColumnsRef.current = hiddenColumns;
      }
      if (!!newColumns) {
        columnsRef.current = newColumns;
        setColumnsData(newColumns);
      }
      virtualizedUpdate();
    } else {
      if (!!newData) {
        dataRef.current = newData;
        setRowData(newData);
      }
      if (!!hiddenColumns) {
        hiddenColumnsRef.current = hiddenColumns;
      }
      if (!!newColumns) {
        columnsRef.current = newColumns;
        setColumnsData(newColumns);
      }
    }
  }

  function setHoveredRow(rowKey: string) {
    window.requestAnimationFrame(() => {
      if (custom) {
        if (hoveredRowKey.current === rowKey) {
          hoveredRowKey.current = null;
        } else {
          hoveredRowKey.current = rowKey;
        }
        if (activeRowKey.current === null) {
          updateHoveredRow(`rowKey-${hoveredRowKey.current}`);
        }
      } else {
        tableRef.current?.setHoveredRow(rowKey);
      }
    });
  }

  function setActiveRow(rowKey: string, toggle = false) {
    window.requestAnimationFrame(() => {
      if (custom) {
        if (toggle && activeRowKey.current === rowKey) {
          activeRowKey.current = null;
        } else {
          activeRowKey.current = rowKey;
        }
        updateHoveredRow(`rowKey-${activeRowKey.current}`);
      } else {
        tableRef.current?.setActiveRow(rowKey);
      }
    });
  }

  function scrollToRow(rowKey: string) {
    window.requestAnimationFrame(() => {
      if (custom) {
        function scrollToElement() {
          const rowCell = document.querySelector(
            `.Table__cell.rowKey-${rowKey}`,
          );

          if (!!rowCell) {
            const top = rowCell.offsetTop - (groups ? 3 : 2) * rowHeight;
            if (
              tableContainerRef.current.scrollTop > top ||
              tableContainerRef.current.scrollTop +
                tableContainerRef.current.offsetHeight <
                top
            ) {
              tableContainerRef.current.scrollTo({
                top,
              });
            }
          }
        }

        if (groups) {
          for (let groupKey in dataRef?.current) {
            if (
              dataRef?.current[groupKey].data?.groupRowsKeys?.includes(rowKey)
            ) {
              if (expandedGroups.current.includes(groupKey)) {
                scrollToElement();
              } else {
                expandedGroups.current.push(groupKey);
                setExpanded(
                  Object.fromEntries(
                    expandedGroups.current.map((key) => [key, true]),
                  ),
                );
                // TODO: probably need useEffect for this
                setTimeout(() => {
                  window.requestAnimationFrame(() => {
                    updateHoveredRow(`rowKey-${rowKey}`);
                    scrollToElement();
                  });
                }, 100);
              }
            }
          }
        } else {
          scrollToElement();
        }
      } else {
        tableRef.current?.scrollToRowByKey(rowKey);
      }
    });
  }

  function virtualizedUpdate() {
    if (groups) {
      window.requestAnimationFrame(() => {
        ['value', 'step', 'epoch', 'time'].forEach((colKey) => {
          for (let groupKey in dataRef.current) {
            const groupHeaderRowCell = document.querySelector(
              `.Table__cell.${colKey}.index-${groupKey}`,
            );
            if (!!groupHeaderRowCell) {
              const groupRow = dataRef.current[groupKey];
              if (!!groupRow && !!groupRow.data) {
                if (colKey === 'value') {
                  groupHeaderRowCell.children[0].children[0].children[0].textContent =
                    groupRow.data.aggregation.area.min;
                  groupHeaderRowCell.children[0].children[0].children[1].textContent =
                    groupRow.data.aggregation.line;
                  groupHeaderRowCell.children[0].children[0].children[2].textContent =
                    groupRow.data.aggregation.area.max;
                } else {
                  groupHeaderRowCell.textContent = groupRow.data[colKey];
                }
                if (expandedGroups.current.includes(groupKey)) {
                  groupRow.items.forEach((row) => {
                    if (row.index > endIndex.current) {
                      return;
                    }
                    if (row.index >= startIndex.current) {
                      const cell = document.querySelector(
                        `.Table__cell.${colKey}.index-${row.index}`,
                      );
                      if (!!cell) {
                        cell.textContent = row[colKey];
                      }
                    }
                  });
                }
              }
            }
          }
        });
      });
    } else {
      window.requestAnimationFrame(() => {
        ['value', 'step', 'epoch', 'time'].forEach((colKey) => {
          for (let i = startIndex.current; i < endIndex.current; i++) {
            const cell = document.querySelector(
              `.Table__cell.${colKey}.index-${i}`,
            );
            if (!!cell) {
              const row = dataRef.current[i];
              if (!!row) {
                cell.textContent = row[colKey];
              }
            }
          }
        });
      });
    }
  }

  function onGroupExpandToggle(groupKey) {
    if (Array.isArray(groupKey)) {
      expandedGroups.current = groupKey;
    } else if (expandedGroups.current.includes(groupKey)) {
      expandedGroups.current = expandedGroups.current.filter(
        (item) => item !== groupKey,
      );
    } else {
      expandedGroups.current = expandedGroups.current.concat([groupKey]);
    }

    const windowEdges = calculateWindow({
      scrollTop: tableContainerRef.current.scrollTop,
      offsetHeight: tableContainerRef.current.offsetHeight,
      scrollHeight: tableContainerRef.current.scrollHeight,
      itemHeight: rowHeight,
      groupMargin: rowCeilSizeConfig[rowHeight].groupMargin,
    });

    startIndex.current = windowEdges.startIndex;
    endIndex.current = windowEdges.endIndex;

    virtualizedUpdate();
  }

  function rowHoverHandler(row) {
    if (activeRowKey.current === null) {
      if (typeof onRowHover === 'function') {
        onRowHover(row.key);
      }
      updateHoveredRow(`rowKey-${row.key}`);
    }
  }

  function rowClickHandler(row) {
    if (showRowClickBehaviour) {
      if (activeRowKey.current === row.key) {
        activeRowKey.current = null;
      } else {
        activeRowKey.current = row.key;
      }

      updateHoveredRow(`rowKey-${activeRowKey.current}`);
    }

    if (typeof onRowClick === 'function') {
      onRowClick(
        activeRowKey.current === null ? undefined : activeRowKey.current,
      );
    }
  }

  function updateHoveredRow(activeRowClass) {
    if (activeRowClass !== 'rowKey-null') {
      window.requestAnimationFrame(() => {
        const prevActiveRow = document.querySelectorAll('.Table__cell.active');
        if (!!prevActiveRow && prevActiveRow.length > 0) {
          prevActiveRow.forEach((cell) => cell.classList.remove('active'));
        }

        const activeRow = document.querySelectorAll(
          `.Table__cell.${activeRowClass}`,
        );

        if (!!activeRow && activeRow.length > 0) {
          activeRow.forEach((cell) => cell.classList.add('active'));
        }
      });
    }
  }

  function setListWindowMeasurements() {
    setListWindow({
      left: tableContainerRef.current?.scrollLeft,
      width: tableContainerRef.current?.offsetWidth,
    });
  }

  function onToggleDeletePopup() {
    setIsOpenDeleteSelectedPopup(!isOpenDeleteSelectedPopup);
  }

  function onToggleArchivePopup() {
    setIsOpenArchiveSelectedPopup(!isOpenArchiveSelectedPopup);
  }

  function onToggleUnarchivePopup() {
    setIsOpenUnarchiveSelectedPopup(!isOpenUnarchiveSelectedPopup);
  }

  React.useEffect(() => {
    if (custom && !!tableContainerRef.current) {
      const windowEdges = calculateWindow({
        scrollTop: tableContainerRef.current.scrollTop,
        offsetHeight: tableContainerRef.current.offsetHeight,
        scrollHeight: tableContainerRef.current.scrollHeight,
        itemHeight: rowHeight,
        groupMargin: rowCeilSizeConfig[rowHeight].groupMargin,
      });

      startIndex.current = windowEdges.startIndex;
      endIndex.current = windowEdges.endIndex;

      virtualizedUpdate();

      tableContainerRef.current.onscroll = debounce(({ target }) => {
        const windowEdges = calculateWindow({
          scrollTop: target.scrollTop,
          offsetHeight: target.offsetHeight,
          scrollHeight: target.scrollHeight,
          itemHeight: rowHeight,
          groupMargin: rowCeilSizeConfig[rowHeight].groupMargin,
        });

        startIndex.current = windowEdges.startIndex;
        endIndex.current = windowEdges.endIndex;
        virtualizedUpdate();

        const isDownScrolling =
          scrollTopMutableRef.current.top < target.scrollTop;
        scrollTopMutableRef.current.top = target.scrollTop;

        if (
          props.allowInfiniteLoading &&
          props.infiniteLoadHandler &&
          isDownScrolling
        ) {
          if (
            target.scrollTop + target.offsetHeight >
            target.scrollHeight - 2 * rowHeight
          ) {
            props.infiniteLoadHandler();
          }
        }
        setListWindowMeasurements();
      }, 100);
    }

    return () => {
      if (custom && tableContainerRef.current) {
        tableContainerRef.current.onscroll = null;
      }
    };
  }, [custom, rowData]);

  React.useEffect(() => {
    if (custom) {
      setListWindowMeasurements();
    }
  }, [custom, columnsWidths, rowData]);

  React.useEffect(() => {
    if (custom) {
      requestAnimationFrame(() => {
        updateHoveredRow(
          `rowKey-${
            activeRowKey.current ? activeRowKey.current : hoveredRowKey.current
          }`,
        );
      });
    }
  }, [custom, listWindow]);

  const observerReturnCallback = React.useCallback(() => {
    setListWindowMeasurements();
  }, []);

  React.useEffect(() => {
    const tableBulkActionsVisibility = {
      delete: false,
      archive: false,
      unarchive: false,
    };
    const values = Object.values(selectedRows || {});
    for (let i = 0; i < values.length; i++) {
      const value: any = values[i];
      if (
        tableBulkActionsVisibility.delete &&
        tableBulkActionsVisibility.archive &&
        tableBulkActionsVisibility.unarchive
      ) {
        break;
      }
      if (value.archived) {
        tableBulkActionsVisibility.archive = true;
      } else {
        tableBulkActionsVisibility.unarchive = true;
      }
      if (value.end_time) {
        tableBulkActionsVisibility.delete = true;
      }
    }
    setTableBulkActionsVisibility(tableBulkActionsVisibility);
  }, [selectedRows]);

<<<<<<< HEAD
  const sortPopoverChanged: boolean = React.useMemo(() => {
    return (
      TABLE_DEFAULT_CONFIG[appName as Exclude<AppNameEnum, 'runs'>]?.sortFields
        ?.length !== sortFields?.length
    );
  }, [sortFields]);
  console.log('sortFields, TABLE_DEFAULT_CONFIG');

  useResizeObserver(
    observerReturnCallback,
    tableContainerRef,
    sortPopoverChanged,
  );
=======
  useResizeObserver(observerReturnCallback, tableContainerRef);
>>>>>>> 3c1baf5c
  // The right check is !props.isInfiniteLoading && (isLoading || isNil(rowData))
  // but after setting isInfiniteLoading to true, the rowData becomes null, unnecessary renders happening
  // @TODO sanitize this point
  return (
    <ErrorBoundary>
      <BusyLoaderWrapper
        isLoading={!props.isInfiniteLoading && (isLoading || isNil(rowData))}
        loaderComponent={<TableLoader />}
        className='Tags__TagList__tagListBusyLoader'
      >
        {!isEmpty(rowData) ? (
          <div style={{ height: '100%' }} className={className}>
            {!hideHeaderActions && isEmpty(selectedRows) ? (
              <div className='Table__header'>
                {showResizeContainerActionBar && (
                  <ResizeModeActions
                    resizeMode={resizeMode}
                    onTableResizeModeChange={onTableResizeModeChange}
                  />
                )}
                <div className='flex fac Table__header__buttons'>
                  {onManageColumns && (
                    <ManageColumnsPopover
                      columnsData={columnsData.filter(
                        (item: any) =>
                          item.key !== '#' && item.key !== 'actions',
                      )}
<<<<<<< HEAD
                      hiddenColumns={hiddenColumns}
                      hideSystemMetrics={hideSystemMetrics}
                      onManageColumns={onManageColumns}
                      onColumnsVisibilityChange={onColumnsVisibilityChange}
                      onTableDiffShow={onTableDiffShow}
                      appName={appName}
=======
                      component={
                        <ManageColumns
                          columnsData={columnsData.filter(
                            (item: any) =>
                              item.key !== '#' && item.key !== 'actions',
                          )}
                          hiddenColumns={hiddenColumns}
                          hideSystemMetrics={hideSystemMetrics}
                          onManageColumns={onManageColumns}
                          onColumnsVisibilityChange={onColumnsVisibilityChange}
                          onTableDiffShow={onTableDiffShow}
                        />
                      }
>>>>>>> 3c1baf5c
                    />
                  )}
                  {onRowsChange && (
                    <HideRowsPopover
                      hiddenChartRows={hiddenChartRows}
                      toggleRowsVisibility={onRowsChange}
                    />
                  )}
                  {onSort && (
                    <ControlPopover
                      anchorOrigin={{
                        vertical: 'bottom',
                        horizontal: 'left',
                      }}
                      transformOrigin={{
                        vertical: 'top',
                        horizontal: 'left',
                      }}
                      title='Sort table by:'
                      anchor={({ onAnchorClick, opened }) => (
                        <Button
                          type='text'
                          color='secondary'
                          onClick={onAnchorClick}
                          className={`Table__header__item ${
                            opened || sortPopoverChanged ? 'opened' : ''
                          }`}
                        >
                          <Icon name='sort-outside' />
                          <Text size={14} tint={100}>
                            Sort
                          </Text>
                        </Button>
                      )}
                      component={
                        <SortPopover
                          sortOptions={sortOptions}
                          sortFields={sortFields}
                          onSort={onSort}
                          onReset={onSortReset}
                        />
                      }
                    />
                  )}
                  {onRowHeightChange && (
                    <RowHeightPopover
                      rowHeight={rowHeight}
                      onRowHeightChange={onRowHeightChange}
                      appName={appName}
                    />
                  )}
                </div>
                {onExport && (
                  <div className='fac'>
                    <Button
                      fullWidth
                      variant='outlined'
                      color='primary'
                      size='small'
                      onClick={onExport}
                      startIcon={<Icon fontSize={14} name='download' />}
                    >
                      <Text size={14} color='inherit'>
                        Export
                      </Text>
                    </Button>
                  </div>
                )}
              </div>
            ) : !isEmpty(selectedRows) && multiSelect ? (
              <div className='Table__header selectedRowActionsContainer'>
                <div className='selectedRowActionsContainer__selectedRowsCount'>
                  <Text size={14} tint={50}>
                    {Object.keys(selectedRows).length} Selected
                  </Text>
                </div>
                {tableBulkActionsVisibility.delete && (
                  <div className='selectedRowActionsContainer__selectedItemsDelete'>
                    <Button
                      color='secondary'
                      type='text'
                      onClick={onToggleDeletePopup}
                      className={`Table__header__item ${
                        isOpenDeleteSelectedPopup ? 'opened' : ''
                      }`}
                    >
                      <Icon name='delete' />
                      <Text size={14} tint={100}>
                        Delete
                      </Text>
                    </Button>
                  </div>
                )}
                {tableBulkActionsVisibility.unarchive && (
                  <div className='selectedRowActionsContainer__selectedItemsArchive'>
                    <Button
                      color='secondary'
                      type='text'
                      onClick={onToggleArchivePopup}
                      className={`Table__header__item ${
                        isOpenArchiveSelectedPopup ? 'opened' : ''
                      }`}
                    >
                      <Icon name='archive' />
                      <Text size={14} tint={100}>
                        Archive
                      </Text>
                    </Button>
                  </div>
                )}
                {tableBulkActionsVisibility.archive && (
                  <div className='selectedRowActionsContainer__selectedItemsArchive'>
                    <Button
                      color='secondary'
                      type='text'
                      onClick={onToggleUnarchivePopup}
                      className={`Table__header__item ${
                        isOpenUnarchiveSelectedPopup ? 'opened' : ''
                      }`}
                    >
                      <Icon name='unarchive' fontSize={18} />
                      <Text size={14} tint={100}>
                        Unarchive
                      </Text>
                    </Button>
                  </div>
                )}
              </div>
            ) : (
              ''
            )}
            <div
              style={{
                height,
                overflow: 'auto',
                minHeight: minHeight || 'unset',
              }}
              ref={tableContainerRef}
            >
              <AutoResizer>
                {({ width, height }) =>
                  custom ? (
                    <div style={{ width, height }}>
                      <CustomTable
                        expanded={expanded}
                        alwaysVisibleColumns={alwaysVisibleColumns}
                        rowHeightMode={rowHeight}
                        updateColumns={onManageColumns}
                        columnsWidths={columnsWidths}
                        updateColumnsWidths={updateColumnsWidths}
                        sortFields={sortFields}
                        setSortFields={onSort}
                        excludedFields={hiddenColumns}
                        setExcludedFields={onColumnsVisibilityChange}
                        hiddenRows={hiddenRows}
                        data={rowData}
                        columns={columnsData.filter((col) => !col.isHidden)}
                        onGroupExpandToggle={onGroupExpandToggle}
                        onRowHover={rowHoverHandler}
                        onRowClick={rowClickHandler}
                        listWindow={listWindow}
                        multiSelect={multiSelect}
                        selectedRows={selectedRows || {}}
                        onRowSelect={onRowSelect}
                        {...props}
                      />
                    </div>
                  ) : (
                    <BaseTable
                      ref={tableRef}
                      classPrefix='BaseTable'
                      columns={columnsData}
                      data={rowData}
                      frozenData={[]}
                      width={width}
                      height={height}
                      fixed={fixed}
                      rowKey='key'
                      isScrolling
                      headerHeight={headerHeight}
                      rowHeight={rowHeight}
                      estimatedRowHeight={estimatedRowHeight}
                      footerHeight={0}
                      defaultExpandedRowKeys={[]}
                      expandColumnKey='#'
                      rowProps={({ rowIndex }) => rowData[rowIndex]?.rowProps}
                      sortBy={{}}
                      useIsScrolling={false}
                      overscanRowCount={1}
                      onEndReachedThreshold={500}
                      getScrollbarSize={() => null}
                      ignoreFunctionInColumnCompare={false}
                      onScroll={() => null}
                      onRowsRendered={() => null}
                      onScrollbarPresenceChange={() => null}
                      onRowExpand={() => null}
                      onExpandedRowsChange={() => null}
                      onColumnSort={() => null}
                      onColumnResize={() => null}
                      onColumnResizeEnd={() => null}
                      onRowHover={onRowHover}
                      onRowClick={onRowClick}
                    />
                  )
                }
              </AutoResizer>
            </div>
            <ArchiveModal
              opened={isOpenArchiveSelectedPopup}
              onClose={onToggleArchivePopup}
              selectedRows={selectedRows}
              archiveMode
              onRowSelect={onRowSelect}
              archiveRuns={archiveRuns}
            />
            <ArchiveModal
              opened={isOpenUnarchiveSelectedPopup}
              onClose={onToggleUnarchivePopup}
              selectedRows={selectedRows}
              onRowSelect={onRowSelect}
              archiveRuns={archiveRuns}
            />
            <DeleteModal
              opened={isOpenDeleteSelectedPopup}
              onClose={onToggleDeletePopup}
              selectedRows={selectedRows}
              onRowSelect={onRowSelect}
              deleteRuns={deleteRuns}
            />
          </div>
        ) : (
          <EmptyComponent size='big' content={emptyText} />
        )}
      </BusyLoaderWrapper>
    </ErrorBoundary>
  );
});

function propsComparator(
  prevProps: ITableProps,
  nextProps: ITableProps,
): boolean {
  // Add custom here checks here

  if (prevProps.isLoading !== nextProps.isLoading) {
    return false;
  }

  if (prevProps.rowHeight !== nextProps.rowHeight) {
    return false;
  }

  if (prevProps.sortFields !== nextProps.sortFields) {
    return false;
  }

  if (prevProps.resizeMode !== nextProps.resizeMode) {
    return false;
  }

  if (prevProps.columnsWidths !== nextProps.columnsWidths) {
    return false;
  }

  if (prevProps.selectedRows !== nextProps.selectedRows) {
    return false;
  }

  if (prevProps.hiddenColumns !== nextProps.hiddenColumns) {
    return false;
  }

  if (prevProps.hiddenChartRows !== nextProps.hiddenChartRows) {
    return false;
  }
  return true;
}

export default React.memo(Table, propsComparator);<|MERGE_RESOLUTION|>--- conflicted
+++ resolved
@@ -183,7 +183,6 @@
       endIndex,
     };
   }
-  console.log();
 
   function updateData({ newData, newColumns, hiddenColumns, dynamicData }) {
     if (custom && dynamicData) {
@@ -556,23 +555,19 @@
     setTableBulkActionsVisibility(tableBulkActionsVisibility);
   }, [selectedRows]);
 
-<<<<<<< HEAD
   const sortPopoverChanged: boolean = React.useMemo(() => {
     return (
       TABLE_DEFAULT_CONFIG[appName as Exclude<AppNameEnum, 'runs'>]?.sortFields
         ?.length !== sortFields?.length
     );
   }, [sortFields]);
-  console.log('sortFields, TABLE_DEFAULT_CONFIG');
 
   useResizeObserver(
     observerReturnCallback,
     tableContainerRef,
     sortPopoverChanged,
   );
-=======
-  useResizeObserver(observerReturnCallback, tableContainerRef);
->>>>>>> 3c1baf5c
+
   // The right check is !props.isInfiniteLoading && (isLoading || isNil(rowData))
   // but after setting isInfiniteLoading to true, the rowData becomes null, unnecessary renders happening
   // @TODO sanitize this point
@@ -600,28 +595,12 @@
                         (item: any) =>
                           item.key !== '#' && item.key !== 'actions',
                       )}
-<<<<<<< HEAD
                       hiddenColumns={hiddenColumns}
                       hideSystemMetrics={hideSystemMetrics}
                       onManageColumns={onManageColumns}
                       onColumnsVisibilityChange={onColumnsVisibilityChange}
                       onTableDiffShow={onTableDiffShow}
                       appName={appName}
-=======
-                      component={
-                        <ManageColumns
-                          columnsData={columnsData.filter(
-                            (item: any) =>
-                              item.key !== '#' && item.key !== 'actions',
-                          )}
-                          hiddenColumns={hiddenColumns}
-                          hideSystemMetrics={hideSystemMetrics}
-                          onManageColumns={onManageColumns}
-                          onColumnsVisibilityChange={onColumnsVisibilityChange}
-                          onTableDiffShow={onTableDiffShow}
-                        />
-                      }
->>>>>>> 3c1baf5c
                     />
                   )}
                   {onRowsChange && (
@@ -893,10 +872,10 @@
   if (prevProps.hiddenColumns !== nextProps.hiddenColumns) {
     return false;
   }
-
   if (prevProps.hiddenChartRows !== nextProps.hiddenChartRows) {
     return false;
   }
+
   return true;
 }
 
