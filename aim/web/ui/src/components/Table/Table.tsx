--- conflicted
+++ resolved
@@ -501,62 +501,6 @@
   // but after setting isInfiniteLoading to true, the rowData becomes null, unnecessary renders happening
   // @TODO sanitize this point
   return (
-<<<<<<< HEAD
-    <BusyLoaderWrapper
-      isLoading={!props.isInfiniteLoading && (isLoading || isNil(rowData))}
-      loaderComponent={<TableLoader />}
-      className='Tags__TagList__tagListBusyLoader'
-    >
-      {!isEmpty(rowData) ? (
-        <div style={{ height: '100%' }} className={className}>
-          {!hideHeaderActions && (
-            <div className='Table__header'>
-              {showResizeContainerActionBar && (
-                <ResizeModeActions
-                  resizeMode={resizeMode}
-                  onTableResizeModeChange={onTableResizeModeChange}
-                />
-              )}
-              <div className='flex fac Table__header__buttons'>
-                {onManageColumns && (
-                  <ControlPopover
-                    title='Manage Table Columns'
-                    anchorOrigin={{
-                      vertical: 'bottom',
-                      horizontal: 'left',
-                    }}
-                    transformOrigin={{
-                      vertical: 'top',
-                      horizontal: 'left',
-                    }}
-                    anchor={({ onAnchorClick, opened }) => (
-                      <Button
-                        color='secondary'
-                        type='text'
-                        onClick={onAnchorClick}
-                        className={`Table__header__item ${
-                          opened ? 'opened' : ''
-                        }`}
-                      >
-                        <Icon name='manage-column' />
-                        <Text size={14} tint={100}>
-                          Manage Columns
-                        </Text>
-                      </Button>
-                    )}
-                    component={
-                      <ManageColumns
-                        columnsData={columnsData.filter(
-                          (item: any) =>
-                            item.key !== '#' && item.key !== 'actions',
-                        )}
-                        hiddenColumns={hiddenColumnsRef.current}
-                        onManageColumns={onManageColumns}
-                        onColumnsVisibilityChange={onColumnsVisibilityChange}
-                        onTableDiffShow={onTableDiffShow}
-                      />
-                    }
-=======
     <ErrorBoundary>
       <BusyLoaderWrapper
         isLoading={!props.isInfiniteLoading && (isLoading || isNil(rowData))}
@@ -564,14 +508,13 @@
         className='Tags__TagList__tagListBusyLoader'
       >
         {!isEmpty(rowData) ? (
-          <div style={{ height: '100%' }}>
+          <div style={{ height: '100%' }} className={className}>
             {!hideHeaderActions && (
               <div className='Table__header'>
                 {showResizeContainerActionBar && (
                   <ResizeModeActions
                     resizeMode={resizeMode}
                     onTableResizeModeChange={onTableResizeModeChange}
->>>>>>> db6abac6
                   />
                 )}
                 <div className='flex fac Table__header__buttons'>
