// @ts-nocheck
/* eslint-disable react/prop-types */

import React from 'react';
import { debounce, isEmpty, isEqual } from 'lodash-es';

import { Button, Icon, Text } from 'components/kit';
import ControlPopover from 'components/ControlPopover/ControlPopover';
import IllustrationBlock from 'components/IllustrationBlock/IllustrationBlock';
import ResizeModeActions from 'components/ResizeModeActions/ResizeModeActions';
import ErrorBoundary from 'components/ErrorBoundary/ErrorBoundary';

import {
  ROW_CELL_SIZE_CONFIG,
  RowHeightSize,
  TABLE_DEFAULT_CONFIG,
} from 'config/table/tableConfigs';
import { IllustrationsEnum } from 'config/illustrationConfig/illustrationConfig';

import useResizeObserver from 'hooks/window/useResizeObserver';

import SortPopover from 'pages/Metrics/components/Table/SortPopover/SortPopover';
import ManageColumnsPopover from 'pages/Metrics/components/Table/ManageColumnsPopover/ManageColumnsPopover';
import HideRowsPopover from 'pages/Metrics/components/Table/HideRowsPopover/HideRowsPopover';
import RowHeightPopover from 'pages/Metrics/components/Table/RowHeightPopover/RowHeightPopover';

import { ITableProps } from 'types/components/Table/Table';

import CustomTable from '../CustomTable/Table';

import ArchiveModal from './ArchiveModal';
import DeleteModal from './DeleteModal';
import HideItemsModal from './HideItemsModal';
import AutoResizer from './AutoResizer';
import BaseTable from './BaseTable';

import './Table.scss';

const Table = React.forwardRef(function Table(
  {
    onManageColumns,
    onColumnsVisibilityChange,
    onTableDiffShow,
    sameValueColumns,
    onSort,
    onRowsChange,
    onExport,
    onRowHeightChange,
    onRowHover = () => {},
    onRowClick = () => {},
    onTableResizeModeChange,
    custom,
    data,
    columns,
    navBarItems,
    rowHeight = RowHeightSize.md,
    estimatedRowHeight,
    headerHeight = RowHeightSize.md,
    sortOptions,
    hideHeaderActions = false,
    fixed = true,
    excludedFields,
    setExcludedFields,
    alwaysVisibleColumns,
    rowHeightMode,
    hiddenColumns,
    updateColumns,
    columnsWidths,
    updateColumnsWidths,
    sortFields,
    hiddenRows,
    isLoading,
    showRowClickBehaviour = true,
    showResizeContainerActionBar = true,
    resizeMode,
    onSortReset,
    height = 'calc(100% - 40px)',
    multiSelect = false,
    selectedRows,
    onRowSelect,
    minHeight,
    archiveRuns,
    deleteRuns,
    hideSystemMetrics,
    className = '',
    appName,
    hiddenChartRows,
    focusedState,
    columnsOrder,
    illustrationConfig,
    disableRowClick = false,
    onToggleColumnsColorScales,
    columnsColorScales,
    onRowsVisibilityChange,
    visualizationElementType,
    ...props
  }: ITableProps,
  ref,
): React.FunctionComponentElement<React.ReactNode> {
  const tableRef = React.useRef();
  const startIndex = React.useRef(0);
  const endIndex = React.useRef(0);
  const expandedGroups = React.useRef([]);
  const hoveredRowKey = React.useRef(null);
  const activeRowKey = React.useRef(null);
  const tableContainerRef = React.useRef();
  const dataRef = React.useRef(data);
  const columnsRef = React.useRef(columns ?? []);
  const hiddenColumnsRef = React.useRef(hiddenColumns);
  const scrollTopMutableRef = React.useRef({ top: 0 });

  const [rowData, setRowData] = React.useState(data);
  const [columnsData, setColumnsData] = React.useState(columns ?? []);
  const [expanded, setExpanded] = React.useState({});
  const [isOpenDeleteSelectedPopup, setIsOpenDeleteSelectedPopup] =
    React.useState(false);
  const [isOpenUnarchiveSelectedPopup, setIsOpenUnarchiveSelectedPopup] =
    React.useState(false);
  const [isOpenArchiveSelectedPopup, setIsOpenArchiveSelectedPopup] =
    React.useState(false);
  const [isOpenHideSelectedPopup, setIsOpenHideSelectedPopup] =
    React.useState(false);
  const [isOpenShowSelectedPopup, setIsOpenShowSelectedPopup] =
    React.useState(false);
  const [tableBulkActionsVisibility, setTableBulkActionsVisibility] =
    React.useState<{
      delete: boolean;
      archive: boolean;
      unarchive: boolean;
      hideItems: boolean;
      showItems: boolean;
    }>({
      delete: false,
      archive: false,
      unarchive: false,
      hideItems: false,
      showItems: false,
    });
  const [listWindow, setListWindow] = React.useState({
    left: 0,
    width: 0,
    availableSpace: 0,
  });

  let groups = !Array.isArray(rowData);

  React.useEffect(() => {
    if (focusedState && !focusedState.active) {
      activeRowKey.current = null;
    }
  }, [focusedState]);

  React.useEffect(() => {
    updateFocusedRow(`rowKey-${activeRowKey.current}`);
  }, [selectedRows]);

  React.useImperativeHandle(ref, () => ({
    updateData: updateData,
    setHoveredRow: setHoveredRow,
    setActiveRow: setActiveRow,
    scrollToRow: scrollToRow,
  }));

  function calculateWindow({
    scrollTop,
    offsetHeight,
    itemHeight,
    groupMargin,
  }) {
    const offset = 10;

    if (groups) {
      let beforeScrollHeight = 0;
      let scrollBottomHeight = 0;
      let start = 0;
      let end = 0;
      let startIsSet = false;
      let endIsSet = false;
      for (let groupKey in dataRef.current) {
        beforeScrollHeight += itemHeight + groupMargin;
        scrollBottomHeight += itemHeight + groupMargin;
        if (expandedGroups.current.includes(groupKey)) {
          // eslint-disable-next-line no-loop-func
          dataRef.current[groupKey].items.forEach((row) => {
            if (scrollTop > beforeScrollHeight) {
              beforeScrollHeight += itemHeight;
            } else if (!startIsSet) {
              start = row.index;
              startIsSet = true;
            }

            if (scrollBottomHeight < scrollTop + offsetHeight) {
              scrollBottomHeight += itemHeight;
            } else if (!endIsSet) {
              end = row.index;
              endIsSet = true;
            }
          });
        } else {
          if (!endIsSet && !!dataRef.current[groupKey]?.items[0]?.index) {
            end = dataRef.current[groupKey]?.items[0]?.index;
          }
        }
      }

      const startIndex = start < offset ? 0 : start - offset;
      const endIndex = end + offset;

      return {
        startIndex,
        endIndex,
      };
    }

    const windowSize = Math.ceil(offsetHeight / itemHeight);
    const start = Math.floor(scrollTop / itemHeight);
    const startIndex = start < offset ? 0 : start - offset;
    const endIndex = start + windowSize + offset;

    return {
      startIndex,
      endIndex,
    };
  }

  function updateData({ newData, newColumns, hiddenColumns, dynamicData }) {
    if (custom && dynamicData) {
      if (!!newData) {
        dataRef.current = newData;
      }
      if (!!hiddenColumns) {
        hiddenColumnsRef.current = hiddenColumns;
      }
      if (!!newColumns) {
        columnsRef.current = newColumns;
        setColumnsData(newColumns);
      }
      virtualizedUpdate();
    } else {
      if (!!newData) {
        dataRef.current = newData;
        setRowData(newData);
      }
      if (!!hiddenColumns) {
        hiddenColumnsRef.current = hiddenColumns;
      }
      if (!!newColumns) {
        columnsRef.current = newColumns;
        setColumnsData(newColumns);
      }
    }
  }

  function setHoveredRow(rowKey: string) {
    window.requestAnimationFrame(() => {
      if (custom) {
        if (hoveredRowKey.current === rowKey) {
          hoveredRowKey.current = null;
        } else {
          hoveredRowKey.current = rowKey;
        }
        if (activeRowKey.current === null) {
          updateHoveredRow(`rowKey-${hoveredRowKey.current}`);
        }
      } else {
        tableRef.current?.setHoveredRow(rowKey);
      }
    });
  }

  function setActiveRow(rowKey: string, toggle = false) {
    window.requestAnimationFrame(() => {
      if (custom) {
        if (toggle && activeRowKey.current === rowKey) {
          activeRowKey.current = null;
        } else {
          activeRowKey.current = rowKey;
        }
        updateFocusedRow(`rowKey-${activeRowKey.current}`);
      } else {
        tableRef.current?.setActiveRow(rowKey);
      }
    });
  }

  function scrollToRow(rowKey: string) {
    window.requestAnimationFrame(() => {
      if (custom) {
        function scrollToElement() {
          const rowCell = document.querySelector(
            `.Table__cell.rowKey-${rowKey}`,
          );
          if (!!rowCell) {
            let top = 0;
            if (groups) {
              rowCell.parentElement?.childNodes?.forEach((item, index) => {
                if ([...item.classList].includes(`rowKey-${rowKey}`)) {
                  top =
                    rowCell.parentElement?.offsetTop + rowHeight * (index - 3);
                }
              });
            } else {
              top = rowCell.offsetTop - 2 * rowHeight;
            }
            if (
              tableContainerRef.current.scrollTop > top ||
              tableContainerRef.current.scrollTop +
                tableContainerRef.current.offsetHeight <
                top
            ) {
              tableContainerRef.current.scrollTo({
                top,
              });
            }
          }
        }

        if (groups) {
          for (let groupKey in dataRef?.current) {
            if (
              dataRef?.current[groupKey].data?.groupRowsKeys?.includes(rowKey)
            ) {
              if (expandedGroups.current.includes(groupKey)) {
                scrollToElement();
              } else {
                expandedGroups.current.push(groupKey);
                setExpanded(
                  Object.fromEntries(
                    expandedGroups.current.map((key) => [key, true]),
                  ),
                );
                // TODO: probably need useEffect for this
                setTimeout(() => {
                  window.requestAnimationFrame(() => {
                    updateFocusedRow(`rowKey-${rowKey}`);
                    scrollToElement();
                  });
                }, 100);
              }
            }
          }
        } else {
          scrollToElement();
        }
      } else {
        tableRef.current?.scrollToRowByKey(rowKey);
      }
    });
  }

  function virtualizedUpdate() {
    if (groups) {
      window.requestAnimationFrame(() => {
        ['value', 'step', 'epoch', 'time'].forEach((colKey) => {
          for (let groupKey in dataRef.current) {
            const groupHeaderRowCell = document.querySelector(
              `.Table__cell.${colKey}.index-${groupKey}`,
            );
            if (!!groupHeaderRowCell) {
              const groupRow = dataRef.current[groupKey];
              if (!!groupRow && !!groupRow.data) {
                if (colKey === 'value') {
                  groupHeaderRowCell.children[0].children[0].children[0].textContent =
                    groupRow.data.aggregation.area.min;
                  groupHeaderRowCell.children[0].children[0].children[1].textContent =
                    groupRow.data.aggregation.line;
                  groupHeaderRowCell.children[0].children[0].children[2].textContent =
                    groupRow.data.aggregation.area.max;
                  if (!_.isNil(groupRow.data.aggregation.area.stdDevValue)) {
                    groupHeaderRowCell.children[0].children[0].children[3].textContent =
                      groupRow.data.aggregation.area.stdDevValue;
                  }
                  if (!_.isNil(groupRow.data.aggregation.area.stdErrValue)) {
                    groupHeaderRowCell.children[0].children[0].children[3].textContent =
                      groupRow.data.aggregation.area.stdErrValue;
                  }
                } else {
                  groupHeaderRowCell.textContent = groupRow.data[colKey];
                }
                if (expandedGroups.current.includes(groupKey)) {
                  groupRow.items.forEach((row) => {
                    if (row.index > endIndex.current) {
                      return;
                    }
                    if (row.index >= startIndex.current) {
                      const cell = document.querySelector(
                        `.Table__cell.${colKey}.index-${row.index}`,
                      );
                      if (!!cell) {
                        cell.textContent = row[colKey];
                      }
                    }
                  });
                }
              }
            }
          }
        });
      });
    } else {
      window.requestAnimationFrame(() => {
        ['value', 'step', 'epoch', 'time'].forEach((colKey) => {
          for (let i = startIndex.current; i < endIndex.current; i++) {
            const cell = document.querySelector(
              `.Table__cell.${colKey}.index-${i}`,
            );
            if (!!cell) {
              const row = dataRef.current[i];
              if (!!row) {
                cell.textContent = row[colKey];
              }
            }
          }
        });
      });
    }
  }

  function onGroupExpandToggle(groupKey) {
    if (Array.isArray(groupKey)) {
      expandedGroups.current = groupKey;
    } else if (expandedGroups.current.includes(groupKey)) {
      expandedGroups.current = expandedGroups.current.filter(
        (item) => item !== groupKey,
      );
    } else {
      expandedGroups.current = expandedGroups.current.concat([groupKey]);
    }

    const windowEdges = calculateWindow({
      scrollTop: tableContainerRef.current.scrollTop,
      offsetHeight: tableContainerRef.current.offsetHeight,
      scrollHeight: tableContainerRef.current.scrollHeight,
      itemHeight: rowHeight,
      groupMargin:
        ROW_CELL_SIZE_CONFIG[rowHeight]?.groupMargin ??
        ROW_CELL_SIZE_CONFIG[RowHeightSize.md].groupMargin,
    });

    startIndex.current = windowEdges.startIndex;
    endIndex.current = windowEdges.endIndex;

    virtualizedUpdate();
  }

  function rowHoverHandler(row) {
    if (activeRowKey.current === null) {
      if (typeof onRowHover === 'function') {
        onRowHover(row.key);
      }
      updateHoveredRow(`rowKey-${row.key}`);
    }
  }

  function rowClickHandler(row) {
    if (showRowClickBehaviour) {
      if (activeRowKey.current === row.key) {
        activeRowKey.current = null;
      } else {
        activeRowKey.current = row.key;
      }

      updateFocusedRow(`rowKey-${activeRowKey.current}`);
    }

    if (typeof onRowClick === 'function') {
      onRowClick(
        activeRowKey.current === null ? undefined : activeRowKey.current,
      );
    }
  }

  function updateHoveredRow(activeRowClass) {
    const prevActiveRow = document.querySelectorAll('.Table__cell.focused');
    if (!!prevActiveRow && prevActiveRow.length > 0) {
      prevActiveRow.forEach((cell) => cell.classList.remove('focused'));
    }
    if (activeRowClass !== 'rowKey-null') {
      window.requestAnimationFrame(() => {
        const prevHoveredRow = document.querySelectorAll(
          '.Table__cell.hovered',
        );
        if (!!prevHoveredRow && prevHoveredRow.length > 0) {
          prevHoveredRow.forEach((cell) => cell.classList.remove('hovered'));
        }

        const activeRow = document.querySelectorAll(
          `.Table__cell.${activeRowClass}`,
        );

        if (!!activeRow && activeRow.length > 0) {
          activeRow.forEach((cell) => cell.classList.add('hovered'));
        }
      });
    }
  }

  function updateFocusedRow(activeRowClass) {
    const prevHoveredRow = document.querySelectorAll('.Table__cell.hovered');
    if (!!prevHoveredRow && prevHoveredRow.length > 0) {
      prevHoveredRow.forEach((cell) => cell.classList.remove('hovered'));
    }
    if (activeRowClass !== 'rowKey-null') {
      window.requestAnimationFrame(() => {
        const prevActiveRow = document.querySelectorAll('.Table__cell.focused');
        if (!!prevActiveRow && prevActiveRow.length > 0) {
          prevActiveRow.forEach((cell) => cell.classList.remove('focused'));
        }

        const activeRow = document.querySelectorAll(
          `.Table__cell.${activeRowClass}`,
        );

        if (!!activeRow && activeRow.length > 0) {
          activeRow.forEach((cell) => cell.classList.add('focused'));
        }
      });
    }
  }

  function setListWindowMeasurements() {
    const leftPane =
      tableContainerRef.current?.querySelector('.Table__pane--left');
    const rightPane = tableContainerRef.current?.querySelector(
      '.Table__pane--right',
    );
    let availableSpace = 0;

    if (leftPane || rightPane) {
      availableSpace =
        tableContainerRef.current.offsetWidth -
        (leftPane?.offsetWidth ?? 0) -
        (rightPane?.offsetWidth ?? 0);
    }

    setListWindow({
      left: tableContainerRef.current?.scrollLeft,
      width: tableContainerRef.current?.offsetWidth,
      availableSpace,
    });
  }

  function onToggleDeletePopup() {
    setIsOpenDeleteSelectedPopup(!isOpenDeleteSelectedPopup);
  }

  function onToggleArchivePopup() {
    setIsOpenArchiveSelectedPopup(!isOpenArchiveSelectedPopup);
  }

  function onToggleUnarchivePopup() {
    setIsOpenUnarchiveSelectedPopup(!isOpenUnarchiveSelectedPopup);
  }

  function onToggleHideItemsPopup() {
    setIsOpenHideSelectedPopup(!isOpenHideSelectedPopup);
  }

  function onToggleShowItemsPopup() {
    setIsOpenShowSelectedPopup(!isOpenShowSelectedPopup);
  }

  React.useEffect(() => {
    if (custom && !!tableContainerRef.current) {
      const windowEdges = calculateWindow({
        scrollTop: tableContainerRef.current.scrollTop,
        offsetHeight: tableContainerRef.current.offsetHeight,
        scrollHeight: tableContainerRef.current.scrollHeight,
        itemHeight: rowHeight,
        groupMargin:
          ROW_CELL_SIZE_CONFIG[rowHeight]?.groupMargin ??
          ROW_CELL_SIZE_CONFIG[RowHeightSize.md].groupMargin,
      });

      startIndex.current = windowEdges.startIndex;
      endIndex.current = windowEdges.endIndex;

      virtualizedUpdate();

      tableContainerRef.current.onscroll = debounce(({ target }) => {
        const windowEdges = calculateWindow({
          scrollTop: target.scrollTop,
          offsetHeight: target.offsetHeight,
          scrollHeight: target.scrollHeight,
          itemHeight: rowHeight,
          groupMargin:
            ROW_CELL_SIZE_CONFIG[rowHeight]?.groupMargin ??
            ROW_CELL_SIZE_CONFIG[RowHeightSize.md].groupMargin,
        });

        startIndex.current = windowEdges.startIndex;
        endIndex.current = windowEdges.endIndex;
        virtualizedUpdate();

        const isDownScrolling =
          scrollTopMutableRef.current.top < target.scrollTop;
        scrollTopMutableRef.current.top = target.scrollTop;

        if (
          props.allowInfiniteLoading &&
          props.infiniteLoadHandler &&
          isDownScrolling
        ) {
          if (
            target.scrollTop + target.offsetHeight >
            target.scrollHeight - 2 * rowHeight
          ) {
            props.infiniteLoadHandler();
          }
        }
        setListWindowMeasurements();
      }, 30);
    }

    return () => {
      if (custom && tableContainerRef.current) {
        // eslint-disable-next-line react-hooks/exhaustive-deps
        tableContainerRef.current.onscroll = null;
      }
    };
    // eslint-disable-next-line react-hooks/exhaustive-deps
  }, [custom, rowData]);

  React.useEffect(() => {
    if (custom) {
      setListWindowMeasurements();
    }
  }, [custom, columnsWidths, rowData]);

  React.useEffect(() => {
    if (custom) {
      requestAnimationFrame(() => {
        if (!activeRowKey.current) {
          updateHoveredRow(
            `rowKey-${
              activeRowKey.current
                ? activeRowKey.current
                : hoveredRowKey.current
            }`,
          );
        }
      });
    }
  }, [custom, listWindow]);

  const observerReturnCallback = React.useCallback(() => {
    setListWindowMeasurements();
  }, []);

  React.useEffect(() => {
    const tableBulkActionsVisibility: {
      delete: boolean;
      archive: boolean;
      unarchive: boolean;
      hideItems: boolean;
      showItems: boolean;
    } = {
      delete: false,
      archive: false,
      unarchive: false,
      hideItems: false,
      showItems: false,
    };
    const values = Object.values(selectedRows || {});
    values.forEach((value) => {
      if (
        !tableBulkActionsVisibility.delete ||
        !tableBulkActionsVisibility.archive ||
        !tableBulkActionsVisibility.unarchive ||
        !tableBulkActionsVisibility.hideItems ||
        !tableBulkActionsVisibility.showItems
      ) {
        if (value.archived) {
          tableBulkActionsVisibility.archive = true;
        } else {
          tableBulkActionsVisibility.unarchive = true;
        }
        if (value.end_time) {
          tableBulkActionsVisibility.delete = true;
        }
        if (onRowsVisibilityChange) {
          if (value.isHidden) {
            tableBulkActionsVisibility.showItems = true;
          } else {
            tableBulkActionsVisibility.hideItems = true;
          }
        }
      }
    });

    setTableBulkActionsVisibility(tableBulkActionsVisibility);
  }, [selectedRows, onRowsVisibilityChange]);

  const sortPopoverChanged: boolean = React.useMemo(() => {
    return (
      TABLE_DEFAULT_CONFIG[appName as Exclude<AppNameEnum, 'runs'>]?.sortFields
        ?.length !== sortFields?.length
    );
    // eslint-disable-next-line react-hooks/exhaustive-deps
  }, [sortFields]);

  useResizeObserver(
    observerReturnCallback,
    tableContainerRef,
    sortPopoverChanged,
  );

  const isDiffButtonDisabled: boolean = React.useMemo(() => {
    if (sameValueColumns) {
      let filteredColumns: string[] = sameValueColumns?.filter(
        (value) =>
          !TABLE_DEFAULT_CONFIG[appName].nonHidableColumns.has(value) &&
          !hiddenColumns?.includes(value),
      );
      return !filteredColumns.length;
    }
  }, [appName, sameValueColumns, hiddenColumns]);

  // The right check is !props.isInfiniteLoading && (isLoading || isNil(rowData))
  // but after setting isInfiniteLoading to true, the rowData becomes null, unnecessary renders happening
  // @TODO sanitize this point
  return (
    <ErrorBoundary>
      {!isEmpty(rowData) ? (
        <div style={{ height: '100%' }} className={className}>
          {!hideHeaderActions && isEmpty(selectedRows) ? (
            <div className='Table__header'>
              {showResizeContainerActionBar && (
                <ResizeModeActions
                  resizeMode={resizeMode}
                  onTableResizeModeChange={onTableResizeModeChange}
                />
              )}
              <div className='flex fac Table__header__buttons'>
                {onManageColumns && (
                  <ManageColumnsPopover
                    columnsData={columnsData.filter(
                      (item: any) => item.key !== '#' && item.key !== 'actions',
                    )}
                    columnsOrder={columnsOrder}
                    hiddenColumns={hiddenColumns}
                    hideSystemMetrics={hideSystemMetrics}
                    onManageColumns={onManageColumns}
                    onColumnsVisibilityChange={onColumnsVisibilityChange}
                    onTableDiffShow={onTableDiffShow}
                    appName={appName}
                  />
                )}
<<<<<<< HEAD
                {onRowsChange && (
                  <HideRowsPopover
                    hiddenChartRows={hiddenChartRows}
                    toggleRowsVisibility={onRowsChange}
                    visualizationElementType={visualizationElementType}
                  />
                )}
                {onSort && (
                  <ControlPopover
                    anchorOrigin={{
                      vertical: 'top',
                      horizontal: 'left',
                    }}
                    transformOrigin={{
                      vertical: 'bottom',
                      horizontal: 'left',
                    }}
                    title='Sort table by:'
                    anchor={({ onAnchorClick, opened }) => (
                      <Button
                        type='text'
                        color='secondary'
                        size='small'
                        onClick={onAnchorClick}
                        className={`Table__header__item ${
                          opened || sortPopoverChanged ? 'opened' : ''
                        }`}
                      >
                        <Icon name='sort-outside' />
                        <Text size={14} tint={100}>
                          Sort
                        </Text>
                      </Button>
                    )}
                    component={
                      <SortPopover
                        sortOptions={sortOptions}
                        sortFields={sortFields}
                        onSort={onSort}
                        onReset={onSortReset}
                      />
                    }
                  />
                )}
                {onRowHeightChange && (
                  <RowHeightPopover
                    rowHeight={rowHeight}
                    onRowHeightChange={onRowHeightChange}
                    appName={appName}
                  />
                )}
              </div>
              {onExport && (
                <div className='fac'>
=======
                <div className='flex fac Table__header__buttons'>
                  {onManageColumns && (
                    <ManageColumnsPopover
                      columnsData={columnsData.filter(
                        (item: any) =>
                          item.key !== '#' && item.key !== 'actions',
                      )}
                      columnsOrder={columnsOrder}
                      hiddenColumns={hiddenColumns}
                      hideSystemMetrics={hideSystemMetrics}
                      onManageColumns={onManageColumns}
                      onColumnsVisibilityChange={onColumnsVisibilityChange}
                      appName={appName}
                    />
                  )}
                  {onRowsChange && (
                    <HideRowsPopover
                      hiddenChartRows={hiddenChartRows}
                      toggleRowsVisibility={onRowsChange}
                    />
                  )}
                  {onSort && (
                    <ControlPopover
                      anchorOrigin={{
                        vertical: 'top',
                        horizontal: 'left',
                      }}
                      transformOrigin={{
                        vertical: 'bottom',
                        horizontal: 'left',
                      }}
                      title='Sort table by:'
                      anchor={({ onAnchorClick, opened }) => (
                        <Button
                          type='text'
                          color='secondary'
                          size='small'
                          onClick={onAnchorClick}
                          className={`Table__header__item ${
                            opened || sortPopoverChanged ? 'opened' : ''
                          }`}
                        >
                          <Icon name='sort-outside' />
                          <Text size={14} tint={100}>
                            Sort
                          </Text>
                        </Button>
                      )}
                      component={
                        <SortPopover
                          sortOptions={sortOptions}
                          sortFields={sortFields}
                          onSort={onSort}
                          onReset={onSortReset}
                        />
                      }
                    />
                  )}
                  {onRowHeightChange && (
                    <RowHeightPopover
                      rowHeight={rowHeight}
                      onRowHeightChange={onRowHeightChange}
                      appName={appName}
                    />
                  )}
                </div>
                {onTableDiffShow && (
>>>>>>> 808fd50b
                  <Button
                    size='small'
                    variant='outlined'
                    className='Table__header__item--diffBtn'
                    disabled={isDiffButtonDisabled}
                    onClick={onTableDiffShow}
                  >
                    Show Table Diff
                  </Button>
                )}
                {onExport && (
                  <div className='fac'>
                    <Button
                      fullWidth
                      variant='outlined'
                      size='small'
                      onClick={onExport}
                      startIcon={<Icon fontSize={14} name='download' />}
                    >
                      <Text size={14} color='inherit'>
                        Export
                      </Text>
                    </Button>
                  </div>
                )}
              </div>
            </div>
          ) : !isEmpty(selectedRows) && multiSelect ? (
            <div className='Table__header selectedRowActionsContainer'>
              <div className='selectedRowActionsContainer__selectedRowsCount'>
                <Text size={14} tint={50}>
                  {Object.keys(selectedRows).length} Selected
                </Text>
              </div>
              {tableBulkActionsVisibility.delete && (
                <div className='selectedRowActionsContainer__selectedItemsDelete'>
                  <Button
                    color='secondary'
                    type='text'
                    onClick={onToggleDeletePopup}
                    className={`Table__header__item ${
                      isOpenDeleteSelectedPopup ? 'opened' : ''
                    }`}
                  >
                    <Icon name='delete' />
                    <Text size={14} tint={100}>
                      Delete
                    </Text>
                  </Button>
                </div>
              )}
              {tableBulkActionsVisibility.unarchive && (
                <div className='selectedRowActionsContainer__selectedItemsArchive'>
                  <Button
                    color='secondary'
                    type='text'
                    onClick={onToggleArchivePopup}
                    className={`Table__header__item ${
                      isOpenArchiveSelectedPopup ? 'opened' : ''
                    }`}
                  >
                    <Icon name='archive' />
                    <Text size={14} tint={100}>
                      Archive
                    </Text>
                  </Button>
                </div>
              )}
              {tableBulkActionsVisibility.archive && (
                <div className='selectedRowActionsContainer__selectedItemsArchive'>
                  <Button
                    color='secondary'
                    type='text'
                    onClick={onToggleUnarchivePopup}
                    className={`Table__header__item ${
                      isOpenUnarchiveSelectedPopup ? 'opened' : ''
                    }`}
                  >
                    <Icon name='unarchive' fontSize={18} />
                    <Text size={14} tint={100}>
                      Unarchive
                    </Text>
                  </Button>
                </div>
              )}
              {tableBulkActionsVisibility.hideItems && (
                <div>
                  <Button
                    color='secondary'
                    type='text'
                    onClick={onToggleHideItemsPopup}
                    className={`Table__header__item ${
                      isOpenHideSelectedPopup ? 'opened' : ''
                    }`}
                  >
                    <Icon name='eye-outline-hide' fontSize={14} />
                    <Text size={14} tint={100}>
                      {`Hide ${visualizationElementType}`}
                    </Text>
                  </Button>
                </div>
              )}
              {tableBulkActionsVisibility.showItems && (
                <div>
                  <Button
                    color='secondary'
                    type='text'
                    onClick={onToggleShowItemsPopup}
                    className={`Table__header__item ${
                      isOpenShowSelectedPopup ? 'opened' : ''
                    }`}
                  >
                    <Icon name='eye-show-outline' fontSize={14} />
                    <Text size={14} tint={100}>
                      {`Show ${visualizationElementType}`}
                    </Text>
                  </Button>
                </div>
              )}
            </div>
          ) : (
            ''
          )}
          <div
            style={{
              height,
              overflow: 'auto',
              minHeight: minHeight || 'unset',
            }}
            ref={tableContainerRef}
          >
            <AutoResizer>
              {({ width, height }) =>
                custom ? (
                  <div style={{ width, height }}>
                    <ErrorBoundary>
                      <CustomTable
                        expanded={expanded}
                        alwaysVisibleColumns={alwaysVisibleColumns}
                        rowHeightMode={rowHeight}
                        updateColumns={onManageColumns}
                        columnsWidths={columnsWidths}
                        updateColumnsWidths={updateColumnsWidths}
                        sortFields={sortFields}
                        setSortFields={onSort}
                        excludedFields={hiddenColumns}
                        setExcludedFields={onColumnsVisibilityChange}
                        hiddenRows={hiddenRows}
                        data={rowData}
                        columns={columnsData.filter((col) => !col.isHidden)}
                        onGroupExpandToggle={onGroupExpandToggle}
                        onRowHover={rowHoverHandler}
                        onRowClick={rowClickHandler}
                        listWindow={listWindow}
                        multiSelect={multiSelect}
                        selectedRows={selectedRows || {}}
                        onRowSelect={onRowSelect}
                        columnsColorScales={columnsColorScales}
                        onToggleColumnsColorScales={onToggleColumnsColorScales}
                        {...props}
                      />
                    </ErrorBoundary>
                  </div>
                ) : (
                  <ErrorBoundary>
                    <BaseTable
                      ref={tableRef}
                      classPrefix='BaseTable'
                      columns={columnsData}
                      data={rowData}
                      frozenData={[]}
                      width={width}
                      height={height}
                      fixed={fixed}
                      rowKey='key'
                      isScrolling
                      headerHeight={headerHeight}
                      rowHeight={rowHeight}
                      estimatedRowHeight={estimatedRowHeight}
                      footerHeight={0}
                      defaultExpandedRowKeys={[]}
                      expandColumnKey='#'
                      rowProps={({ rowIndex }) => rowData[rowIndex]?.rowProps}
                      sortBy={{}}
                      useIsScrolling={false}
                      overscanRowCount={1}
                      onEndReachedThreshold={500}
                      getScrollbarSize={() => null}
                      ignoreFunctionInColumnCompare={false}
                      onScroll={() => null}
                      onRowsRendered={() => null}
                      onScrollbarPresenceChange={() => null}
                      onRowExpand={() => null}
                      onExpandedRowsChange={() => null}
                      onColumnSort={() => null}
                      onColumnResize={() => null}
                      onColumnResizeEnd={() => null}
                      onRowHover={onRowHover}
                      onRowClick={onRowClick}
                      disableRowClick={disableRowClick}
                    />
                  </ErrorBoundary>
                )
              }
            </AutoResizer>
          </div>
          <ArchiveModal
            opened={isOpenArchiveSelectedPopup}
            onClose={onToggleArchivePopup}
            selectedRows={selectedRows}
            archiveMode
            onRowSelect={onRowSelect}
            archiveRuns={archiveRuns}
          />
          <ArchiveModal
            opened={isOpenUnarchiveSelectedPopup}
            onClose={onToggleUnarchivePopup}
            selectedRows={selectedRows}
            onRowSelect={onRowSelect}
            archiveRuns={archiveRuns}
          />
          <DeleteModal
            opened={isOpenDeleteSelectedPopup}
            onClose={onToggleDeletePopup}
            selectedRows={selectedRows}
            onRowSelect={onRowSelect}
            deleteRuns={deleteRuns}
          />
          <HideItemsModal
            opened={isOpenHideSelectedPopup}
            onClose={onToggleHideItemsPopup}
            selectedRows={selectedRows}
            hideMode
            onRowSelect={onRowSelect}
            onRowsVisibilityChange={onRowsVisibilityChange}
          />
          <HideItemsModal
            opened={isOpenShowSelectedPopup}
            onClose={onToggleShowItemsPopup}
            selectedRows={selectedRows}
            onRowSelect={onRowSelect}
            onRowsVisibilityChange={onRowsVisibilityChange}
          />
        </div>
      ) : (
        <IllustrationBlock
          page={illustrationConfig?.page || 'metrics'}
          type={illustrationConfig?.type || IllustrationsEnum.EmptyData}
          size={illustrationConfig?.size || 'xLarge'}
          content={illustrationConfig?.content || ''}
          title={illustrationConfig?.title || ''}
        />
      )}
    </ErrorBoundary>
  );
});

function propsComparator(
  prevProps: ITableProps,
  nextProps: ITableProps,
): boolean {
  // Add custom here checks here

  if (prevProps.isLoading !== nextProps.isLoading) {
    return false;
  }

  if (prevProps.rowHeight !== nextProps.rowHeight) {
    return false;
  }

  if (prevProps.sortFields !== nextProps.sortFields) {
    return false;
  }

  if (prevProps.resizeMode !== nextProps.resizeMode) {
    return false;
  }

  if (prevProps.columnsWidths !== nextProps.columnsWidths) {
    return false;
  }

  if (prevProps.selectedRows !== nextProps.selectedRows) {
    return false;
  }

  if (prevProps.hiddenColumns !== nextProps.hiddenColumns) {
    return false;
  }

  if (prevProps.hiddenChartRows !== nextProps.hiddenChartRows) {
    return false;
  }

  if (prevProps.columnsOrder !== nextProps.columnsOrder) {
    return false;
  }

  if (prevProps.focusedState?.active !== nextProps.focusedState?.active) {
    return false;
  }

  if (prevProps.columnsColorScales !== nextProps.columnsColorScales) {
    return false;
  }

  if (!isEqual(prevProps.illustrationConfig, nextProps.illustrationConfig)) {
    return false;
  }

  return true;
}

export default React.memo(Table, propsComparator);<|MERGE_RESOLUTION|>--- conflicted
+++ resolved
@@ -746,62 +746,6 @@
                     appName={appName}
                   />
                 )}
-<<<<<<< HEAD
-                {onRowsChange && (
-                  <HideRowsPopover
-                    hiddenChartRows={hiddenChartRows}
-                    toggleRowsVisibility={onRowsChange}
-                    visualizationElementType={visualizationElementType}
-                  />
-                )}
-                {onSort && (
-                  <ControlPopover
-                    anchorOrigin={{
-                      vertical: 'top',
-                      horizontal: 'left',
-                    }}
-                    transformOrigin={{
-                      vertical: 'bottom',
-                      horizontal: 'left',
-                    }}
-                    title='Sort table by:'
-                    anchor={({ onAnchorClick, opened }) => (
-                      <Button
-                        type='text'
-                        color='secondary'
-                        size='small'
-                        onClick={onAnchorClick}
-                        className={`Table__header__item ${
-                          opened || sortPopoverChanged ? 'opened' : ''
-                        }`}
-                      >
-                        <Icon name='sort-outside' />
-                        <Text size={14} tint={100}>
-                          Sort
-                        </Text>
-                      </Button>
-                    )}
-                    component={
-                      <SortPopover
-                        sortOptions={sortOptions}
-                        sortFields={sortFields}
-                        onSort={onSort}
-                        onReset={onSortReset}
-                      />
-                    }
-                  />
-                )}
-                {onRowHeightChange && (
-                  <RowHeightPopover
-                    rowHeight={rowHeight}
-                    onRowHeightChange={onRowHeightChange}
-                    appName={appName}
-                  />
-                )}
-              </div>
-              {onExport && (
-                <div className='fac'>
-=======
                 <div className='flex fac Table__header__buttons'>
                   {onManageColumns && (
                     <ManageColumnsPopover
@@ -821,6 +765,7 @@
                     <HideRowsPopover
                       hiddenChartRows={hiddenChartRows}
                       toggleRowsVisibility={onRowsChange}
+                      visualizationElementType={visualizationElementType}
                     />
                   )}
                   {onSort && (
@@ -869,7 +814,6 @@
                   )}
                 </div>
                 {onTableDiffShow && (
->>>>>>> 808fd50b
                   <Button
                     size='small'
                     variant='outlined'
