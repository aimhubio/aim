--- conflicted
+++ resolved
@@ -746,80 +746,11 @@
                     appName={appName}
                   />
                 )}
-<<<<<<< HEAD
-                <div className='flex fac Table__header__buttons'>
-                  {onManageColumns && (
-                    <ManageColumnsPopover
-                      columnsData={columnsData.filter(
-                        (item: any) =>
-                          item.key !== '#' && item.key !== 'actions',
-                      )}
-                      columnsOrder={columnsOrder}
-                      hiddenColumns={hiddenColumns}
-                      hideSystemMetrics={hideSystemMetrics}
-                      onManageColumns={onManageColumns}
-                      onColumnsVisibilityChange={onColumnsVisibilityChange}
-                      appName={appName}
-                    />
-                  )}
-                  {onRowsChange && (
-                    <HideRowsPopover
-                      hiddenChartRows={hiddenChartRows}
-                      toggleRowsVisibility={onRowsChange}
-                      visualizationElementType={visualizationElementType}
-                    />
-                  )}
-                  {onSort && (
-                    <ControlPopover
-                      anchorOrigin={{
-                        vertical: 'top',
-                        horizontal: 'left',
-                      }}
-                      transformOrigin={{
-                        vertical: 'bottom',
-                        horizontal: 'left',
-                      }}
-                      title='Sort table by:'
-                      anchor={({ onAnchorClick, opened }) => (
-                        <Button
-                          type='text'
-                          color='secondary'
-                          size='small'
-                          onClick={onAnchorClick}
-                          className={`Table__header__item ${
-                            opened || sortPopoverChanged ? 'opened' : ''
-                          }`}
-                        >
-                          <Icon name='sort-outside' />
-                          <Text size={14} tint={100}>
-                            Sort
-                          </Text>
-                        </Button>
-                      )}
-                      component={
-                        <SortPopover
-                          sortOptions={sortOptions}
-                          sortFields={sortFields}
-                          onSort={onSort}
-                          onReset={onSortReset}
-                        />
-                      }
-                    />
-                  )}
-                  {onRowHeightChange && (
-                    <RowHeightPopover
-                      rowHeight={rowHeight}
-                      onRowHeightChange={onRowHeightChange}
-                      appName={appName}
-                    />
-                  )}
-                </div>
-                {onTableDiffShow && (
-=======
                 {onRowsChange && (
                   <HideRowsPopover
                     hiddenChartRows={hiddenChartRows}
                     toggleRowsVisibility={onRowsChange}
+                    visualizationElementType={visualizationElementType}
                   />
                 )}
                 {onSort && (
@@ -880,7 +811,6 @@
               )}
               {onExport && (
                 <div className='fac'>
->>>>>>> 4c3e98d8
                   <Button
                     fullWidth
                     variant='outlined'
