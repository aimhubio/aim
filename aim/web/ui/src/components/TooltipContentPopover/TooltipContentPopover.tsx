import React from 'react';
import { Checkbox, Divider, TextField, Typography } from '@material-ui/core';
import { Autocomplete } from '@material-ui/lab';
import {
  CheckBox as CheckBoxIcon,
  CheckBoxOutlineBlank,
} from '@material-ui/icons';

import { ToggleButton, Badge, Text } from 'components/kit';

import { ITooltipContentPopoverProps } from 'types/components/TooltipContentPopover/TooltipContentPopover';
import { IGroupingSelectOption } from 'types/services/models/metrics/metricsAppModel';

import './TooltipContentPopover.scss';

function TooltipContentPopover({
  onChangeTooltip,
  selectedParams,
  displayTooltip,
  selectOptions,
}: ITooltipContentPopoverProps): React.FunctionComponentElement<React.ReactNode> {
  let [inputValue, setInputValue] = React.useState('');

  const onSelectedParamsChange = React.useCallback(
    (e: object, values: IGroupingSelectOption[]): void => {
      onChangeTooltip({
        selectedParams: values.map((item: IGroupingSelectOption) =>
          typeof item === 'string' ? item : item.value,
        ),
      });
    },
    [onChangeTooltip],
  );

  const onDisplayTooltipChange = React.useCallback(
    (value, id): void => {
      onChangeTooltip({ [id]: value === 'Show' });
    },
    [onChangeTooltip],
  );

  const values: IGroupingSelectOption[] = React.useMemo(() => {
    let data: { value: string; group: string; label: string }[] = [];
    selectOptions.forEach((option) => {
      if (selectedParams.indexOf(option.value) !== -1) {
        data.push(option);
      }
    });

    // Sort selected values by the order of their application
    return data.sort(
      (a, b) =>
        selectedParams.indexOf(a.value) - selectedParams.indexOf(b.value),
    );
  }, [selectOptions, selectedParams]);

  const paramsOptions = React.useMemo(() => {
    return selectOptions.filter((option) =>
      option.value.startsWith('run.params.'),
    );
  }, [selectOptions]);

  return (
    <div className='TooltipContentPopover'>
      <div className='TooltipContentPopover__section'>
        <Text
          component='h4'
          tint={50}
          className='TooltipContentPopover__subtitle'
        >
          Parameters
        </Text>
        <Autocomplete
          id='select-params'
          size='small'
          multiple
          disableCloseOnSelect
          options={
            inputValue.trim() !== ''
              ? paramsOptions
                  .slice()
                  .sort(
                    (a, b) =>
                      a.label.indexOf(inputValue) - b.label.indexOf(inputValue),
                  )
              : paramsOptions
          }
          value={values}
          onChange={onSelectedParamsChange}
          onInputChange={(e, value) => setInputValue(value)}
          groupBy={(option) => option.group}
          getOptionLabel={(option) => option.label}
          getOptionSelected={(option, value) => option.value === value.value}
          renderInput={(params) => (
            <TextField
              {...params}
              variant='outlined'
              placeholder='Select Params'
            />
          )}
          renderOption={(option, { selected }) => (
            <React.Fragment>
              <Checkbox
                color='primary'
                icon={<CheckBoxOutlineBlank />}
                checkedIcon={<CheckBoxIcon />}
                style={{ marginRight: 4 }}
                checked={selected}
              />
              <Typography noWrap={true} title={option.label}>
                {option.label}
              </Typography>
            </React.Fragment>
          )}
          renderTags={(value, getTagProps) => (
            <div style={{ maxHeight: 110, overflow: 'auto' }}>
              {value.map((selected, i) => (
                <Badge
                  key={i}
                  {...getTagProps({ index: i })}
                  label={selected.label}
                  size='small'
                  className='Select__Chip'
                />
<<<<<<< HEAD
                <Typography noWrap={true} title={option.label}>
                  {option.label}
                </Typography>
              </React.Fragment>
            )}
            renderTags={(value, getTagProps) => (
              <div style={{ maxHeight: 110, overflow: 'auto' }}>
                {value.map((selected, i) => (
                  <Badge
                    key={i}
                    {...getTagProps({ index: i })}
                    label={selected.label}
                    selectBadge={true}
                  />
                ))}
              </div>
            )}
          />
        </div>
        <div className='TooltipContentPopover__toggle'>
          <ToggleButton
            title='Display tooltip'
            id='display'
            value={displayTooltip ? 'Show' : 'Hide'}
            leftLabel='Hide'
            rightLabel='Show'
            leftValue={'Hide'}
            rightValue={'Show'}
            onChange={onDisplayTooltipChange}
          />
        </div>
=======
              ))}
            </div>
          )}
        />
      </div>
      <Divider className='TooltipContentPopover__Divider' />
      <div className='TooltipContentPopover__section'>
        <Text
          component='h4'
          tint={50}
          className='TooltipContentPopover__subtitle'
        >
          Toggle Chart Tooltip Visibility
        </Text>
        <ToggleButton
          title='Select Mode'
          id='display'
          value={displayTooltip ? 'Show' : 'Hide'}
          leftLabel='Hide'
          rightLabel='Show'
          leftValue={'Hide'}
          rightValue={'Show'}
          onChange={onDisplayTooltipChange}
        />
>>>>>>> 41deee15
      </div>
    </div>
  );
}

export default React.memo(TooltipContentPopover);<|MERGE_RESOLUTION|>--- conflicted
+++ resolved
@@ -122,39 +122,6 @@
                   size='small'
                   className='Select__Chip'
                 />
-<<<<<<< HEAD
-                <Typography noWrap={true} title={option.label}>
-                  {option.label}
-                </Typography>
-              </React.Fragment>
-            )}
-            renderTags={(value, getTagProps) => (
-              <div style={{ maxHeight: 110, overflow: 'auto' }}>
-                {value.map((selected, i) => (
-                  <Badge
-                    key={i}
-                    {...getTagProps({ index: i })}
-                    label={selected.label}
-                    selectBadge={true}
-                  />
-                ))}
-              </div>
-            )}
-          />
-        </div>
-        <div className='TooltipContentPopover__toggle'>
-          <ToggleButton
-            title='Display tooltip'
-            id='display'
-            value={displayTooltip ? 'Show' : 'Hide'}
-            leftLabel='Hide'
-            rightLabel='Show'
-            leftValue={'Hide'}
-            rightValue={'Show'}
-            onChange={onDisplayTooltipChange}
-          />
-        </div>
-=======
               ))}
             </div>
           )}
@@ -179,7 +146,6 @@
           rightValue={'Show'}
           onChange={onDisplayTooltipChange}
         />
->>>>>>> 41deee15
       </div>
     </div>
   );
