import React from 'react';
import classNames from 'classnames';
import * as monacoEditor from 'monaco-editor';
import _ from 'lodash-es';

import Editor, { useMonaco } from '@monaco-editor/react';

import { getMonacoConfig } from 'config/monacoConfig/monacoConfig';

import { showAutocompletion } from 'utils/showAutocompletion';

import { IAutocompleteInputProps } from './ AutocompleteInput';

import './AutocompleteInput.scss';

function AutocompleteInput({
  context,
  advanced,
  className,
  editorProps = {},
  value = '',
  refObject,
<<<<<<< HEAD
  isDisabled = false,
=======
  disabled = false,
>>>>>>> b58cad6e
  //callback functions
  onEnter,
  onChange,
}: IAutocompleteInputProps) {
  const [hasSelection, setHasSelection] = React.useState(false);
  const [containerWidth, setContainerWidth] = React.useState<number>(0);
  const [focused, setFocused] = React.useState<boolean>(false);
  const [mounted, setMounted] = React.useState<boolean>(false);
  const [editorValue, setEditorValue] = React.useState<string>(value);
  const monaco: any = useMonaco();
  const editorRef = React.useRef<any>();

  React.useEffect(() => {
    initializeTheme();
    const onResize = _.debounce(() => {
      setContainerWidth(window.innerWidth);
    }, 500);
    window.addEventListener('resize', onResize);
    // inserting given object for autosuggestion
    handleBlur();
    const disposable = showAutocompletion(monaco, context);
    return () => {
      disposable?.dispose();
      window.removeEventListener('resize', onResize);
    };
    // eslint-disable-next-line react-hooks/exhaustive-deps
  }, [monaco, context, mounted]);

  React.useEffect(() => {
    if (focused) {
      editorRef.current?.focus();
    }
  }, [focused, mounted]);

  React.useEffect(() => {
    if (value !== editorValue) {
      setEditorValue(value);
    }
    // eslint-disable-next-line react-hooks/exhaustive-deps
  }, [value]);

  React.useEffect(() => {
    setTimeout(() => {
      initializeTheme();
    }, 100);
    // eslint-disable-next-line react-hooks/exhaustive-deps
  }, [containerWidth]);

  const monacoConfig: Record<any, any> = React.useMemo(() => {
    return getMonacoConfig(advanced);
  }, [advanced]);

  const handleFocus: () => void = React.useCallback((): void => {
    setFocused(true);
  }, []);

  const handleBlur: () => void = React.useCallback((): void => {
    setFocused(false);
  }, []);

  function handleDidMount(editor: monacoEditor.editor.IStandaloneCodeEditor) {
    setMounted(true);
    editorRef.current = editor;
    if (refObject) {
      refObject.current = editorRef.current;
    }
    editorRef.current.onDidFocusEditorWidget(handleFocus);
    editorRef.current.onDidBlurEditorWidget(handleBlur);
    editorRef.current.onDidChangeCursorSelection(onSelectionChange);
  }

  function onSelectionChange(
    e: monacoEditor.editor.ICursorSelectionChangedEvent,
  ) {
    if (e.selection) {
      const { startColumn, endColumn } = e.selection;
      const selectionPosition = startColumn !== endColumn;
      setHasSelection(selectionPosition);
    }
  }

  const handleChange = React.useCallback(
    (
      val: string | undefined,
      ev: monacoEditor.editor.IModelContentChangedEvent,
    ) => {
      if (disabled) {
        editorRef.current!.setValue(editorValue);
        return;
      }
      if (typeof val === 'string') {
        // formatting value to avoid the new line
        let formattedValue = val.replace(/[\n\r]/g, '');
        if (ev.changes[0].text === '\n') {
          formattedValue = hasSelection
            ? editorValue.replace(/[\n\r]/g, '')
            : formattedValue;
          editorRef.current!.setValue(formattedValue);
          if (onEnter) {
            onEnter();
          }
          if (onChange) {
            onChange(formattedValue, ev);
          }
          setEditorValue(formattedValue);
          return;
        }
        setEditorValue(formattedValue);
      }
    },
    // eslint-disable-next-line react-hooks/exhaustive-deps
    [hasSelection, onChange, onEnter, disabled],
  );

  function initializeTheme(): void {
    if (mounted) {
      monaco.editor.defineTheme(
        monacoConfig.theme.name,
        monacoConfig.theme.config,
      );
      monaco.editor.setTheme(monacoConfig.theme.name);
    }
  }

  return (
    <div
      onClick={handleFocus}
      className={classNames(`AutocompleteInput ${className || ''}`, {
        AutocompleteInput__focused: focused,
        AutocompleteInput__advanced: advanced,
<<<<<<< HEAD
        AutocompleteInput__disabled: isDisabled,
=======
        AutocompleteInput__disabled: disabled,
>>>>>>> b58cad6e
      })}
    >
      <Editor
        key={`${containerWidth}`}
        language='python'
        height={monacoConfig.height}
        value={editorValue}
        onChange={handleChange}
        onMount={handleDidMount}
        loading={<span />}
        options={monacoConfig.options}
        {...editorProps}
      />
      {mounted &&
        (focused || editorValue ? null : (
          <div className='AutocompleteInput__placeholder'>
            Filter runs, e.g. run.learning_rate {'>'} 0.0001 and run.batch_size
            == 32
          </div>
        ))}
    </div>
  );
}

AutocompleteInput.displayName = 'AutocompleteInput';

export default React.memo(AutocompleteInput);<|MERGE_RESOLUTION|>--- conflicted
+++ resolved
@@ -9,7 +9,7 @@
 
 import { showAutocompletion } from 'utils/showAutocompletion';
 
-import { IAutocompleteInputProps } from './ AutocompleteInput';
+import { IAutocompleteInputProps } from './AutocompleteInput.d';
 
 import './AutocompleteInput.scss';
 
@@ -20,11 +20,7 @@
   editorProps = {},
   value = '',
   refObject,
-<<<<<<< HEAD
-  isDisabled = false,
-=======
   disabled = false,
->>>>>>> b58cad6e
   //callback functions
   onEnter,
   onChange,
@@ -155,11 +151,7 @@
       className={classNames(`AutocompleteInput ${className || ''}`, {
         AutocompleteInput__focused: focused,
         AutocompleteInput__advanced: advanced,
-<<<<<<< HEAD
-        AutocompleteInput__disabled: isDisabled,
-=======
         AutocompleteInput__disabled: disabled,
->>>>>>> b58cad6e
       })}
     >
       <Editor
