--- conflicted
+++ resolved
@@ -1,10 +1,7 @@
 import React from 'react';
+import _ from 'lodash-es';
 
 import { Skeleton } from '@material-ui/lab';
-<<<<<<< HEAD
-import _ from 'lodash-es';
-=======
->>>>>>> d78d2aa7
 
 import { IChartLoaderProps } from 'types/components/ChartLoader/ChartLoader';
 
