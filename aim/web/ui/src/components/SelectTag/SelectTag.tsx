import React from 'react';
import _ from 'lodash-es';
import { Link as RouteLink } from 'react-router-dom';

import { Divider, Link } from '@material-ui/core';

import { Text, Button, Icon } from 'components/kit';
import ErrorBoundary from 'components/ErrorBoundary/ErrorBoundary';
import SearchInput from 'components/kit/DataList/SearchBar/SearchInput';

import { PathEnum } from 'config/enums/routesEnum';

import tagsService from 'services/api/tags/tagsService';
import runsService from 'services/api/runs/runsService';

import { ISelectTagProps } from 'types/components/SelectTag/SelectTag';
import { ITagInfo, ITagInfoWithSelectedProperty } from 'types/pages/tags/Tags';

import './SelectTag.scss';

function SelectTag({
  runHash,
  attachedTags,
  setAttachedTags,
  onRunsTagsChange,
  updatePopover,
}: ISelectTagProps): JSX.Element {
  const [tags, setTags] = React.useState<ITagInfo[]>([]);
  const [searchValue, setSearchValue] = React.useState<string>('');
  const [sortedTags, setSortedTags] = React.useState<
    ITagInfoWithSelectedProperty[]
  >([]);
  const getTagsRef = React.useRef<any>(null);
  const attachTagToRunRef = React.useRef<any>(null);
  const deleteRunsTagRef = React.useRef<any>(null);

  const addSelectedPropertyToTags = function (
    tags: ITagInfo[],
  ): ITagInfoWithSelectedProperty[] {
    return tags.map((tag: ITagInfo) => {
      const selected = !!attachedTags.find(
        (attachedTag) => attachedTag.id === tag.id,
      );
      return { ...tag, selected };
    });
  };

  const deleteRunsTag = React.useCallback(
    (run_id: string, tag: ITagInfo): void => {
      deleteRunsTagRef.current = runsService?.deleteRunsTag(run_id, tag.id);
      deleteRunsTagRef.current.call();
    },
    [],
  );

  const onAttachedTagDelete = React.useCallback(
    (e): void => {
      const tag_id = e.currentTarget?.id;
      const tag = attachedTags.find((tag) => tag.id === tag_id);
      if (tag) {
        const resultTags: ITagInfo[] = attachedTags.filter(
          (t) => tag.id !== t.id,
        );
        setAttachedTags(resultTags);
        deleteRunsTag(runHash, tag);
        onRunsTagsChange && onRunsTagsChange(runHash, resultTags);
        setSortedTags((sT) =>
          sT.map((tag: ITagInfoWithSelectedProperty) => {
            if (tag.id === tag_id) {
              return { ...tag, selected: false };
            }
            return tag;
          }),
        );
      }
    },
    // eslint-disable-next-line react-hooks/exhaustive-deps
    [onRunsTagsChange, setAttachedTags, attachedTags, deleteRunsTag, runHash],
  );

  const attachTagToRun = React.useCallback((tag: ITagInfo, run_id: string) => {
    attachTagToRunRef.current = runsService?.attachRunsTag(
      { tag_name: tag.name },
      run_id,
    );
    attachTagToRunRef.current.call();
  }, []);

  const onAttachedTagAdd = React.useCallback(
    (e: React.MouseEvent): void => {
      const tag_id = e.currentTarget?.id;
      if (!attachedTags.find((tag) => tag.id === tag_id)) {
        const tag = tags.find((tag) => tag.id === tag_id);
        if (tag) {
          setAttachedTags((prevState) => [...prevState, tag]);
          attachTagToRun(tag, runHash);
          onRunsTagsChange && onRunsTagsChange(runHash, [...attachedTags, tag]);
          setSortedTags((sT) =>
            sT.map((tag: ITagInfoWithSelectedProperty) => {
              if (tag.id === tag_id) {
                return { ...tag, selected: true };
              }
              return tag;
            }),
          );
        }
      }
    },
    // eslint-disable-next-line react-hooks/exhaustive-deps
    [
      attachedTags,
      attachTagToRun,
      runHash,
      setAttachedTags,
      tags,
      onRunsTagsChange,
    ],
  );

  React.useEffect(() => {
    if (runHash) {
      getTagsRef.current = tagsService?.getTags();
      getTagsRef.current?.call().then((tags: ITagInfo[]) => {
        setSortedTags(
          tags
            ? _.orderBy(
                addSelectedPropertyToTags(tags),
                ['selected', 'name'],
                ['desc', 'asc'],
              )
            : [],
        );
        setTags(tags ?? []);
        if (updatePopover) {
          updatePopover(`${Date.now()}`);
        }
      });
    }
    // eslint-disable-next-line react-hooks/exhaustive-deps
  }, [runHash]);

  const filteredTagsList = React.useMemo(() => {
    if (searchValue) {
      return sortedTags.filter((tag) =>
        tag.name.toLowerCase().includes(searchValue.toLowerCase()),
      );
    }
    return sortedTags;
  }, [searchValue, sortedTags]);

  React.useEffect(() => {
    return () => {
      getTagsRef.current?.abort();
      attachTagToRunRef.current?.abort();
      deleteRunsTagRef.current?.abort();
    };
  }, []);

  return (
    <ErrorBoundary>
      <div className='SelectTag'>
        <div className='SelectTag__searchBarContainer'>
          <SearchInput
            value={searchValue}
            onInputClear={() => setSearchValue('')}
            onInputChange={(value) => setSearchValue(value)}
            isDisabled={_.isEmpty(sortedTags)}
            isValidInput={true}
          />
        </div>
        <Divider />
        {filteredTagsList?.length > 0 ? (
          <div className='SelectTag__tags ScrollBar__hidden'>
            {filteredTagsList.map((tag: ITagInfoWithSelectedProperty) => {
              return (
                <div
                  key={tag.id}
                  className='SelectTag__tags__item'
                  id={tag.id}
                  onClick={(e) =>
                    tag.selected ? onAttachedTagDelete(e) : onAttachedTagAdd(e)
                  }
                >
                  {tag.selected && (
                    <Icon
                      name='check'
                      className='SelectTag__tags__item__checkedIcon'
                      fontSize={12}
                    />
                  )}
                  <div className='SelectTag__tags__item__content'>
                    <div className='SelectTag__tags__item__content__nameWrapper'>
                      <span
                        className='SelectTag__tags__item__content__nameWrapper__colorBadge'
                        style={{ background: tag.color }}
                      />
                      <Text
                        className='SelectTag__tags__item__content__nameWrapper__name'
                        size={12}
                        weight={500}
                      >
                        {tag.name}
                      </Text>
                    </div>
                    {tag.description ? (
                      <Text
                        className='SelectTag__tags__item__content__description'
                        size={10}
                        tint={60}
                        weight={500}
                      >
                        {tag.description}
                      </Text>
                    ) : null}
                  </div>
                </div>
              );
            })}
          </div>
        ) : (
          <div className='SelectTag__noTags'>
            <Text size={16} weight={500}>
              No Tags Found
            </Text>
          </div>
        )}
        <Divider />
        <div className='SelectTag__createTag__container'>
          <Link to={PathEnum.Tags} component={RouteLink} underline='none'>
            <Button
              size='xSmall'
              variant='contained'
              color='primary'
              className='SelectTag__createTag'
            >
<<<<<<< HEAD
              Create New Tag
=======
              Edit Tags
>>>>>>> 8441a58a
            </Button>
          </Link>
        </div>
      </div>
    </ErrorBoundary>
  );
}

export default React.memo(SelectTag);<|MERGE_RESOLUTION|>--- conflicted
+++ resolved
@@ -233,11 +233,7 @@
               color='primary'
               className='SelectTag__createTag'
             >
-<<<<<<< HEAD
-              Create New Tag
-=======
               Edit Tags
->>>>>>> 8441a58a
             </Button>
           </Link>
         </div>
