import React from 'react';
import _ from 'lodash-es';

import ErrorBoundary from 'components/ErrorBoundary/ErrorBoundary';
import SplitPane, { SplitPaneItem } from 'components/SplitPane';

import { ResizeModeEnum } from 'config/enums/tableEnums';

import { IChartPanelProps } from 'types/components/ChartPanel/ChartPanel';
import {
  IActivePoint,
  ISyncHoverStateArgs,
} from 'types/utils/d3/drawHoverAttributes';

import { ChartTypeEnum } from 'utils/d3';

import ChartPopover from './ChartPopover';
import ChartGrid from './ChartGrid';
import ChartLegends from './ChartLegends';
import ChartPanelResizingFallback from './ChartPanelResizingFallback';

import './ChartPanel.scss';

const ChartPanel = React.forwardRef(function ChartPanel(
  props: IChartPanelProps,
  ref,
) {
  const [chartRefs] = React.useState<React.RefObject<any>[]>(
    new Array(props.data.length).fill('*').map(() => React.createRef()),
  );
  const [activePointRect, setActivePointRect] = React.useState<{
    top: number;
    bottom: number;
    left: number;
    right: number;
  } | null>(null);
  const [legendsResizing, setLegendsResizing] = React.useState(false);

  const gridRef = React.useRef<HTMLDivElement>(null);
  const activePointRef = React.useRef<IActivePoint | null>(null);

  const setActiveElemPos = React.useCallback(() => {
    if (
      activePointRef.current &&
      gridRef.current &&
      activePointRef.current?.pointRect !== null
    ) {
      const { pointRect } = activePointRef.current;

      setActivePointRect({
        ...pointRect,
        top: pointRect.top - gridRef.current.scrollTop,
        left: pointRect.left - gridRef.current.scrollLeft,
      });
    } else {
      setActivePointRect(null);
    }
  }, [setActivePointRect]);

  const syncHoverState = React.useCallback(
    (args: ISyncHoverStateArgs): void => {
      const { activePoint, focusedStateActive = false, dataSelector } = args;
      // on MouseHover
      activePointRef.current = activePoint;
      if (activePoint !== null) {
        chartRefs.forEach((chartRef, index) => {
          chartRef.current?.setFocusedState?.({
            active: focusedStateActive,
            key: activePoint.key,
            xValue: activePoint.xValue,
            yValue: activePoint.yValue,
            chartIndex: activePoint.chartIndex,
          });
          if (index === activePoint.chartIndex) {
            return;
          }
          switch (props.chartType) {
            case ChartTypeEnum.LineChart:
              chartRef.current?.updateHoverAttributes?.(
                activePoint.xValue,
                dataSelector,
              );
              break;
            case ChartTypeEnum.HighPlot:
              chartRef.current?.clearHoverAttributes?.();
              break;
          }
        });

        if (props.onActivePointChange) {
          props.onActivePointChange(activePoint, focusedStateActive);
        }
        if (activePoint.pointRect !== null) {
          setActiveElemPos();
        } else {
          setActivePointRect(null);
        }
      }
      // on MouseLeave
      else {
        chartRefs.forEach((chartRef) => {
          chartRef.current?.clearHoverAttributes?.();
        });
        setActivePointRect(null);
      }
    },
    // eslint-disable-next-line react-hooks/exhaustive-deps
    [chartRefs, setActiveElemPos, props.chartType, props.onActivePointChange],
  );

  const onScroll = React.useCallback((): void => {
    if (activePointRect) {
      setActiveElemPos();
    }
  }, [activePointRect, setActiveElemPos]);

  const displayLegends = React.useMemo(
    (): boolean => !!props.legends?.display && !_.isEmpty(props.legendsData),
    [props.legends?.display, props.legendsData],
  );

  const onLegendsResizeStart = React.useCallback((): void => {
    setLegendsResizing(true);
  }, []);

  const onLegendsResizeEnd = React.useCallback((): void => {
    setLegendsResizing(false);
  }, []);

  React.useImperativeHandle(ref, () => ({
    setActiveLineAndCircle: (
      lineKey?: string,
      focusedStateActive: boolean = false,
      force: boolean = false,
    ) => {
      chartRefs.forEach((chartRef) => {
        chartRef.current?.setActiveLineAndCircle?.(
          lineKey,
          focusedStateActive,
          force,
        );
      });
    },
  }));

  React.useEffect(() => {
    if (!props.panelResizing && props.focusedState) {
      chartRefs.forEach((chartRef) => {
        chartRef.current?.setFocusedState?.(props.focusedState);
      });
    }
  }, [
    chartRefs,
    props.focusedState,
    props.panelResizing,
    props.resizeMode,
    legendsResizing,
  ]);

  React.useEffect(() => {
    const debouncedScroll = _.debounce(onScroll, 100);
    const gridNode = gridRef.current;
    gridNode?.addEventListener('scroll', debouncedScroll);
    return () => {
      gridNode?.removeEventListener('scroll', debouncedScroll);
    };
  }, [onScroll]);

  return (
    <ErrorBoundary>
      <div className='ChartPanel__container'>
        {props.panelResizing ? (
          <ChartPanelResizingFallback />
        ) : (
          <>
            <ErrorBoundary>
              <div className='ChartPanel'>
                <SplitPane
                  id={props.chartType}
                  direction='horizontal'
                  minSize={[600, 0]}
                  expandToMin={true}
                  sizes={displayLegends ? [85, 15] : [100, 0]}
                  snapOffset={80}
                  gutterSize={displayLegends ? 4 : 0}
                  useLocalStorage={displayLegends}
                  onDragEnd={onLegendsResizeEnd}
                  onDragStart={onLegendsResizeStart}
                >
                  <SplitPaneItem
                    ref={gridRef}
                    className='ChartPanel__grid'
                    resizingFallback={<ChartPanelResizingFallback />}
                  >
                    <ChartGrid
                      data={props.data}
                      chartProps={props.chartProps}
                      chartRefs={chartRefs}
                      chartType={props.chartType}
                      syncHoverState={syncHoverState}
                      resizeMode={props.resizeMode}
                      chartPanelOffsetHeight={props.chartPanelOffsetHeight}
                    />
                    <ErrorBoundary>
                      <ChartPopover
                        containerNode={gridRef.current}
                        activePointRect={activePointRect}
                        onRunsTagsChange={props.onRunsTagsChange}
                        open={
                          props.resizeMode !== ResizeModeEnum.MaxHeight &&
                          props.data.length > 0 &&
                          !props.zoom?.active &&
                          (props.tooltip?.display || props.focusedState.active)
                        }
                        chartType={props.chartType}
                        tooltipContent={props?.tooltip?.content || {}}
                        tooltipAppearance={props?.tooltip?.appearance}
                        focusedState={props.focusedState}
                        alignmentConfig={props.alignmentConfig}
                        reCreatePopover={props.focusedState.active}
                        selectOptions={props.selectOptions}
                        onChangeTooltip={props.onChangeTooltip}
                      />
                    </ErrorBoundary>
                  </SplitPaneItem>
                  <SplitPaneItem hide={!displayLegends}>
                    <ChartLegends
                      data={props.legendsData}
                      mode={props.legends?.mode}
                    />
                  </SplitPaneItem>
                </SplitPane>
              </div>
            </ErrorBoundary>
<<<<<<< HEAD
            {props.controls && (
              <ErrorBoundary>
                <Grid className='ChartPanel__controls ScrollBar__hidden' item>
                  {props.controls}
                </Grid>
              </ErrorBoundary>
            )}
=======
            <ErrorBoundary>
              <div className='ChartPanel__controls ScrollBar__hidden'>
                {props.controls}
              </div>
            </ErrorBoundary>
>>>>>>> 60a44263
          </>
        )}
      </div>
    </ErrorBoundary>
  );
});

export default ChartPanel;<|MERGE_RESOLUTION|>--- conflicted
+++ resolved
@@ -232,21 +232,13 @@
                 </SplitPane>
               </div>
             </ErrorBoundary>
-<<<<<<< HEAD
             {props.controls && (
               <ErrorBoundary>
-                <Grid className='ChartPanel__controls ScrollBar__hidden' item>
+                <div className='ChartPanel__controls ScrollBar__hidden'>
                   {props.controls}
-                </Grid>
+                </div>
               </ErrorBoundary>
             )}
-=======
-            <ErrorBoundary>
-              <div className='ChartPanel__controls ScrollBar__hidden'>
-                {props.controls}
-              </div>
-            </ErrorBoundary>
->>>>>>> 60a44263
           </>
         )}
       </div>
