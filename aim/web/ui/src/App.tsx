import React from 'react';
import { BrowserRouter, Redirect, Route, Switch } from 'react-router-dom';

import { loader } from '@monaco-editor/react';

import AlertBanner from 'components/kit/AlertBanner';
import SideBar from 'components/SideBar/SideBar';
import ProjectWrapper from 'components/ProjectWrapper/ProjectWrapper';
import Theme from 'components/Theme/Theme';
import BusyLoaderWrapper from 'components/BusyLoaderWrapper/BusyLoaderWrapper';
import ErrorBoundary from 'components/ErrorBoundary/ErrorBoundary';

import { checkIsBasePathInCachedEnv, getBasePath } from 'config/config';

import PageWrapper from 'pages/PageWrapper';

import routes from 'routes/routes';

import { inIframe } from 'utils/helper';

//
// import { modify } from './modules/BaseExplorerCore/pipeline/modifier';
// import {
//   GroupType,
//   Order,
//   // @ts-ignore
// } from './modules/BaseExplorerCore/pipeline/modifier/applyModifier';
import './App.scss';

const basePath = getBasePath(false);

const isVisibleCacheBanner = checkIsBasePathInCachedEnv(basePath) && inIframe();

<<<<<<< HEAD
// const data = [
//   {
//     name: 'A',
//     lr: 11,
//     bs: 128,
//   },
//   {
//     name: 'B',
//     lr: 12,
//     bs: 64,
//   },
//   {
//     name: 'C',
//     lr: 10,
//     bs: 16,
//   },
//   {
//     name: 'D',
//     lr: 30,
//     bs: 32,
//   },
//   {
//     name: 'B',
//     lr: 20,
//     bs: 64,
//   },
// ];
=======
// loading monaco from node modules instead of CDN
loader.config({
  paths: {
    vs: `${getBasePath()}/static-files/vs`,
  },
});
>>>>>>> b58cad6e

function App(): React.FunctionComponentElement<React.ReactNode> {
  // console.log(data);
  // const mod1 = modify({
  //   objectList: data,
  //   modifier: {
  //     fields: ['lr'],
  //     orders: [Order.DESC],
  //     type: GroupType.COLUMN,
  //   },
  // });
  //
  // const mod2 = modify({
  //   objectList: mod1.data,
  //   modifier: {
  //     fields: ['name'],
  //     orders: [Order.ASC],
  //     type: GroupType.ROW,
  //   },
  // });
  //
  // const mod3 = modify({
  //   objectList: mod2.data,
  //   modifier: {
  //     fields: ['name'],
  //     orders: [Order.ASC],
  //     type: GroupType.COLUMN,
  //   },
  // });
  React.useEffect(() => {
    let timeoutId: number;
    const preloader = document.getElementById('preload-spinner');
    if (preloader) {
      preloader.classList.add('preloader-fade-out');
      timeoutId = window.setTimeout(() => {
        preloader.remove();
      }, 500);
    }
    return () => {
      window.clearTimeout(timeoutId);
    };
  }, []);

  return (
    <BrowserRouter basename={basePath}>
      <ProjectWrapper />
      <Theme>
        {isVisibleCacheBanner && (
          <AlertBanner type='warning' isVisiblePermanently={true}>
            You are using UI from notebook env, please make sure to
            <b>keep server running</b> for a better experience
          </AlertBanner>
        )}
        <div className='pageContainer'>
          <ErrorBoundary>
            <SideBar />
          </ErrorBoundary>
          <div className='mainContainer'>
            <React.Suspense
              fallback={<BusyLoaderWrapper height='100vh' isLoading />}
            >
              <Switch>
                {Object.values(routes).map((route, index) => {
                  const { component: Component, path, isExact, title } = route;
                  return (
                    <Route path={path} key={index} exact={isExact}>
                      <ErrorBoundary>
                        <PageWrapper path={path} title={title}>
                          <Component />
                        </PageWrapper>
                      </ErrorBoundary>
                    </Route>
                  );
                })}
                <Redirect to='/' />
              </Switch>
            </React.Suspense>
          </div>
        </div>
      </Theme>
    </BrowserRouter>
  );
}

// group [column] by [name] [asc]
// group [column] by [lr] [desc]
// group [column] by [index] [desc]
//
// const groups = {
//   hash1: {
//     field: 'name',
//     value: 'A',
//     order: 0,
//   },
//   hash2: {
//     field: 'name',
//     value: 'B',
//     order: 1,
//   },
//
//   // after lr
//   hash3: {
//     field: 'lr',
//     value: 0.003,
//     order: 0,
//   },
//   hash4: {
//     field: 'lr',
//     value: 0.001,
//     order: 1,
//   },
//
//   // after index
//   hash5: {
//     field: 'index',
//     value: 3,
//     order: 3,
//   },
//   hash6: {
//     field: 'index',
//     value: 2,
//     order: 2,
//   },
//   hash7: {
//     field: 'index',
//     value: 1,
//     order: 1,
//   },
//   hash8: {
//     field: 'index',
//     value: 0,
//     order: 0,
//   },
// };
//
// const objects = [
//   {
//     index: 0,
//     name: 'A',
//     lr: 0.001,
//     groups: {
//       column: ['hash1', ['hash4', ['hash8']]], // 0 -> 1 -> 3 || => left = (0 + 1 + 3) * boxWidth = 400
//     },
//   },
//   {
//     index: 1,
//     name: 'A',
//     lr: 0.001,
//     groups: {
//       column: ['hash1', ['hash4', ['hash7']]], // 0 -> 1 -> 2 || => left = (0 + 1 + 2) * boxWidth = 300
//     },
//   },
//   {
//     index: 2,
//     name: 'B',
//     lr: 0.003,
//     groups: {
//       column: ['hash2', ['hash3', ['hash6']]], // 1 -> 0 -> 1 || => left = (1 + 0 + 2) * boxWidth = 300
//     },
//   },
//   {
//     index: 3,
//     name: 'B',
//     lr: 0.003,
//     groups: {
//       column: ['hash2', ['hash3', ['hash5']]], // 1 -> 0 -> 0 || => left = (1 + 0 + 0) * boxWidth = 100
//     },
//   },
// ];

export default App;<|MERGE_RESOLUTION|>--- conflicted
+++ resolved
@@ -1,5 +1,5 @@
 import React from 'react';
-import { BrowserRouter, Redirect, Route, Switch } from 'react-router-dom';
+import { BrowserRouter, Switch, Route, Redirect } from 'react-router-dom';
 
 import { loader } from '@monaco-editor/react';
 
@@ -18,84 +18,20 @@
 
 import { inIframe } from 'utils/helper';
 
-//
-// import { modify } from './modules/BaseExplorerCore/pipeline/modifier';
-// import {
-//   GroupType,
-//   Order,
-//   // @ts-ignore
-// } from './modules/BaseExplorerCore/pipeline/modifier/applyModifier';
 import './App.scss';
 
 const basePath = getBasePath(false);
 
 const isVisibleCacheBanner = checkIsBasePathInCachedEnv(basePath) && inIframe();
 
-<<<<<<< HEAD
-// const data = [
-//   {
-//     name: 'A',
-//     lr: 11,
-//     bs: 128,
-//   },
-//   {
-//     name: 'B',
-//     lr: 12,
-//     bs: 64,
-//   },
-//   {
-//     name: 'C',
-//     lr: 10,
-//     bs: 16,
-//   },
-//   {
-//     name: 'D',
-//     lr: 30,
-//     bs: 32,
-//   },
-//   {
-//     name: 'B',
-//     lr: 20,
-//     bs: 64,
-//   },
-// ];
-=======
 // loading monaco from node modules instead of CDN
 loader.config({
   paths: {
     vs: `${getBasePath()}/static-files/vs`,
   },
 });
->>>>>>> b58cad6e
 
 function App(): React.FunctionComponentElement<React.ReactNode> {
-  // console.log(data);
-  // const mod1 = modify({
-  //   objectList: data,
-  //   modifier: {
-  //     fields: ['lr'],
-  //     orders: [Order.DESC],
-  //     type: GroupType.COLUMN,
-  //   },
-  // });
-  //
-  // const mod2 = modify({
-  //   objectList: mod1.data,
-  //   modifier: {
-  //     fields: ['name'],
-  //     orders: [Order.ASC],
-  //     type: GroupType.ROW,
-  //   },
-  // });
-  //
-  // const mod3 = modify({
-  //   objectList: mod2.data,
-  //   modifier: {
-  //     fields: ['name'],
-  //     orders: [Order.ASC],
-  //     type: GroupType.COLUMN,
-  //   },
-  // });
   React.useEffect(() => {
     let timeoutId: number;
     const preloader = document.getElementById('preload-spinner');
@@ -151,90 +87,4 @@
   );
 }
 
-// group [column] by [name] [asc]
-// group [column] by [lr] [desc]
-// group [column] by [index] [desc]
-//
-// const groups = {
-//   hash1: {
-//     field: 'name',
-//     value: 'A',
-//     order: 0,
-//   },
-//   hash2: {
-//     field: 'name',
-//     value: 'B',
-//     order: 1,
-//   },
-//
-//   // after lr
-//   hash3: {
-//     field: 'lr',
-//     value: 0.003,
-//     order: 0,
-//   },
-//   hash4: {
-//     field: 'lr',
-//     value: 0.001,
-//     order: 1,
-//   },
-//
-//   // after index
-//   hash5: {
-//     field: 'index',
-//     value: 3,
-//     order: 3,
-//   },
-//   hash6: {
-//     field: 'index',
-//     value: 2,
-//     order: 2,
-//   },
-//   hash7: {
-//     field: 'index',
-//     value: 1,
-//     order: 1,
-//   },
-//   hash8: {
-//     field: 'index',
-//     value: 0,
-//     order: 0,
-//   },
-// };
-//
-// const objects = [
-//   {
-//     index: 0,
-//     name: 'A',
-//     lr: 0.001,
-//     groups: {
-//       column: ['hash1', ['hash4', ['hash8']]], // 0 -> 1 -> 3 || => left = (0 + 1 + 3) * boxWidth = 400
-//     },
-//   },
-//   {
-//     index: 1,
-//     name: 'A',
-//     lr: 0.001,
-//     groups: {
-//       column: ['hash1', ['hash4', ['hash7']]], // 0 -> 1 -> 2 || => left = (0 + 1 + 2) * boxWidth = 300
-//     },
-//   },
-//   {
-//     index: 2,
-//     name: 'B',
-//     lr: 0.003,
-//     groups: {
-//       column: ['hash2', ['hash3', ['hash6']]], // 1 -> 0 -> 1 || => left = (1 + 0 + 2) * boxWidth = 300
-//     },
-//   },
-//   {
-//     index: 3,
-//     name: 'B',
-//     lr: 0.003,
-//     groups: {
-//       column: ['hash2', ['hash3', ['hash5']]], // 1 -> 0 -> 0 || => left = (1 + 0 + 0) * boxWidth = 100
-//     },
-//   },
-// ];
-
 export default App;