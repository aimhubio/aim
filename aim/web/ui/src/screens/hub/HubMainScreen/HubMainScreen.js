import './HubMainScreen.less';

import React, { useState, useEffect, useRef, Fragment } from 'react';
import { Helmet } from 'react-helmet';
import { withRouter } from 'react-router-dom';
import * as _ from 'lodash';

import ProjectWrapper from '../../../wrappers/hub/ProjectWrapper/ProjectWrapper';
import * as classes from '../../../constants/classes';
import * as screens from '../../../constants/screens';
import * as storeUtils from '../../../storeUtils';
import { setItem, getItem } from '../../../services/storage';
import {
  USER_LAST_SEARCH_QUERY,
  AIM_QL_VERSION,
  USER_LAST_EXPLORE_CONFIG,
} from '../../../config';
import Panel from './components/Panel/Panel';
import ContextBox from './components/ContextBox/ContextBox';
import ControlsSidebar from './components/ControlsSidebar/ControlsSidebar';
import {
  deepEqual,
  buildUrl,
  getObjectValueByPath,
  classNames,
} from '../../../utils';
import * as analytics from '../../../services/analytics';
import SelectForm from './components/SelectForm/SelectForm';
import { HubMainScreenModel } from './models/HubMainScreenModel';
import BarViewModes from '../../../components/hub/BarViewModes/BarViewModes';
import Alert from './components/Alert/Alert';
import UI from '../../../ui';
import QueryParseErrorAlert from '../../../components/hub/QueryParseErrorAlert/QueryParseErrorAlert';
import AlignmentWarning from './components/AlignmentWarning/AlignmentWarning';

const URLStateParams = [
  'chart.focused.circle',
  'chart.settings.persistent',
  'search',
  'contextFilter',
];

const defaultSearchQuery = 'loss';
const searchBarHeight = 75;

function HubMainScreen(props) {
  let [state, setState] = useState({
    height: 0,
    width: 0,
    resizing: false,
    searchError: null,
  });

  let { runs, traceList, search, searchInput, screen } =
    HubMainScreenModel.useHubMainScreenState([
      HubMainScreenModel.events.SET_RUNS_STATE,
      HubMainScreenModel.events.SET_TRACE_LIST,
      HubMainScreenModel.events.SET_SCREEN_STATE,
    ]);

  const {
    setRunsState,
    setContextFilter,
    setSearchState,
    setChartFocusedState,
    setChartFocusedActiveState,
    setChartSettingsState,
    setTraceList,
    setScreenState,
  } = HubMainScreenModel.emitters;

  const { traceToHash } = HubMainScreenModel.helpers;

  const projectWrapperRef = useRef();
  const searchBarRef = useRef();

  function updateWindowDimensions() {
    const wrapper = projectWrapperRef.current;
    const projectWrapperHeight = wrapper
      ? projectWrapperRef.current.getHeaderHeight()
      : null;
    if (projectWrapperHeight !== null) {
      setState((s) => ({
        ...s,
        height: window.innerHeight - projectWrapperHeight - 1,
        width: window.innerWidth,
      }));
    } else {
      setTimeout(updateWindowDimensions, 25);
    }
  }

  function startResize() {
    document.addEventListener('mouseup', endResize);
    document.addEventListener('mousemove', resizeHandler);
    document.body.style.cursor = 'row-resize';
    setState((s) => ({
      ...s,
      resizing: true,
    }));
  }

  function endResize() {
    document.removeEventListener('mouseup', endResize);
    document.removeEventListener('mousemove', resizeHandler);
    document.body.style.cursor = 'auto';
    setState((s) => ({
      ...s,
      resizing: false,
    }));
  }

  function resizeHandler(evt) {
    window.requestAnimationFrame(() => {
      const searchBarHeight = searchBarRef.current.clientHeight;
      const height =
        evt.clientY -
        projectWrapperRef.current.getHeaderHeight() -
        searchBarHeight;
      const flex = height / (state.height - searchBarHeight);
      setScreenState({
        panelFlex: flex,
      });
    });
  }

  function getCurrentState() {
    const { chart, search, contextFilter } = HubMainScreenModel.getState();

    return {
      chart: {
        settings: {
          persistent: chart.settings?.persistent,
        },
        focused: {
          circle: chart.focused?.circle,
        },
      },
      search: {
        query: search?.query,
        v: search?.v,
      },
      contextFilter: contextFilter,
    };
  }

  function stateToURL(state) {
    const encodedState = btoa(JSON.stringify(state));
    const URL = buildUrl(screens.EXPLORE_SEARCH, {
      search: encodedState,
    });
    return URL;
  }

  function URLSearchToState(search) {
    if (search.indexOf('?search=') !== -1) {
      try {
        const encodedState = search.substr(8);
        let state = JSON.parse(atob(encodedState));
        let currentState = getCurrentState();
        return _.merge({}, currentState, state);
      } catch (e) {
        console.log(e);
        return null;
      }
    }
    return null;
  }

  function isURLStateOutdated(searchQuery) {
    const state = URLSearchToState(searchQuery);
    if (state === null) {
      return !(!!searchQuery && searchQuery.indexOf('?search=') !== -1);
    }

    for (let p in URLStateParams) {
      if (
        !deepEqual(
          getObjectValueByPath(state, URLStateParams[p]) ?? {},
          getObjectValueByPath(
            HubMainScreenModel.getState(),
            URLStateParams[p],
          ) ?? {},
        )
      ) {
        return true;
      }
    }
    return false;
  }

  function recoverStateFromURL(search) {
    if (!!search && search.indexOf('?search=') !== -1) {
      if (!isURLStateOutdated(search)) {
        return;
      }

      const state = URLSearchToState(search);
      if (state.search.v !== AIM_QL_VERSION) {
        return;
      }

      setContextFilter(state.contextFilter, null, false, true, false);
      if (!deepEqual(state.search, HubMainScreenModel.getState().search)) {
        setSearchState(
          state.search,
          () => {
            setChartFocusedActiveState(state.chart.focused, null, true);
            setChartSettingsState(state.chart.settings, null, true);
            searchByQuery().then(setTraceList);
          },
          false,
          true,
        );
      } else {
        setChartFocusedState(state.chart.focused, null, true);
        setChartSettingsState(state.chart.settings, setTraceList, true);
      }
    } else {
      let setSearchQuery = getItem(USER_LAST_SEARCH_QUERY);
      if (!setSearchQuery) {
        setSearchQuery = defaultSearchQuery;
      }
      if (!!setSearchQuery) {
        setSearchState(
          {
            query: setSearchQuery,
          },
          () => {
            searchByQuery().then(() => {});
          },
          false,
          true,
        );
      }
    }
  }

  function updateURL({ replaceUrl }) {
    const state = getCurrentState();

    const URL = stateToURL(state);
    setItem(USER_LAST_EXPLORE_CONFIG, URL);
    if (window.location.pathname + window.location.search !== URL) {
      if (replaceUrl) {
        props.history.replace(URL);
        console.log(`Replace: URL(${URL})`);
      } else {
        props.history.push(URL);
        console.log(`Update: URL(${URL})`);
      }

      if (state.search?.query !== null) {
        setItem(USER_LAST_SEARCH_QUERY, state.search?.query);
      }
    }
  }

  function searchByQuery(search = true) {
    return new Promise((resolve) => {
      setChartFocusedState(
        {
          step: null,
          metric: {
            runHash: null,
            metricName: null,
            traceContext: null,
          },
          circle: {
            active: false,
            runHash: null,
            metricName: null,
            traceContext: null,
            step: null,
          },
        },
        () => {
          const xAxis =
            HubMainScreenModel.getState().chart.settings.persistent.xAlignment;
          const metricName = Array.isArray(xAxis) ? xAxis[0] : undefined;
          if (search) {
            const query = HubMainScreenModel.getState().search?.query?.trim();
            const pointsCount =
              HubMainScreenModel.getState().chart.settings.persistent
                .pointsCount || 50;
            getRunsByQuery(query, pointsCount, metricName).then(resolve);
          } else {
            if (metricName !== undefined) {
              alignRunsByMetric(metricName).then(resolve);
            }
          }
        },
      );
    });
  }

  function getRunsByQuery(query, numPoints, xAxis) {
    return new Promise((resolve, reject) => {
      setRunsState({ isLoading: true });
      props
        .getCommitsMetricsByQuery(query, numPoints, xAxis)
        .then((data) => {
          setRunsState(
            {
              isEmpty: !data.runs || data.runs.length === 0,
              data: data.runs,
              params: data.params,
              aggMetrics: data.agg_metrics,
              meta: data.meta,
              ...(xAxis !== undefined && getAlignmentFields(data.runs)),
            },
            resolve,
          );
          setState((s) => ({
            ...s,
            searchError: null,
          }));
        })
        .catch((err) => {
          const errorBody = err?.response?.body;
          setState((s) => ({
            ...s,
            searchError: errorBody?.type === 'parse_error' ? errorBody : null,
          }));
          setRunsState(
            {
              isEmpty: true,
              data: null,
              params: [],
              aggMetrics: {},
              meta: null,
            },
            resolve,
          );
        })
        .finally(() => {
          setRunsState({ isLoading: false });
        });
    });
  }

  function alignRunsByMetric(metricName) {
    return new Promise((resolve, reject) => {
      setRunsState({ isLoading: true });

      const reqBody = {
        align_by: metricName,
        runs: HubMainScreenModel.getState().runs?.data.map((run) => ({
          run_hash: run.run_hash,
          experiment_name: run.experiment_name,
          metrics: run.metrics.map((metric) => ({
            name: metric?.name,
            traces: metric?.traces.map((trace) => ({
              slice: trace?.slice,
              context: trace?.context,
            })),
          })),
        })),
      };

      props
        .alignXAxisByMetric(reqBody)
        .then((data) => {
          const currentRuns = mergeMetricAlignDataToRuns(
            _.cloneDeep(HubMainScreenModel.getState().runs?.data),
            data.runs,
          );
          setRunsState(currentRuns, resolve);
          setState((s) => ({
            ...s,
            searchError: null,
          }));
        })
        .catch((err) => {
          const errorBody = err?.response?.body;
          setState((s) => ({
            ...s,
            searchError: errorBody?.type === 'parse_error' ? errorBody : null,
          }));
          setRunsState(
            {
              isEmpty: true,
              data: null,
              params: [],
              aggMetrics: {},
              meta: null,
            },
            resolve,
          );
        })
        .finally(() => {
          setRunsState({ isLoading: false });
        });
    });
  }

  function mergeMetricAlignDataToRuns(runs, alignedRuns) {
    let isSynced = true;
    let isAsc = true;
    let isSkipped = false;
    let isAligned = false;
    runs.forEach((run) => {
      run?.metrics?.forEach((metric) => {
        metric?.traces?.forEach((trace) => {
          const traceKey = traceToHash(
            run?.run_hash,
            metric?.name,
            trace?.context,
          );
          let merged = false;
          alignedRuns.forEach((alignedRun) => {
            alignedRun?.metrics?.forEach((alignedMetric) => {
              alignedMetric?.traces?.forEach((alignedTrace) => {
                const alignedTraceKey = traceToHash(
                  alignedRun?.run_hash,
                  alignedMetric?.name,
                  alignedTrace?.context,
                );
                if (traceKey !== alignedTraceKey) {
                  return;
                }
                if (alignedTrace.alignment) {
                  const { is_synced, is_asc, skipped_steps } =
                    alignedTrace.alignment;
                  if (!is_synced) {
                    isSynced = false;
                  }
                  if (!is_asc) {
                    isAsc = false;
                  }
                  if (skipped_steps > 0) {
                    isSkipped = true;
                  }
                  isAligned = true;
                  merged = true;

                  trace.alignment = alignedTrace.alignment;
                  trace.data = trace.data.map((point, i) => {
                    return point.slice(0, 4).concat([alignedTrace.data[i]]);
                  });
                } else {
                  isSynced = false;
                  trace.alignment = undefined;
                }
              });
            });
          });
          if (!merged) {
            trace.data = trace.data.map((point) =>
              point.slice(0, 4).concat([null]),
            );
            trace.alignment = undefined;
          }
        });
      });
    });

    return {
      data: runs,
      isSynced,
      isAsc,
      isSkipped,
      isAligned,
    };
  }

  function getAlignmentFields(runs) {
    let isSynced = true;
    let isAsc = true;
    let isSkipped = false;
    let isAligned = false;

    runs.forEach((run) => {
      run?.metrics.forEach((metric) => {
        metric?.traces.forEach((trace) => {
          if (trace.alignment) {
            const { is_synced, is_asc, skipped_steps } = trace.alignment;
            if (!is_synced) {
              isSynced = false;
            }
            if (!is_asc) {
              isAsc = false;
            }
            if (skipped_steps > 0) {
              isSkipped = true;
            }
            isAligned = true;
          } else {
            isSynced = false;
          }
        });
      });
    });

    return {
      isSynced,
      isAsc,
      isSkipped,
      isAligned,
    };
  }

  useEffect(() => {
    recoverStateFromURL(window.location.search);
  }, [props.location]);

  useEffect(() => {
    props.completeProgress();
    updateWindowDimensions();
    window.addEventListener('resize', updateWindowDimensions);

    const subscription = HubMainScreenModel.subscribe(
      [
        HubMainScreenModel.events.SET_CHART_FOCUSED_ACTIVE_STATE,
        HubMainScreenModel.events.SET_CHART_SETTINGS_STATE,
        HubMainScreenModel.events.SET_CHART_POINTS_COUNT,
        HubMainScreenModel.events.SET_CHART_X_AXIS_METRIC_ALIGNMENT,
        HubMainScreenModel.events.SET_CONTEXT_FILTER,
        HubMainScreenModel.events.SET_SEARCH_STATE,
        HubMainScreenModel.events.SET_SEED,
        HubMainScreenModel.events.TOGGLE_PERSISTENCE,
      ],
      updateURL,
    );

    const pointsCountChangeSubscription = HubMainScreenModel.subscribe(
      HubMainScreenModel.events.SET_CHART_POINTS_COUNT,
      searchByQuery,
    );

    const xAxisMetricAlignmentChangeSubscription = HubMainScreenModel.subscribe(
      HubMainScreenModel.events.SET_CHART_X_AXIS_METRIC_ALIGNMENT,
      () => searchByQuery(false),
    );

    // Analytics
    analytics.pageView('Explore');

    return () => {
      subscription.unsubscribe();
      pointsCountChangeSubscription.unsubscribe();
      xAxisMetricAlignmentChangeSubscription.unsubscribe();
      HubMainScreenModel.emit(null, {
        search: {
          ...HubMainScreenModel.getState().search,
          query: '',
        },
      });
      window.removeEventListener('resize', updateWindowDimensions);
      document.removeEventListener('mouseup', endResize);
      document.removeEventListener('mousemove', resizeHandler);
    };
  }, []);

  function _renderContent() {
    const panelIndicesLen = traceList?.getChartsNumber();
    const panelIndices = [...Array(panelIndicesLen).keys()];
    const headerWidth = 70;
    const controlsWidth = 75;

    return (
      <div
        className={classNames({
          HubMainScreen__grid__body: true,
          [`HubMainScreen__grid__body--${screen.viewMode}`]: true,
        })}
        style={{
          height: `${state.height - searchBarHeight}px`,
        }}
      >
<<<<<<< HEAD
        <div className='HubMainScreen__grid__body__blocks'>
          {screen.viewMode !== 'context' && (
            <div
              className='HubMainScreen__grid__panel'
              style={{
                flex: screen.viewMode === 'panel' ? 1 : screen.panelFlex,
              }}
            >
              <Panel
                parentHeight={state.height}
                parentWidth={state.width}
                mode={screen.viewMode}
                indices={panelIndices}
                resizing={state.resizing}
              />
            </div>
          )}
          {screen.viewMode === 'resizable' && (
            <div
              className='HubMainScreen__grid__resize__area'
              onMouseDown={startResize}
            >
=======
        {!runs.isLoading &&
        Array.isArray(
          HubMainScreenModel.getState().chart.settings.persistent.xAlignment,
        ) &&
        !runs.isAligned ? (
            <div className='HubMainScreen__grid__body__blocks'>
              <Alert segment>
                <UI.Text type='grey' center>
                Unable to align runs by the given metric.
                </UI.Text>
              </Alert>
            </div>
          ) : (
            <div className='HubMainScreen__grid__body__blocks'>
              {state.viewMode !== 'context' && (
                <div
                  className='HubMainScreen__grid__panel'
                  style={{
                    flex: state.viewMode === 'panel' ? 1 : state.panelFlex,
                  }}
                >
                  <Panel
                    parentHeight={state.height}
                    parentWidth={state.width}
                    mode={state.viewMode}
                    indices={panelIndices}
                    resizing={state.resizing}
                  />
                  {Array.isArray(
                    HubMainScreenModel.getState().chart.settings.persistent
                      .xAlignment,
                  ) &&
                  (runs.isSkipped || !runs.isSynced || !runs.isAsc) && (
                    <AlignmentWarning
                      isSkipped={runs.isSkipped}
                      isSynced={runs.isSynced}
                      isAsc={runs.isAsc}
                    />
                  )}
                </div>
              )}
              {state.viewMode === 'resizable' && (
                <div
                  className='HubMainScreen__grid__resize__area'
                  onMouseDown={startResize}
                >
                  <div
                    className={classNames({
                      HubMainScreen__grid__resize__handler: true,
                      active: state.resizing,
                    })}
                  >
                    <div className='HubMainScreen__grid__resize__icon' />
                  </div>
                </div>
              )}
>>>>>>> d833b9a8
              <div
                className={classNames({
                  HubMainScreen__grid__context: true,
                  'HubMainScreen__grid__context--minimize':
                  state.viewMode === 'panel',
                })}
                style={{
                  flex:
                  state.viewMode === 'context'
                    ? 1
                    : state.viewMode === 'panel'
                      ? 0
                      : 1 - state.panelFlex,
                }}
              >
                {state.viewMode !== 'panel' ? (
                  <ContextBox
                    spacing={state.viewMode !== 'resizable'}
                    width={state.width - headerWidth - controlsWidth - 5}
                    resizing={state.resizing}
                    viewMode={state.viewMode}
                    setViewMode={(mode) =>
                      setState((s) => ({ ...s, viewMode: mode }))
                    }
                  />
                ) : (
                  <div className='HubMainScreen__grid__context__bar'>
                    <BarViewModes
                      viewMode={state.viewMode}
                      setViewMode={(mode) =>
                        setState((s) => ({ ...s, viewMode: mode }))
                      }
                    />
                  </div>
                )}
              </div>
            </div>
          )}
<<<<<<< HEAD
          <div
            className={classNames({
              HubMainScreen__grid__context: true,
              'HubMainScreen__grid__context--minimize':
                screen.viewMode === 'panel',
            })}
            style={{
              flex:
                screen.viewMode === 'context'
                  ? 1
                  : screen.viewMode === 'panel'
                    ? 0
                    : 1 - screen.panelFlex,
            }}
          >
            {screen.viewMode !== 'panel' ? (
              <ContextBox
                spacing={screen.viewMode !== 'resizable'}
                width={state.width - headerWidth - controlsWidth - 5}
                resizing={state.resizing}
                viewMode={screen.viewMode}
                setViewMode={(mode) => setScreenState({ viewMode: mode })}
              />
            ) : (
              <div className='HubMainScreen__grid__context__bar'>
                <BarViewModes
                  viewMode={screen.viewMode}
                  setViewMode={(mode) => setScreenState({ viewMode: mode })}
                />
              </div>
            )}
          </div>
        </div>
=======
>>>>>>> d833b9a8
        <div className='HubMainScreen__grid__controls'>
          <ControlsSidebar />
        </div>
      </div>
    );
  }

  function _renderEmptyFieldsAlert() {
    return (
      <Alert segment>
        <UI.Text type='grey' center>
          No metric or parameter is selected. Please{' '}
          <UI.Text
            className='link'
            type='primary'
            inline
            onClick={() =>
              document
                .querySelector('.SelectForm__form__row__input__wrapper input')
                .focus()
            }
          >
            select
          </UI.Text>{' '}
          one to explore your runs.
        </UI.Text>
      </Alert>
    );
  }

  function _renderParseErrorAlert() {
    return (
      <Alert>
        <QueryParseErrorAlert
          key={state.searchError.statement}
          query={`select ${state.searchError.statement}`}
          errorOffset={state.searchError.location - 1 + 7}
        />
      </Alert>
    );
  }

  function _renderNoExperimentsAlert() {
    return (
      <Alert segment>
        {!!search.query ? (
          <UI.Text type='grey' center>
            You haven't recorded experiments matching this query.
          </UI.Text>
        ) : (
          <UI.Text type='grey' center>
            It's super easy to search Aim experiments.
          </UI.Text>
        )}
        <UI.Text type='grey' center>
          Lookup{' '}
          <a
            className='link'
            href='https://github.com/aimhubio/aim#searching-experiments'
            target='_blank'
            rel='noopener noreferrer'
          >
            search docs
          </a>{' '}
          to learn more.
        </UI.Text>
      </Alert>
    );
  }

  function _renderBody() {
    return runs.isLoading === false && runs.isEmpty === true ? (
      <div className='HubMainScreen__alerts'>
        {!searchInput.selectInput.length ? (
          _renderEmptyFieldsAlert()
        ) : (
          <Fragment>
            {!!state.searchError && _renderParseErrorAlert()}
            {state.searchError === null && _renderNoExperimentsAlert()}
          </Fragment>
        )}
      </div>
    ) : (
      _renderContent()
    );
  }

  return (
    <ProjectWrapper size='fluid' gap={false} ref={projectWrapperRef}>
      <Helmet>
        <meta title='' content='' />
      </Helmet>
      <div
        className='HubMainScreen__wrapper'
        style={{
          height: state.height,
        }}
      >
        <div className='HubMainScreen'>
          <div className='HubMainScreen__grid'>
            <div
              className='HubMainScreen__grid__search-filter'
              ref={searchBarRef}
            >
              <SelectForm searchByQuery={searchByQuery} />
            </div>
            {_renderBody()}
          </div>
        </div>
      </div>
    </ProjectWrapper>
  );
}

export default withRouter(
  storeUtils.getWithState(classes.HUB_MAIN_SCREEN, HubMainScreen),
);<|MERGE_RESOLUTION|>--- conflicted
+++ resolved
@@ -13,6 +13,8 @@
 import {
   USER_LAST_SEARCH_QUERY,
   AIM_QL_VERSION,
+  EXPLORE_PANEL_FLEX_STYLE,
+  EXPLORE_PANEL_VIEW_MODE,
   USER_LAST_EXPLORE_CONFIG,
 } from '../../../config';
 import Panel from './components/Panel/Panel';
@@ -48,14 +50,15 @@
     height: 0,
     width: 0,
     resizing: false,
+    panelFlex: getItem(EXPLORE_PANEL_FLEX_STYLE),
+    viewMode: getItem(EXPLORE_PANEL_VIEW_MODE) ?? 'resizable',
     searchError: null,
   });
 
-  let { runs, traceList, search, searchInput, screen } =
+  let { runs, traceList, search, searchInput } =
     HubMainScreenModel.useHubMainScreenState([
       HubMainScreenModel.events.SET_RUNS_STATE,
       HubMainScreenModel.events.SET_TRACE_LIST,
-      HubMainScreenModel.events.SET_SCREEN_STATE,
     ]);
 
   const {
@@ -66,7 +69,6 @@
     setChartFocusedActiveState,
     setChartSettingsState,
     setTraceList,
-    setScreenState,
   } = HubMainScreenModel.emitters;
 
   const { traceToHash } = HubMainScreenModel.helpers;
@@ -118,9 +120,10 @@
         projectWrapperRef.current.getHeaderHeight() -
         searchBarHeight;
       const flex = height / (state.height - searchBarHeight);
-      setScreenState({
+      setState((s) => ({
+        ...s,
         panelFlex: flex,
-      });
+      }));
     });
   }
 
@@ -505,6 +508,16 @@
   }, [props.location]);
 
   useEffect(() => {
+    if (state.resizing === false) {
+      setItem(EXPLORE_PANEL_FLEX_STYLE, state.panelFlex);
+    }
+  }, [state.resizing]);
+
+  useEffect(() => {
+    setItem(EXPLORE_PANEL_VIEW_MODE, state.viewMode);
+  }, [state.viewMode]);
+
+  useEffect(() => {
     props.completeProgress();
     updateWindowDimensions();
     window.addEventListener('resize', updateWindowDimensions);
@@ -562,36 +575,12 @@
       <div
         className={classNames({
           HubMainScreen__grid__body: true,
-          [`HubMainScreen__grid__body--${screen.viewMode}`]: true,
+          [`HubMainScreen__grid__body--${state.viewMode}`]: true,
         })}
         style={{
           height: `${state.height - searchBarHeight}px`,
         }}
       >
-<<<<<<< HEAD
-        <div className='HubMainScreen__grid__body__blocks'>
-          {screen.viewMode !== 'context' && (
-            <div
-              className='HubMainScreen__grid__panel'
-              style={{
-                flex: screen.viewMode === 'panel' ? 1 : screen.panelFlex,
-              }}
-            >
-              <Panel
-                parentHeight={state.height}
-                parentWidth={state.width}
-                mode={screen.viewMode}
-                indices={panelIndices}
-                resizing={state.resizing}
-              />
-            </div>
-          )}
-          {screen.viewMode === 'resizable' && (
-            <div
-              className='HubMainScreen__grid__resize__area'
-              onMouseDown={startResize}
-            >
-=======
         {!runs.isLoading &&
         Array.isArray(
           HubMainScreenModel.getState().chart.settings.persistent.xAlignment,
@@ -648,7 +637,6 @@
                   </div>
                 </div>
               )}
->>>>>>> d833b9a8
               <div
                 className={classNames({
                   HubMainScreen__grid__context: true,
@@ -687,42 +675,6 @@
               </div>
             </div>
           )}
-<<<<<<< HEAD
-          <div
-            className={classNames({
-              HubMainScreen__grid__context: true,
-              'HubMainScreen__grid__context--minimize':
-                screen.viewMode === 'panel',
-            })}
-            style={{
-              flex:
-                screen.viewMode === 'context'
-                  ? 1
-                  : screen.viewMode === 'panel'
-                    ? 0
-                    : 1 - screen.panelFlex,
-            }}
-          >
-            {screen.viewMode !== 'panel' ? (
-              <ContextBox
-                spacing={screen.viewMode !== 'resizable'}
-                width={state.width - headerWidth - controlsWidth - 5}
-                resizing={state.resizing}
-                viewMode={screen.viewMode}
-                setViewMode={(mode) => setScreenState({ viewMode: mode })}
-              />
-            ) : (
-              <div className='HubMainScreen__grid__context__bar'>
-                <BarViewModes
-                  viewMode={screen.viewMode}
-                  setViewMode={(mode) => setScreenState({ viewMode: mode })}
-                />
-              </div>
-            )}
-          </div>
-        </div>
-=======
->>>>>>> d833b9a8
         <div className='HubMainScreen__grid__controls'>
           <ControlsSidebar />
         </div>
