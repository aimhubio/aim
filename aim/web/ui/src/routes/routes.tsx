--- conflicted
+++ resolved
@@ -201,7 +201,14 @@
     isExact: false,
     title: pageTitlesEnum.RUN_DETAIL,
   },
-<<<<<<< HEAD
+  Experiment: {
+    path: PathEnum.Experiment,
+    component: Experiment,
+    showInSidebar: false,
+    displayName: 'Experiment',
+    isExact: false,
+    title: pageTitlesEnum.EXPERIMENT,
+  },
   SANDBOX: {
     path: PathEnum.Sandbox,
     component: Sandbox,
@@ -217,15 +224,6 @@
     displayName: 'Notebook',
     isExact: true,
     title: pageTitlesEnum.NOTEBOOK,
-=======
-  Experiment: {
-    path: PathEnum.Experiment,
-    component: Experiment,
-    showInSidebar: false,
-    displayName: 'Experiment',
-    isExact: false,
-    title: pageTitlesEnum.EXPERIMENT,
->>>>>>> 60a44263
   },
 };
 
