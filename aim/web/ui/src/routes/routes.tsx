import React from 'react';

import { PathEnum } from '../config/enums/routesEnum';

const Runs = React.lazy(() => import('pages/Runs/RunsContainer'));
const RunDetail = React.lazy(() => import('pages/RunDetail/RunDetail'));
const Metrics = React.lazy(() => import('pages/Metrics/MetricsContainer'));
const Params = React.lazy(() => import('pages/Params/ParamsContainer'));
const Bookmarks = React.lazy(
  () => import('pages/Bookmarks/BookmarksContainer'),
);
const Home = React.lazy(() => import('pages/Home/HomeContainer'));
const TagsContainer = React.lazy(() => import('pages/Tags/TagsContainer'));
const ImagesExplore = React.lazy(
  () => import('pages/ImagesExplore/ImagesExplore'),
);

export interface IRoute {
  path: PathEnum;
  component:
    | React.LazyExoticComponent<
        () => React.FunctionComponentElement<React.ReactNode>
      >
    | any;
  showInSidebar: boolean;
  displayName: string | null;
  icon?: string | null;
}

const routes = {
  HOME: {
    path: PathEnum.Home,
    component: Home,
    showInSidebar: false,
    displayName: null,
  },
  RUNS: {
    path: PathEnum.Runs,
    component: Runs,
    showInSidebar: true,
    displayName: 'Runs',
    icon: 'runs',
  },
  METRICS: {
    path: PathEnum.Metrics,
    component: Metrics,
    showInSidebar: true,
    displayName: 'Metrics',
    icon: 'metrics',
  },
  METRICS_ID: {
    path: PathEnum.Metrics_Id,
    component: Metrics,
    showInSidebar: false,
    displayName: 'MetricsId',
  },
  PARAMS: {
    path: PathEnum.Params,
    component: Params,
    showInSidebar: true,
    displayName: 'Params',
    icon: 'params',
  },
  PARAMS_ID: {
    path: PathEnum.Params_Id,
    component: Params,
    showInSidebar: false,
    displayName: 'ParamsId',
<<<<<<< HEAD
=======
  },
  IMAGE_EXPLORE: {
    path: PathEnum.Images_Explore,
    component: ImagesExplore,
    showInSidebar: true,
    displayName: 'Images',
    icon: 'images',
  },
  IMAGE_EXPLORE_ID: {
    path: PathEnum.Images_Explore_Id,
    component: ImagesExplore,
    showInSidebar: false,
    displayName: 'ImagesId',
>>>>>>> 33c4bdf7
  },
  BOOKMARKS: {
    path: PathEnum.Bookmarks,
    component: Bookmarks,
    showInSidebar: true,
    displayName: 'Bookmarks',
    icon: 'bookmarks',
  },
  TAGS: {
    path: PathEnum.Tags,
    component: TagsContainer,
    showInSidebar: true,
    displayName: 'Tags',
    icon: 'tags',
  },
  RUN_DETAIL: {
    path: PathEnum.Run_Detail,
    component: RunDetail,
    showInSidebar: false,
    displayName: 'Run Detail',
  },
  IMAGE_EXPLORE: {
    path: PathEnum.Images_Explore,
    component: ImagesExplore,
    showInSidebar: true,
    displayName: 'Images',
    icon: 'images',
  },
  IMAGE_EXPLORE_ID: {
    path: PathEnum.Images_Explore_Id,
    component: ImagesExplore,
    showInSidebar: false,
    displayName: 'ImagesId',
  },
};

export default routes;<|MERGE_RESOLUTION|>--- conflicted
+++ resolved
@@ -66,8 +66,6 @@
     component: Params,
     showInSidebar: false,
     displayName: 'ParamsId',
-<<<<<<< HEAD
-=======
   },
   IMAGE_EXPLORE: {
     path: PathEnum.Images_Explore,
@@ -81,7 +79,6 @@
     component: ImagesExplore,
     showInSidebar: false,
     displayName: 'ImagesId',
->>>>>>> 33c4bdf7
   },
   BOOKMARKS: {
     path: PathEnum.Bookmarks,
@@ -103,19 +100,6 @@
     showInSidebar: false,
     displayName: 'Run Detail',
   },
-  IMAGE_EXPLORE: {
-    path: PathEnum.Images_Explore,
-    component: ImagesExplore,
-    showInSidebar: true,
-    displayName: 'Images',
-    icon: 'images',
-  },
-  IMAGE_EXPLORE_ID: {
-    path: PathEnum.Images_Explore_Id,
-    component: ImagesExplore,
-    showInSidebar: false,
-    displayName: 'ImagesId',
-  },
 };
 
 export default routes;