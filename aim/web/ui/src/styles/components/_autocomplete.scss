--- conflicted
+++ resolved
@@ -15,13 +15,9 @@
     .MuiCheckbox-root {
       padding: 0;
     }
-
-<<<<<<< HEAD
     .QueryForm__option,
-    .SelectForm__option {
-=======
-    .SelectForm__option, .Metrics__SelectForm__option {
->>>>>>> c982d8d2
+    .SelectForm__option,
+    .Metrics__SelectForm__option {
       display: flex;
       width: 100%;
       overflow: hidden;
