--- conflicted
+++ resolved
@@ -83,9 +83,9 @@
 $primary-color-5: #f3f8fe;
 $primary-color-50: #89b9f2;
 
-<<<<<<< HEAD
 $pico-100: #1C2852;
 $pico-80: #414B6D;
+$pico-70: #606986;
 $pico-10: #E8EAEE;
 $pico-5: #F4F4F6;
 
@@ -93,16 +93,4 @@
 $cuddle-50: #DEE6F3;
 $cuddle-30: #EBF0F8;;
 $cuddle-20: #F2F5FA;
-$cuddle-10: #F8FAFD;
-=======
-$pico-5: #f4f4f6;
-$pico-10: #e8eaee;
-$pico-70: #606986;
-$pico-80: #414b6d;
-
-$cuddle-70: #d1ddef;
-$cuddle-50: #dee6f3;
-$cuddle-30: #ebf0f8;
-$cuddle-20: #f2f5fa;
-$cuddle-10: #f8fafd;
->>>>>>> 4dda9d8f
+$cuddle-10: #F8FAFD;