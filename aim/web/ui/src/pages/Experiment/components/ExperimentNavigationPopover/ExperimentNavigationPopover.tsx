import React from 'react';
import classNames from 'classnames';
import moment from 'moment';
import { NavLink, useLocation } from 'react-router-dom';

import ErrorBoundary from 'components/ErrorBoundary/ErrorBoundary';
import { Icon, Spinner, Text } from 'components/kit';

import { DATE_WITH_SECONDS } from 'config/dates/dates';

import { IExperimentNavigationPopoverProps } from './ExperimentNavigationPopover.d';

import './ExperimentNavigationPopover.scss';

function ExperimentNavigationPopover({
  experimentsData,
  experimentId,
  isExperimentsLoading,
  getExperimentsData,
}: IExperimentNavigationPopoverProps): React.FunctionComponentElement<React.ReactNode> {
  const { pathname } = useLocation();

  React.useEffect(() => {
    if (!experimentsData) {
      getExperimentsData();
    }
    // eslint-disable-next-line react-hooks/exhaustive-deps
  }, []);

  return (
    <ErrorBoundary>
      <div className='ExperimentNavigationPopover'>
        <div className='ExperimentNavigationPopover__headerContainer'>
          <div className='ExperimentNavigationPopover__headerContainer__titleContainer'>
            <Text size={14} tint={100} weight={700}>
              Experiments
            </Text>
          </div>
        </div>
        <div className='ExperimentNavigationPopover__contentContainer'>
          <div className='ExperimentNavigationPopover__contentContainer__experimentsListContainer'>
            <div className='ExperimentNavigationPopover__contentContainer__experimentsListContainer__experimentList ScrollBar__hidden'>
              {!isExperimentsLoading ? (
                experimentsData?.map((experiment) => (
                  <NavLink
                    key={experiment.id}
                    to={pathname.replace(experimentId, experiment.id)}
                    className={classNames('experimentBox', {
                      selected: experimentId === experiment.id,
                    })}
                  >
                    <Text
                      size={16}
                      tint={experimentId === experiment.id ? 100 : 80}
                      weight={500}
                      className='experimentBox__experimentName'
                    >
                      {experiment?.name ?? 'default'}
                    </Text>
                    <div className='experimentBox__date'>
                      <Icon
                        name='calendar'
                        color={
                          experimentId === experiment.id ? '#414B6D' : '#606986'
                        }
                        fontSize={12}
                      />
                      <Text
                        size={14}
                        tint={experimentId === experiment.id ? 80 : 70}
                        weight={500}
                      >
<<<<<<< HEAD
                        {`${moment(experiment.created_at * 1000).format(
=======
                        {`${moment(experiment.creation_time * 1000).format(
>>>>>>> 59fa97cc
                          DATE_WITH_SECONDS,
                        )}`}
                      </Text>
                    </div>
                  </NavLink>
                ))
              ) : (
                <div className='ExperimentNavigationPopover__loaderContainer'>
                  <Spinner size={34} />
                </div>
              )}
            </div>
          </div>
        </div>
      </div>
    </ErrorBoundary>
  );
}
export default ExperimentNavigationPopover;<|MERGE_RESOLUTION|>--- conflicted
+++ resolved
@@ -70,11 +70,7 @@
                         tint={experimentId === experiment.id ? 80 : 70}
                         weight={500}
                       >
-<<<<<<< HEAD
-                        {`${moment(experiment.created_at * 1000).format(
-=======
                         {`${moment(experiment.creation_time * 1000).format(
->>>>>>> 59fa97cc
                           DATE_WITH_SECONDS,
                         )}`}
                       </Text>
