@use 'src/styles/abstracts' as *;

.SelectForm {
  flex: 1;
  padding: 0.725rem 1.5em;
  display: flex;

  &__container__metrics {
    flex: 1;
    display: flex;
    flex-direction: column;
    justify-content: space-between;
    padding-right: 1rem;
    /* TODO [GA]: Override MUI default styles in a nice way */
    .MuiBox-root {
      justify-content: flex-start;
    }
  }
  &__container__search {
    width: 103px;
    display: flex;
    justify-content: space-between;
    flex-direction: column;
  }
  &__Popper {
    border: $border-main;
    width: 40%;
    border-radius: $radius-main;
    z-index: 1;
    color: #586069;
    background-color: #ffffff;
    .MuiAutocomplete-paper {
      box-shadow: unset;
      margin: unset;
    }
  }
  &__metric__select {
    width: 100%;

    input {
      padding: 0.5rem;
      font-size: $text-md;
      border-bottom: $border-main;
    }
  }
  &__TextField {
    position: relative;
  }
  &__textarea {
    flex: 1;
    .MuiOutlinedInput-multiline.MuiOutlinedInput-marginDense {
      padding-top: toRem(7.5px);
      padding-bottom: toRem(7.5px);
    }
  }
  &__search__button {
    width: 100%;
  }
  &__search__actions {
    display: flex;
    justify-content: space-between;

<<<<<<< HEAD
.SelectForm__clearAll {
  height: 24px;
  width: 24px;
  background: #e8f1fc;
  border-radius: 6px;
  display: flex;
  align-items: center;
  justify-content: center;
  cursor: pointer;
  position: relative;
  &.disabled {
    opacity: 0.5;
  }
  &:after {
    content: '';
    position: absolute;
    width: 20px;
    height: 34px;
    background: rgba(255, 255, 255, 0.5);
    background: linear-gradient(
      90deg,
      rgba(255, 255, 255, 0) 0%,
      rgba(255, 255, 255, 1) 92%
    );
    left: -20px;
    top: -5px;
    border-radius: 0;
    color: white;
    pointer-events: none;
=======
    button {
      border: $border-main;
      &:nth-child(2) {
        margin: 0 0.25rem;
      }
      &.active {
        border: $border-main-active;
        background-color: $primary-color-5;
      }
    }
  }
  &__clearAll {
    height: 24px;
    width: 24px;
    background: #e8f1fc;
    border-radius: 6px;
    display: flex;
    align-items: center;
    justify-content: center;
    cursor: pointer;
    position: relative;
    &.disabled {
      opacity: 0.5;
    }
    &:after {
      content: '';
      position: absolute;
      width: 20px;
      height: 34px;
      background: rgba(255, 255, 255, 0.5);
      background: linear-gradient(
        90deg,
        rgba(255, 255, 255, 0) 0%,
        rgba(255, 255, 255, 1) 92%
      );
      left: -20px;
      top: -5px;
      border-radius: 0;
      color: white;
      pointer-events: none;
    }

    i {
      color: #1473e6;
      font-size: 10px;
    }
>>>>>>> 4bde64a5
  }
  &__tags {
    display: flex;
    align-items: center;
    overflow: auto;
    max-width: calc(100vw - 33rem);
    min-width: 12rem;

    .Badge {
      margin-right: 0.5rem;
      &:last-child {
        margin-right: 20px;
      }
    }
  }
}<|MERGE_RESOLUTION|>--- conflicted
+++ resolved
@@ -60,37 +60,6 @@
     display: flex;
     justify-content: space-between;
 
-<<<<<<< HEAD
-.SelectForm__clearAll {
-  height: 24px;
-  width: 24px;
-  background: #e8f1fc;
-  border-radius: 6px;
-  display: flex;
-  align-items: center;
-  justify-content: center;
-  cursor: pointer;
-  position: relative;
-  &.disabled {
-    opacity: 0.5;
-  }
-  &:after {
-    content: '';
-    position: absolute;
-    width: 20px;
-    height: 34px;
-    background: rgba(255, 255, 255, 0.5);
-    background: linear-gradient(
-      90deg,
-      rgba(255, 255, 255, 0) 0%,
-      rgba(255, 255, 255, 1) 92%
-    );
-    left: -20px;
-    top: -5px;
-    border-radius: 0;
-    color: white;
-    pointer-events: none;
-=======
     button {
       border: $border-main;
       &:nth-child(2) {
@@ -137,7 +106,6 @@
       color: #1473e6;
       font-size: 10px;
     }
->>>>>>> 4bde64a5
   }
   &__tags {
     display: flex;
