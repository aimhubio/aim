import React from 'react';
import classNames from 'classnames';

import {
  Box,
  Checkbox,
  Divider,
  InputBase,
  Popper,
  Tooltip,
} from '@material-ui/core';
import Autocomplete from '@material-ui/lab/Autocomplete';
import {
  CheckBox as CheckBoxIcon,
  CheckBoxOutlineBlank,
} from '@material-ui/icons';

import { Icon, Badge, Button } from 'components/kit';
import ErrorBoundary from 'components/ErrorBoundary/ErrorBoundary';
import AutocompleteInput from 'components/AutocompleteInput';

import { ANALYTICS_EVENT_KEYS } from 'config/analytics/analyticsKeysMap';

import imagesExploreAppModel from 'services/models/imagesExplore/imagesExploreAppModel';
import { trackEvent } from 'services/analytics';

import { ISelectFormProps } from 'types/pages/imagesExplore/components/SelectForm/SelectForm';
import { ISelectOption } from 'types/services/models/explorer/createAppModel';

import './SelectForm.scss';

function SelectForm({
  requestIsPending,
  isDisabled = false,
  selectedImagesData,
  searchButtonDisabled,
  selectFormData,
  onImagesExploreSelectChange,
  onSelectRunQueryChange,
  toggleSelectAdvancedMode,
  onSelectAdvancedQueryChange,
  onSearchQueryCopy,
}: ISelectFormProps): React.FunctionComponentElement<React.ReactNode> {
  const [anchorEl, setAnchorEl] = React.useState<any>(null);
  const [searchValue, setSearchValue] = React.useState<string>('');
  const searchMetricsRef = React.useRef<any>(null);
  const autocompleteRef: any = React.useRef<React.MutableRefObject<any>>(null);
  const advancedAutocompleteRef: any =
    React.useRef<React.MutableRefObject<any>>(null);
  React.useEffect(() => {
    return () => {
      searchMetricsRef.current?.abort();
    };
  }, []);

  function handleSearch(e?: React.ChangeEvent<any>): void {
    e?.preventDefault();
    if (requestIsPending || searchButtonDisabled) {
      return;
    }
    let query = selectedImagesData?.advancedMode
      ? advancedAutocompleteRef?.current?.getValue()
      : autocompleteRef?.current?.getValue();
    if (selectedImagesData?.advancedMode) {
      onSelectAdvancedQueryChange(query ?? '');
    } else {
      onSelectRunQueryChange(query ?? '');
    }
    searchMetricsRef.current = imagesExploreAppModel.getImagesData(
      true,
      true,
      query ?? '',
    );
    searchMetricsRef.current.call();

    trackEvent(ANALYTICS_EVENT_KEYS.images.searchClick);
  }

  function handleRequestAbort(e: React.SyntheticEvent): void {
    e.preventDefault();
    if (!requestIsPending) {
      return;
    }
    searchMetricsRef.current?.abort();
    imagesExploreAppModel.abortRequest();
  }

  function onSelect(event: object, value: ISelectOption[]): void {
    const lookup = value.reduce(
      (acc: { [key: string]: number }, curr: ISelectOption) => {
        acc[curr.label] = ++acc[curr.label] || 0;
        return acc;
      },
      {},
    );
    onImagesExploreSelectChange(
      value.filter((option: ISelectOption) => lookup[option.label] === 0),
    );
  }

  function handleDelete(field: string): void {
    let fieldData = [...selectedImagesData?.options].filter(
      (opt: ISelectOption) => opt.label !== field,
    );
    onImagesExploreSelectChange(fieldData);
  }

  function toggleEditMode(): void {
    toggleSelectAdvancedMode();
  }

  function handleClick(event: React.ChangeEvent<any>) {
    setAnchorEl(event.currentTarget);
  }

  function handleClose(event: any, reason: any) {
    if (reason === 'toggleInput') {
      return;
    }
    if (anchorEl) {
      anchorEl.focus();
    }
    setAnchorEl(null);
    setSearchValue('');
  }

  function handleResetSelectForm(): void {
    onImagesExploreSelectChange([]);
    onSelectRunQueryChange('');
  }

  function handleSearchInputChange(
    e: React.ChangeEvent<HTMLInputElement>,
  ): void {
    setSearchValue(e.target.value);
  }

  const options = React.useMemo(() => {
    return (
      selectFormData?.options?.filter(
        (option) => option.label.indexOf(searchValue) !== -1,
      ) ?? []
    );
  }, [searchValue, selectFormData?.options]);

  const open: boolean = !!anchorEl;
  const id = open ? 'select-metric' : undefined;

  return (
    <ErrorBoundary>
      <div className='SelectForm__container'>
        <div className='SelectForm__metrics__container'>
          <Box display='flex'>
            <Box
              width='100%'
              display='flex'
              justifyContent='space-between'
              alignItems='center'
            >
              {selectedImagesData?.advancedMode ? (
                <div className='SelectForm__textarea'>
                  <AutocompleteInput
                    advanced
                    refObject={advancedAutocompleteRef}
                    context={selectFormData?.advancedSuggestions}
                    value={selectedImagesData?.advancedQuery}
                    onEnter={handleSearch}
                    disabled={isDisabled}
                  />
                </div>
              ) : (
                <ErrorBoundary>
                  <Box display='flex' alignItems='center'>
                    <Button
                      variant='contained'
                      color='primary'
                      onClick={handleClick}
                      aria-describedby={id}
                      disabled={isDisabled}
                    >
                      <Icon name='plus' style={{ marginRight: '0.5rem' }} />
                      Images
                    </Button>
                    <Popper
                      id={id}
                      open={open}
                      anchorEl={anchorEl}
                      placement='bottom-start'
                      className='SelectForm__Popper'
                    >
                      <Autocomplete
                        open
                        onClose={handleClose}
                        multiple
                        className='Autocomplete__container'
                        size='small'
                        disablePortal={true}
                        disableCloseOnSelect
                        options={options}
                        value={selectedImagesData?.options ?? ''}
                        onChange={onSelect}
                        groupBy={(option) => option.group}
                        getOptionLabel={(option) => option.label}
                        renderTags={() => null}
                        disableClearable={true}
                        ListboxProps={{
                          style: {
                            height: 400,
                          },
                        }}
                        renderInput={(params) => (
                          <InputBase
                            ref={params.InputProps.ref}
                            inputProps={{
                              ...params.inputProps,
                              value: searchValue,
                              onChange: handleSearchInputChange,
                            }}
                            spellCheck={false}
                            placeholder='Search'
                            autoFocus={true}
                            className='SelectForm__metric__select'
                          />
                        )}
                        renderOption={(option) => {
                          let selected: boolean =
                            !!selectedImagesData?.options.find(
                              (item: ISelectOption) =>
                                item.label === option.label,
                            )?.label;
                          return (
                            <div className='SelectForm__option'>
                              <Checkbox
                                color='primary'
                                icon={<CheckBoxOutlineBlank />}
                                checkedIcon={<CheckBoxIcon />}
                                checked={selected}
                                size='small'
                              />
                              <span className='SelectForm__option__label'>
                                {option.label}
                              </span>
                            </div>
                          );
                        }}
                      />
                    </Popper>
                    <Divider
                      style={{ margin: '0 1rem' }}
                      orientation='vertical'
                      flexItem
                    />
                    {selectedImagesData?.options.length === 0 && (
                      <span className='SelectForm__tags__empty'>
                        No images are selected
                      </span>
                    )}
                    <Box className='SelectForm__tags ScrollBar__hidden'>
                      {selectedImagesData?.options?.map(
                        (tag: ISelectOption) => {
                          return (
                            <Badge
                              size='large'
                              key={tag.label}
                              label={tag.label}
                              onDelete={handleDelete}
                              disabled={isDisabled}
                            />
                          );
                        },
                      )}
                    </Box>
                  </Box>
                  {selectedImagesData?.options.length > 1 && (
                    <ErrorBoundary>
                      <Button
                        onClick={() => onImagesExploreSelectChange([])}
                        withOnlyIcon
                        className={classNames('SelectForm__clearAll', {
                          disabled: isDisabled,
                        })}
                        size='xSmall'
                        disabled={isDisabled}
                      >
                        <Icon name='close' />
                      </Button>
                    </ErrorBoundary>
                  )}
                </ErrorBoundary>
              )}
            </Box>
          </Box>
          {selectedImagesData?.advancedMode ? null : (
            <ErrorBoundary>
              <div className='SelectForm__TextField'>
                <AutocompleteInput
                  refObject={autocompleteRef}
                  context={selectFormData?.suggestions}
                  value={selectedImagesData?.query}
                  onEnter={handleSearch}
<<<<<<< HEAD
                  isDisabled={isDisabled}
=======
                  disabled={isDisabled}
>>>>>>> b58cad6e
                />
              </div>
            </ErrorBoundary>
          )}
        </div>

        <div className='SelectForm__search__container'>
          <Button
            fullWidth
            key={`${requestIsPending}`}
            color='primary'
            variant={requestIsPending ? 'outlined' : 'contained'}
            startIcon={
              <Icon
                name={requestIsPending ? 'close' : 'search'}
                fontSize={requestIsPending ? 12 : 14}
              />
            }
            className='SelectForm__search__button'
            onClick={requestIsPending ? handleRequestAbort : handleSearch}
            disabled={searchButtonDisabled}
          >
            {requestIsPending ? 'Cancel' : 'Search'}
          </Button>
          <div className='SelectForm__search__actions'>
            <Tooltip title='Reset query'>
              <div>
                <Button
                  onClick={handleResetSelectForm}
                  withOnlyIcon={true}
                  disabled={isDisabled}
                >
                  <Icon name='reset' />
                </Button>
              </div>
            </Tooltip>
            <Tooltip
              title={
                selectedImagesData?.advancedMode
                  ? 'Switch to default mode'
                  : 'Enable advanced search mode '
              }
            >
              <div>
                <Button
                  className={selectedImagesData?.advancedMode ? 'active' : ''}
                  withOnlyIcon={true}
                  onClick={toggleEditMode}
                  disabled={isDisabled}
                >
                  <Icon name='edit' />
                </Button>
              </div>
            </Tooltip>
            <Tooltip title='Copy search query'>
              <div>
                <Button
                  onClick={onSearchQueryCopy}
                  withOnlyIcon={true}
                  disabled={isDisabled}
                >
                  <Icon name='copy' />
                </Button>
              </div>
            </Tooltip>
          </div>
        </div>
      </div>
    </ErrorBoundary>
  );
}

export default React.memo(SelectForm);<|MERGE_RESOLUTION|>--- conflicted
+++ resolved
@@ -298,17 +298,12 @@
                   context={selectFormData?.suggestions}
                   value={selectedImagesData?.query}
                   onEnter={handleSearch}
-<<<<<<< HEAD
-                  isDisabled={isDisabled}
-=======
                   disabled={isDisabled}
->>>>>>> b58cad6e
                 />
               </div>
             </ErrorBoundary>
           )}
         </div>
-
         <div className='SelectForm__search__container'>
           <Button
             fullWidth
