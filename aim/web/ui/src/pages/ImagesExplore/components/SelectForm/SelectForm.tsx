import React from 'react';

import { Box, Checkbox, Divider, InputBase, Popper } from '@material-ui/core';
import Autocomplete from '@material-ui/lab/Autocomplete';
import {
  CheckBox as CheckBoxIcon,
  CheckBoxOutlineBlank,
} from '@material-ui/icons';

import { Icon, Badge, Button } from 'components/kit';
import ExpressionAutoComplete from 'components/kit/ExpressionAutoComplete';
import ErrorBoundary from 'components/ErrorBoundary/ErrorBoundary';

import useParamsSuggestions from 'hooks/projectData/useParamsSuggestions';

import imagesExploreAppModel from 'services/models/imagesExplore/imagesExploreAppModel';

import { ISelectFormProps } from 'types/pages/imagesExplore/components/SelectForm/SelectForm';
import { ISelectOption } from 'types/services/models/explorer/createAppModel';

import './SelectForm.scss';

function SelectForm({
  requestIsPending,
  selectedImagesData,
  searchButtonDisabled,
  selectFormOptions,
  onImagesExploreSelectChange,
  onSelectRunQueryChange,
  onSelectAdvancedQueryChange,
  toggleSelectAdvancedMode,
  onSearchQueryCopy,
}: ISelectFormProps): React.FunctionComponentElement<React.ReactNode> {
  const [anchorEl, setAnchorEl] = React.useState<any>(null);
  const searchMetricsRef = React.useRef<any>(null);

  React.useEffect(() => {
    return () => {
      searchMetricsRef.current?.abort();
    };
  }, []);

  function handleSearch(e: React.ChangeEvent<any>): void {
    e.preventDefault();
    if (requestIsPending || searchButtonDisabled) {
      return;
    }
    searchMetricsRef.current = imagesExploreAppModel.getImagesData(true, true);
    searchMetricsRef.current.call();
  }

  function handleRequestAbort(e: React.SyntheticEvent): void {
    e.preventDefault();
    if (!requestIsPending) {
      return;
    }
    searchMetricsRef.current?.abort();
    imagesExploreAppModel.abortRequest();
  }

  function onSelect(event: object, value: ISelectOption[]): void {
    const lookup = value.reduce(
      (acc: { [key: string]: number }, curr: ISelectOption) => {
        acc[curr.label] = ++acc[curr.label] || 0;
        return acc;
      },
      {},
    );
    onImagesExploreSelectChange(
      value.filter((option: ISelectOption) => lookup[option.label] === 0),
    );
  }

  function handleDelete(field: string): void {
    let fieldData = [...selectedImagesData?.options].filter(
      (opt: ISelectOption) => opt.label !== field,
    );
    onImagesExploreSelectChange(fieldData);
  }

  function toggleEditMode(): void {
    toggleSelectAdvancedMode();
  }

  function handleClick(event: React.ChangeEvent<any>) {
    setAnchorEl(event.currentTarget);
  }

  function handleClose(event: any, reason: any) {
    if (reason === 'toggleInput') {
      return;
    }
    if (anchorEl) {
      anchorEl.focus();
    }
    setAnchorEl(null);
  }

  function handleResetSelectForm(): void {
    onImagesExploreSelectChange([]);
    onSelectRunQueryChange('');
  }

  const open: boolean = !!anchorEl;
  const id = open ? 'select-metric' : undefined;

  const paramsSuggestions = useParamsSuggestions();

  return (
<<<<<<< HEAD
    <div className='SelectForm__container'>
      <div className='SelectForm__metrics__container'>
        <Box display='flex'>
          <Box
            width='100%'
            display='flex'
            justifyContent='space-between'
            alignItems='center'
          >
            {selectedImagesData?.advancedMode ? (
              <div className='SelectForm__textarea'>
                <ExpressionAutoComplete
                  isTextArea={true}
                  onExpressionChange={onSelectAdvancedQueryChange}
                  onSubmit={handleSearch}
                  value={selectedImagesData?.advancedQuery}
                  placeholder='images.name in [“loss”, “accuracy”] and run.learning_rate > 10'
                  options={[
                    'images.name',
                    'images.context',
                    ...paramsSuggestions,
                  ]}
                />
              </div>
            ) : (
              <>
                <Box display='flex' alignItems='center'>
                  <Button
                    variant='contained'
                    color='primary'
                    onClick={handleClick}
                    aria-describedby={id}
                  >
                    <Icon name='plus' style={{ marginRight: '0.5rem' }} />
                    Images
                  </Button>
                  <Popper
                    id={id}
                    open={open}
                    anchorEl={anchorEl}
                    placement='bottom-start'
                    className='SelectForm__Popper'
                  >
                    <Autocomplete
                      open
                      onClose={handleClose}
                      multiple
                      className='Autocomplete__container'
                      size='small'
                      disablePortal={true}
                      disableCloseOnSelect
                      options={selectFormOptions}
                      value={selectedImagesData?.options ?? ''}
                      onChange={onSelect}
                      groupBy={(option) => option.group}
                      getOptionLabel={(option) => option.label}
                      renderTags={() => null}
                      disableClearable={true}
                      ListboxProps={{
                        style: {
                          height: 400,
=======
    <ErrorBoundary>
      <div className='SelectForm__container'>
        <div className='SelectForm__metrics__container'>
          <Box display='flex'>
            <Box
              width='100%'
              display='flex'
              justifyContent='space-between'
              alignItems='center'
            >
              {selectedImagesData?.advancedMode ? (
                <div className='SelectForm__textarea'>
                  <ExpressionAutoComplete
                    isTextArea={true}
                    onExpressionChange={onSelectAdvancedQueryChange}
                    onSubmit={handleSearch}
                    value={selectedImagesData?.advancedQuery}
                    placeholder='images.name in [“loss”, “accuracy”] and run.learning_rate > 10'
                    options={[
                      'images.name',
                      'images.context',
                      ...paramsSuggestions,
                    ]}
                  />
                </div>
              ) : (
                <ErrorBoundary>
                  <Box display='flex' alignItems='center'>
                    <Button
                      variant='contained'
                      color='primary'
                      onClick={handleClick}
                      aria-describedby={id}
                    >
                      <Icon name='plus' style={{ marginRight: '0.5rem' }} />
                      Images
                    </Button>
                    <Popper
                      id={id}
                      open={open}
                      anchorEl={anchorEl}
                      placement='bottom-start'
                      className='SelectForm__Popper'
                    >
                      <Autocomplete
                        open
                        onClose={handleClose}
                        multiple
                        className='Autocomplete__container'
                        size='small'
                        disablePortal={true}
                        disableCloseOnSelect
                        options={metricsOptions}
                        value={selectedImagesData?.options ?? ''}
                        onChange={onSelect}
                        groupBy={(option) => option.group}
                        getOptionLabel={(option) => option.label}
                        renderTags={() => null}
                        disableClearable={true}
                        ListboxProps={{
                          style: {
                            height: 400,
                          },
                        }}
                        renderInput={(params) => (
                          <InputBase
                            ref={params.InputProps.ref}
                            inputProps={params.inputProps}
                            spellCheck={false}
                            placeholder='Search'
                            autoFocus={true}
                            className='SelectForm__metric__select'
                          />
                        )}
                        renderOption={(option) => {
                          let selected: boolean =
                            !!selectedImagesData?.options.find(
                              (item: ISelectOption) =>
                                item.label === option.label,
                            )?.label;
                          return (
                            <React.Fragment>
                              <Checkbox
                                color='primary'
                                icon={<CheckBoxOutlineBlank />}
                                checkedIcon={<CheckBoxIcon />}
                                checked={selected}
                                size='small'
                              />
                              <span className='SelectForm__option__label'>
                                {option.label}
                              </span>
                            </React.Fragment>
                          );
                        }}
                      />
                    </Popper>
                    <Divider
                      style={{ margin: '0 1rem' }}
                      orientation='vertical'
                      flexItem
                    />
                    {selectedImagesData?.options.length === 0 && (
                      <span className='SelectForm__tags__empty'>
                        No images are selected
                      </span>
                    )}
                    <Box className='SelectForm__tags ScrollBar__hidden'>
                      {selectedImagesData?.options?.map(
                        (tag: ISelectOption) => {
                          return (
                            <Badge
                              size='large'
                              key={tag.label}
                              color={tag.color}
                              label={tag.label}
                              onDelete={handleDelete}
                            />
                          );
>>>>>>> 4c67bf63
                        },
                      )}
                    </Box>
                  </Box>
                  {selectedImagesData?.options.length > 1 && (
                    <ErrorBoundary>
                      <span
                        onClick={() => onImagesExploreSelectChange([])}
                        className='SelectForm__clearAll'
                      >
                        <Icon name='close' />
                      </span>
                    </ErrorBoundary>
                  )}
                </ErrorBoundary>
              )}
            </Box>
          </Box>
          {selectedImagesData?.advancedMode ? null : (
            <ErrorBoundary>
              <div className='SelectForm__TextField'>
                <ExpressionAutoComplete
                  onExpressionChange={onSelectRunQueryChange}
                  onSubmit={handleSearch}
                  value={selectedImagesData?.query}
                  options={paramsSuggestions}
                  placeholder='Filter runs, e.g. run.learning_rate > 0.0001 and run.batch_size == 32'
                />
              </div>
            </ErrorBoundary>
          )}
        </div>

        <div className='SelectForm__search__container'>
          <Button
            fullWidth
            color='primary'
            variant={requestIsPending ? 'outlined' : 'contained'}
            startIcon={
              <Icon
                name={requestIsPending ? 'close' : 'search'}
                fontSize={requestIsPending ? 12 : 14}
              />
            }
            className='SelectForm__search__button'
            onClick={requestIsPending ? handleRequestAbort : handleSearch}
            disabled={searchButtonDisabled}
          >
            {requestIsPending ? 'Cancel' : 'Search'}
          </Button>
          <div className='SelectForm__search__actions'>
            <Button onClick={handleResetSelectForm} withOnlyIcon={true}>
              <Icon name='reset' />
            </Button>
            <Button
              className={selectedImagesData?.advancedMode ? 'active' : ''}
              withOnlyIcon={true}
              onClick={toggleEditMode}
            >
              <Icon name='edit' />
            </Button>
            <Button onClick={onSearchQueryCopy} withOnlyIcon={true}>
              <Icon name='copy' />
            </Button>
          </div>
        </div>
      </div>
    </ErrorBoundary>
  );
}

export default React.memo(SelectForm);<|MERGE_RESOLUTION|>--- conflicted
+++ resolved
@@ -107,69 +107,6 @@
   const paramsSuggestions = useParamsSuggestions();
 
   return (
-<<<<<<< HEAD
-    <div className='SelectForm__container'>
-      <div className='SelectForm__metrics__container'>
-        <Box display='flex'>
-          <Box
-            width='100%'
-            display='flex'
-            justifyContent='space-between'
-            alignItems='center'
-          >
-            {selectedImagesData?.advancedMode ? (
-              <div className='SelectForm__textarea'>
-                <ExpressionAutoComplete
-                  isTextArea={true}
-                  onExpressionChange={onSelectAdvancedQueryChange}
-                  onSubmit={handleSearch}
-                  value={selectedImagesData?.advancedQuery}
-                  placeholder='images.name in [“loss”, “accuracy”] and run.learning_rate > 10'
-                  options={[
-                    'images.name',
-                    'images.context',
-                    ...paramsSuggestions,
-                  ]}
-                />
-              </div>
-            ) : (
-              <>
-                <Box display='flex' alignItems='center'>
-                  <Button
-                    variant='contained'
-                    color='primary'
-                    onClick={handleClick}
-                    aria-describedby={id}
-                  >
-                    <Icon name='plus' style={{ marginRight: '0.5rem' }} />
-                    Images
-                  </Button>
-                  <Popper
-                    id={id}
-                    open={open}
-                    anchorEl={anchorEl}
-                    placement='bottom-start'
-                    className='SelectForm__Popper'
-                  >
-                    <Autocomplete
-                      open
-                      onClose={handleClose}
-                      multiple
-                      className='Autocomplete__container'
-                      size='small'
-                      disablePortal={true}
-                      disableCloseOnSelect
-                      options={selectFormOptions}
-                      value={selectedImagesData?.options ?? ''}
-                      onChange={onSelect}
-                      groupBy={(option) => option.group}
-                      getOptionLabel={(option) => option.label}
-                      renderTags={() => null}
-                      disableClearable={true}
-                      ListboxProps={{
-                        style: {
-                          height: 400,
-=======
     <ErrorBoundary>
       <div className='SelectForm__container'>
         <div className='SelectForm__metrics__container'>
@@ -222,7 +159,7 @@
                         size='small'
                         disablePortal={true}
                         disableCloseOnSelect
-                        options={metricsOptions}
+                        options={selectFormOptions}
                         value={selectedImagesData?.options ?? ''}
                         onChange={onSelect}
                         groupBy={(option) => option.group}
@@ -289,7 +226,6 @@
                               onDelete={handleDelete}
                             />
                           );
->>>>>>> 4c67bf63
                         },
                       )}
                     </Box>
