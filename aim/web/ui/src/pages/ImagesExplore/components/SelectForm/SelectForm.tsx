import React from 'react';
import { isEmpty } from 'lodash-es';

import {
  Box,
  TextField,
  Checkbox,
  Divider,
  InputBase,
  Popper,
} from '@material-ui/core';
import Autocomplete from '@material-ui/lab/Autocomplete';
import {
  CheckBox as CheckBoxIcon,
  CheckBoxOutlineBlank,
} from '@material-ui/icons';

import { Icon, Badge, Button } from 'components/kit';

import COLORS from 'config/colors/colors';

import useModel from 'hooks/model/useModel';

import projectsModel from 'services/models/projects/projectsModel';
import imagesExploreAppModel from 'services/models/imagesExplore/imagesExploreAppModel';

import { IProjectsModelState } from 'types/services/models/projects/projectsModel';
import {
  ISelectMetricsOption,
  ISelectFormProps,
} from 'types/pages/imagesExplore/components/SelectForm/SelectForm';

import contextToString from 'utils/contextToString';

import './SelectForm.scss';

function SelectForm({
  requestIsPending,
  selectedImagesData,
  onImagesExploreSelectChange,
  onSelectRunQueryChange,
  onSelectAdvancedQueryChange,
  toggleSelectAdvancedMode,
  onSearchQueryCopy,
  searchButtonDisabled,
}: ISelectFormProps): React.FunctionComponentElement<React.ReactNode> {
  const projectsData = useModel<IProjectsModelState>(projectsModel);
  const [anchorEl, setAnchorEl] = React.useState<any>(null);
  const searchMetricsRef = React.useRef<any>(null);

  React.useEffect(() => {
    const paramsMetricsRequestRef = projectsModel.getProjectParams(['images']);
    paramsMetricsRequestRef.call();
    return () => {
      paramsMetricsRequestRef?.abort();
      searchMetricsRef.current?.abort();
    };
  }, []);

  function handleSearch(e: React.ChangeEvent<any>): void {
    e.preventDefault();
<<<<<<< HEAD
    if (requestIsPending) {
      return;
    }
    searchMetricsRef.current = imagesExploreAppModel.getImagesData();
=======

    searchMetricsRef.current = imagesExploreAppModel.getImagesData(true);
>>>>>>> dd248095
    searchMetricsRef.current.call();
  }

  function handleRequestAbort(e: React.SyntheticEvent): void {
    e.preventDefault();
    if (!requestIsPending) {
      return;
    }
    searchMetricsRef.current?.abort();
    imagesExploreAppModel.abortRequest();
  }

  function onSelect(event: object, value: ISelectMetricsOption[]): void {
    const lookup = value.reduce(
      (acc: { [key: string]: number }, curr: ISelectMetricsOption) => {
        acc[curr.label] = ++acc[curr.label] || 0;
        return acc;
      },
      {},
    );
    onImagesExploreSelectChange(
      value.filter((option) => lookup[option.label] === 0),
    );
  }

  function handleDelete(field: string): void {
    let fieldData = [...selectedImagesData?.images].filter(
      (opt: ISelectMetricsOption) => opt.label !== field,
    );
    onImagesExploreSelectChange(fieldData);
  }

  function toggleEditMode(): void {
    toggleSelectAdvancedMode();
  }

  function handleClick(event: React.ChangeEvent<any>) {
    setAnchorEl(event.currentTarget);
  }

  function handleClose(event: any, reason: any) {
    if (reason === 'toggleInput') {
      return;
    }
    if (anchorEl) {
      anchorEl.focus();
    }
    setAnchorEl(null);
  }

  const metricsOptions: ISelectMetricsOption[] = React.useMemo(() => {
    let data: ISelectMetricsOption[] = [];
    let index: number = 0;
    if (projectsData?.images) {
      for (let key in projectsData.images) {
        data.push({
          label: key,
          group: key,
          color: COLORS[0][index % COLORS[0].length],
          value: {
            metric_name: key,
            context: null,
          },
        });
        index++;

        for (let val of projectsData.images[key]) {
          if (!isEmpty(val)) {
            let label = contextToString(val);
            data.push({
              label: `${key} ${label}`,
              group: key,
              color: COLORS[0][index % COLORS[0].length],
              value: {
                metric_name: key,
                context: val,
              },
            });
            index++;
          }
        }
      }
    }
    return data;
  }, [projectsData]);

  function handleResetSelectForm(): void {
    onImagesExploreSelectChange([]);
    onSelectRunQueryChange('');
  }

  const open: boolean = !!anchorEl;
  const id = open ? 'select-metric' : undefined;
  return (
    <div className='SelectForm__container'>
      <div className='SelectForm__metrics__container'>
        <Box display='flex'>
          <Box
            width='100%'
            display='flex'
            justifyContent='space-between'
            alignItems='center'
          >
            {selectedImagesData?.advancedMode ? (
              <div className='SelectForm__textarea'>
                <TextField
                  fullWidth
                  multiline
                  size='small'
                  spellCheck={false}
                  rows={3}
                  variant='outlined'
                  placeholder={
                    'images.name in [“loss”, “accuracy”] and run.learning_rate > 10'
                  }
                  value={selectedImagesData?.advancedQuery ?? ''}
                  onChange={({ target }) =>
                    onSelectAdvancedQueryChange(target.value)
                  }
                />
              </div>
            ) : (
              <>
                <Box display='flex' alignItems='center'>
                  <Button
                    variant='contained'
                    color='primary'
                    onClick={handleClick}
                    aria-describedby={id}
                  >
                    <Icon name='plus' style={{ marginRight: '0.5rem' }} />
                    Images
                  </Button>
                  <Popper
                    id={id}
                    open={open}
                    anchorEl={anchorEl}
                    placement='bottom-start'
                    className='SelectForm__Popper'
                  >
                    <Autocomplete
                      open
                      onClose={handleClose}
                      multiple
                      className='Autocomplete__container'
                      size='small'
                      disablePortal={true}
                      disableCloseOnSelect
                      options={metricsOptions}
                      value={selectedImagesData?.images ?? ''}
                      onChange={onSelect}
                      groupBy={(option) => option.group}
                      getOptionLabel={(option) => option.label}
                      renderTags={() => null}
                      disableClearable={true}
                      ListboxProps={{
                        style: {
                          height: 400,
                        },
                      }}
                      renderInput={(params) => (
                        <InputBase
                          ref={params.InputProps.ref}
                          inputProps={params.inputProps}
                          spellCheck={false}
                          placeholder='Search'
                          autoFocus={true}
                          className='SelectForm__metric__select'
                        />
                      )}
                      renderOption={(option) => {
                        let selected: boolean =
                          !!selectedImagesData?.images.find(
                            (item: ISelectMetricsOption) =>
                              item.label === option.label,
                          )?.label;
                        return (
                          <React.Fragment>
                            <Checkbox
                              color='primary'
                              icon={<CheckBoxOutlineBlank />}
                              checkedIcon={<CheckBoxIcon />}
                              checked={selected}
                              size='small'
                            />
                            <span className='SelectForm__option__label'>
                              {option.label}
                            </span>
                          </React.Fragment>
                        );
                      }}
                    />
                  </Popper>
                  <Divider
                    style={{ margin: '0 1rem' }}
                    orientation='vertical'
                    flexItem
                  />
                  {selectedImagesData?.images.length === 0 && (
                    <span className='SelectForm__tags__empty'>
                      No images are selected
                    </span>
                  )}
                  <Box className='SelectForm__tags ScrollBar__hidden'>
                    {selectedImagesData?.images?.map(
                      (tag: ISelectMetricsOption) => {
                        return (
                          <Badge
                            size='large'
                            key={tag.label}
                            color={tag.color}
                            label={tag.label}
                            onDelete={handleDelete}
                          />
                        );
                      },
                    )}
                  </Box>
                </Box>
                {selectedImagesData?.images.length > 1 && (
                  <span
                    onClick={() => onImagesExploreSelectChange([])}
                    className='SelectForm__clearAll'
                  >
                    <Icon name='close' />
                  </span>
                )}
              </>
            )}
          </Box>
        </Box>
        {selectedImagesData?.advancedMode ? null : (
          <div className='SelectForm__TextField'>
            <form onSubmit={handleSearch}>
              <TextField
                fullWidth
                size='small'
                variant='outlined'
                spellCheck={false}
                inputProps={{ style: { height: '0.687rem' } }}
                placeholder='Filter runs, e.g. run.learning_rate > 0.0001 and run.batch_size == 32'
                value={selectedImagesData?.query ?? ''}
                onChange={({ target }) => onSelectRunQueryChange(target.value)}
              />
            </form>
          </div>
        )}
      </div>

      <div className='SelectForm__search__container'>
        <Button
          fullWidth
          color='primary'
          variant='contained'
          startIcon={
            <Icon
              name={requestIsPending ? 'close' : 'search'}
              fontSize={requestIsPending ? 10 : 14}
            />
          }
          className='SelectForm__search__button'
          onClick={requestIsPending ? handleRequestAbort : handleSearch}
          disabled={searchButtonDisabled}
        >
          {requestIsPending ? 'Cancel' : 'Search'}
        </Button>
        <div className='SelectForm__search__actions'>
          <Button onClick={handleResetSelectForm} withOnlyIcon={true}>
            <Icon name='reset' />
          </Button>
          <Button
            className={selectedImagesData?.advancedMode ? 'active' : ''}
            withOnlyIcon={true}
            onClick={toggleEditMode}
          >
            <Icon name='edit' />
          </Button>
          <Button onClick={onSearchQueryCopy} withOnlyIcon={true}>
            <Icon name='copy' />
          </Button>
        </div>
      </div>
    </div>
  );
}

export default React.memo(SelectForm);<|MERGE_RESOLUTION|>--- conflicted
+++ resolved
@@ -59,15 +59,10 @@
 
   function handleSearch(e: React.ChangeEvent<any>): void {
     e.preventDefault();
-<<<<<<< HEAD
     if (requestIsPending) {
       return;
     }
-    searchMetricsRef.current = imagesExploreAppModel.getImagesData();
-=======
-
     searchMetricsRef.current = imagesExploreAppModel.getImagesData(true);
->>>>>>> dd248095
     searchMetricsRef.current.call();
   }
 
