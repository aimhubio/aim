--- conflicted
+++ resolved
@@ -245,7 +245,7 @@
               imagesExploreData?.config?.table.resizeMode ===
               ResizeModeEnum.MaxHeight
                 ? '__hide'
-                : isEmpty(imagesExploreData?.imagesData)
+                : _.isEmpty(imagesExploreData?.imagesData)
                 ? '__fullHeight'
                 : ''
             }`}
@@ -337,13 +337,8 @@
           </div>
           <ResizePanel
             className={`ImagesExplore__ResizePanel${
-<<<<<<< HEAD
               imagesExploreData?.requestStatus === RequestStatusEnum.Pending ||
-              !isEmpty(imagesExploreData?.imagesData)
-=======
-              imagesExploreData?.requestIsPending ||
               !_.isEmpty(imagesExploreData?.imagesData)
->>>>>>> 27d97807
                 ? ''
                 : '__hide'
             }`}
@@ -359,7 +354,7 @@
             className={`ImagesExplore__table__container${
               imagesExploreData?.config?.table.resizeMode ===
                 ResizeModeEnum.Hide ||
-              isEmpty(imagesExploreData?.tableData || {})
+              _.isEmpty(imagesExploreData?.tableData || {})
                 ? '__hide'
                 : ''
             }`}
