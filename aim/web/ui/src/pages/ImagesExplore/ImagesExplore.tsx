--- conflicted
+++ resolved
@@ -200,10 +200,6 @@
     };
     // eslint-disable-next-line react-hooks/exhaustive-deps
   }, []);
-<<<<<<< HEAD
-  console.log(imagesExploreData?.config?.grouping);
-=======
->>>>>>> 45bc4321
   return (
     <ErrorBoundary>
       <div className='ImagesExplore__container' ref={wrapperElemRef}>
