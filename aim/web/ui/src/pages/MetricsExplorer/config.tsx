import * as React from 'react';
import produce from 'immer';

import COLORS from 'config/colors/colors';
import DASH_ARRAYS from 'config/dash-arrays/dashArrays';
import { CONTROLS_DEFAULT_CONFIG } from 'config/controls/controlsDefaultConfig';

import { getDefaultHydration } from 'modules/BaseExplorer';
import { GroupType, Order } from 'modules/core/pipeline';
import { defaultHydration } from 'modules/BaseExplorer/getDefaultHydration';
import { IBaseComponentProps } from 'modules/BaseExplorer/types';
import { GroupingItem } from 'modules/BaseExplorer/components/Grouping';
import { PersistenceTypesEnum } from 'modules/core/engine/types';

import { AimFlatObjectBase } from 'types/core/AimObjects';

import getMetricsExplorerStaticContent from './getStaticContent';
import Aggregation from './Controls/Aggregation';
import ConfigureAxes from './Controls/ConfigureAxes';
<<<<<<< HEAD
import Smoothing from './Controls/Smoothing';
=======
import IgnoreOutliers from './Controls/IgnoreOutliers';
import Highlighting from './Controls/Highlighting';
>>>>>>> 1c48c4ea

export const getMetricsDefaultConfig = (): typeof defaultHydration => {
  const defaultConfig = getDefaultHydration();

  const groupings = produce(defaultConfig.groupings, (draft: any) => {
    draft[GroupType.COLUMN].defaultApplications.orders = [Order.ASC];
    draft[GroupType.COLUMN].defaultApplications.fields = ['metric.name'];

    draft[GroupType.ROW].defaultApplications.orders = [Order.ASC];
    draft[GroupType.ROW].defaultApplications.fields = ['metric.context.subset'];

    draft[GroupType.COLOR] = {
      component: React.memo((props: IBaseComponentProps) => (
        <GroupingItem groupName='color' iconName='group-column' {...props} />
      )),
      // @ts-ignore
      styleApplier: (object: AimFlatObjectBase<any>, group: any) => {
        const palletIndex = 0;
        const pallet = COLORS[palletIndex];
        const order = group[GroupType.COLOR]?.order || 0;
        return {
          color: pallet[order % pallet.length],
        };
      },
      defaultApplications: {
        fields: [Order.ASC],
        orders: ['run.hash'],
      },
      // @TODO add support for selecting color pallet by 'palletIndex'
      // state: {
      //   initialState: {
      //     palletIndex: 0,
      //   },
      // },
      // settings: {
      //   pallets: COLORS,
      // },
    };
    draft[GroupType.STROKE] = {
      component: React.memo((props: IBaseComponentProps) => (
        <GroupingItem groupName='stroke' iconName='group-column' {...props} />
      )),
      // @ts-ignore
      styleApplier: (object: AimFlatObjectBase<any>, group: any) => {
        const order = group[GroupType.STROKE]?.order || 0;
        return {
          dasharray: DASH_ARRAYS[order % DASH_ARRAYS.length],
        };
      },
      defaultApplications: {
        fields: [],
        orders: [],
      },
    };
  });

  const controls = produce(defaultConfig.controls, (draft: any) => {
    draft.aggregation = {
      component: Aggregation,
      state: {
        initialState: {
          methods: CONTROLS_DEFAULT_CONFIG.metrics.aggregationConfig.methods,
          isApplied:
            CONTROLS_DEFAULT_CONFIG.metrics.aggregationConfig.isApplied,
        },
        persist: PersistenceTypesEnum.Url,
      },
    };
    draft.axesProperties = {
      component: ConfigureAxes,
      state: {
        initialState: {
          alignment: CONTROLS_DEFAULT_CONFIG.metrics.alignmentConfig,
          axesScaleType: CONTROLS_DEFAULT_CONFIG.metrics.axesScaleType,
          axesScaleRange: CONTROLS_DEFAULT_CONFIG.metrics.axesScaleRange,
        },
        persist: PersistenceTypesEnum.Url,
      },
    };
<<<<<<< HEAD

    draft.smoothing = {
      component: Smoothing,
      state: {
        initialState: {
          algorithm: CONTROLS_DEFAULT_CONFIG.metrics.smoothing.algorithm,
          factor: CONTROLS_DEFAULT_CONFIG.metrics.smoothing.factor,
          curveInterpolation:
            CONTROLS_DEFAULT_CONFIG.metrics.smoothing.curveInterpolation,
          isApplied: CONTROLS_DEFAULT_CONFIG.metrics.smoothing.isApplied,
=======
    draft.ignoreOutliers = {
      component: IgnoreOutliers,
      state: {
        initialState: {
          isApplied: CONTROLS_DEFAULT_CONFIG.metrics.ignoreOutliers,
        },
        persist: PersistenceTypesEnum.Url,
      },
    };
    draft.highlighting = {
      component: Highlighting,
      state: {
        initialState: {
          mode: CONTROLS_DEFAULT_CONFIG.metrics.highlightMode,
>>>>>>> 1c48c4ea
        },
        persist: PersistenceTypesEnum.Url,
      },
    };
  });

  return {
    ...defaultConfig,
    groupings,
    controls,
    box: {
      ...defaultConfig.box,
      stacking: false,
    },
    getStaticContent: getMetricsExplorerStaticContent,
  };
};<|MERGE_RESOLUTION|>--- conflicted
+++ resolved
@@ -17,12 +17,9 @@
 import getMetricsExplorerStaticContent from './getStaticContent';
 import Aggregation from './Controls/Aggregation';
 import ConfigureAxes from './Controls/ConfigureAxes';
-<<<<<<< HEAD
 import Smoothing from './Controls/Smoothing';
-=======
 import IgnoreOutliers from './Controls/IgnoreOutliers';
 import Highlighting from './Controls/Highlighting';
->>>>>>> 1c48c4ea
 
 export const getMetricsDefaultConfig = (): typeof defaultHydration => {
   const defaultConfig = getDefaultHydration();
@@ -102,8 +99,15 @@
         persist: PersistenceTypesEnum.Url,
       },
     };
-<<<<<<< HEAD
-
+    draft.ignoreOutliers = {
+      component: IgnoreOutliers,
+      state: {
+        initialState: {
+          isApplied: CONTROLS_DEFAULT_CONFIG.metrics.ignoreOutliers,
+        },
+        persist: PersistenceTypesEnum.Url,
+      },
+    };
     draft.smoothing = {
       component: Smoothing,
       state: {
@@ -113,12 +117,6 @@
           curveInterpolation:
             CONTROLS_DEFAULT_CONFIG.metrics.smoothing.curveInterpolation,
           isApplied: CONTROLS_DEFAULT_CONFIG.metrics.smoothing.isApplied,
-=======
-    draft.ignoreOutliers = {
-      component: IgnoreOutliers,
-      state: {
-        initialState: {
-          isApplied: CONTROLS_DEFAULT_CONFIG.metrics.ignoreOutliers,
         },
         persist: PersistenceTypesEnum.Url,
       },
@@ -128,7 +126,6 @@
       state: {
         initialState: {
           mode: CONTROLS_DEFAULT_CONFIG.metrics.highlightMode,
->>>>>>> 1c48c4ea
         },
         persist: PersistenceTypesEnum.Url,
       },
