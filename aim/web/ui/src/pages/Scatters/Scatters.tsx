--- conflicted
+++ resolved
@@ -194,6 +194,7 @@
                           isLoading={
                             props.requestStatus === RequestStatusEnum.Pending
                           }
+                          sameValueColumns={props?.sameValueColumns!}
                           // Table actions
                           onSort={props.onSortChange}
                           onSortReset={props.onSortReset}
@@ -230,90 +231,9 @@
             handleClose={props.onNotificationDelete}
             data={props.notifyData}
           />
-<<<<<<< HEAD
-          <div
-            ref={props.tableElemRef}
-            className={`Scatters__table__container${
-              props.requestStatus !== RequestStatusEnum.Pending &&
-              (props.resizeMode === ResizeModeEnum.Hide ||
-                _.isEmpty(props.tableData))
-                ? '__hide'
-                : ''
-            }`}
-          >
-            <BusyLoaderWrapper
-              isLoading={props.requestStatus === RequestStatusEnum.Pending}
-              className='Scatters__loader'
-              height='100%'
-              loaderComponent={<TableLoader />}
-            >
-              {!_.isEmpty(props.tableData) ? (
-                <Table
-                  // deletable
-                  custom
-                  ref={props.tableRef}
-                  data={props.tableData}
-                  columns={props.tableColumns}
-                  // Table options
-                  topHeader
-                  appName={AppNameEnum.SCATTERS}
-                  groups={!Array.isArray(props.tableData)}
-                  rowHeight={props.tableRowHeight}
-                  rowHeightMode={
-                    props.tableRowHeight === RowHeightSize.sm
-                      ? 'small'
-                      : props.tableRowHeight === RowHeightSize.md
-                      ? 'medium'
-                      : 'large'
-                  }
-                  sortOptions={props.groupingSelectOptions}
-                  sortFields={props.sortFields}
-                  hiddenRows={props.hiddenMetrics}
-                  hiddenColumns={props.hiddenColumns}
-                  hideSystemMetrics={props.hideSystemMetrics}
-                  resizeMode={props.resizeMode}
-                  columnsWidths={props.columnsWidths}
-                  selectedRows={props.selectedRows}
-                  hiddenChartRows={props.scatterPlotData?.length === 0}
-                  columnsOrder={props.columnsOrder}
-                  sameValueColumns={props.sameValueColumns}
-                  isLoading={props.requestStatus === RequestStatusEnum.Pending}
-                  // Table actions
-                  onSort={props.onSortChange}
-                  onSortReset={props.onSortReset}
-                  onExport={props.onExportTableData}
-                  onManageColumns={props.onColumnsOrderChange}
-                  onColumnsVisibilityChange={props.onColumnsVisibilityChange}
-                  onTableDiffShow={props.onTableDiffShow}
-                  onRowHeightChange={props.onRowHeightChange}
-                  onRowsChange={props.onParamVisibilityChange}
-                  onRowHover={props.onTableRowHover}
-                  onRowClick={props.onTableRowClick}
-                  onTableResizeModeChange={props.onTableResizeModeChange}
-                  updateColumnsWidths={props.updateColumnsWidths}
-                  onRowSelect={props.onRowSelect}
-                  archiveRuns={props.archiveRuns}
-                  deleteRuns={props.deleteRuns}
-                  focusedState={props.focusedState}
-                  multiSelect
-                />
-              ) : null}
-            </BusyLoaderWrapper>
-          </div>
-        </div>
-      </section>
-      {props.notifyData?.length > 0 && (
-        <NotificationContainer
-          handleClose={props.onNotificationDelete}
-          data={props.notifyData}
-        />
-      )}
-    </div>
-=======
         )}
       </div>
     </ErrorBoundary>
->>>>>>> b58cad6e
   );
 }
 
