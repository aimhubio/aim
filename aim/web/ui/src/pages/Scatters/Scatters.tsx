--- conflicted
+++ resolved
@@ -10,7 +10,6 @@
 import ChartLoader from 'components/ChartLoader/ChartLoader';
 import ResizePanel from 'components/ResizePanel/ResizePanel';
 import Grouping from 'components/Grouping/Grouping';
-import ErrorBoundary from 'components/ErrorBoundary/ErrorBoundary';
 
 import { ResizeModeEnum } from 'config/enums/tableEnums';
 import { RowHeightSize } from 'config/table/tableConfigs';
@@ -37,168 +36,107 @@
   }, [props.scatterPlotData, props.chartTitleData, props.trendlineOptions]);
 
   return (
-    <ErrorBoundary>
-      <div ref={props.wrapperElemRef} className='Scatters__container'>
-        <section className='Scatters__section'>
-          <div className='Scatters__section__div Scatters__fullHeight'>
-            <ErrorBoundary>
-              <AppBar
-                onBookmarkCreate={props.onBookmarkCreate}
-                onBookmarkUpdate={props.onBookmarkUpdate}
-                onResetConfigData={props.onResetConfigData}
-                liveUpdateConfig={props.liveUpdateConfig}
-                onLiveUpdateConfigChange={props.onLiveUpdateConfigChange}
-                title='Scatters explorer'
-              />
-            </ErrorBoundary>
-            <div className='Scatters__SelectForm__Grouping__container'>
-              <ErrorBoundary>
-                <SelectForm
-                  requestIsPending={props.requestIsPending}
-                  selectedOptionsData={props.selectedOptionsData}
-                  onSelectOptionsChange={props.onSelectOptionsChange}
-                  onSelectRunQueryChange={props.onSelectRunQueryChange}
+    <div ref={props.wrapperElemRef} className='Scatters__container'>
+      <section className='Scatters__section'>
+        <div className='Scatters__section__div Scatters__fullHeight'>
+          <AppBar
+            onBookmarkCreate={props.onBookmarkCreate}
+            onBookmarkUpdate={props.onBookmarkUpdate}
+            onResetConfigData={props.onResetConfigData}
+            liveUpdateConfig={props.liveUpdateConfig}
+            onLiveUpdateConfigChange={props.onLiveUpdateConfigChange}
+            title='Scatters explorer'
+          />
+          <div className='Scatters__SelectForm__Grouping__container'>
+            <SelectForm
+              requestIsPending={props.requestIsPending}
+              selectedOptionsData={props.selectedOptionsData}
+              onSelectOptionsChange={props.onSelectOptionsChange}
+              onSelectRunQueryChange={props.onSelectRunQueryChange}
+            />
+            <Grouping
+              groupingPopovers={GroupingPopovers.filter(
+                (p) => p.groupName === 'color' || p.groupName === 'chart',
+              )}
+              groupingData={props.groupingData}
+              groupingSelectOptions={props.groupingSelectOptions}
+              onGroupingSelectChange={props.onGroupingSelectChange}
+              onGroupingModeChange={props.onGroupingModeChange}
+              onGroupingPaletteChange={props.onGroupingPaletteChange}
+              onGroupingReset={props.onGroupingReset}
+              onGroupingApplyChange={props.onGroupingApplyChange}
+              onGroupingPersistenceChange={props.onGroupingPersistenceChange}
+              onShuffleChange={props.onShuffleChange}
+            />
+          </div>
+          <div
+            ref={props.chartElemRef}
+            className={`Scatters__chart__container${
+              props.resizeMode === ResizeModeEnum.MaxHeight ? '__hide' : ''
+            }`}
+          >
+            <BusyLoaderWrapper
+              isLoading={props.requestIsPending}
+              className='Scatters__loader'
+              height='100%'
+              loaderComponent={<ChartLoader controlsCount={2} />}
+            >
+              {!!props.scatterPlotData?.[0]?.data?.length ? (
+                <ChartPanel
+                  key={props.scatterPlotData?.[0]?.data?.length}
+                  ref={props.chartPanelRef}
+                  panelResizing={props.panelResizing}
+                  chartType={ChartTypeEnum.ScatterPlot}
+                  data={props.scatterPlotData}
+                  focusedState={props.focusedState}
+                  tooltip={props.tooltip}
+                  onActivePointChange={props.onActivePointChange}
+                  chartProps={chartProps}
+                  resizeMode={props.resizeMode}
+                  controls={
+                    <Controls
+                      selectOptions={props.groupingSelectOptions}
+                      tooltip={props.tooltip}
+                      onChangeTooltip={props.onChangeTooltip}
+                      projectsDataMetrics={props.projectsDataMetrics}
+                      trendlineOptions={props.trendlineOptions}
+                      onChangeTrendlineOptions={props.onChangeTrendlineOptions}
+                    />
+                  }
                 />
-              </ErrorBoundary>
-              <ErrorBoundary>
-                <Grouping
-                  groupingPopovers={GroupingPopovers.filter(
-                    (p) => p.groupName === 'color' || p.groupName === 'chart',
-                  )}
-                  groupingData={props.groupingData}
-                  groupingSelectOptions={props.groupingSelectOptions}
-                  onGroupingSelectChange={props.onGroupingSelectChange}
-                  onGroupingModeChange={props.onGroupingModeChange}
-                  onGroupingPaletteChange={props.onGroupingPaletteChange}
-                  onGroupingReset={props.onGroupingReset}
-                  onGroupingApplyChange={props.onGroupingApplyChange}
-                  onGroupingPersistenceChange={
-                    props.onGroupingPersistenceChange
-                  }
-                  onShuffleChange={props.onShuffleChange}
-                />
-              </ErrorBoundary>
-            </div>
-            <div
-              ref={props.chartElemRef}
-              className={`Scatters__chart__container${
-                props.resizeMode === ResizeModeEnum.MaxHeight ? '__hide' : ''
-              }`}
+              ) : (
+                !props.requestIsPending && (
+                  <EmptyComponent
+                    size='big'
+                    content="It's super easy to search Aim experiments. Lookup search docs to learn more."
+                  />
+                )
+              )}
+            </BusyLoaderWrapper>
+          </div>
+          <ResizePanel
+            className={`Scatters__ResizePanel${
+              props.requestIsPending || props.scatterPlotData?.[0]?.data?.length
+                ? ''
+                : '__hide'
+            }`}
+            panelResizing={props.panelResizing}
+            resizeElemRef={props.resizeElemRef}
+            resizeMode={props.resizeMode}
+            onTableResizeModeChange={props.onTableResizeModeChange}
+          />
+          <div
+            ref={props.tableElemRef}
+            className={`Scatters__table__container${
+              props.resizeMode === ResizeModeEnum.Hide ? '__hide' : ''
+            }`}
+          >
+            <BusyLoaderWrapper
+              isLoading={props.requestIsPending}
+              className='Scatters__loader'
+              height='100%'
+              loaderComponent={<TableLoader />}
             >
-              <BusyLoaderWrapper
-                isLoading={props.requestIsPending}
-                className='Scatters__loader'
-                height='100%'
-                loaderComponent={<ChartLoader controlsCount={2} />}
-              >
-                {!!props.scatterPlotData?.[0]?.data?.length ? (
-                  <ErrorBoundary>
-                    <ChartPanel
-                      key={props.scatterPlotData?.[0]?.data?.length}
-                      ref={props.chartPanelRef}
-                      panelResizing={props.panelResizing}
-                      chartType={ChartTypeEnum.ScatterPlot}
-                      data={props.scatterPlotData}
-                      focusedState={props.focusedState}
-                      tooltip={props.tooltip}
-                      onActivePointChange={props.onActivePointChange}
-                      chartProps={chartProps}
-                      resizeMode={props.resizeMode}
-                      controls={
-                        <Controls
-                          selectOptions={props.groupingSelectOptions}
-                          tooltip={props.tooltip}
-                          onChangeTooltip={props.onChangeTooltip}
-                          projectsDataMetrics={props.projectsDataMetrics}
-                          trendlineOptions={props.trendlineOptions}
-                          onChangeTrendlineOptions={
-                            props.onChangeTrendlineOptions
-                          }
-                        />
-                      }
-                    />
-                  </ErrorBoundary>
-                ) : (
-                  !props.requestIsPending && (
-                    <EmptyComponent
-                      size='big'
-                      content="It's super easy to search Aim experiments. Lookup search docs to learn more."
-                    />
-                  )
-                )}
-              </BusyLoaderWrapper>
-            </div>
-            <ResizePanel
-              className={`Scatters__ResizePanel${
-                props.requestIsPending ||
-                props.scatterPlotData?.[0]?.data?.length
-                  ? ''
-                  : '__hide'
-              }`}
-              panelResizing={props.panelResizing}
-              resizeElemRef={props.resizeElemRef}
-              resizeMode={props.resizeMode}
-              onTableResizeModeChange={props.onTableResizeModeChange}
-            />
-            <div
-              ref={props.tableElemRef}
-              className={`Scatters__table__container${
-                props.resizeMode === ResizeModeEnum.Hide ? '__hide' : ''
-              }`}
-            >
-<<<<<<< HEAD
-              <BusyLoaderWrapper
-                isLoading={props.requestIsPending}
-                className='Scatters__loader'
-                height='100%'
-                loaderComponent={<TableLoader />}
-              >
-                {!isEmpty(props.tableData) ? (
-                  <ErrorBoundary>
-                    <Table
-                      // deletable
-                      custom
-                      ref={props.tableRef}
-                      data={props.tableData}
-                      columns={props.tableColumns}
-                      // Table options
-                      topHeader
-                      groups={!Array.isArray(props.tableData)}
-                      rowHeight={props.tableRowHeight}
-                      rowHeightMode={
-                        props.tableRowHeight === RowHeightSize.sm
-                          ? 'small'
-                          : props.tableRowHeight === RowHeightSize.md
-                          ? 'medium'
-                          : 'large'
-                      }
-                      sortOptions={props.groupingSelectOptions}
-                      sortFields={props.sortFields}
-                      hiddenRows={props.hiddenMetrics}
-                      hiddenColumns={props.hiddenColumns}
-                      resizeMode={props.resizeMode}
-                      columnsWidths={props.columnsWidths}
-                      // Table actions
-                      onSort={props.onSortChange}
-                      onSortReset={props.onSortReset}
-                      onExport={props.onExportTableData}
-                      onManageColumns={props.onColumnsOrderChange}
-                      onColumnsVisibilityChange={
-                        props.onColumnsVisibilityChange
-                      }
-                      onTableDiffShow={props.onTableDiffShow}
-                      onRowHeightChange={props.onRowHeightChange}
-                      onRowsChange={props.onParamVisibilityChange}
-                      onRowHover={props.onTableRowHover}
-                      onRowClick={props.onTableRowClick}
-                      onTableResizeModeChange={props.onTableResizeModeChange}
-                      updateColumnsWidths={props.updateColumnsWidths}
-                    />
-                  </ErrorBoundary>
-                ) : null}
-              </BusyLoaderWrapper>
-            </div>
-=======
               {!isEmpty(props.tableData) ? (
                 <Table
                   // deletable
@@ -244,17 +182,16 @@
                 />
               ) : null}
             </BusyLoaderWrapper>
->>>>>>> 8b9aeb7e
           </div>
-        </section>
-        {props.notifyData?.length > 0 && (
-          <NotificationContainer
-            handleClose={props.onNotificationDelete}
-            data={props.notifyData}
-          />
-        )}
-      </div>
-    </ErrorBoundary>
+        </div>
+      </section>
+      {props.notifyData?.length > 0 && (
+        <NotificationContainer
+          handleClose={props.onNotificationDelete}
+          data={props.notifyData}
+        />
+      )}
+    </div>
   );
 }
 
