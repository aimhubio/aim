import React from 'react';
import _ from 'lodash-es';
import classNames from 'classnames';

import Table from 'components/Table/Table';
import ChartPanel from 'components/ChartPanel/ChartPanel';
import NotificationContainer from 'components/NotificationContainer/NotificationContainer';
import IllustrationBlock from 'components/IllustrationBlock/IllustrationBlock';
import ResizePanel from 'components/ResizePanel/ResizePanel';
import Grouping from 'components/Grouping/Grouping';
import ProgressBar from 'components/ProgressBar/ProgressBar';
import ErrorBoundary from 'components/ErrorBoundary/ErrorBoundary';

import { ResizeModeEnum } from 'config/enums/tableEnums';
import { RowHeightSize } from 'config/table/tableConfigs';
import GroupingPopovers, {
  GroupNameEnum,
} from 'config/grouping/GroupingPopovers';
import { RequestStatusEnum } from 'config/enums/requestStatusEnum';
import {
  IllustrationsEnum,
  Request_Illustrations,
} from 'config/illustrationConfig/illustrationConfig';

import AppBar from 'pages/Metrics/components/MetricsBar/MetricsBar';
import Controls from 'pages/Scatters/components/Controls/Controls';
import SelectForm from 'pages/Scatters/components/SelectForm/SelectForm';

import { AppNameEnum } from 'services/models/explorer';

import { IScattersProps } from 'types/pages/scatters/Scatters';

import { ChartTypeEnum } from 'utils/d3';

import './Scatters.scss';

function Scatters(
  props: IScattersProps,
): React.FunctionComponentElement<React.ReactNode> {
<<<<<<< HEAD
  const [isProgresBarVisible, setIsProgressBarVisible] =
=======
  const [isProgressBarVisible, setIsProgressBarVisible] =
>>>>>>> b58cad6e
    React.useState<boolean>(false);
  const chartProps: any[] = React.useMemo(() => {
    return (props.scatterPlotData || []).map((data: any, index: number) => ({
      chartTitle: props.chartTitleData[index],
      trendlineOptions: props.trendlineOptions,
    }));
  }, [props.scatterPlotData, props.chartTitleData, props.trendlineOptions]);

  return (
    <ErrorBoundary>
      <div ref={props.wrapperElemRef} className='Scatters__container'>
        <section className='Scatters__section'>
          <div className='Scatters__section__appBarContainer Scatters__fullHeight'>
            <AppBar
              disabled={isProgressBarVisible}
              explorerName='SCATTERS'
              onBookmarkCreate={props.onBookmarkCreate}
              onBookmarkUpdate={props.onBookmarkUpdate}
              onResetConfigData={props.onResetConfigData}
              liveUpdateConfig={props.liveUpdateConfig}
              onLiveUpdateConfigChange={props.onLiveUpdateConfigChange}
              title='Scatters explorer'
            />
            <div className='Scatters__SelectForm__Grouping__container'>
              <SelectForm
<<<<<<< HEAD
                isDisabled={isProgresBarVisible}
=======
                isDisabled={isProgressBarVisible}
>>>>>>> b58cad6e
                requestIsPending={
                  props.requestStatus === RequestStatusEnum.Pending
                }
                selectFormData={props.selectFormData}
                selectedOptionsData={props.selectedOptionsData}
                onSelectOptionsChange={props.onSelectOptionsChange}
                onSelectRunQueryChange={props.onSelectRunQueryChange}
              />
              <Grouping
                groupingPopovers={GroupingPopovers.filter(
                  (p) =>
                    p.groupName === GroupNameEnum.COLOR ||
                    p.groupName === GroupNameEnum.CHART,
                )}
<<<<<<< HEAD
                isDisabled={isProgresBarVisible}
=======
                isDisabled={isProgressBarVisible}
>>>>>>> b58cad6e
                groupingData={props.groupingData}
                groupingSelectOptions={props.groupingSelectOptions}
                onGroupingSelectChange={props.onGroupingSelectChange}
                onGroupingModeChange={props.onGroupingModeChange}
                onGroupingPaletteChange={props.onGroupingPaletteChange}
                onGroupingReset={props.onGroupingReset}
                onGroupingApplyChange={props.onGroupingApplyChange}
                onGroupingPersistenceChange={props.onGroupingPersistenceChange}
                onShuffleChange={props.onShuffleChange}
              />
            </div>
            <div className='Scatters__visualization'>
              <ProgressBar
                progress={props.requestProgress}
                pendingStatus={
                  props.requestStatus === RequestStatusEnum.Pending
                }
                processing={false}
                setIsProgressBarVisible={setIsProgressBarVisible}
              />
              {_.isEmpty(props.tableData) &&
              _.isEmpty(props.scatterPlotData) ? (
                <IllustrationBlock
                  size='xLarge'
                  page='scatters'
                  type={
                    props.selectFormData.options?.length
                      ? Request_Illustrations[props.requestStatus]
                      : IllustrationsEnum.EmptyData
                  }
                />
              ) : (
                <>
                  <div
                    ref={props.chartElemRef}
                    className={classNames('Scatters__chart__container', {
                      fullHeight: props.resizeMode === ResizeModeEnum.Hide,
                      hide: props.resizeMode === ResizeModeEnum.MaxHeight,
                    })}
                  >
                    {props.resizeMode === ResizeModeEnum.MaxHeight ? null : (
                      <ChartPanel
                        key={props.scatterPlotData?.[0]?.data?.length}
                        ref={props.chartPanelRef}
                        chartPanelOffsetHeight={props.chartPanelOffsetHeight}
                        panelResizing={props.panelResizing}
                        chartType={ChartTypeEnum.ScatterPlot}
                        data={props.scatterPlotData}
                        focusedState={props.focusedState}
                        tooltip={props.tooltip}
                        onActivePointChange={props.onActivePointChange}
                        chartProps={chartProps}
                        resizeMode={props.resizeMode}
                        selectOptions={props.groupingSelectOptions}
                        controls={
                          <Controls
                            chartProps={chartProps}
                            chartType={ChartTypeEnum.ScatterPlot}
                            data={props.scatterPlotData}
                            selectOptions={props.groupingSelectOptions}
                            tooltip={props.tooltip}
                            onChangeTooltip={props.onChangeTooltip}
                            projectsDataMetrics={props.projectsDataMetrics}
                            trendlineOptions={props.trendlineOptions}
                            onChangeTrendlineOptions={
                              props.onChangeTrendlineOptions
                            }
                          />
                        }
                      />
                    )}
                  </div>
                  <ResizePanel
                    className='Scatters__ResizePanel'
                    panelResizing={props.panelResizing}
                    resizeElemRef={props.resizeElemRef}
                    resizeMode={props.resizeMode}
                    onTableResizeModeChange={props.onTableResizeModeChange}
                  />
                  <div
                    ref={props.tableElemRef}
                    className={classNames('Scatters__table__container', {
                      fullHeight: props.resizeMode === ResizeModeEnum.MaxHeight,
                      hide: props.resizeMode === ResizeModeEnum.Hide,
                    })}
                  >
                    {props.resizeMode === ResizeModeEnum.Hide ? null : (
                      <ErrorBoundary>
                        <Table
                          // deletable
                          custom
                          ref={props.tableRef}
                          data={props.tableData}
                          columns={props.tableColumns}
                          // Table options
                          topHeader
                          appName={AppNameEnum.SCATTERS}
                          groups={!Array.isArray(props.tableData)}
                          rowHeight={props.tableRowHeight}
                          rowHeightMode={
                            props.tableRowHeight === RowHeightSize.sm
                              ? 'small'
                              : props.tableRowHeight === RowHeightSize.md
                              ? 'medium'
                              : 'large'
                          }
                          sortOptions={props.groupingSelectOptions}
                          sortFields={props.sortFields}
                          hiddenRows={props.hiddenMetrics}
                          hiddenColumns={props.hiddenColumns}
                          hideSystemMetrics={props.hideSystemMetrics}
                          resizeMode={props.resizeMode}
                          columnsWidths={props.columnsWidths}
                          selectedRows={props.selectedRows}
                          hiddenChartRows={props.scatterPlotData?.length === 0}
                          columnsOrder={props.columnsOrder}
                          isLoading={
                            props.requestStatus === RequestStatusEnum.Pending
                          }
                          // Table actions
                          onSort={props.onSortChange}
                          onSortReset={props.onSortReset}
                          onExport={props.onExportTableData}
                          onManageColumns={props.onColumnsOrderChange}
                          onColumnsVisibilityChange={
                            props.onColumnsVisibilityChange
                          }
                          onTableDiffShow={props.onTableDiffShow}
                          onRowHeightChange={props.onRowHeightChange}
                          onRowsChange={props.onParamVisibilityChange}
                          onRowHover={props.onTableRowHover}
                          onRowClick={props.onTableRowClick}
                          onTableResizeModeChange={
                            props.onTableResizeModeChange
                          }
                          updateColumnsWidths={props.updateColumnsWidths}
                          onRowSelect={props.onRowSelect}
                          archiveRuns={props.archiveRuns}
                          deleteRuns={props.deleteRuns}
                          focusedState={props.focusedState}
                          multiSelect
                        />
                      </ErrorBoundary>
                    )}
                  </div>
                </>
              )}
            </div>
          </div>
        </section>
        {props.notifyData?.length > 0 && (
          <NotificationContainer
            handleClose={props.onNotificationDelete}
            data={props.notifyData}
          />
        )}
      </div>
    </ErrorBoundary>
  );
}

export default React.memo(Scatters);<|MERGE_RESOLUTION|>--- conflicted
+++ resolved
@@ -37,11 +37,7 @@
 function Scatters(
   props: IScattersProps,
 ): React.FunctionComponentElement<React.ReactNode> {
-<<<<<<< HEAD
-  const [isProgresBarVisible, setIsProgressBarVisible] =
-=======
   const [isProgressBarVisible, setIsProgressBarVisible] =
->>>>>>> b58cad6e
     React.useState<boolean>(false);
   const chartProps: any[] = React.useMemo(() => {
     return (props.scatterPlotData || []).map((data: any, index: number) => ({
@@ -67,11 +63,7 @@
             />
             <div className='Scatters__SelectForm__Grouping__container'>
               <SelectForm
-<<<<<<< HEAD
-                isDisabled={isProgresBarVisible}
-=======
                 isDisabled={isProgressBarVisible}
->>>>>>> b58cad6e
                 requestIsPending={
                   props.requestStatus === RequestStatusEnum.Pending
                 }
@@ -86,11 +78,7 @@
                     p.groupName === GroupNameEnum.COLOR ||
                     p.groupName === GroupNameEnum.CHART,
                 )}
-<<<<<<< HEAD
-                isDisabled={isProgresBarVisible}
-=======
                 isDisabled={isProgressBarVisible}
->>>>>>> b58cad6e
                 groupingData={props.groupingData}
                 groupingSelectOptions={props.groupingSelectOptions}
                 onGroupingSelectChange={props.onGroupingSelectChange}
