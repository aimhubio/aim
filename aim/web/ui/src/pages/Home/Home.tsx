--- conflicted
+++ resolved
@@ -36,18 +36,9 @@
             Overview
           </Text>
           <ProjectStatistics />
-<<<<<<< HEAD
           <ActiveRunsTable />
           <ProjectContributions />
-=======
-          <ProjectContributions />
-
-          {/* <div className='Home__Explore__container'>
-            <SetupGuide askEmailSent={askEmailSent} onSendEmail={onSendEmail} />
-            <ExploreAim />
-          </div> */}
           <ContributionsFeed />
->>>>>>> 2781f8b8
         </div>
         <HomeRight />
         {notifyData?.length > 0 && (
