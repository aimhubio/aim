import React from 'react';

import NotificationContainer from 'components/NotificationContainer/NotificationContainer';
import ErrorBoundary from 'components/ErrorBoundary/ErrorBoundary';
import { Text } from 'components/kit';

import { IHomeProps } from 'types/pages/home/Home';

import ProjectContributions from './components/ProjectContributions/ProjectContributions';
import ExploreSection from './components/ExploreSection/ExploreSection';
import HomeRight from './components/HomeRight/HomeRight';
<<<<<<< HEAD
import HomeMiddle from './components/HomeMiddle/HomeMiddle';
=======
import ProjectStatistics from './components/ProjectStatistics';
>>>>>>> e92e0333

import './Home.scss';

function Home({
  activityData,
  onSendEmail,
  notifyData,
  onNotificationDelete,
  askEmailSent,
}: IHomeProps): React.FunctionComponentElement<React.ReactNode> {
  return (
    <ErrorBoundary>
      <section className='Home'>
        <ExploreSection />
        <div className='Home__middle'>
          <Text
            tint={100}
            weight={600}
            size={18}
            className='Home__middle__title'
          >
            Overview
          </Text>
          <ProjectStatistics />
          <div className='Home__Activity__container'>
            {/* <Activity activityData={activityData} /> */}
            <ProjectContributions />
            <HomeMiddle />
          </div>
        </div>
        <HomeRight />
        {notifyData?.length > 0 && (
          <NotificationContainer
            handleClose={onNotificationDelete}
            data={notifyData}
          />
        )}
      </section>
    </ErrorBoundary>
  );
}
export default Home;<|MERGE_RESOLUTION|>--- conflicted
+++ resolved
@@ -9,11 +9,8 @@
 import ProjectContributions from './components/ProjectContributions/ProjectContributions';
 import ExploreSection from './components/ExploreSection/ExploreSection';
 import HomeRight from './components/HomeRight/HomeRight';
-<<<<<<< HEAD
-import HomeMiddle from './components/HomeMiddle/HomeMiddle';
-=======
 import ProjectStatistics from './components/ProjectStatistics';
->>>>>>> e92e0333
+import ActiveRunsTable from './components/HomeMiddle/ActiveRunsTable/ActiveRunsTable';
 
 import './Home.scss';
 
@@ -38,11 +35,8 @@
             Overview
           </Text>
           <ProjectStatistics />
-          <div className='Home__Activity__container'>
-            {/* <Activity activityData={activityData} /> */}
-            <ProjectContributions />
-            <HomeMiddle />
-          </div>
+          <ActiveRunsTable />
+          <ProjectContributions />
         </div>
         <HomeRight />
         {notifyData?.length > 0 && (
