import React from 'react';

import NotificationContainer from 'components/NotificationContainer/NotificationContainer';
import ErrorBoundary from 'components/ErrorBoundary/ErrorBoundary';

import ExperimentsCard from 'pages/Home/components/ExperimentsCard/ExperimentsCard';

import { IHomeProps } from 'types/pages/home/Home';

import ExploreAim from './components/ExploreAim/ExploreAim';
import SetupGuide from './components/SetupGuide/SetupGuide';
import Activity from './components/Activity/Activity';

import './Home.scss';

function Home({
  activityData,
  onSendEmail,
  notifyData,
  onNotificationDelete,
  askEmailSent,
  experimentsData,
}: IHomeProps): React.FunctionComponentElement<React.ReactNode> {
  return (
    <ErrorBoundary>
<<<<<<< HEAD
      <section className='Home__container'>
        <div className='Home__Activity__container'>
          <Activity activityData={activityData} />
        </div>
        <div>
          <ExperimentsCard experimentsData={experimentsData || []} />
        </div>
        <div className='Home__Explore__container'>
          <SetupGuide askEmailSent={askEmailSent} onSendEmail={onSendEmail} />
          <ExploreAim />
=======
      <section className='Home'>
        <div className='Home__left'></div>
        <div className='Home__middle'>
          <div className='Home__Activity__container'>
            <Activity activityData={activityData} />
          </div>
          <div className='Home__Explore__container'>
            <SetupGuide askEmailSent={askEmailSent} onSendEmail={onSendEmail} />
            <ExploreAim />
          </div>
>>>>>>> 135d4890
        </div>
        <div className='Home__right'></div>
        {notifyData?.length > 0 && (
          <NotificationContainer
            handleClose={onNotificationDelete}
            data={notifyData}
          />
        )}
      </section>
    </ErrorBoundary>
  );
}
export default Home;<|MERGE_RESOLUTION|>--- conflicted
+++ resolved
@@ -23,29 +23,19 @@
 }: IHomeProps): React.FunctionComponentElement<React.ReactNode> {
   return (
     <ErrorBoundary>
-<<<<<<< HEAD
-      <section className='Home__container'>
-        <div className='Home__Activity__container'>
-          <Activity activityData={activityData} />
-        </div>
-        <div>
-          <ExperimentsCard experimentsData={experimentsData || []} />
-        </div>
-        <div className='Home__Explore__container'>
-          <SetupGuide askEmailSent={askEmailSent} onSendEmail={onSendEmail} />
-          <ExploreAim />
-=======
       <section className='Home'>
         <div className='Home__left'></div>
         <div className='Home__middle'>
           <div className='Home__Activity__container'>
             <Activity activityData={activityData} />
           </div>
+          <div>
+            <ExperimentsCard experimentsData={experimentsData || []} />
+          </div>
           <div className='Home__Explore__container'>
             <SetupGuide askEmailSent={askEmailSent} onSendEmail={onSendEmail} />
             <ExploreAim />
           </div>
->>>>>>> 135d4890
         </div>
         <div className='Home__right'></div>
         {notifyData?.length > 0 && (
