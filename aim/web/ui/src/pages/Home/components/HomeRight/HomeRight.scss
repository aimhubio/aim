@use 'src/styles/abstracts' as *;

.HomeRight {
  display: flex;
  flex-direction: column;
  width: 25%;
<<<<<<< HEAD
  min-width: 285px;
  background-color: #fafafb;
  overflow: auto;
=======
  max-width: 285px;
  background-color: #fafafb;
>>>>>>> 00f19f2e
  &__title {
    margin-top: $space-md;
    padding: 0 $space-lg;
  }
}<|MERGE_RESOLUTION|>--- conflicted
+++ resolved
@@ -3,15 +3,9 @@
 .HomeRight {
   display: flex;
   flex-direction: column;
-  width: 25%;
-<<<<<<< HEAD
-  min-width: 285px;
+  width: 285px;
   background-color: #fafafb;
   overflow: auto;
-=======
-  max-width: 285px;
-  background-color: #fafafb;
->>>>>>> 00f19f2e
   &__title {
     margin-top: $space-md;
     padding: 0 $space-lg;
