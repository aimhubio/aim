--- conflicted
+++ resolved
@@ -1,26 +1,20 @@
 import React from 'react';
 
-<<<<<<< HEAD
-import HomeBookmarks from './HomeBookmarks/HomeBookmarks';
-=======
 import { Text } from 'components/kit';
 
+import HomeBookmarks from './HomeBookmarks/HomeBookmarks';
 import QuickLinks from './QuickLinks/QuickLinks';
->>>>>>> 0a2f5ace
 
 import './HomeLeft.scss';
 
 function HomeLeft(): React.FunctionComponentElement<React.ReactNode> {
   return (
     <aside className='HomeLeft'>
-<<<<<<< HEAD
-      <HomeBookmarks />
-=======
       <Text className='HomeLeft__title' tint={100} size={24} weight={600}>
         Explore
       </Text>
       <QuickLinks />
->>>>>>> 0a2f5ace
+      <HomeBookmarks />
     </aside>
   );
 }
