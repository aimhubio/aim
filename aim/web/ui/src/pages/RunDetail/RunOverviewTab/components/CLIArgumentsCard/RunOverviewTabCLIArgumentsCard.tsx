--- conflicted
+++ resolved
@@ -1,17 +1,11 @@
 import React from 'react';
 
-<<<<<<< HEAD
-import { Text } from 'components/kit';
-=======
 import { Card } from 'components/kit';
->>>>>>> d7e9ab1e
 import ErrorBoundary from 'components/ErrorBoundary/ErrorBoundary';
 import BusyLoaderWrapper from 'components/BusyLoaderWrapper/BusyLoaderWrapper';
 import CodeBlock from 'components/CodeBlock/CodeBlock';
 
 import { IRunOverviewTabCLIArgumentsCardProps } from './RunOverviewTabCLIArgumentsCard.d';
-
-import './RunOverviewTabCLIArgumentsCard.scss';
 
 function RunOverviewTabCLIArgumentsCard({
   cliArguments,
@@ -24,24 +18,9 @@
   return (
     <ErrorBoundary>
       <BusyLoaderWrapper isLoading={isRunInfoLoading} height='100%'>
-<<<<<<< HEAD
-        <div className='CLIArguments'>
-          <Text
-            weight={600}
-            size={18}
-            tint={100}
-            component='p'
-            className='CLIArguments__title'
-          >
-            CLI Arguments
-          </Text>
-          <CodeBlock code={code} />
-        </div>
-=======
         <Card title='CLI Arguments' className='RunOverviewTab__cardBox'>
           <CodeBlock code={code} />
         </Card>
->>>>>>> d7e9ab1e
       </BusyLoaderWrapper>
     </ErrorBoundary>
   );
