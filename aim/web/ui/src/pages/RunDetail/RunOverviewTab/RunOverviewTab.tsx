--- conflicted
+++ resolved
@@ -7,12 +7,9 @@
 
 import * as analytics from 'services/analytics';
 
-<<<<<<< HEAD
-import GitInfoCard from './GitInfoCard';
-=======
 import useRunMetricsBatch from '../useRunMetricsBatch';
 
->>>>>>> 79be476d
+import GitInfoCard from './GitInfoCard';
 import RunOverviewSidebar from './RunOverviewSidebar/RunOverviewSidebar';
 import RunOverviewTabParamsCard from './RunOverviewTabParamsCard';
 import RunOverviewTabMetricsCard from './RunOverviewTabMetricsCard';
@@ -32,23 +29,9 @@
     );
   }, []);
 
-  const systemParams = props.runData.runParams['__system_params'];
+  const systemParams = runData.runParams['__system_params'];
 
   return (
-<<<<<<< HEAD
-    <section className='RunOverViewTab'>
-      <div className='RunOverViewTab__content'>
-        {_.isEmpty(systemParams['git_info']) ? null : (
-          <GitInfoCard data={systemParams['git_info']} />
-        )}
-      </div>
-      <RunOverviewSidebar
-        runHash={props.runHash}
-        info={props.runData.runInfo}
-        traces={props.runData.runTraces}
-      />
-    </section>
-=======
     <ErrorBoundary>
       <section className='RunOverviewTab'>
         <div className='RunOverviewTab__content'>
@@ -66,6 +49,9 @@
             type='systemMetric'
             runBatch={runData?.runSystemBatch}
           />
+          {_.isEmpty(systemParams?.['git_info']) ? null : (
+            <GitInfoCard data={systemParams?.['git_info']} />
+          )}
         </div>
         <RunOverviewSidebar
           runHash={runHash}
@@ -74,7 +60,6 @@
         />
       </section>
     </ErrorBoundary>
->>>>>>> 79be476d
   );
 }
 
