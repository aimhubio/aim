import React from 'react';

import ErrorBoundary from 'components/ErrorBoundary/ErrorBoundary';

import { ANALYTICS_EVENT_KEYS } from 'config/analytics/analyticsKeysMap';

import CLIArgumentsCard from 'pages/RunDetail/RunOverviewTab/components/CLIArgumentsCard/CLIArgumentsCard';
import RunOverviewSidebar from 'pages/RunDetail/RunOverviewTab/RunOverviewSidebar/RunOverviewSidebar';

import * as analytics from 'services/analytics';

<<<<<<< HEAD
import { getValue } from 'utils/helper';
=======
import useRunMetricsBatch from '../useRunMetricsBatch';

import RunOverviewSidebar from './RunOverviewSidebar/RunOverviewSidebar';
import RunOverviewTabParamsCard from './RunOverviewTabParamsCard';
import RunOverviewTabMetricsCard from './RunOverviewTabMetricsCard';
>>>>>>> 79be476d

import './RunOverviewTab.scss';

function RunOverviewTab({ runData, runHash }: any) {
  useRunMetricsBatch({
    runBatch: runData.runMetricsBatch,
    runTraces: runData.runTraces,
    runHash,
  });

  React.useEffect(() => {
    analytics.pageView(
      ANALYTICS_EVENT_KEYS.runDetails.tabs['overview'].tabView,
    );
  }, []);

  return (
<<<<<<< HEAD
    <section className='RunOverviewTab'>
      <div className='RunOverviewTab__content'>
        <CLIArgumentsCard
          cliArguments={getValue(
            props.runData,
            ['runParams', '__system_params', 'arguments'],
            null,
          )}
          isRunInfoLoading={props.runData?.isRunInfoLoading}
        />
      </div>
      <RunOverviewSidebar
        runHash={props.runHash}
        info={props.runData.runInfo}
        traces={props.runData.runTraces}
      />
    </section>
=======
    <ErrorBoundary>
      <section className='RunOverviewTab'>
        <div className='RunOverviewTab__content'>
          <RunOverviewTabMetricsCard
            isLoading={runData?.isRunBatchLoading}
            type='metric'
            runBatch={runData?.runMetricsBatch}
          />
          <RunOverviewTabParamsCard
            runParams={runData?.runParams}
            isRunInfoLoading={runData?.isRunInfoLoading}
          />
          <RunOverviewTabMetricsCard
            isLoading={runData?.isRunBatchLoading}
            type='systemMetric'
            runBatch={runData?.runSystemBatch}
          />
        </div>
        <RunOverviewSidebar
          runHash={runHash}
          info={runData.runInfo}
          traces={runData.runTraces}
        />
      </section>
    </ErrorBoundary>
>>>>>>> 79be476d
  );
}

RunOverviewTab.displayName = 'RunOverviewTab';

export default React.memo(RunOverviewTab);<|MERGE_RESOLUTION|>--- conflicted
+++ resolved
@@ -4,20 +4,15 @@
 
 import { ANALYTICS_EVENT_KEYS } from 'config/analytics/analyticsKeysMap';
 
-import CLIArgumentsCard from 'pages/RunDetail/RunOverviewTab/components/CLIArgumentsCard/CLIArgumentsCard';
-import RunOverviewSidebar from 'pages/RunDetail/RunOverviewTab/RunOverviewSidebar/RunOverviewSidebar';
+import RunOverviewTabCLIArgumentsCard from 'pages/RunDetail/RunOverviewTab/components/CLIArgumentsCard/RunOverviewTabCLIArgumentsCard';
+import RunOverviewSidebar from 'pages/RunDetail/RunOverviewTab/components/RunOverviewSidebar/RunOverviewSidebar';
+import RunOverviewTabParamsCard from 'pages/RunDetail/RunOverviewTab/components/ParamsCard/RunOverviewTabParamsCard';
+import RunOverviewTabMetricsCard from 'pages/RunDetail/RunOverviewTab/components/MetricsCard/RunOverviewTabMetricsCard';
+import useRunMetricsBatch from 'pages/RunDetail/hooks/useRunMetricsBatch';
 
 import * as analytics from 'services/analytics';
 
-<<<<<<< HEAD
 import { getValue } from 'utils/helper';
-=======
-import useRunMetricsBatch from '../useRunMetricsBatch';
-
-import RunOverviewSidebar from './RunOverviewSidebar/RunOverviewSidebar';
-import RunOverviewTabParamsCard from './RunOverviewTabParamsCard';
-import RunOverviewTabMetricsCard from './RunOverviewTabMetricsCard';
->>>>>>> 79be476d
 
 import './RunOverviewTab.scss';
 
@@ -35,25 +30,6 @@
   }, []);
 
   return (
-<<<<<<< HEAD
-    <section className='RunOverviewTab'>
-      <div className='RunOverviewTab__content'>
-        <CLIArgumentsCard
-          cliArguments={getValue(
-            props.runData,
-            ['runParams', '__system_params', 'arguments'],
-            null,
-          )}
-          isRunInfoLoading={props.runData?.isRunInfoLoading}
-        />
-      </div>
-      <RunOverviewSidebar
-        runHash={props.runHash}
-        info={props.runData.runInfo}
-        traces={props.runData.runTraces}
-      />
-    </section>
-=======
     <ErrorBoundary>
       <section className='RunOverviewTab'>
         <div className='RunOverviewTab__content'>
@@ -71,6 +47,14 @@
             type='systemMetric'
             runBatch={runData?.runSystemBatch}
           />
+          <RunOverviewTabCLIArgumentsCard
+            cliArguments={getValue(
+              runData,
+              ['runParams', '__system_params', 'arguments'],
+              null,
+            )}
+            isRunInfoLoading={runData?.isRunInfoLoading}
+          />
         </div>
         <RunOverviewSidebar
           runHash={runHash}
@@ -79,7 +63,6 @@
         />
       </section>
     </ErrorBoundary>
->>>>>>> 79be476d
   );
 }
 
