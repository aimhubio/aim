import React from 'react';

import Table from 'components/Table/Table';
import BusyLoaderWrapper from 'components/BusyLoaderWrapper/BusyLoaderWrapper';
import ErrorBoundary from 'components/ErrorBoundary/ErrorBoundary';

import { ITableRef } from 'types/components/Table/Table';

import { ITextsVisualizerProps } from '../types';

import useTextSearch from './SearchBar/useTextSearch';
import SearchBar from './SearchBar';

import './TextsVisualizer.scss';

function TextsVisualizer(
  props: ITextsVisualizerProps | any,
): React.FunctionComponentElement<React.ReactNode> {
  const tableRef = React.useRef<ITableRef>(null);

  const tableColumns = [
    {
      dataKey: 'step',
      key: 'step',
      title: 'Step',
      width: 100,
    },
    {
      dataKey: 'index',
      key: 'index',
      title: 'Index',
      width: 100,
    },
    {
      dataKey: 'text',
      key: 'text',
      title: 'Text',
      width: 0,
      flexGrow: 1,
      // TODO: replace with a wrapper component for all types of texts visualization
      cellRenderer: function cellRenderer({ cellData }: any) {
        return <p>{cellData}</p>;
      },
    },
  ];

  const textSearch = useTextSearch({
    rawData: props?.data?.processedValues,
    updateData,
  });

  function getHighlightedData(data: { text: string }[], regex: RegExp | null) {
    return data.map((d) => ({
      ...d,
      text:
        regex === null
          ? d.text
          : d.text
              .split(regex)
              .filter((part: string) => part !== '')
              .map((part: string, i: number) =>
                regex.test(part) ? (
                  <span key={part + i} className='TextsVisualizer__mark'>
                    {part}
                  </span>
                ) : (
                  part
                ),
              ),
    }));
  }

  function updateData(data: { text: string }[], regex: RegExp | null) {
    tableRef.current?.updateData({ newData: getHighlightedData(data, regex) });
  }

  return (
<<<<<<< HEAD
    <ErrorBoundary>
      <div className='TextsVisualizer'>
        <ErrorBoundary>
          <SearchBar
            isValidInput={textSearch.filterOptions.isValidSearch}
            searchValue={textSearch.filterOptions.searchValue}
            matchType={textSearch.filterOptions.matchType}
            onMatchTypeChange={textSearch.changeMatchType}
            onInputClear={textSearch.clearSearchInputData}
            onInputChange={textSearch.changeSearchInput}
=======
    <div className='TextsVisualizer'>
      <SearchBar
        isValidInput={textSearch.filterOptions.isValidSearch}
        searchValue={textSearch.filterOptions.searchValue}
        matchType={textSearch.filterOptions.matchType}
        onMatchTypeChange={textSearch.changeMatchType}
        onInputClear={textSearch.clearSearchInputData}
        onInputChange={textSearch.changeSearchInput}
        isDisabled={!!props.isLoading}
      />
      <BusyLoaderWrapper
        className='VisualizationLoader'
        isLoading={!!props.isLoading}
      >
        {textSearch.data && (
          <Table
            ref={tableRef}
            fixed={false}
            className='TextsTable'
            columns={tableColumns}
            data={getHighlightedData(
              textSearch.data,
              textSearch.filterOptions.appliedRegExp,
            )}
            isLoading={props?.isLoading}
            hideHeaderActions
            estimatedRowHeight={32}
            headerHeight={32}
            emptyText='No Result'
            height='100%'
>>>>>>> 8b9aeb7e
          />
        </ErrorBoundary>
        <BusyLoaderWrapper
          className='VisualizationLoader'
          isLoading={!!props.isLoading}
        >
          {textSearch.data && (
            <ErrorBoundary>
              <Table
                ref={tableRef}
                fixed={false}
                className='TextsTable'
                columns={tableColumns}
                data={getHighlightedData(
                  textSearch.data,
                  textSearch.filterOptions.appliedRegExp,
                )}
                isLoading={props?.isLoading}
                hideHeaderActions
                estimatedRowHeight={32}
                headerHeight={32}
                emptyText='No Result'
                height='100%'
              />
            </ErrorBoundary>
          )}
        </BusyLoaderWrapper>
      </div>
    </ErrorBoundary>
  );
}

TextsVisualizer.displayName = 'TextsVisualizer';

export default React.memo<ITextsVisualizerProps>(TextsVisualizer);<|MERGE_RESOLUTION|>--- conflicted
+++ resolved
@@ -75,74 +75,38 @@
   }
 
   return (
-<<<<<<< HEAD
     <ErrorBoundary>
       <div className='TextsVisualizer'>
-        <ErrorBoundary>
-          <SearchBar
-            isValidInput={textSearch.filterOptions.isValidSearch}
-            searchValue={textSearch.filterOptions.searchValue}
-            matchType={textSearch.filterOptions.matchType}
-            onMatchTypeChange={textSearch.changeMatchType}
-            onInputClear={textSearch.clearSearchInputData}
-            onInputChange={textSearch.changeSearchInput}
-=======
-    <div className='TextsVisualizer'>
-      <SearchBar
-        isValidInput={textSearch.filterOptions.isValidSearch}
-        searchValue={textSearch.filterOptions.searchValue}
-        matchType={textSearch.filterOptions.matchType}
-        onMatchTypeChange={textSearch.changeMatchType}
-        onInputClear={textSearch.clearSearchInputData}
-        onInputChange={textSearch.changeSearchInput}
-        isDisabled={!!props.isLoading}
-      />
-      <BusyLoaderWrapper
-        className='VisualizationLoader'
-        isLoading={!!props.isLoading}
-      >
-        {textSearch.data && (
-          <Table
-            ref={tableRef}
-            fixed={false}
-            className='TextsTable'
-            columns={tableColumns}
-            data={getHighlightedData(
-              textSearch.data,
-              textSearch.filterOptions.appliedRegExp,
-            )}
-            isLoading={props?.isLoading}
-            hideHeaderActions
-            estimatedRowHeight={32}
-            headerHeight={32}
-            emptyText='No Result'
-            height='100%'
->>>>>>> 8b9aeb7e
-          />
-        </ErrorBoundary>
+        <SearchBar
+          isValidInput={textSearch.filterOptions.isValidSearch}
+          searchValue={textSearch.filterOptions.searchValue}
+          matchType={textSearch.filterOptions.matchType}
+          onMatchTypeChange={textSearch.changeMatchType}
+          onInputClear={textSearch.clearSearchInputData}
+          onInputChange={textSearch.changeSearchInput}
+          isDisabled={!!props.isLoading}
+        />
         <BusyLoaderWrapper
           className='VisualizationLoader'
           isLoading={!!props.isLoading}
         >
           {textSearch.data && (
-            <ErrorBoundary>
-              <Table
-                ref={tableRef}
-                fixed={false}
-                className='TextsTable'
-                columns={tableColumns}
-                data={getHighlightedData(
-                  textSearch.data,
-                  textSearch.filterOptions.appliedRegExp,
-                )}
-                isLoading={props?.isLoading}
-                hideHeaderActions
-                estimatedRowHeight={32}
-                headerHeight={32}
-                emptyText='No Result'
-                height='100%'
-              />
-            </ErrorBoundary>
+            <Table
+              ref={tableRef}
+              fixed={false}
+              className='TextsTable'
+              columns={tableColumns}
+              data={getHighlightedData(
+                textSearch.data,
+                textSearch.filterOptions.appliedRegExp,
+              )}
+              isLoading={props?.isLoading}
+              hideHeaderActions
+              estimatedRowHeight={32}
+              headerHeight={32}
+              emptyText='No Result'
+              height='100%'
+            />
           )}
         </BusyLoaderWrapper>
       </div>
