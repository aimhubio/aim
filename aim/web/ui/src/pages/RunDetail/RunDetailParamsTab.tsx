import React, { memo } from 'react';
import ReactJson from 'react-json-view';
import { isEmpty } from 'lodash-es';

import BusyLoaderWrapper from 'components/BusyLoaderWrapper/BusyLoaderWrapper';
import IllustrationBlock from 'components/IllustrationBlock/IllustrationBlock';

import { IRunDetailParamsTabProps } from './types';

function RunDetailParamsTab({
  runParams,
  isRunInfoLoading,
}: IRunDetailParamsTabProps): React.FunctionComponentElement<React.ReactNode> {
  return (
    <BusyLoaderWrapper
      isLoading={isRunInfoLoading || !runParams}
      className='runDetailParamsTabLoader'
      height='100%'
    >
<<<<<<< HEAD
      <div className='RunDetailParamsTab'>
        {!isEmpty(runParams) ? (
          <ReactJson name={false} theme='bright:inverted' src={runParams} />
        ) : (
          <IllustrationBlock
            size='large'
            className='runDetailParamsTabLoader'
            content='No Params'
          />
        )}
      </div>
=======
      {!isEmpty(runParams) ? (
        <div className='RunDetailParamsTabWrapper'>
          <div className='RunDetailParamsTab'>
            <ReactJson name={false} theme='bright:inverted' src={runParams} />
          </div>
        </div>
      ) : (
        <EmptyComponent
          size='big'
          className='runDetailParamsTabLoader'
          content='No Params'
        />
      )}
>>>>>>> 27d97807
    </BusyLoaderWrapper>
  );
}

export default memo(RunDetailParamsTab);<|MERGE_RESOLUTION|>--- conflicted
+++ resolved
@@ -17,19 +17,6 @@
       className='runDetailParamsTabLoader'
       height='100%'
     >
-<<<<<<< HEAD
-      <div className='RunDetailParamsTab'>
-        {!isEmpty(runParams) ? (
-          <ReactJson name={false} theme='bright:inverted' src={runParams} />
-        ) : (
-          <IllustrationBlock
-            size='large'
-            className='runDetailParamsTabLoader'
-            content='No Params'
-          />
-        )}
-      </div>
-=======
       {!isEmpty(runParams) ? (
         <div className='RunDetailParamsTabWrapper'>
           <div className='RunDetailParamsTab'>
@@ -37,13 +24,12 @@
           </div>
         </div>
       ) : (
-        <EmptyComponent
-          size='big'
+        <IllustrationBlock
+          size='large'
           className='runDetailParamsTabLoader'
           content='No Params'
         />
       )}
->>>>>>> 27d97807
     </BusyLoaderWrapper>
   );
 }
