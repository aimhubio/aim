--- conflicted
+++ resolved
@@ -13,47 +13,27 @@
   isRunInfoLoading,
 }: IRunDetailParamsTabProps): React.FunctionComponentElement<React.ReactNode> {
   return (
-<<<<<<< HEAD
     <ErrorBoundary>
       <BusyLoaderWrapper
         isLoading={isRunInfoLoading || !runParams}
         className='runDetailParamsTabLoader'
         height='100%'
       >
-        <div className='RunDetailParamsTab'>
-          {!isEmpty(runParams) ? (
-            <ReactJson name={false} theme='bright:inverted' src={runParams} />
-          ) : (
-            <EmptyComponent
-              size='big'
-              className='runDetailParamsTabLoader'
-              content='No Params'
-            />
-          )}
-        </div>
+        {!isEmpty(runParams) ? (
+          <div className='RunDetailParamsTabWrapper'>
+            <div className='RunDetailParamsTab'>
+              <ReactJson name={false} theme='bright:inverted' src={runParams} />
+            </div>
+          </div>
+        ) : (
+          <EmptyComponent
+            size='big'
+            className='runDetailParamsTabLoader'
+            content='No Params'
+          />
+        )}
       </BusyLoaderWrapper>
     </ErrorBoundary>
-=======
-    <BusyLoaderWrapper
-      isLoading={isRunInfoLoading || !runParams}
-      className='runDetailParamsTabLoader'
-      height='100%'
-    >
-      {!isEmpty(runParams) ? (
-        <div className='RunDetailParamsTabWrapper'>
-          <div className='RunDetailParamsTab'>
-            <ReactJson name={false} theme='bright:inverted' src={runParams} />
-          </div>
-        </div>
-      ) : (
-        <EmptyComponent
-          size='big'
-          className='runDetailParamsTabLoader'
-          content='No Params'
-        />
-      )}
-    </BusyLoaderWrapper>
->>>>>>> 8b9aeb7e
   );
 }
 
