--- conflicted
+++ resolved
@@ -36,28 +36,14 @@
       {!isEmpty(runBatch) ? (
         <div className='RunDetailMetricsTab'>
           <div className='RunDetailMetricsTab__container'>
-<<<<<<< HEAD
-            {!isEmpty(runBatch) ? (
-              runBatch.map((batch: IRunBatch, i: number) => {
-                return <RunMetricCard batch={batch} index={i} key={i} />;
-              })
-            ) : (
-              <IllustrationBlock
-                size='large'
-                className='runDetailParamsTabLoader'
-                content={`No tracked ${isSystem ? 'system' : ''} metrics`}
-              />
-            )}
-=======
             {runBatch.map((batch: IRunBatch, i: number) => {
               return <RunMetricCard batch={batch} index={i} key={i} />;
             })}
->>>>>>> 27d97807
           </div>
         </div>
       ) : (
-        <EmptyComponent
-          size='big'
+        <IllustrationBlock
+          size='large'
           className='runDetailParamsTabLoader'
           content={`No tracked ${isSystem ? 'system' : ''} metrics`}
         />
