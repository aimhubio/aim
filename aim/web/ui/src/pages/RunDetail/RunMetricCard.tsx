--- conflicted
+++ resolved
@@ -1,11 +1,7 @@
 import * as React from 'react';
 
 import LineChart from 'components/LineChart/LineChart';
-<<<<<<< HEAD
-import { Badge, Text, Button, Icon } from 'components/kit';
-=======
-import { Badge, Text, Spinner } from 'components/kit';
->>>>>>> f9a86101
+import { Badge, Text, Button, Spinner, Icon } from 'components/kit';
 import ErrorBoundary from 'components/ErrorBoundary/ErrorBoundary';
 import { HighlightEnum } from 'components/HighlightModesPopover/HighlightModesPopover';
 
@@ -22,11 +18,8 @@
   batch,
   index,
   observer,
-<<<<<<< HEAD
   isPinned,
   togglePin,
-=======
->>>>>>> f9a86101
 }: IRunMetricCardProps): React.FunctionComponentElement<React.ReactNode> {
   const containerRef = React.useRef(null);
 
@@ -71,13 +64,7 @@
               />
             </ErrorBoundary>
           ) : (
-<<<<<<< HEAD
-            <div className='progress-bar'>
-              <div className='progress-bar-value'></div>
-            </div>
-=======
             <Spinner />
->>>>>>> f9a86101
           )}
         </div>
         <div className='RunDetailMetricsTab__container__chartContainer__metricDetailBox'>
