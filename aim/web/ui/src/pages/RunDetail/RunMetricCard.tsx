import React, { memo } from 'react';
import { noop } from 'lodash-es';

import LineChart from 'components/LineChart/LineChart';
import { Badge } from 'components/kit';

import COLORS from 'config/colors/colors';

import contextToString from 'utils/contextToString';
import { CurveEnum, ScaleEnum } from 'utils/d3';
<<<<<<< HEAD
=======
import { Badge, Text } from 'components/kit';
>>>>>>> dc52f970
import { isSystemMetric } from 'utils/isSystemMetric';
import { formatSystemMetricName } from 'utils/formatSystemMetricName';

function RunMetricCard({
  batch,
  index,
}: any): React.FunctionComponentElement<React.ReactNode> {
  return (
    <div className='RunDetailMetricsTab__container__chartContainer'>
      <div className='RunDetailMetricsTab__container__chartContainer__chartBox'>
        <LineChart
          data={[
            {
              key:
                batch.metric_name + contextToString(batch.context, 'keyHash'),
              data: {
                xValues: [...batch.iters],
                yValues: [...batch.values],
              },
              color: '#1c2852',
              dasharray: '0',
              selectors: [
                batch.metric_name + contextToString(batch.context, 'keyHash'),
              ],
            },
          ]}
          index={index}
          syncHoverState={noop}
          axesScaleType={{
            xAxis: ScaleEnum.Linear,
            yAxis: ScaleEnum.Linear,
          }}
          displayOutliers
          highlightMode={0}
          curveInterpolation={CurveEnum.Linear}
        />
      </div>
      <div className='RunDetailMetricsTab__container__chartContainer__metricDetailBox'>
        <Text component='p' size={10}>
          Metric
        </Text>
        <Text
          component='h4'
          tint={100}
          size={18}
          weight={600}
          className='RunDetailMetricsTab__container__chartContainer__metricDetailBox__metricName'
        >
          {isSystemMetric(batch?.metric_name)
            ? formatSystemMetricName(batch?.metric_name)
            : batch?.metric_name}
        </Text>
        {contextToString(batch?.context)
          ?.split(',')
          .map((label: string, i: number) => (
            <Badge
              key={index}
              size='large'
              color={COLORS[0][(i + index) % COLORS[0].length]}
              label={label || 'No context'}
            />
          ))}
      </div>
    </div>
  );
}

export default memo(RunMetricCard);<|MERGE_RESOLUTION|>--- conflicted
+++ resolved
@@ -2,16 +2,12 @@
 import { noop } from 'lodash-es';
 
 import LineChart from 'components/LineChart/LineChart';
-import { Badge } from 'components/kit';
+import { Badge, Text } from 'components/kit';
 
 import COLORS from 'config/colors/colors';
 
 import contextToString from 'utils/contextToString';
 import { CurveEnum, ScaleEnum } from 'utils/d3';
-<<<<<<< HEAD
-=======
-import { Badge, Text } from 'components/kit';
->>>>>>> dc52f970
 import { isSystemMetric } from 'utils/isSystemMetric';
 import { formatSystemMetricName } from 'utils/formatSystemMetricName';
 
