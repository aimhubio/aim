--- conflicted
+++ resolved
@@ -97,29 +97,8 @@
                   </div>
                 ))
               ) : (
-<<<<<<< HEAD
-                <IllustrationBlock size='large' content={'No Runs'} />
-              )}
-              {!isEmpty(runsOfExperiment) && isLoadMoreButtonShown && (
-                <div className='RunSelectPopoverWrapper__selectPopoverContent__contentContainer__runsListContainer__runsList__loadMoreButtonWrapper'>
-                  <Button
-                    size='small'
-                    variant='contained'
-                    className='RunSelectPopoverWrapper__selectPopoverContent__contentContainer__runsListContainer__runsList__loadMoreButtonWrapper__button'
-                    onClick={onLoadMore}
-                  >
-                    {!isRunsOfExperimentLoading ? (
-                      <Text weight={500} size={12} color='primary' tint={100}>
-                        Load More
-                      </Text>
-                    ) : (
-                      <CircularProgress size={14} />
-                    )}
-                  </Button>
-=======
                 <div className='RunSelectPopoverWrapper__loaderContainer'>
                   <CircularProgress size={34} />
->>>>>>> 4c67bf63
                 </div>
               )}
             </div>
@@ -165,7 +144,7 @@
                     </NavLink>
                   ))
                 ) : (
-                  <EmptyComponent size='big' content={'No Runs'} />
+                  <IllustrationBlock size='large' content={'No Runs'} />
                 )}
                 {!isEmpty(runsOfExperiment) && isLoadMoreButtonShown && (
                   <div className='RunSelectPopoverWrapper__selectPopoverContent__contentContainer__runsListContainer__runsList__loadMoreButtonWrapper'>
