import React, { memo, useRef, useState } from 'react';
import moment from 'moment';
import { useParams } from 'react-router-dom';
import classNames from 'classnames';

import { Paper, Tab, Tabs } from '@material-ui/core';
import { Skeleton } from '@material-ui/lab';

import TabPanel from 'components/TabPanel/TabPanel';
import { Badge, Button, Icon, Text } from 'components/kit';
import NotificationContainer from 'components/NotificationContainer/NotificationContainer';
import StatusLabel from 'components/StatusLabel';
import ControlPopover from 'components/ControlPopover/ControlPopover';

import useModel from 'hooks/model/useModel';

import runDetailAppModel from 'services/models/runs/runDetailAppModel';
import * as analytics from 'services/analytics';

import { processDurationTime } from 'utils/processDurationTime';

import RunDetailSettingsTab from './RunDetailSettingsTab';
import RunDetailMetricsAndSystemTab from './RunDetailMetricsAndSystemTab';
import RunDetailParamsTab from './RunDetailParamsTab';
import RunSelectPopoverContent from './RunSelectPopoverContent';
import TraceVisualizationContainer from './TraceVisualizationContainer';

import './RunDetail.scss';

function RunDetail(): React.FunctionComponentElement<React.ReactNode> {
  let runsOfExperimentRequestRef: any = null;
  const runData = useModel(runDetailAppModel);
  const containerRef = useRef<HTMLDivElement | any>(null);
  const [value, setValue] = useState(0);
  const [dateNow, setDateNow] = useState(Date.now());
  const [isRunSelectDropdownOpen, setIsRunSelectDropdownOpen] = useState(false);
  const { runHash } = useParams<{ runHash: string }>();

  const handleChange = (event: React.ChangeEvent<{}>, newValue: number) => {
    setValue(newValue);
  };

  function onRunsSelectToggle() {
    setIsRunSelectDropdownOpen(!isRunSelectDropdownOpen);
  }

  React.useEffect(() => {
    setDateNow(Date.now());
    runDetailAppModel.initialize();
    const runsRequestRef = runDetailAppModel.getRunInfo(runHash);
    const experimentRequestRef: any = runDetailAppModel.getExperimentsData();
    experimentRequestRef?.call();
    runsRequestRef.call();

    return () => {
      runsRequestRef.abort();
      runsOfExperimentRequestRef?.abort();
      experimentRequestRef?.abort();
    };
  }, [runHash]);

  React.useEffect(() => {
    if (runData?.experimentId) {
      getRunsOfExperiment(runData?.experimentId);
    }
  }, [runData?.experimentId]);

  function getRunsOfExperiment(
    id: string,
    params?: { limit: number; offset?: string },
    isLoadMore?: boolean,
  ) {
    runsOfExperimentRequestRef = runDetailAppModel.getRunsOfExperiment(
      id,
      params,
      isLoadMore,
    );
    runsOfExperimentRequestRef.call();
  }

  React.useEffect(() => {
    analytics.pageView('[RunDetail]');
  }, []);

  return (
    <section className='RunDetail container' ref={containerRef}>
      <div className='RunDetail__runDetailContainer'>
        <div className='RunDetail__runDetailContainer__appBarContainer'>
          <ControlPopover
            anchorOrigin={{
              vertical: 'bottom',
              horizontal: 'left',
            }}
            transformOrigin={{
              vertical: 'top',
              horizontal: 'left',
            }}
            anchor={({ onAnchorClick, opened }) => (
              <div
                className='RunDetail__runDetailContainer__appBarContainer__appBarTitleBox'
                onClick={onAnchorClick}
              >
                {!runData?.isRunInfoLoading ? (
                  <>
                    <div className='RunDetail__runDetailContainer__appBarContainer__appBarTitleBox__container'>
                      <Text tint={100} size={16} weight={600}>
                        {`${runData?.runInfo?.experiment?.name || ''} / ${
                          runHash || ''
                        }`}
                      </Text>
                    </div>
                  </>
                ) : (
                  <Skeleton variant='rect' height={24} width={340} />
                )}
                <Button
                  disabled={
                    runData?.isExperimentsLoading || runData?.isRunInfoLoading
                  }
                  color={opened ? 'primary' : 'default'}
                  size='small'
                  className={classNames(
                    'RunDetail__runDetailContainer__appBarContainer__appBarTitleBox__buttonSelectToggler',
                    { opened: opened },
                  )}
                  withOnlyIcon
                >
                  <Icon name={opened ? 'arrow-up' : 'arrow-down'} />
                </Button>
              </div>
            )}
            component={
              <RunSelectPopoverContent
                getRunsOfExperiment={getRunsOfExperiment}
                experimentsData={runData?.experimentsData}
                experimentId={runData?.experimentId}
                runsOfExperiment={runData?.runsOfExperiment}
                runInfo={runData?.runInfo}
                isRunsOfExperimentLoading={runData?.isRunsOfExperimentLoading}
                isRunInfoLoading={runData?.isRunInfoLoading}
                isLoadMoreButtonShown={runData?.isLoadMoreButtonShown}
                onRunsSelectToggle={onRunsSelectToggle}
                dateNow={dateNow}
              />
            }
          />
        </div>

        <div className='RunDetail__runDetailContainer__headerContainer'>
          <div className='RunDetail__runDetailContainer__headerContainer__infoBox'>
            {!runData?.isRunInfoLoading ? (
              <>
                <Text
                  component='p'
                  tint={100}
                  size={14}
                  weight={600}
                  className='RunDetail__runDetailContainer__headerContainer__infoBox__dateTitle'
                >
                  {`${moment(runData?.runInfo?.creation_time * 1000).format(
                    'DD MMM YYYY, HH:mm A',
                  )} | ${processDurationTime(
                    runData?.runInfo?.creation_time * 1000,
                    runData?.runInfo?.end_time
                      ? runData?.runInfo?.end_time * 1000
                      : dateNow,
                  )}`}
                </Text>
                <StatusLabel
                  status={runData?.runInfo?.end_time ? 'alert' : 'success'}
                  title={
                    runData?.runInfo?.end_time ? 'Finished' : 'In Progress'
                  }
                />
              </>
            ) : (
              <Skeleton variant='rect' height={24} width={300} />
            )}
          </div>
          <div className='RunDetail__runDetailContainer__headerContainer__tagsBox ScrollBar__hidden'>
            {runData?.runInfo?.tags.map((tag: any, i: number) => (
              <Badge color={tag.color} label={tag.name} key={i} />
            ))}
          </div>
        </div>
        <Paper className='RunDetail__runDetailContainer__tabsContainer'>
          <Tabs
            value={value}
            onChange={handleChange}
            aria-label='simple tabs example'
            indicatorColor='primary'
            textColor='primary'
          >
            <Tab label='Parameters' />
            <Tab label='Metrics' />
            <Tab label='System' />
            <Tab label='Images' />
            <Tab label='Distributions' />
<<<<<<< HEAD
            <Tab label='Texts' />
=======
            <Tab label='Plotly' />
>>>>>>> 59a39364
            <Tab label='Settings' />
          </Tabs>
        </Paper>
        <TabPanel
          value={value}
          index={0}
          className='RunDetail__runDetailContainer__tabPanel'
        >
          <RunDetailParamsTab
            runParams={runData?.runParams}
            isRunInfoLoading={runData?.isRunInfoLoading}
          />
        </TabPanel>
        <TabPanel
          value={value}
          index={1}
          className='RunDetail__runDetailContainer__tabPanel'
        >
          <RunDetailMetricsAndSystemTab
            runHash={runHash}
            runTraces={runData?.runTraces}
            runBatch={runData?.runMetricsBatch}
            isRunBatchLoading={runData?.isRunBatchLoading}
          />
        </TabPanel>
        <TabPanel
          value={value}
          index={2}
          className='RunDetail__runDetailContainer__tabPanel'
        >
          <RunDetailMetricsAndSystemTab
            runHash={runHash}
            runTraces={runData?.runTraces}
            runBatch={runData?.runSystemBatch}
            isSystem
            isRunBatchLoading={runData?.isRunBatchLoading}
          />
        </TabPanel>
        <TabPanel
          value={value}
          index={3}
          className='RunDetail__runDetailContainer__tabPanel'
        >
          <TraceVisualizationContainer
            runHash={runHash}
            traceType='images'
            traceInfo={runData?.runTraces}
            runParams={runData?.runParams}
          />
        </TabPanel>
        <TabPanel
          value={value}
          index={4}
          className='RunDetail__runDetailContainer__tabPanel'
        >
          <TraceVisualizationContainer
            runHash={runHash}
            traceType='distributions'
            traceInfo={runData?.runTraces}
          />
        </TabPanel>
        <TabPanel
          value={value}
          index={5}
          className='RunDetail__runDetailContainer__tabPanel'
        >
          <TraceVisualizationContainer
            runHash={runHash}
<<<<<<< HEAD
            traceType='texts'
=======
            traceType='figures'
>>>>>>> 59a39364
            traceInfo={runData?.runTraces}
          />
        </TabPanel>
        <TabPanel
          value={value}
          index={6}
          className='RunDetail__runDetailContainer__tabPanel'
        >
          <RunDetailSettingsTab
            isArchived={runData?.runInfo?.archived}
            runHash={runHash}
          />
        </TabPanel>
      </div>
      {runData?.notifyData?.length > 0 && (
        <NotificationContainer
          handleClose={runDetailAppModel?.onNotificationDelete}
          data={runData?.notifyData}
        />
      )}
    </section>
  );
}

export default memo(RunDetail);<|MERGE_RESOLUTION|>--- conflicted
+++ resolved
@@ -196,11 +196,8 @@
             <Tab label='System' />
             <Tab label='Images' />
             <Tab label='Distributions' />
-<<<<<<< HEAD
             <Tab label='Texts' />
-=======
             <Tab label='Plotly' />
->>>>>>> 59a39364
             <Tab label='Settings' />
           </Tabs>
         </Paper>
@@ -269,17 +266,24 @@
         >
           <TraceVisualizationContainer
             runHash={runHash}
-<<<<<<< HEAD
             traceType='texts'
-=======
+            traceInfo={runData?.runTraces}
+          />
+        </TabPanel>
+        <TabPanel
+          value={value}
+          index={6}
+          className='RunDetail__runDetailContainer__tabPanel'
+        >
+          <TraceVisualizationContainer
+            runHash={runHash}
             traceType='figures'
->>>>>>> 59a39364
             traceInfo={runData?.runTraces}
           />
         </TabPanel>
         <TabPanel
           value={value}
-          index={6}
+          index={7}
           className='RunDetail__runDetailContainer__tabPanel'
         >
           <RunDetailSettingsTab
