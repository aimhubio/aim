import React, { memo, useState } from 'react';
import moment from 'moment';
<<<<<<< HEAD
=======
import { Paper, Tab, Tabs } from '@material-ui/core';
>>>>>>> dc52f970
import { NavLink, useParams } from 'react-router-dom';

import { Box, Paper, Tab, Tabs } from '@material-ui/core';

import TabPanel from 'components/TabPanel/TabPanel';
import AppBar from 'components/AppBar/AppBar';
import { Badge, Text } from 'components/kit';
import NotificationContainer from 'components/NotificationContainer/NotificationContainer';

import useModel from 'hooks/model/useModel';

import runDetailAppModel from 'services/models/runs/runDetailAppModel';
import * as analytics from 'services/analytics';

import { processDurationTime } from 'utils/processDurationTime';

import RunDetailParamsTab from './RunDetailParamsTab';
import RunDetailMetricsAndSystemTab from './RunDetailMetricsAndSystemTab';
import RunDetailSettingsTab from './RunDetailSettingsTab';

import './RunDetail.scss';

function RunDetail(): React.FunctionComponentElement<React.ReactNode> {
  const runData = useModel(runDetailAppModel);
  const [value, setValue] = useState(0);
  const { runHash } = useParams<{ runHash: string }>();
  const handleChange = (event: React.ChangeEvent<{}>, newValue: number) => {
    setValue(newValue);
  };

  React.useEffect(() => {
    runDetailAppModel.initialize();
    const runsRequestRef = runDetailAppModel.getRunInfo(runHash);
    runsRequestRef.call();
    return () => {
      runsRequestRef.abort();
    };
  }, [runHash]);

  React.useEffect(() => {
    analytics.pageView('[RunDetail]');
  }, []);

  return (
    <section className='RunDetail container'>
      <div className='RunDetail__runDetailContainer'>
        <AppBar
          title={
            <div className='RunDetail__runDetailContainer__appBarTitleBox'>
              <NavLink
                className='RunDetail__runDetailContainer__appBarTitleBox__pageName'
                to='/runs'
              >
                <Text tint={70} size={16} weight={600}>
                  Runs
                </Text>
              </NavLink>
              /
              <Text
                className='RunDetail__runDetailContainer__appBarTitleBox__runHash'
                size={16}
                tint={100}
                weight={600}
              >
                {runHash}
              </Text>
            </div>
          }
        />
        <div className='RunDetail__runDetailContainer__headerContainer'>
          <div className='RunDetail__runDetailContainer__headerContainer__infoBox'>
            <Text component='p' weight={600} size={14} tint={100}>
              Experiment: {runData?.runInfo?.experiment}
            </Text>
            <Text component='p' tint={100}>
              {`${moment(runData?.runInfo?.creation_time * 1000).format(
                'DD MMM YYYY ~ HH:mm A',
              )} ~ ${
                !runData?.runInfo?.end_time
                  ? 'in progress'
                  : processDurationTime(
                      runData?.runInfo?.creation_time * 1000,
                      runData?.runInfo?.end_time * 1000,
                    )
              }`}
            </Text>
          </div>
          <div className='RunDetail__runDetailContainer__headerContainer__tagsBox ScrollBar__hidden'>
            {runData?.runInfo?.tags.map((tag: any, i: number) => (
              <Badge color={tag.color} label={tag.name} key={i} />
            ))}
          </div>
        </div>
        <Paper className='RunDetail__runDetailContainer__tabsContainer'>
          <Tabs
            value={value}
            onChange={handleChange}
            aria-label='simple tabs example'
            indicatorColor='primary'
            textColor='primary'
          >
            <Tab label='Parameters' />
            <Tab label='Metrics' />
            <Tab label='System' />
            <Tab label='Settings' />
          </Tabs>
        </Paper>
        <TabPanel
          value={value}
          index={0}
          className='RunDetail__runDetailContainer__tabPanel'
        >
          <RunDetailParamsTab
            runParams={runData?.runParams}
            isRunInfoLoading={runData?.isRunInfoLoading}
          />
        </TabPanel>
        <TabPanel
          value={value}
          index={1}
          className='RunDetail__runDetailContainer__tabPanel'
        >
          <RunDetailMetricsAndSystemTab
            runHash={runHash}
            runTraces={runData?.runTraces}
            runBatch={runData?.runMetricsBatch}
            isRunBatchLoading={runData?.isRunBatchLoading}
          />
        </TabPanel>
        <TabPanel
          value={value}
          index={2}
          className='RunDetail__runDetailContainer__tabPanel'
        >
          <RunDetailMetricsAndSystemTab
            runHash={runHash}
            runTraces={runData?.runTraces}
            runBatch={runData?.runSystemBatch}
            isSystem
            isRunBatchLoading={runData?.isRunBatchLoading}
          />
        </TabPanel>
        <TabPanel
          value={value}
          index={3}
          className='RunDetail__runDetailContainer__tabPanel'
        >
          <RunDetailSettingsTab
            isArchived={runData?.runInfo?.archived}
            runHash={runHash}
          />
        </TabPanel>
      </div>
      {runData?.notifyData?.length > 0 && (
        <NotificationContainer
          handleClose={runDetailAppModel?.onNotificationDelete}
          data={runData?.notifyData}
        />
      )}
    </section>
  );
}

export default memo(RunDetail);<|MERGE_RESOLUTION|>--- conflicted
+++ resolved
@@ -1,12 +1,8 @@
 import React, { memo, useState } from 'react';
 import moment from 'moment';
-<<<<<<< HEAD
-=======
-import { Paper, Tab, Tabs } from '@material-ui/core';
->>>>>>> dc52f970
 import { NavLink, useParams } from 'react-router-dom';
 
-import { Box, Paper, Tab, Tabs } from '@material-ui/core';
+import { Paper, Tab, Tabs } from '@material-ui/core';
 
 import TabPanel from 'components/TabPanel/TabPanel';
 import AppBar from 'components/AppBar/AppBar';
