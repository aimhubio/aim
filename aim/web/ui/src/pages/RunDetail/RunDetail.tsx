import React, { memo, useRef, useState } from 'react';
import moment from 'moment';
import { useParams } from 'react-router-dom';
import classNames from 'classnames';

import { Paper, Tab, Tabs } from '@material-ui/core';
import { Skeleton } from '@material-ui/lab';

import TabPanel from 'components/TabPanel/TabPanel';
import { Badge, Button, Icon, Text } from 'components/kit';
import NotificationContainer from 'components/NotificationContainer/NotificationContainer';
import StatusLabel from 'components/StatusLabel';
import ControlPopover from 'components/ControlPopover/ControlPopover';

import useModel from 'hooks/model/useModel';

import runDetailAppModel from 'services/models/runs/runDetailAppModel';
import * as analytics from 'services/analytics';

import { processDurationTime } from 'utils/processDurationTime';

import RunDetailSettingsTab from './RunDetailSettingsTab';
import RunDetailMetricsAndSystemTab from './RunDetailMetricsAndSystemTab';
import RunDetailParamsTab from './RunDetailParamsTab';
import RunSelectPopoverContent from './RunSelectPopoverContent';
import TraceVisualizationContainer from './TraceVisualizationContainer';
import AudiosVisualizer from './AudiosVisualizer';

import './RunDetail.scss';

function RunDetail(): React.FunctionComponentElement<React.ReactNode> {
  let runsOfExperimentRequestRef: any = null;
  const runData = useModel(runDetailAppModel);
  const containerRef = useRef<HTMLDivElement | any>(null);
  const [value, setValue] = useState(0);
  const [dateNow, setDateNow] = useState(Date.now());
  const [isRunSelectDropdownOpen, setIsRunSelectDropdownOpen] = useState(false);
  const { runHash } = useParams<{ runHash: string }>();

  const handleChange = (event: React.ChangeEvent<{}>, newValue: number) => {
    setValue(newValue);
  };

  function onRunsSelectToggle() {
    setIsRunSelectDropdownOpen(!isRunSelectDropdownOpen);
  }

  React.useEffect(() => {
    setDateNow(Date.now());
    runDetailAppModel.initialize();
    const runsRequestRef = runDetailAppModel.getRunInfo(runHash);
    const experimentRequestRef: any = runDetailAppModel.getExperimentsData();
    experimentRequestRef?.call();
    runsRequestRef.call();

    return () => {
      runsRequestRef.abort();
      runsOfExperimentRequestRef?.abort();
      experimentRequestRef?.abort();
    };
  }, [runHash]);

  React.useEffect(() => {
    if (runData?.experimentId) {
      getRunsOfExperiment(runData?.experimentId);
    }
  }, [runData?.experimentId]);

  function getRunsOfExperiment(
    id: string,
    params?: { limit: number; offset?: string },
    isLoadMore?: boolean,
  ) {
    runsOfExperimentRequestRef = runDetailAppModel.getRunsOfExperiment(
      id,
      params,
      isLoadMore,
    );
    runsOfExperimentRequestRef.call();
  }

  React.useEffect(() => {
    analytics.pageView('[RunDetail]');
  }, []);

  return (
    <section className='RunDetail container' ref={containerRef}>
      <div className='RunDetail__runDetailContainer'>
        <div className='RunDetail__runDetailContainer__appBarContainer'>
          <ControlPopover
            anchorOrigin={{
              vertical: 'bottom',
              horizontal: 'left',
            }}
            transformOrigin={{
              vertical: 'top',
              horizontal: 'left',
            }}
            anchor={({ onAnchorClick, opened }) => (
              <div
                className='RunDetail__runDetailContainer__appBarContainer__appBarTitleBox'
                onClick={onAnchorClick}
              >
                {!runData?.isRunInfoLoading ? (
                  <>
                    <div className='RunDetail__runDetailContainer__appBarContainer__appBarTitleBox__container'>
                      <Text tint={100} size={16} weight={600}>
                        {`${runData?.runInfo?.experiment?.name || ''} / ${
                          runHash || ''
                        }`}
                      </Text>
                    </div>
                  </>
                ) : (
                  <Skeleton variant='rect' height={24} width={340} />
                )}
                <Button
                  disabled={
                    runData?.isExperimentsLoading || runData?.isRunInfoLoading
                  }
                  color={opened ? 'primary' : 'default'}
                  size='small'
                  className={classNames(
                    'RunDetail__runDetailContainer__appBarContainer__appBarTitleBox__buttonSelectToggler',
                    { opened: opened },
                  )}
                  withOnlyIcon
                >
                  <Icon name={opened ? 'arrow-up' : 'arrow-down'} />
                </Button>
              </div>
            )}
            component={
              <RunSelectPopoverContent
                getRunsOfExperiment={getRunsOfExperiment}
                experimentsData={runData?.experimentsData}
                experimentId={runData?.experimentId}
                runsOfExperiment={runData?.runsOfExperiment}
                runInfo={runData?.runInfo}
                isRunsOfExperimentLoading={runData?.isRunsOfExperimentLoading}
                isRunInfoLoading={runData?.isRunInfoLoading}
                isLoadMoreButtonShown={runData?.isLoadMoreButtonShown}
                onRunsSelectToggle={onRunsSelectToggle}
                dateNow={dateNow}
              />
            }
          />
        </div>

        <div className='RunDetail__runDetailContainer__headerContainer'>
          <div className='RunDetail__runDetailContainer__headerContainer__infoBox'>
            {!runData?.isRunInfoLoading ? (
              <>
                <Text
                  component='p'
                  tint={100}
                  size={14}
                  weight={600}
                  className='RunDetail__runDetailContainer__headerContainer__infoBox__dateTitle'
                >
                  {`${moment(runData?.runInfo?.creation_time * 1000).format(
                    'DD MMM YYYY, HH:mm A',
                  )} | ${processDurationTime(
                    runData?.runInfo?.creation_time * 1000,
                    runData?.runInfo?.end_time
                      ? runData?.runInfo?.end_time * 1000
                      : dateNow,
                  )}`}
                </Text>
                <StatusLabel
                  status={runData?.runInfo?.end_time ? 'alert' : 'success'}
                  title={
                    runData?.runInfo?.end_time ? 'Finished' : 'In Progress'
                  }
                />
              </>
            ) : (
              <Skeleton variant='rect' height={24} width={300} />
            )}
          </div>
          <div className='RunDetail__runDetailContainer__headerContainer__tagsBox ScrollBar__hidden'>
            {runData?.runInfo?.tags.map((tag: any, i: number) => (
              <Badge color={tag.color} label={tag.name} key={i} />
            ))}
          </div>
        </div>
        <Paper className='RunDetail__runDetailContainer__tabsContainer'>
          <Tabs
            value={value}
            onChange={handleChange}
            aria-label='simple tabs example'
            indicatorColor='primary'
            textColor='primary'
          >
            <Tab label='Parameters' />
            <Tab label='Metrics' />
            <Tab label='System' />
            <Tab label='Images' />
            <Tab label='Distributions' />
<<<<<<< HEAD
            <Tab label='Audios' />
=======
            <Tab label='Plotly' />
>>>>>>> 2ce4d254
            <Tab label='Settings' />
          </Tabs>
        </Paper>
        <TabPanel
          value={value}
          index={0}
          className='RunDetail__runDetailContainer__tabPanel'
        >
          <RunDetailParamsTab
            runParams={runData?.runParams}
            isRunInfoLoading={runData?.isRunInfoLoading}
          />
        </TabPanel>
        <TabPanel
          value={value}
          index={1}
          className='RunDetail__runDetailContainer__tabPanel'
        >
          <RunDetailMetricsAndSystemTab
            runHash={runHash}
            runTraces={runData?.runTraces}
            runBatch={runData?.runMetricsBatch}
            isRunBatchLoading={runData?.isRunBatchLoading}
          />
        </TabPanel>
        <TabPanel
          value={value}
          index={2}
          className='RunDetail__runDetailContainer__tabPanel'
        >
          <RunDetailMetricsAndSystemTab
            runHash={runHash}
            runTraces={runData?.runTraces}
            runBatch={runData?.runSystemBatch}
            isSystem
            isRunBatchLoading={runData?.isRunBatchLoading}
          />
        </TabPanel>
        <TabPanel
          value={value}
          index={3}
          className='RunDetail__runDetailContainer__tabPanel'
        >
          <TraceVisualizationContainer
            runHash={runHash}
            traceType='images'
            traceInfo={runData?.runTraces}
            runParams={runData?.runParams}
          />
        </TabPanel>
        <TabPanel
          value={value}
          index={4}
          className='RunDetail__runDetailContainer__tabPanel'
        >
          <TraceVisualizationContainer
            runHash={runHash}
            traceType='distributions'
            traceInfo={runData?.runTraces}
          />
        </TabPanel>
        <TabPanel
          value={value}
          index={5}
          className='RunDetail__runDetailContainer__tabPanel'
        >
          <TraceVisualizationContainer
            runHash={runHash}
<<<<<<< HEAD
            traceType='audios'
            traceInfo={runData?.runTraces}
            runParams={runData?.runParams}
=======
            traceType='figures'
            traceInfo={runData?.runTraces}
>>>>>>> 2ce4d254
          />
        </TabPanel>
        <TabPanel
          value={value}
          index={6}
          className='RunDetail__runDetailContainer__tabPanel'
        >
          <RunDetailSettingsTab
            isArchived={runData?.runInfo?.archived}
            runHash={runHash}
          />
        </TabPanel>
      </div>
      {runData?.notifyData?.length > 0 && (
        <NotificationContainer
          handleClose={runDetailAppModel?.onNotificationDelete}
          data={runData?.notifyData}
        />
      )}
    </section>
  );
}

export default memo(RunDetail);<|MERGE_RESOLUTION|>--- conflicted
+++ resolved
@@ -197,11 +197,8 @@
             <Tab label='System' />
             <Tab label='Images' />
             <Tab label='Distributions' />
-<<<<<<< HEAD
             <Tab label='Audios' />
-=======
             <Tab label='Plotly' />
->>>>>>> 2ce4d254
             <Tab label='Settings' />
           </Tabs>
         </Paper>
@@ -270,19 +267,26 @@
         >
           <TraceVisualizationContainer
             runHash={runHash}
-<<<<<<< HEAD
             traceType='audios'
             traceInfo={runData?.runTraces}
             runParams={runData?.runParams}
-=======
+          />
+        </TabPanel>
+        <TabPanel
+          value={value}
+          index={6}
+          className='RunDetail__runDetailContainer__tabPanel'
+        >
+          <TraceVisualizationContainer
+            runHash={runHash}
             traceType='figures'
             traceInfo={runData?.runTraces}
->>>>>>> 2ce4d254
-          />
-        </TabPanel>
-        <TabPanel
-          value={value}
-          index={6}
+          />
+        </TabPanel>
+
+        <TabPanel
+          value={value}
+          index={7}
           className='RunDetail__runDetailContainer__tabPanel'
         >
           <RunDetailSettingsTab
