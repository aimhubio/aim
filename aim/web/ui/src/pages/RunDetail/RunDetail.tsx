import React, { memo, useRef, useState } from 'react';
import moment from 'moment';
import { useParams } from 'react-router-dom';
import classNames from 'classnames';

import { Paper, Tab, Tabs } from '@material-ui/core';
import { Skeleton } from '@material-ui/lab';

import TabPanel from 'components/TabPanel/TabPanel';
import { Badge, Button, Icon, Text } from 'components/kit';
import NotificationContainer from 'components/NotificationContainer/NotificationContainer';
import StatusLabel from 'components/StatusLabel';
import ControlPopover from 'components/ControlPopover/ControlPopover';

import useModel from 'hooks/model/useModel';

import runDetailAppModel from 'services/models/runs/runDetailAppModel';
import * as analytics from 'services/analytics';

import { processDurationTime } from 'utils/processDurationTime';

import RunDetailSettingsTab from './RunDetailSettingsTab';
import RunDetailMetricsAndSystemTab from './RunDetailMetricsAndSystemTab';
import RunDetailParamsTab from './RunDetailParamsTab';
import RunSelectPopoverContent from './RunSelectPopoverContent';
import TraceVisualizationContainer from './TraceVisualizationContainer';
import AudiosVisualizer from './AudiosVisualizer';

import './RunDetail.scss';

function RunDetail(): React.FunctionComponentElement<React.ReactNode> {
  let runsOfExperimentRequestRef: any = null;
  const runData = useModel(runDetailAppModel);
  const containerRef = useRef<HTMLDivElement | any>(null);
  const [value, setValue] = useState(0);
  const [dateNow, setDateNow] = useState(Date.now());
  const [isRunSelectDropdownOpen, setIsRunSelectDropdownOpen] = useState(false);
  const { runHash } = useParams<{ runHash: string }>();

  const handleChange = (event: React.ChangeEvent<{}>, newValue: number) => {
    setValue(newValue);
  };

  function onRunsSelectToggle() {
    setIsRunSelectDropdownOpen(!isRunSelectDropdownOpen);
  }

  React.useEffect(() => {
    setDateNow(Date.now());
    runDetailAppModel.initialize();
    const runsRequestRef = runDetailAppModel.getRunInfo(runHash);
    const experimentRequestRef: any = runDetailAppModel.getExperimentsData();
    experimentRequestRef?.call();
    runsRequestRef.call();

    return () => {
      runsRequestRef.abort();
      runsOfExperimentRequestRef?.abort();
      experimentRequestRef?.abort();
    };
  }, [runHash]);

  React.useEffect(() => {
    if (runData?.experimentId) {
      getRunsOfExperiment(runData?.experimentId);
    }
  }, [runData?.experimentId]);

  function getRunsOfExperiment(
    id: string,
    params?: { limit: number; offset?: string },
    isLoadMore?: boolean,
  ) {
    runsOfExperimentRequestRef = runDetailAppModel.getRunsOfExperiment(
      id,
      params,
      isLoadMore,
    );
    runsOfExperimentRequestRef.call();
  }

  React.useEffect(() => {
    analytics.pageView('[RunDetail]');
  }, []);

  return (
    <section className='RunDetail container' ref={containerRef}>
      <div className='RunDetail__runDetailContainer'>
        <div className='RunDetail__runDetailContainer__appBarContainer'>
          <ControlPopover
            anchorOrigin={{
              vertical: 'bottom',
              horizontal: 'left',
            }}
            transformOrigin={{
              vertical: 'top',
              horizontal: 'left',
            }}
            anchor={({ onAnchorClick, opened }) => (
              <div
                className='RunDetail__runDetailContainer__appBarContainer__appBarTitleBox'
                onClick={onAnchorClick}
              >
                {!runData?.isRunInfoLoading ? (
                  <>
                    <div className='RunDetail__runDetailContainer__appBarContainer__appBarTitleBox__container'>
                      <Text tint={100} size={16} weight={600}>
                        {`${runData?.runInfo?.experiment?.name || ''} / ${
                          runHash || ''
                        }`}
                      </Text>
                    </div>
                  </>
                ) : (
                  <Skeleton variant='rect' height={24} width={340} />
                )}
                <Button
                  disabled={
                    runData?.isExperimentsLoading || runData?.isRunInfoLoading
                  }
                  color={opened ? 'primary' : 'default'}
                  size='small'
                  className={classNames(
                    'RunDetail__runDetailContainer__appBarContainer__appBarTitleBox__buttonSelectToggler',
                    { opened: opened },
                  )}
                  withOnlyIcon
                >
                  <Icon name={opened ? 'arrow-up' : 'arrow-down'} />
                </Button>
              </div>
            )}
            component={
              <RunSelectPopoverContent
                getRunsOfExperiment={getRunsOfExperiment}
                experimentsData={runData?.experimentsData}
                experimentId={runData?.experimentId}
                runsOfExperiment={runData?.runsOfExperiment}
                runInfo={runData?.runInfo}
                isRunsOfExperimentLoading={runData?.isRunsOfExperimentLoading}
                isRunInfoLoading={runData?.isRunInfoLoading}
                isLoadMoreButtonShown={runData?.isLoadMoreButtonShown}
                onRunsSelectToggle={onRunsSelectToggle}
                dateNow={dateNow}
              />
            }
          />
        </div>

        <div className='RunDetail__runDetailContainer__headerContainer'>
          <div className='RunDetail__runDetailContainer__headerContainer__infoBox'>
            {!runData?.isRunInfoLoading ? (
              <>
                <Text
                  component='p'
                  tint={100}
                  size={14}
                  weight={600}
                  className='RunDetail__runDetailContainer__headerContainer__infoBox__dateTitle'
                >
                  {`${moment(runData?.runInfo?.creation_time * 1000).format(
                    'DD MMM YYYY, HH:mm A',
                  )} | ${processDurationTime(
                    runData?.runInfo?.creation_time * 1000,
                    runData?.runInfo?.end_time
                      ? runData?.runInfo?.end_time * 1000
                      : dateNow,
                  )}`}
                </Text>
                <StatusLabel
                  status={runData?.runInfo?.end_time ? 'alert' : 'success'}
                  title={
                    runData?.runInfo?.end_time ? 'Finished' : 'In Progress'
                  }
                />
              </>
            ) : (
              <Skeleton variant='rect' height={24} width={300} />
            )}
          </div>
          <div className='RunDetail__runDetailContainer__headerContainer__tagsBox ScrollBar__hidden'>
            {runData?.runInfo?.tags.map((tag: any, i: number) => (
              <Badge color={tag.color} label={tag.name} key={i} />
            ))}
          </div>
        </div>
        <Paper className='RunDetail__runDetailContainer__tabsContainer'>
          <Tabs
            value={value}
            onChange={handleChange}
            aria-label='simple tabs example'
            indicatorColor='primary'
            textColor='primary'
          >
            <Tab label='Parameters' />
            <Tab label='Metrics' />
            <Tab label='System' />
            <Tab label='Distributions' />
<<<<<<< HEAD
            <Tab label='Audios' />
            <Tab label='Plotly' />
=======
            <Tab label='Images' />
            <Tab label='Texts' />
            <Tab label='Figures' />
>>>>>>> 7c9c3389
            <Tab label='Settings' />
          </Tabs>
        </Paper>
        <TabPanel
          value={value}
          index={0}
          className='RunDetail__runDetailContainer__tabPanel'
        >
          <RunDetailParamsTab
            runParams={runData?.runParams}
            isRunInfoLoading={runData?.isRunInfoLoading}
          />
        </TabPanel>
        <TabPanel
          value={value}
          index={1}
          className='RunDetail__runDetailContainer__tabPanel'
        >
          <RunDetailMetricsAndSystemTab
            runHash={runHash}
            runTraces={runData?.runTraces}
            runBatch={runData?.runMetricsBatch}
            isRunBatchLoading={runData?.isRunBatchLoading}
          />
        </TabPanel>
        <TabPanel
          value={value}
          index={2}
          className='RunDetail__runDetailContainer__tabPanel'
        >
          <RunDetailMetricsAndSystemTab
            runHash={runHash}
            runTraces={runData?.runTraces}
            runBatch={runData?.runSystemBatch}
            isSystem
            isRunBatchLoading={runData?.isRunBatchLoading}
          />
        </TabPanel>
        <TabPanel
          value={value}
          index={3}
          className='RunDetail__runDetailContainer__tabPanel'
        >
          <TraceVisualizationContainer
            runHash={runHash}
            traceType='distributions'
            traceInfo={runData?.runTraces}
          />
        </TabPanel>
        <TabPanel
          value={value}
          index={4}
          className='RunDetail__runDetailContainer__tabPanel'
        >
          <TraceVisualizationContainer
            runHash={runHash}
            traceType='images'
            traceInfo={runData?.runTraces}
            runParams={runData?.runParams}
          />
        </TabPanel>
        <TabPanel
          value={value}
          index={5}
          className='RunDetail__runDetailContainer__tabPanel'
        >
          <TraceVisualizationContainer
            runHash={runHash}
<<<<<<< HEAD
            traceType='audios'
=======
            traceType='texts'
>>>>>>> 7c9c3389
            traceInfo={runData?.runTraces}
            runParams={runData?.runParams}
          />
        </TabPanel>
        <TabPanel
          value={value}
          index={6}
          className='RunDetail__runDetailContainer__tabPanel'
        >
          <TraceVisualizationContainer
            runHash={runHash}
            traceType='figures'
            traceInfo={runData?.runTraces}
          />
        </TabPanel>
<<<<<<< HEAD

=======
>>>>>>> 7c9c3389
        <TabPanel
          value={value}
          index={7}
          className='RunDetail__runDetailContainer__tabPanel'
        >
          <RunDetailSettingsTab
            isArchived={runData?.runInfo?.archived}
            runHash={runHash}
          />
        </TabPanel>
      </div>
      {runData?.notifyData?.length > 0 && (
        <NotificationContainer
          handleClose={runDetailAppModel?.onNotificationDelete}
          data={runData?.notifyData}
        />
      )}
    </section>
  );
}

export default memo(RunDetail);<|MERGE_RESOLUTION|>--- conflicted
+++ resolved
@@ -24,7 +24,6 @@
 import RunDetailParamsTab from './RunDetailParamsTab';
 import RunSelectPopoverContent from './RunSelectPopoverContent';
 import TraceVisualizationContainer from './TraceVisualizationContainer';
-import AudiosVisualizer from './AudiosVisualizer';
 
 import './RunDetail.scss';
 
@@ -196,14 +195,10 @@
             <Tab label='Metrics' />
             <Tab label='System' />
             <Tab label='Distributions' />
-<<<<<<< HEAD
+            <Tab label='Images' />
             <Tab label='Audios' />
-            <Tab label='Plotly' />
-=======
-            <Tab label='Images' />
             <Tab label='Texts' />
             <Tab label='Figures' />
->>>>>>> 7c9c3389
             <Tab label='Settings' />
           </Tabs>
         </Paper>
@@ -272,18 +267,26 @@
         >
           <TraceVisualizationContainer
             runHash={runHash}
-<<<<<<< HEAD
             traceType='audios'
-=======
+            traceInfo={runData?.runTraces}
+            runParams={runData?.runParams}
+          />
+        </TabPanel>
+        <TabPanel
+          value={value}
+          index={6}
+          className='RunDetail__runDetailContainer__tabPanel'
+        >
+          <TraceVisualizationContainer
+            runHash={runHash}
             traceType='texts'
->>>>>>> 7c9c3389
             traceInfo={runData?.runTraces}
             runParams={runData?.runParams}
           />
         </TabPanel>
         <TabPanel
           value={value}
-          index={6}
+          index={7}
           className='RunDetail__runDetailContainer__tabPanel'
         >
           <TraceVisualizationContainer
@@ -292,13 +295,9 @@
             traceInfo={runData?.runTraces}
           />
         </TabPanel>
-<<<<<<< HEAD
-
-=======
->>>>>>> 7c9c3389
-        <TabPanel
-          value={value}
-          index={7}
+        <TabPanel
+          value={value}
+          index={8}
           className='RunDetail__runDetailContainer__tabPanel'
         >
           <RunDetailSettingsTab
