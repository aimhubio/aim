--- conflicted
+++ resolved
@@ -184,7 +184,6 @@
   }, []);
 
   return (
-<<<<<<< HEAD
     <ErrorBoundary>
       <section className='RunDetail container' ref={containerRef}>
         <div className='RunDetail__runDetailContainer'>
@@ -207,9 +206,9 @@
                     <>
                       <div className='RunDetail__runDetailContainer__appBarContainer__appBarTitleBox__container'>
                         <Text tint={100} size={16} weight={600}>
-                          {`${runData?.runInfo?.experiment?.name || ''} / ${
-                            runHash || ''
-                          }`}
+                          {`${
+                            runData?.runInfo?.experiment?.name || 'default'
+                          } / ${runHash || ''}`}
                         </Text>
                       </div>
                     </>
@@ -244,96 +243,6 @@
                   isLoadMoreButtonShown={runData?.isLoadMoreButtonShown}
                   onRunsSelectToggle={onRunsSelectToggle}
                   dateNow={dateNow}
-=======
-    <section className='RunDetail container' ref={containerRef}>
-      <div className='RunDetail__runDetailContainer'>
-        <div className='RunDetail__runDetailContainer__appBarContainer'>
-          <ControlPopover
-            anchorOrigin={{
-              vertical: 'bottom',
-              horizontal: 'left',
-            }}
-            transformOrigin={{
-              vertical: 'top',
-              horizontal: 'left',
-            }}
-            anchor={({ onAnchorClick, opened }) => (
-              <div
-                className='RunDetail__runDetailContainer__appBarContainer__appBarTitleBox'
-                onClick={onAnchorClick}
-              >
-                {!runData?.isRunInfoLoading ? (
-                  <>
-                    <div className='RunDetail__runDetailContainer__appBarContainer__appBarTitleBox__container'>
-                      <Text tint={100} size={16} weight={600}>
-                        {`${
-                          runData?.runInfo?.experiment?.name || 'default'
-                        } / ${runHash || ''}`}
-                      </Text>
-                    </div>
-                  </>
-                ) : (
-                  <Skeleton variant='rect' height={24} width={340} />
-                )}
-                <Button
-                  disabled={
-                    runData?.isExperimentsLoading || runData?.isRunInfoLoading
-                  }
-                  color={opened ? 'primary' : 'default'}
-                  size='small'
-                  className={classNames(
-                    'RunDetail__runDetailContainer__appBarContainer__appBarTitleBox__buttonSelectToggler',
-                    { opened: opened },
-                  )}
-                  withOnlyIcon
-                >
-                  <Icon name={opened ? 'arrow-up' : 'arrow-down'} />
-                </Button>
-              </div>
-            )}
-            component={
-              <RunSelectPopoverContent
-                getRunsOfExperiment={getRunsOfExperiment}
-                experimentsData={runData?.experimentsData}
-                experimentId={runData?.experimentId}
-                runsOfExperiment={runData?.runsOfExperiment}
-                runInfo={runData?.runInfo}
-                isRunsOfExperimentLoading={runData?.isRunsOfExperimentLoading}
-                isRunInfoLoading={runData?.isRunInfoLoading}
-                isLoadMoreButtonShown={runData?.isLoadMoreButtonShown}
-                onRunsSelectToggle={onRunsSelectToggle}
-                dateNow={dateNow}
-              />
-            }
-          />
-        </div>
-
-        <div className='RunDetail__runDetailContainer__headerContainer'>
-          <div className='RunDetail__runDetailContainer__headerContainer__infoBox'>
-            {!runData?.isRunInfoLoading ? (
-              <>
-                <Text
-                  component='p'
-                  tint={100}
-                  size={14}
-                  weight={600}
-                  className='RunDetail__runDetailContainer__headerContainer__infoBox__dateTitle'
-                >
-                  {`${moment(runData?.runInfo?.creation_time * 1000).format(
-                    DateWithOutSeconds,
-                  )} | ${processDurationTime(
-                    runData?.runInfo?.creation_time * 1000,
-                    runData?.runInfo?.end_time
-                      ? runData?.runInfo?.end_time * 1000
-                      : dateNow,
-                  )}`}
-                </Text>
-                <StatusLabel
-                  status={runData?.runInfo?.end_time ? 'alert' : 'success'}
-                  title={
-                    runData?.runInfo?.end_time ? 'Finished' : 'In Progress'
-                  }
->>>>>>> 8b9aeb7e
                 />
               }
             />
@@ -351,7 +260,7 @@
                     className='RunDetail__runDetailContainer__headerContainer__infoBox__dateTitle'
                   >
                     {`${moment(runData?.runInfo?.creation_time * 1000).format(
-                      'DD MMM YYYY, HH:mm A',
+                      DateWithOutSeconds,
                     )} | ${processDurationTime(
                       runData?.runInfo?.creation_time * 1000,
                       runData?.runInfo?.end_time
@@ -376,49 +285,38 @@
               ))}
             </div>
           </div>
-<<<<<<< HEAD
           <Paper className='RunDetail__runDetailContainer__tabsContainer'>
-            <ErrorBoundary>
-              <Tabs
-                value={activeTab}
-                onChange={handleTabChange}
-                aria-label='simple tabs example'
-                indicatorColor='primary'
-                textColor='primary'
-              >
-                {tabs.map((tab) => (
-                  <Tab
-                    key={tab}
-                    label={tab}
-                    value={`${url}/${tab}`}
-                    component={Link}
-                    to={`${url}/${tab}`}
-                  />
-                ))}
-              </Tabs>
-            </ErrorBoundary>
+            <Tabs
+              className='RunDetail__runDetailContainer__Tabs'
+              value={activeTab}
+              onChange={handleTabChange}
+              aria-label='simple tabs example'
+              indicatorColor='primary'
+              textColor='primary'
+            >
+              {tabs.map((tab) => (
+                <Tab
+                  key={tab}
+                  label={tab}
+                  value={`${url}/${tab}`}
+                  component={Link}
+                  to={`${url}/${tab}`}
+                />
+              ))}
+            </Tabs>
           </Paper>
           <BusyLoaderWrapper
             isLoading={runData?.isRunInfoLoading}
             height='100%'
-=======
-        </div>
-        <Paper className='RunDetail__runDetailContainer__tabsContainer'>
-          <Tabs
-            className='RunDetail__runDetailContainer__Tabs'
-            value={activeTab}
-            onChange={handleTabChange}
-            aria-label='simple tabs example'
-            indicatorColor='primary'
-            textColor='primary'
->>>>>>> 8b9aeb7e
           >
             <Switch>
               {tabs.map((tab: string) => (
                 <Route path={`${url}/${tab}`} key={tab}>
-                  <div className='RunDetail__runDetailContainer__tabPanel'>
-                    {tabContent[tab]}
-                  </div>
+                  <ErrorBoundary>
+                    <div className='RunDetail__runDetailContainer__tabPanel'>
+                      {tabContent[tab]}
+                    </div>
+                  </ErrorBoundary>
                 </Route>
               ))}
               <Redirect to={`${url}/parameters`} />
