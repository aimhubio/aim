import React from 'react';

import SliderWithInput from 'components/SliderWithInput';
import { Button } from 'components/kit';
<<<<<<< HEAD
import ErrorBoundary from 'components/ErrorBoundary/ErrorBoundary';

=======
import { IValidationMetadata } from 'components/kit/Input';
>>>>>>> 8b9aeb7e
interface IRangeSliderWithInputItem {
  sliderName: string;
  inputName: string;
  sliderTitle: string;
  inputTitle: string;
  sliderTitleTooltip: string;
  inputTitleTooltip: string;
  /**
   * min, max values
   */
  rangeEndpoints: [number, number];
  selectedRangeValue: [number, number];
  inputValue: number;
  sliderType: 'single' | 'range'; // This type is same as SliderWithInput component sliderType prop type.
}

type RangeSliderData = IRangeSliderWithInputItem[];

interface IRangeSliderPanelProps {
  items?: RangeSliderData;
  onApply: () => void;
  onInputChange: (
    name: string,
    value: number,
    metadata?: IValidationMetadata,
  ) => void;
  onRangeSliderChange: (name: string, newValue: number[] | number) => void;
  applyButtonDisabled: boolean;
}

function RangePanel({
  onApply,
  applyButtonDisabled,
  onRangeSliderChange,
  onInputChange,
  items,
}: IRangeSliderPanelProps) {
  return (
<<<<<<< HEAD
    <ErrorBoundary>
      <form
        className='RangePanel'
        onSubmit={(e) => {
          e.preventDefault();
          onApply();
        }}
      >
        <div className='RangePanelContainer'>
          {items?.map((item) => (
            <React.Fragment key={item.sliderName}>
              <SliderWithInput
                sliderType={item?.sliderType}
                sliderTitle={item.sliderTitle}
                countInputTitle={item.inputTitle}
                countTitleTooltip={item.inputTitleTooltip}
                sliderTitleTooltip={item.sliderTitleTooltip}
                min={item.rangeEndpoints[0]}
                max={item.rangeEndpoints[1]}
                selectedRangeValue={item.selectedRangeValue}
                selectedCountValue={item.inputValue}
                onSearch={onApply}
                onRangeChange={(value) =>
                  onRangeSliderChange(item.sliderName, value)
                }
                onCountChange={({ target: { value } }) =>
                  onInputChange(item.inputName, +value)
                }
              />
              <div className='VerticalDivider' />
            </React.Fragment>
          ))}
          <div className='ApplyButtonContainer'>
            <Button
              size='small'
              color='primary'
              variant='contained'
              type='submit'
              className='ApplyButton'
              disabled={applyButtonDisabled}
            >
              Apply
            </Button>
          </div>
=======
    <form
      className='RangePanel'
      onSubmit={(e) => {
        e.preventDefault();
        onApply();
      }}
    >
      <div className='RangePanelContainer'>
        {items?.map((item) => (
          <React.Fragment key={item.sliderName}>
            <SliderWithInput
              sliderType={item?.sliderType}
              sliderTitle={item.sliderTitle}
              countInputTitle={item.inputTitle}
              countTitleTooltip={item.inputTitleTooltip}
              sliderTitleTooltip={item.sliderTitleTooltip}
              min={item.rangeEndpoints[0]}
              max={item.rangeEndpoints[1]}
              selectedRangeValue={item.selectedRangeValue}
              selectedCountValue={item.inputValue}
              onSearch={onApply}
              onRangeChange={(value) =>
                onRangeSliderChange(item.sliderName, value)
              }
              onCountChange={(value, metadata?: IValidationMetadata) => {
                onInputChange(item.inputName, value, metadata);
              }}
            />
            <div className='VerticalDivider' />
          </React.Fragment>
        ))}
        <div className='ApplyButtonContainer'>
          <Button
            size='small'
            color='primary'
            variant='contained'
            type='submit'
            className='ApplyButton'
            disabled={applyButtonDisabled}
          >
            Apply
          </Button>
>>>>>>> 8b9aeb7e
        </div>
      </form>
    </ErrorBoundary>
  );
}

RangePanel.displayName = 'RangePanel';

export default React.memo<IRangeSliderPanelProps>(RangePanel);<|MERGE_RESOLUTION|>--- conflicted
+++ resolved
@@ -2,12 +2,7 @@
 
 import SliderWithInput from 'components/SliderWithInput';
 import { Button } from 'components/kit';
-<<<<<<< HEAD
-import ErrorBoundary from 'components/ErrorBoundary/ErrorBoundary';
-
-=======
 import { IValidationMetadata } from 'components/kit/Input';
->>>>>>> 8b9aeb7e
 interface IRangeSliderWithInputItem {
   sliderName: string;
   inputName: string;
@@ -46,52 +41,6 @@
   items,
 }: IRangeSliderPanelProps) {
   return (
-<<<<<<< HEAD
-    <ErrorBoundary>
-      <form
-        className='RangePanel'
-        onSubmit={(e) => {
-          e.preventDefault();
-          onApply();
-        }}
-      >
-        <div className='RangePanelContainer'>
-          {items?.map((item) => (
-            <React.Fragment key={item.sliderName}>
-              <SliderWithInput
-                sliderType={item?.sliderType}
-                sliderTitle={item.sliderTitle}
-                countInputTitle={item.inputTitle}
-                countTitleTooltip={item.inputTitleTooltip}
-                sliderTitleTooltip={item.sliderTitleTooltip}
-                min={item.rangeEndpoints[0]}
-                max={item.rangeEndpoints[1]}
-                selectedRangeValue={item.selectedRangeValue}
-                selectedCountValue={item.inputValue}
-                onSearch={onApply}
-                onRangeChange={(value) =>
-                  onRangeSliderChange(item.sliderName, value)
-                }
-                onCountChange={({ target: { value } }) =>
-                  onInputChange(item.inputName, +value)
-                }
-              />
-              <div className='VerticalDivider' />
-            </React.Fragment>
-          ))}
-          <div className='ApplyButtonContainer'>
-            <Button
-              size='small'
-              color='primary'
-              variant='contained'
-              type='submit'
-              className='ApplyButton'
-              disabled={applyButtonDisabled}
-            >
-              Apply
-            </Button>
-          </div>
-=======
     <form
       className='RangePanel'
       onSubmit={(e) => {
@@ -134,10 +83,9 @@
           >
             Apply
           </Button>
->>>>>>> 8b9aeb7e
         </div>
-      </form>
-    </ErrorBoundary>
+      </div>
+    </form>
   );
 }
 
