--- conflicted
+++ resolved
@@ -23,11 +23,7 @@
     .RangePanel {
       display: flex;
       align-items: center;
-<<<<<<< HEAD
-      height: 2.75rem;
-=======
       padding-bottom: toRem(4px);
->>>>>>> 1b020cdf
       width: 100%;
       margin-top: toRem(10px);
       justify-content: center;
