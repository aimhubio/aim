import React, { useEffect } from 'react';

import Menu from 'components/kit/Menu/Menu';
import BusyLoaderWrapper from 'components/BusyLoaderWrapper/BusyLoaderWrapper';

import useModel from 'hooks/model/useModel';

import runTracesModel from 'services/models/runs/runTracesModel';

import DistributionsVisualizer from '../DistributionsVisualizer';
import ImagesVisualizer from '../ImagesVisualizer/ImagesVisualizer';
import { ITraceVisualizationContainerProps } from '../types';
import RangePanel from '../RangePanel';

import RangePanel from './RangePanel';
import widthEmptyTraceCheck from './widthEmptyTraceCheck';

import './TraceVisualizationContainer.scss';

const traceTypeVisualization = {
  images: ImagesVisualizer,
  distributions: DistributionsVisualizer,
  audios: () => null,
  videos: () => null,
  texts: () => null,
<<<<<<< HEAD
  plots: () => null,
=======
  plotly: () => null,
>>>>>>> 1b020cdf
};

function TraceVisualizationContainer({
  traceInfo,
  traceType,
  runHash,
}: ITraceVisualizationContainerProps) {
  const runTracesModelData = useModel(runTracesModel);
  useEffect(() => {
    runTracesModel.initialize(runHash, traceType, traceInfo[traceType]);

    return () => {
      runTracesModel.destroy();
    };
  }, [runHash, traceInfo, traceType]);

  const Visualizer = traceTypeVisualization[traceType];

  return (
    <div className='TraceVisualizationWrapper'>
      <div className='MenuArea'>
        {runTracesModelData?.menu?.defaultActiveItemKey && (
          <Menu
            defaultActiveItemKey={
              runTracesModelData?.menu?.defaultActiveItemKey
            }
            onChangeActiveItem={runTracesModel.changeActiveItemKey}
            title={runTracesModelData?.menu?.title}
            data={runTracesModelData?.menu?.items || []}
          />
        )}
      </div>
      <div className='VisualizerArea'>
        <BusyLoaderWrapper
          height={'30rem'}
          isLoading={!!runTracesModelData?.isTraceBatchLoading}
        >
          <Visualizer
            data={runTracesModelData?.data}
            isLoading={runTracesModelData?.isTraceBatchLoading}
            activeTraceContext={runTracesModelData?.menu?.activeItemName}
          />

          {runTracesModelData?.data &&
            runTracesModelData?.config &&
            runTracesModelData?.queryData && (
              <RangePanel
                items={runTracesModelData?.config?.rangePanel.map((item) => ({
                  key: item.sliderName,
                  sliderName: item.sliderName,
                  inputName: item.inputName,
                  sliderTitle: item.sliderTitle,
                  inputTitle: item.inputTitle,
                  sliderTitleTooltip: item.sliderTitleTooltip,
                  inputTitleTooltip: item.inputTitleTooltip,
                  rangeEndpoints: runTracesModelData?.data[item.sliderName],
                  selectedRangeValue: runTracesModelData?.queryData?.sliders[
                    item.sliderName
                  ] || [0, 50],
                  inputValue:
                    runTracesModelData?.queryData?.inputs[item.inputName] || 50,
                }))}
                onApply={runTracesModel.onApply}
                onInputChange={runTracesModel.onInputChange}
                onRangeSliderChange={runTracesModel.onRangeChange}
              />
            )}
        </BusyLoaderWrapper>
        {runTracesModelData?.data &&
          runTracesModelData?.config &&
          runTracesModelData?.queryData && (
            <RangePanel
              items={runTracesModelData?.config?.rangePanel.map((item) => ({
                key: item.sliderName,
                sliderName: item.sliderName,
                inputName: item.inputName,
                sliderTitle: item.sliderTitle,
                inputTitle: item.inputTitle,
                sliderTitleTooltip: item.sliderTitleTooltip,
                inputTitleTooltip: item.inputTitleTooltip,
                rangeEndpoints: runTracesModelData?.data[item.sliderName],
                selectedRangeValue: runTracesModelData?.queryData?.sliders[
                  item.sliderName
                ] || [0, 50],
                inputValue:
                  runTracesModelData?.queryData?.inputs[item.inputName] || 50,
              }))}
              onApply={runTracesModel.onApply}
              onInputChange={runTracesModel.onInputChange}
              onRangeSliderChange={runTracesModel.onRangeChange}
              applyButtonDisabled={!!runTracesModelData?.isTraceBatchLoading}
            />
          )}
      </div>
    </div>
  );
}

TraceVisualizationContainer.displayName = 'TraceVisualizationContainer';

export default widthEmptyTraceCheck(TraceVisualizationContainer);<|MERGE_RESOLUTION|>--- conflicted
+++ resolved
@@ -10,7 +10,6 @@
 import DistributionsVisualizer from '../DistributionsVisualizer';
 import ImagesVisualizer from '../ImagesVisualizer/ImagesVisualizer';
 import { ITraceVisualizationContainerProps } from '../types';
-import RangePanel from '../RangePanel';
 
 import RangePanel from './RangePanel';
 import widthEmptyTraceCheck from './widthEmptyTraceCheck';
@@ -23,11 +22,7 @@
   audios: () => null,
   videos: () => null,
   texts: () => null,
-<<<<<<< HEAD
-  plots: () => null,
-=======
   plotly: () => null,
->>>>>>> 1b020cdf
 };
 
 function TraceVisualizationContainer({
@@ -70,31 +65,6 @@
             isLoading={runTracesModelData?.isTraceBatchLoading}
             activeTraceContext={runTracesModelData?.menu?.activeItemName}
           />
-
-          {runTracesModelData?.data &&
-            runTracesModelData?.config &&
-            runTracesModelData?.queryData && (
-              <RangePanel
-                items={runTracesModelData?.config?.rangePanel.map((item) => ({
-                  key: item.sliderName,
-                  sliderName: item.sliderName,
-                  inputName: item.inputName,
-                  sliderTitle: item.sliderTitle,
-                  inputTitle: item.inputTitle,
-                  sliderTitleTooltip: item.sliderTitleTooltip,
-                  inputTitleTooltip: item.inputTitleTooltip,
-                  rangeEndpoints: runTracesModelData?.data[item.sliderName],
-                  selectedRangeValue: runTracesModelData?.queryData?.sliders[
-                    item.sliderName
-                  ] || [0, 50],
-                  inputValue:
-                    runTracesModelData?.queryData?.inputs[item.inputName] || 50,
-                }))}
-                onApply={runTracesModel.onApply}
-                onInputChange={runTracesModel.onInputChange}
-                onRangeSliderChange={runTracesModel.onRangeChange}
-              />
-            )}
         </BusyLoaderWrapper>
         {runTracesModelData?.data &&
           runTracesModelData?.config &&
