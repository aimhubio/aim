--- conflicted
+++ resolved
@@ -8,13 +8,9 @@
 import runTracesModel from 'services/models/runs/runTracesModel';
 
 import DistributionsVisualizer from '../DistributionsVisualizer';
-<<<<<<< HEAD
-import ImagesVisualizer from '../ImagesVisualizer/ImagesVisualizer';
 import TextsVisualizer from '../TextsVisualizer';
-=======
 import ImagesVisualizer from '../ImagesVisualizer';
 import PlotlyVisualizer from '../PlotlyVisualizer';
->>>>>>> 59a39364
 import { ITraceVisualizationContainerProps } from '../types';
 
 import RangePanel from './RangePanel';
@@ -27,13 +23,8 @@
   distributions: DistributionsVisualizer,
   audios: () => null,
   videos: () => null,
-<<<<<<< HEAD
   texts: TextsVisualizer,
-  plotly: () => null,
-=======
-  texts: () => null,
   figures: PlotlyVisualizer,
->>>>>>> 59a39364
 };
 
 function TraceVisualizationContainer({
