import React from 'react';
import { useHistory, useRouteMatch } from 'react-router-dom';

// import usePanelResize from 'hooks/resize/usePanelResize';

// import ResizePanel from "components/ResizePanel/ResizePanel";
import BusyLoaderWrapper from 'components/BusyLoaderWrapper/BusyLoaderWrapper';
import ErrorBoundary from 'components/ErrorBoundary/ErrorBoundary';
import TableLoader from 'components/TableLoader/TableLoader';
import Table from 'components/Table/Table';

<<<<<<< HEAD
import { IllustrationsEnum } from 'config/illustrationConfig/illustrationConfig';
import { ANALYTICS_EVENT_KEYS } from 'config/analytics/analyticsKeysMap';
=======
import { RequestStatusEnum } from 'config/enums/requestStatusEnum';

import useModel from 'hooks/model/useModel';

import SelectForm from 'pages/TextExplorer/components/SelectForm/SelectForm';
>>>>>>> e1dd3e77

import textExplorerAppModel from 'services/models/textExplorer/textExplorerAppModel';

import { IApiRequest } from 'types/services/services';
import { ITextExplorerAppModelState } from 'types/services/models/textExplorer/texteExplorerAppModel';

import exceptionHandler from 'utils/app/exceptionHandler';
import getStateFromUrl from 'utils/getStateFromUrl';

import './TextExplorer.scss';

function TextExplorer() {
  const tableElemRef = React.useRef<HTMLDivElement>(null);
  const textsWrapperRef = React.useRef<any>(null);
  const wrapperElemRef = React.useRef<HTMLDivElement>(null);
  const route = useRouteMatch<any>();
  const history = useHistory();
  const textsData =
    useModel<Partial<ITextExplorerAppModelState>>(textExplorerAppModel);

  const tableColumns = [
    {
      dataKey: 'step',
      key: 'step',
      title: 'Step',
      width: 100,
    },
    {
      dataKey: 'index',
      key: 'index',
      title: 'Index',
      width: 100,
    },
    {
      dataKey: 'text',
      key: 'text',
      title: 'Text',
      width: 0,
      flexGrow: 1,
      // TODO: replace with a wrapper component for all types of texts visualization
      cellRenderer: function cellRenderer({ cellData }: any) {
        return <p>{cellData}</p>;
      },
    },
  ];
  React.useEffect(() => {
    textExplorerAppModel.initialize(route.params.appId);
    let appRequestRef: IApiRequest<void>;
    let textRequestRef: IApiRequest<void>;
    if (route.params.appId) {
      appRequestRef = textExplorerAppModel.getAppConfigData(route.params.appId);
      appRequestRef
        .call((detail: any) => {
          exceptionHandler({ detail, model: textExplorerAppModel });
        })
        .then(() => {
          textRequestRef = textExplorerAppModel.getTextData();
          textRequestRef.call((detail: any) => {
            exceptionHandler({ detail, model: textExplorerAppModel });
          });
        });
    } else {
      textExplorerAppModel.setDefaultAppConfigData();
      textRequestRef = textExplorerAppModel.getTextData();
      textRequestRef.call((detail: any) => {
        exceptionHandler({ detail, model: textExplorerAppModel });
      });
    }
    // analytics.pageView(ANALYTICS_EVENT_KEYS.images.pageView);

    const unListenHistory = history.listen(() => {
      if (!!textsData?.config) {
        if (
          // metricsData.config.grouping !== getStateFromUrl('grouping') ||
          // metricsData.config.chart !== getStateFromUrl('chart') ||
          textsData.config.select !== getStateFromUrl('select')
        ) {
          textExplorerAppModel.setDefaultAppConfigData();
          textExplorerAppModel.updateModelData();
        }
      }
    });
    return () => {
      textExplorerAppModel.destroy();
      textRequestRef?.abort();
      unListenHistory();
      if (appRequestRef) {
        appRequestRef.abort();
      }
    };
  }, [route.params.appId]);

  return (
    <ErrorBoundary>
      <div className='TextExplorer__container' ref={wrapperElemRef}>
        <section className='TextExplorer__section'>
          <div className='TextExplorer__section__div TextExplorer__fullHeight'>
            App bar
            <div className='TextExplorer__SelectForm__Grouping__container'>
              <SelectForm
                requestIsPending={
                  textsData?.requestStatus === RequestStatusEnum.Pending
                }
                selectedTextsData={textsData?.config?.select!}
                selectFormData={textsData?.selectFormData!}
                onTextsExplorerSelectChange={
                  textExplorerAppModel.onTextsExplorerSelectChange
                }
                searchButtonDisabled={textsData?.searchButtonDisabled!}
                onSelectRunQueryChange={
                  textExplorerAppModel.onSelectRunQueryChange
                }
                // onSelectAdvancedQueryChange={
                //   textExplorerAppModel.onSelectAdvancedQueryChange
                // }
                // toggleSelectAdvancedMode={
                //   textExplorerAppModel.toggleSelectAdvancedMode
                // }
                // onSearchQueryCopy={textExplorerAppModel.onSearchQueryCopy}
              />
            </div>
            <div
              ref={textsWrapperRef}
              className='TextExplorer__textsWrapper__container'
            >
              <Table
                custom
                ref={tableElemRef}
                fixed={false}
                columns={tableColumns}
                data={[]}
                isLoading={false}
                hideHeaderActions
                estimatedRowHeight={32}
                headerHeight={32}
                updateColumnsWidths={() => {}}
                illustrationConfig={{
                  page: 'runs',
                  title: 'No Tracked Texts',
                  type: IllustrationsEnum.EmptyData,
                }}
                height='100%'
              />
            </div>
            Resize panel
            <div ref={tableElemRef} className='TextExplorer__table__container'>
              <BusyLoaderWrapper
                isLoading={false}
                className='TextExplore__loader'
                height='100%'
                loaderComponent={<TableLoader />}
              >
                Table
              </BusyLoaderWrapper>
            </div>
          </div>
        </section>
      </div>
    </ErrorBoundary>
  );
}

export default TextExplorer;<|MERGE_RESOLUTION|>--- conflicted
+++ resolved
@@ -9,16 +9,12 @@
 import TableLoader from 'components/TableLoader/TableLoader';
 import Table from 'components/Table/Table';
 
-<<<<<<< HEAD
 import { IllustrationsEnum } from 'config/illustrationConfig/illustrationConfig';
-import { ANALYTICS_EVENT_KEYS } from 'config/analytics/analyticsKeysMap';
-=======
 import { RequestStatusEnum } from 'config/enums/requestStatusEnum';
 
 import useModel from 'hooks/model/useModel';
 
 import SelectForm from 'pages/TextExplorer/components/SelectForm/SelectForm';
->>>>>>> e1dd3e77
 
 import textExplorerAppModel from 'services/models/textExplorer/textExplorerAppModel';
 
@@ -29,6 +25,31 @@
 import getStateFromUrl from 'utils/getStateFromUrl';
 
 import './TextExplorer.scss';
+const tableColumns = [
+  {
+    dataKey: 'step',
+    key: 'step',
+    title: 'Step',
+    width: 100,
+  },
+  {
+    dataKey: 'index',
+    key: 'index',
+    title: 'Index',
+    width: 100,
+  },
+  {
+    dataKey: 'text',
+    key: 'text',
+    title: 'Text',
+    width: 0,
+    flexGrow: 1,
+    // TODO: replace with a wrapper component for all types of texts visualization
+    cellRenderer: function cellRenderer({ cellData }: any) {
+      return <p>{cellData}</p>;
+    },
+  },
+];
 
 function TextExplorer() {
   const tableElemRef = React.useRef<HTMLDivElement>(null);
@@ -39,31 +60,6 @@
   const textsData =
     useModel<Partial<ITextExplorerAppModelState>>(textExplorerAppModel);
 
-  const tableColumns = [
-    {
-      dataKey: 'step',
-      key: 'step',
-      title: 'Step',
-      width: 100,
-    },
-    {
-      dataKey: 'index',
-      key: 'index',
-      title: 'Index',
-      width: 100,
-    },
-    {
-      dataKey: 'text',
-      key: 'text',
-      title: 'Text',
-      width: 0,
-      flexGrow: 1,
-      // TODO: replace with a wrapper component for all types of texts visualization
-      cellRenderer: function cellRenderer({ cellData }: any) {
-        return <p>{cellData}</p>;
-      },
-    },
-  ];
   React.useEffect(() => {
     textExplorerAppModel.initialize(route.params.appId);
     let appRequestRef: IApiRequest<void>;
