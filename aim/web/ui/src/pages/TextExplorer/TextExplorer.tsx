--- conflicted
+++ resolved
@@ -10,7 +10,6 @@
 import Table from 'components/Table/Table';
 
 import { IllustrationsEnum } from 'config/illustrationConfig/illustrationConfig';
-
 import { ANALYTICS_EVENT_KEYS } from 'config/analytics/analyticsKeysMap';
 
 import textExplorerAppModel from 'services/models/textExplorer/textExplorerAppModel';
@@ -24,7 +23,6 @@
   const textsWrapperRef = React.useRef<any>(null);
   const wrapperElemRef = React.useRef<HTMLDivElement>(null);
 
-<<<<<<< HEAD
   const tableColumns = [
     {
       dataKey: 'step',
@@ -50,7 +48,6 @@
       },
     },
   ];
-=======
   React.useEffect(() => {
     textExplorerAppModel.initialize(route.params.appId);
     let appRequestRef: {
@@ -81,7 +78,6 @@
     };
   }, [route.params.appId]);
 
->>>>>>> 451d6f4c
   return (
     <ErrorBoundary>
       <div className='TextExplorer__container' ref={wrapperElemRef}>
