import React from 'react';
import { useHistory, useRouteMatch } from 'react-router-dom';
import _ from 'lodash-es';

import BusyLoaderWrapper from 'components/BusyLoaderWrapper/BusyLoaderWrapper';
import ErrorBoundary from 'components/ErrorBoundary/ErrorBoundary';
import TableLoader from 'components/TableLoader/TableLoader';
import NotificationContainer from 'components/NotificationContainer/NotificationContainer';
import ResizePanel from 'components/ResizePanel/ResizePanel';
import Table from 'components/Table/Table';
import ImagesExploreRangePanel from 'components/ImagesExploreRangePanel';

import { IllustrationsEnum } from 'config/illustrationConfig/illustrationConfig';
import { RequestStatusEnum } from 'config/enums/requestStatusEnum';
import { RowHeightSize } from 'config/table/tableConfigs';
import { ANALYTICS_EVENT_KEYS } from 'config/analytics/analyticsKeysMap';
import { ResizeModeEnum } from 'config/enums/tableEnums';

import useModel from 'hooks/model/useModel';
import usePanelResize from 'hooks/resize/usePanelResize';

import SelectForm from 'pages/TextExplorer/components/SelectForm/SelectForm';
import RangePanel from 'pages/RunDetail/TraceVisualizationContainer/RangePanel';

import * as analytics from 'services/analytics';
import { AppNameEnum } from 'services/models/explorer';
import textExplorerAppModel from 'services/models/textExplorer/textExplorerAppModel';

import { IApiRequest } from 'types/services/services';

import exceptionHandler from 'utils/app/exceptionHandler';
import getStateFromUrl from 'utils/getStateFromUrl';

import TextExplorerAppBar from './components/TextExplorerAppBar/TextExplorerAppBar';

import './TextExplorer.scss';

function TextExplorer() {
  const tableElemRef = React.useRef<HTMLDivElement>(null);
  const textsWrapperRef = React.useRef<any>(null);
  const wrapperElemRef = React.useRef<HTMLDivElement>(null);
  const route = useRouteMatch<any>();
  const history = useHistory();
  const textExplorerData = useModel<Partial<any>>(textExplorerAppModel);
  const resizeElemRef = React.useRef<HTMLDivElement>(null);
  const textsTableElementRef = React.useRef<any>(null);

  const panelResizing = usePanelResize(
    wrapperElemRef,
    textsWrapperRef,
    tableElemRef,
    resizeElemRef,
    textExplorerData?.config?.table || {},
    textExplorerAppModel.onTableResizeEnd,
  );

  function handleSearch() {
    analytics.trackEvent(ANALYTICS_EVENT_KEYS.texts.textPanel.clickApplyButton);
    textsTableElementRef.current = textExplorerAppModel.getTextData(true);
    textsTableElementRef.current.call();
  }

  React.useEffect(() => {
    textExplorerAppModel.initialize(route.params.appId);
    let appRequestRef: IApiRequest<void>;
    let textRequestRef: IApiRequest<void>;
    if (route.params.appId) {
      appRequestRef = textExplorerAppModel.getAppConfigData(route.params.appId);
      appRequestRef
        .call((detail: any) => {
          exceptionHandler({ detail, model: textExplorerAppModel });
        })
        .then(() => {
          textRequestRef = textExplorerAppModel.getTextData();
          textRequestRef.call((detail: any) => {
            exceptionHandler({ detail, model: textExplorerAppModel });
          });
        });
    } else {
      textExplorerAppModel.setDefaultAppConfigData();
      textRequestRef = textExplorerAppModel.getTextData();
      textRequestRef.call((detail: any) => {
        exceptionHandler({ detail, model: textExplorerAppModel });
      });
    }
    analytics.pageView(ANALYTICS_EVENT_KEYS.texts.pageView);
    const unListenHistory = history.listen(() => {
      if (!!textExplorerData?.config) {
        if (
          // metricsData.config.grouping !== getStateFromUrl('grouping') ||
          // metricsData.config.chart !== getStateFromUrl('chart') ||
          textExplorerData.config.select !== getStateFromUrl('select')
        ) {
          textExplorerAppModel.setDefaultAppConfigData();
          textExplorerAppModel.updateModelData();
        }
      }
    });
    return () => {
      textExplorerAppModel.destroy();
      textRequestRef?.abort();
      unListenHistory();
      if (appRequestRef) {
        appRequestRef.abort();
      }
    };
  }, [route.params.appId]);

  return (
    <ErrorBoundary>
      <div className='TextExplorer__container' ref={wrapperElemRef}>
        <section className='TextExplorer__section'>
          <div className='TextExplorer__section__div TextExplorer__fullHeight'>
            <TextExplorerAppBar
              onBookmarkCreate={textExplorerAppModel.onBookmarkCreate}
              onBookmarkUpdate={textExplorerAppModel.onBookmarkUpdate}
              title='Text explorer'
            />
            <div className='TextExplorer__SelectForm__Grouping__container'>
              <SelectForm
                requestIsPending={
                  textExplorerData?.requestStatus === RequestStatusEnum.Pending
                }
                selectedTextsData={textExplorerData?.config?.select!}
                selectFormData={textExplorerData?.selectFormData!}
                onTextsExplorerSelectChange={
                  textExplorerAppModel.onTextsExplorerSelectChange
                }
                searchButtonDisabled={textExplorerData?.searchButtonDisabled!}
                onSelectRunQueryChange={
                  textExplorerAppModel.onSelectRunQueryChange
                }
                onSelectAdvancedQueryChange={
                  textExplorerAppModel.onSelectAdvancedQueryChange
                }
                toggleSelectAdvancedMode={
                  textExplorerAppModel.toggleSelectAdvancedMode
                }
                onSearchQueryCopy={textExplorerAppModel.onSearchQueryCopy}
              />
            </div>
            <div
              ref={textsWrapperRef}
              className='TextExplorer__textsWrapper__container'
            >
<<<<<<< HEAD
              <div style={{ height: 'calc(100% - 44px)' }}>
                <Table
                  custom
                  ref={textExplorerData?.refs?.textTableRef}
                  fixed={false}
                  topHeader
                  columns={textExplorerData?.tablePanelColumns}
                  data={textExplorerData?.tablePanelData}
                  isLoading={false}
                  hideHeaderActions
                  estimatedRowHeight={32}
                  headerHeight={32}
                  updateColumnsWidths={() => {}}
                  illustrationConfig={{
                    page: 'runs',
                    title: 'No Tracked Texts',
                    type: IllustrationsEnum.EmptyData,
                  }}
                  height='100%'
                />
              </div>
              <div
                style={{
                  width: '100%',
                  border: '1px solid $grayish',
                  borderLeft: 'none',
                  borderTopRightRadius: '6px',
                  borderBottomRightRadius: '6px',
                  display: 'flex',
                  flexDirection: 'column',
                  justifyContent: 'space-between',
                }}
              >
                {textExplorerData?.config?.texts?.stepRange &&
                  textExplorerData?.config?.texts?.indexRange &&
                  textExplorerAppModel.showRangePanel() &&
                  !_.isEmpty(textExplorerData?.textsData) && (
                    <RangePanel
                      onApply={handleSearch}
                      applyButtonDisabled={
                        textExplorerData?.applyButtonDisabled
                      }
                      onInputChange={textExplorerAppModel.onDensityChange}
                      onRangeSliderChange={
                        textExplorerAppModel.onSliceRangeChange
                      }
                      items={[
                        {
                          inputName: 'recordDensity',
                          inputTitle: 'Steps count',
                          inputTitleTooltip: 'Number of steps to display',
                          inputValue:
                            textExplorerData?.config?.texts?.recordDensity,
                          // key: 'record_range',
                          rangeEndpoints:
                            textExplorerData?.config?.texts?.stepRange,
                          selectedRangeValue:
                            textExplorerData?.config?.texts?.recordSlice,
                          sliderName: 'recordSlice',
                          sliderTitle: 'Steps',
                          sliderTitleTooltip:
                            'Training step. Increments every time track() is called',
                          sliderType: 'range',
                        },
                        {
                          inputName: 'indexDensity',
                          inputTitle: 'Indices count',
                          inputTitleTooltip: 'Number of texts per step',
                          inputValidationPatterns: undefined,
                          inputValue:
                            textExplorerData?.config?.texts?.indexDensity,
                          // key: 'index_range',
                          rangeEndpoints:
                            textExplorerData?.config?.texts?.indexRange,
                          selectedRangeValue:
                            textExplorerData?.config?.texts?.indexSlice,
                          sliderName: 'indexSlice',
                          sliderTitle: 'Indices',
                          sliderTitleTooltip:
                            'Index in the list of texts passed to track() call',
                          sliderType: 'range',
                        },
                      ]}
                    />
                  )}
              </div>
=======
              <Table
                custom
                ref={textExplorerData?.refs?.textTableRef}
                fixed={false}
                topHeader
                columns={textExplorerData?.tablePanel?.columns}
                data={textExplorerData?.tablePanel?.data}
                isLoading={false}
                hideHeaderActions
                estimatedRowHeight={32}
                headerHeight={32}
                updateColumnsWidths={() => {}}
                illustrationConfig={{
                  page: 'runs',
                  title: 'No Tracked Texts',
                  type: IllustrationsEnum.EmptyData,
                }}
                columnsOrder={
                  textExplorerData?.tablePanel?.config?.columnsOrder
                }
                height='100%'
                //methods
                onManageColumns={
                  textExplorerAppModel.onTablePanelColumnsOrderChange
                }
              />
>>>>>>> db2e6ba8
            </div>
            <ResizePanel
              className={`ImagesExplore__ResizePanel${
                _.isEmpty(textExplorerData?.textsData) &&
                textExplorerData?.requestStatus !== RequestStatusEnum.Pending
                  ? '__hide'
                  : ''
              }`}
              panelResizing={panelResizing}
              resizeElemRef={resizeElemRef}
              resizeMode={textExplorerData?.config?.table.resizeMode}
              onTableResizeModeChange={
                textExplorerAppModel.onTableResizeModeChange
              }
            />
            <div
              ref={tableElemRef}
              className={`TextExplorer__table__container${
                textExplorerData?.requestStatus !== RequestStatusEnum.Pending &&
                (textExplorerData?.config?.table.resizeMode ===
                  ResizeModeEnum.Hide ||
                  _.isEmpty(textExplorerData?.tableData!))
                  ? '__hide'
                  : ''
              }`}
            >
              <BusyLoaderWrapper
                isLoading={
                  textExplorerData?.requestStatus === RequestStatusEnum.Pending
                }
                className='ImagesExplore__loader'
                height='100%'
                loaderComponent={<TableLoader />}
              >
                {!_.isEmpty(textExplorerData?.tableData) ? (
                  <ErrorBoundary>
                    <Table
                      // deletable
                      custom
                      ref={textExplorerData?.refs?.tableRef}
                      data={textExplorerData?.tableData || []}
                      columns={textExplorerData?.tableColumns || []}
                      // // Table options
                      topHeader
                      groups={!Array.isArray(textExplorerData?.tableData)}
                      rowHeight={textExplorerData?.config?.table.rowHeight}
                      rowHeightMode={
                        textExplorerData?.config?.table.rowHeight ===
                        RowHeightSize.sm
                          ? 'small'
                          : textExplorerData?.config?.table.rowHeight ===
                            RowHeightSize.md
                          ? 'medium'
                          : 'large'
                      }
                      // focusedState={
                      //   imagesExploreData?.config?.images?.focusedState!
                      // }
                      selectedRows={textExplorerData?.selectedRows}
                      sortOptions={textExplorerData?.groupingSelectOptions}
                      sortFields={textExplorerData?.config?.table.sortFields}
                      hiddenRows={textExplorerData?.config?.table.hiddenMetrics}
                      hiddenColumns={
                        textExplorerData?.config?.table.hiddenColumns
                      }
                      resizeMode={textExplorerData?.config?.table.resizeMode}
                      columnsWidths={
                        textExplorerData?.config?.table.columnsWidths
                      }
                      appName={AppNameEnum.TEXTS}
                      // hiddenChartRows={textsData?.textData?.length === 0}
                      columnsOrder={
                        textExplorerData?.config?.table.columnsOrder
                      }
                      // // Table actions
                      onSort={textExplorerAppModel.onTableSortChange}
                      onSortReset={textExplorerAppModel.onSortReset}
                      onExport={textExplorerAppModel.onExportTableData}
                      onManageColumns={
                        textExplorerAppModel.onColumnsOrderChange
                      }
                      onColumnsVisibilityChange={
                        textExplorerAppModel.onColumnsVisibilityChange
                      }
                      onTableDiffShow={textExplorerAppModel.onTableDiffShow}
                      onRowHeightChange={textExplorerAppModel.onRowHeightChange}
                      //@TODO add hide sequence functionality
                      onRowsChange={textExplorerAppModel.onTextVisibilityChange}
                      // onRowHover={imagesExploreAppModel.onTableRowHover}
                      // onRowClick={imagesExploreAppModel.onTableRowClick}
                      onTableResizeModeChange={
                        textExplorerAppModel.onTableResizeModeChange
                      }
                      updateColumnsWidths={
                        textExplorerAppModel.updateColumnsWidths
                      }
                      onRowSelect={textExplorerAppModel.onRowSelect}
                      archiveRuns={textExplorerAppModel.archiveRuns}
                      deleteRuns={textExplorerAppModel.deleteRuns}
                      multiSelect
                    />
                  </ErrorBoundary>
                ) : null}
              </BusyLoaderWrapper>
            </div>
          </div>
        </section>
        {textExplorerData?.notifyData?.length > 0 && (
          <NotificationContainer
            handleClose={textExplorerAppModel.onNotificationDelete}
            data={textExplorerData?.notifyData}
          />
        )}
      </div>
    </ErrorBoundary>
  );
}

export default TextExplorer;<|MERGE_RESOLUTION|>--- conflicted
+++ resolved
@@ -143,7 +143,6 @@
               ref={textsWrapperRef}
               className='TextExplorer__textsWrapper__container'
             >
-<<<<<<< HEAD
               <div style={{ height: 'calc(100% - 44px)' }}>
                 <Table
                   custom
@@ -163,6 +162,13 @@
                     type: IllustrationsEnum.EmptyData,
                   }}
                   height='100%'
+                  columnsOrder={
+                    textExplorerData?.tablePanel?.config?.columnsOrder
+                  }
+                  //methods
+                  onManageColumns={
+                    textExplorerAppModel.onTablePanelColumnsOrderChange
+                  }
                 />
               </div>
               <div
@@ -230,34 +236,6 @@
                     />
                   )}
               </div>
-=======
-              <Table
-                custom
-                ref={textExplorerData?.refs?.textTableRef}
-                fixed={false}
-                topHeader
-                columns={textExplorerData?.tablePanel?.columns}
-                data={textExplorerData?.tablePanel?.data}
-                isLoading={false}
-                hideHeaderActions
-                estimatedRowHeight={32}
-                headerHeight={32}
-                updateColumnsWidths={() => {}}
-                illustrationConfig={{
-                  page: 'runs',
-                  title: 'No Tracked Texts',
-                  type: IllustrationsEnum.EmptyData,
-                }}
-                columnsOrder={
-                  textExplorerData?.tablePanel?.config?.columnsOrder
-                }
-                height='100%'
-                //methods
-                onManageColumns={
-                  textExplorerAppModel.onTablePanelColumnsOrderChange
-                }
-              />
->>>>>>> db2e6ba8
             </div>
             <ResizePanel
               className={`ImagesExplore__ResizePanel${
