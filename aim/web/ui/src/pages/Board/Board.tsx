--- conflicted
+++ resolved
@@ -28,10 +28,6 @@
   notifyData,
   onNotificationDelete,
   saveBoard,
-<<<<<<< HEAD
-  id: boardId,
-=======
->>>>>>> 667f03b2
 }: any): React.FunctionComponentElement<React.ReactNode> {
   const {
     pyodide,
