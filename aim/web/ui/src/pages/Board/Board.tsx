import React from 'react';
import classNames from 'classnames';
import { Link as RouteLink } from 'react-router-dom';

import { Link } from '@material-ui/core';
import Editor from '@monaco-editor/react';

import { Button, Icon, Spinner } from 'components/kit';
import AppBar from 'components/AppBar/AppBar';
import BusyLoaderWrapper from 'components/BusyLoaderWrapper/BusyLoaderWrapper';
import ErrorBoundary from 'components/ErrorBoundary/ErrorBoundary';
import NotificationContainer from 'components/NotificationContainer/NotificationContainer';

import { PathEnum } from 'config/enums/routesEnum';

import usePyodide from 'services/pyodide/usePyodide';

import SaveBoard from './components/SaveBoard';
import GridCell from './components/GridCell';

import './Board.scss';

function Board({
  data,
  isLoading,
  editMode,
  previewMode,
  notifyData,
  onNotificationDelete,
  saveBoard,
  boardId,
}: any): React.FunctionComponentElement<React.ReactNode> {
  const {
    pyodide,
    namespace,
    isLoading: pyodideIsLoading,
<<<<<<< HEAD
    isRunning: pyodideIsRunning,
=======
    model: pyodideModel,
>>>>>>> 8231dca7
  } = usePyodide();

  const editorValue = React.useRef(data.code);
  const [result, setResult] = React.useState([]);
  const [blocks, setBlocks] = React.useState<any[]>([]);
  const [isProcessing, setIsProcessing] = React.useState<boolean | null>(null);
  const [error, setError] = React.useState<string | null>(null);
  const [execCode, setExecCode] = React.useState('');
  const [stateUpdateCount, setStateUpdateCount] = React.useState<any>(0);
  const [executionCount, setExecutionCount] = React.useState<number>(0);
  const timerId = React.useRef(0);

  const execute = React.useCallback(async () => {
    if (pyodide !== null) {
      try {
        window.clearTimeout(timerId.current);
        setIsProcessing(true);
        const code = editorValue.current
          .replaceAll('from aim', '# from aim')
          .replaceAll('import aim', '# import aim')
          .replaceAll('= Repo.filter', '= await Repo.filter');

        const packagesListProxy = pyodide?.pyodide_py.code.find_imports(code);
        const packagesList = packagesListProxy.toJs();
        packagesListProxy.destroy();

        for await (const lib of packagesList) {
          if (lib !== 'js') {
            await pyodide?.loadPackage('micropip');
            try {
              const micropip = pyodide?.pyimport('micropip');
              await micropip.install(lib);
            } catch (ex) {
              // eslint-disable-next-line no-console
              console.log(ex);
            }
          }
        }

        await pyodide?.loadPackagesFromImports(code);

        let resetLayoutCode = 'current_layout = []';
        pyodide?.runPython(resetLayoutCode, { globals: namespace });

        setResult([]);
        setExecCode(code);
        setExecutionCount((eC) => eC + 1);
      } catch (ex) {
        // eslint-disable-next-line no-console
        console.log(ex);
      }
    }
  }, [pyodide, editorValue]);

  React.useEffect(() => {
    if (pyodide !== null) {
      execute();
    }
  }, [pyodide, execute]);

  const runParsedCode = React.useCallback(async () => {
    if (pyodide !== null) {
      try {
        let resetCode = `viz_map_keys = {}
block_context = {
  "current": 0,
}
board_id=${boardId === undefined ? 'None' : `"${boardId}"`}
`;
        pyodide
          ?.runPythonAsync(resetCode + execCode, { globals: namespace })
          .then(() => {
            setError(null);
            setIsProcessing(false);
          })
          .catch((ex: Error) => {
            setError(ex.message);
            setIsProcessing(false);
          });
      } catch (ex: unknown) {
        // eslint-disable-next-line no-console
        console.log(ex);
        setIsProcessing(false);
      }
    }
  }, [pyodide, execCode, namespace, executionCount]);

  React.useEffect(() => {
    if (execCode) {
      runParsedCode();
    }
  }, [executionCount]);

  React.useEffect(() => {
    if (stateUpdateCount > 0) {
      runParsedCode();
    }
  }, [stateUpdateCount]);

  React.useEffect(() => {
    if (pyodideIsLoading) {
      setIsProcessing(pyodideIsLoading);
    }
  }, [pyodideIsLoading]);

  React.useEffect(() => {
    let subscription = pyodideModel.subscribe(
      boardId,
      ({ blocks, components, state }: any) => {
        if (blocks) {
          setBlocks(blocks[boardId]);
        }
        if (components) {
          setResult(components[boardId]);
        }
        if (state) {
          setStateUpdateCount((sUC: number) => sUC + 1);
        }
      },
    );
    return () => {
      window.clearTimeout(timerId.current);
      subscription.unsubscribe();
    };
  }, []);

  function constructTree(elems: any, tree: any) {
    for (let i = 0; i < elems.length; i++) {
      let elem = elems[i];
      if (elem.element === 'block') {
        if (!elem.parent_block) {
          tree.root.elements[elem.block_context.id] = {
            ...elem.block_context,
            elements: {},
          };
        } else {
          if (!tree.hasOwnProperty(elem.parent_block.id)) {
            tree[elem.parent_block.id] = {
              id: elem.parent_block.id,
              elements: {},
            };
          }
          tree[elem.parent_block.id].elements[elem.block_context.id] = {
            ...elem.block_context,
            elements: {},
          };
        }
        tree[elem.block_context.id] = {
          ...elem.block_context,
          elements: {},
        };
      } else {
        if (!elem.parent_block) {
          tree.root.elements[elem.key] = elem;
        } else {
          tree[elem.parent_block.id].elements[elem.key] = elem;
        }
      }
    }

    return tree;
  }

  function renderTree(tree: any, elements: any) {
    return Object.values(elements).map((element: any, i: number) => {
      if (element.type === 'row' || element.type === 'column') {
        return (
          <div key={element.type + i} className={`block--${element.type}`}>
            {renderTree(tree, tree[element.id].elements)}
          </div>
        );
      }

      return <GridCell key={i} viz={element} />;
    });
  }

  const tree = constructTree(blocks.concat(result), {
    root: {
      id: 0,
      elements: {},
    },
  });

  return (
    <ErrorBoundary>
      <section className='Board'>
        {!previewMode && (
          <AppBar title={data.name} className='Board__appBar'>
            {editMode ? (
              <div className='Board__appBar__controls'>
                <Button
                  color='primary'
                  variant='contained'
                  size='small'
                  onClick={execute}
                >
                  Run
                </Button>
                <SaveBoard
                  saveBoard={saveBoard}
                  getEditorValue={() => editorValue.current}
                  initialState={data}
                />
                <Link
                  to={PathEnum.Board.replace(':boardId', data.id)}
                  component={RouteLink}
                  underline='none'
                >
                  <Button variant='outlined' size='small'>
                    Cancel
                  </Button>
                </Link>
              </div>
            ) : (
              <Link
                to={PathEnum.Board_Edit.replace(':boardId', data.id)}
                component={RouteLink}
                underline='none'
              >
                <Button variant='outlined' size='small'>
                  Edit{' '}
                  <Icon name='edit' style={{ marginLeft: 5 }} fontSize={12} />
                </Button>
              </Link>
            )}
          </AppBar>
        )}
        <BusyLoaderWrapper
          isLoading={pyodideIsLoading || isLoading}
          height={'100%'}
        >
          <div className='BoardVisualizer'>
            <div className='BoardVisualizer__main'>
              {editMode && (
                <div className='BoardVisualizer__main__editor'>
                  <Editor
                    language='python'
                    height='100%'
                    value={editorValue.current}
                    onChange={(v) => (editorValue.current = v!)}
                    loading={<span />}
                    options={{
                      tabSize: 4,
                      useTabStops: true,
                    }}
                  />
                </div>
              )}
              <div
                className={classNames('BoardVisualizer__main__components', {
                  'BoardVisualizer__main__components--loading':
                    isProcessing === null,
                  'BoardVisualizer__main__components--processing': isProcessing,
                  'BoardVisualizer__main__components--fullWidth': !editMode,
                })}
              >
                {isProcessing !== false && (
                  <div className='BoardVisualizer__main__components__spinner'>
                    <Spinner />
                  </div>
                )}
                <div
                  key={`${isProcessing}`}
                  className='BoardVisualizer__main__components__viz'
                >
                  {error ? (
                    <pre className='BoardVisualizer__main__components__viz__error'>
                      {error}
                    </pre>
                  ) : (
                    renderTree(tree, tree.root.elements)
                  )}
                </div>
                {editMode && (
                  <pre
                    id='console'
                    className='BoardVisualizer__main__components__console'
                  />
                )}
              </div>
            </div>
          </div>
        </BusyLoaderWrapper>
      </section>
      {notifyData?.length > 0 && (
        <NotificationContainer
          handleClose={onNotificationDelete}
          data={notifyData}
        />
      )}
    </ErrorBoundary>
  );
}

export default Board;<|MERGE_RESOLUTION|>--- conflicted
+++ resolved
@@ -34,11 +34,7 @@
     pyodide,
     namespace,
     isLoading: pyodideIsLoading,
-<<<<<<< HEAD
-    isRunning: pyodideIsRunning,
-=======
     model: pyodideModel,
->>>>>>> 8231dca7
   } = usePyodide();
 
   const editorValue = React.useRef(data.code);
@@ -163,7 +159,7 @@
       window.clearTimeout(timerId.current);
       subscription.unsubscribe();
     };
-  }, []);
+  }, [boardId]);
 
   function constructTree(elems: any, tree: any) {
     for (let i = 0; i < elems.length; i++) {
