import React from 'react';
import classNames from 'classnames';
import { Link as RouteLink } from 'react-router-dom';

import { Link } from '@material-ui/core';
import Editor from '@monaco-editor/react';

import { Button, Icon, Spinner } from 'components/kit';
import AppBar from 'components/AppBar/AppBar';
import BusyLoaderWrapper from 'components/BusyLoaderWrapper/BusyLoaderWrapper';
import ErrorBoundary from 'components/ErrorBoundary/ErrorBoundary';
import NotificationContainer from 'components/NotificationContainer/NotificationContainer';

import { PathEnum } from 'config/enums/routesEnum';

import usePyodide from 'services/pyodide/usePyodide';

import SaveBoard from './components/SaveBoard';
import GridCell from './components/GridCell';

import './Board.scss';

function toObject(x: any): any {
  if (x instanceof Map) {
    return Object.fromEntries(
      Array.from(x.entries(), ([k, v]) => [k, toObject(v)]),
    );
  } else if (x instanceof Array) {
    return x.map(toObject);
  } else {
    return x;
  }
}

function Board({
  data,
  isLoading,
  editMode,
  previewMode,
  notifyData,
  onNotificationDelete,
  saveBoard,
}: any): React.FunctionComponentElement<React.ReactNode> {
  const {
    pyodide,
    namespace,
    isLoading: pyodideIsLoading,
    isRunning: pyodideIsRunning,
  } = usePyodide();

  const editorValue = React.useRef(data.code);
  const [result, setResult] = React.useState([]);
  const [blocks, setBlocks] = React.useState<any[]>([]);
  const [isProcessing, setIsProcessing] = React.useState<boolean | null>(null);
  const [error, setError] = React.useState<string | null>(null);
  const [execCode, setExecCode] = React.useState('');
  const [state, setState] = React.useState<any>();
  const [executionCount, setExecutionCount] = React.useState<number>(0);
  const timerId = React.useRef(0);

  (window as any).updateLayout = (elements: any) => {
    let layout = toObject(elements.toJs());
    elements.destroy();

    window.clearTimeout(timerId.current);
    timerId.current = window.setTimeout(() => {
      setBlocks(layout.filter((item: any) => item.element === 'block'));
      setResult(layout.filter((item: any) => item.element !== 'block'));
    }, 50);
  };

  (window as any).setState = (update: any) => {
    let stateUpdate = update.toJs();
    update.destroy();
    setState((s: any) => ({
      ...s,
      ...toObject(stateUpdate),
    }));
  };

  const execute = React.useCallback(async () => {
    if (pyodide !== null) {
      try {
        window.clearTimeout(timerId.current);
        setIsProcessing(true);
        const code = editorValue.current
          .replaceAll('from aim', '# from aim')
          .replaceAll('import aim', '# import aim')
          .replaceAll('= Repo.filter', '= await Repo.filter');

        const packagesListProxy = pyodide?.pyodide_py.code.find_imports(code);
        const packagesList = packagesListProxy.toJs();
        packagesListProxy.destroy();

        for await (const lib of packagesList) {
          if (lib !== 'js') {
            await pyodide?.loadPackage('micropip');
            try {
              const micropip = pyodide?.pyimport('micropip');
              await micropip.install(lib);
            } catch (ex) {
              // eslint-disable-next-line no-console
              console.log(ex);
            }
          }
        }

        await pyodide?.loadPackagesFromImports(code);

        let resetLayoutCode = 'current_layout = []';
        pyodide?.runPython(resetLayoutCode, { globals: namespace });

        setState(undefined);
        setResult([]);
        setExecCode(code);
        setExecutionCount((eC) => eC + 1);
      } catch (ex) {
        // eslint-disable-next-line no-console
        console.log(ex);
      }
    }
  }, [pyodide, editorValue]);

  React.useEffect(() => {
    if (pyodide !== null) {
      execute();
    }
  }, [pyodide, execute]);

  const runParsedCode = React.useCallback(async () => {
    if (pyodide !== null) {
      try {
        let resetCode = `viz_map_keys = {}
block_context = {
  "current": 0,
}
`;
<<<<<<< HEAD
        pyodide?.runPython(resetCode, { globals: namespace });
        try {
          await pyodide?.runPythonAsync(execCode, { globals: namespace });
          setError(null);
          setIsProcessing(false);
        } catch (ex: any) {
          setError(ex.message);
          setIsProcessing(false);
        }
=======
        pyodide
          ?.runPythonAsync(resetCode + execCode, { globals: namespace })
          .then(() => {
            setError(null);
            setIsProcessing(false);
          })
          .catch((ex: Error) => {
            setError(ex.message);
            setIsProcessing(false);
          });
>>>>>>> 9f9cf3a6
      } catch (ex: unknown) {
        // eslint-disable-next-line no-console
        console.log(ex);
        setIsProcessing(false);
      }
    }
  }, [pyodide, execCode, namespace, state, executionCount]);

  React.useEffect(() => {
    if (execCode) {
      runParsedCode();
    }
  }, [executionCount]);

  React.useEffect(() => {
    if (state !== undefined) {
      runParsedCode();
    }
  }, [state]);

  React.useEffect(() => {
    if (pyodideIsLoading) {
      setIsProcessing(pyodideIsLoading);
    }
  }, [pyodideIsLoading]);

  React.useEffect(() => {
    return () => window.clearTimeout(timerId.current);
  }, []);

  function constructTree(elems: any, tree: any) {
    for (let i = 0; i < elems.length; i++) {
      let elem = elems[i];
      if (elem.element === 'block') {
        if (!elem.parent_block) {
          tree.root.elements[elem.block_context.id] = {
            ...elem.block_context,
            elements: {},
          };
        } else {
          if (!tree.hasOwnProperty(elem.parent_block.id)) {
            tree[elem.parent_block.id] = {
              id: elem.parent_block.id,
              elements: {},
            };
          }
          tree[elem.parent_block.id].elements[elem.block_context.id] = {
            ...elem.block_context,
            elements: {},
          };
        }
        tree[elem.block_context.id] = {
          ...elem.block_context,
          elements: {},
        };
      } else {
        if (!elem.parent_block) {
          tree.root.elements[elem.key] = elem;
        } else {
          tree[elem.parent_block.id].elements[elem.key] = elem;
        }
      }
    }

    return tree;
  }

  function renderTree(tree: any, elements: any) {
    return Object.values(elements).map((element: any, i: number) => {
      if (element.type === 'row' || element.type === 'column') {
        return (
          <div key={element.type + i} className={`block--${element.type}`}>
            {renderTree(tree, tree[element.id].elements)}
          </div>
        );
      }

      return <GridCell key={i} viz={element} />;
    });
  }

  const tree = constructTree(blocks.concat(result), {
    root: {
      id: 0,
      elements: {},
    },
  });

  return (
    <ErrorBoundary>
      <section className='Board'>
        {!previewMode && (
          <AppBar title={data.name} className='Board__appBar'>
            {editMode ? (
              <div className='Board__appBar__controls'>
                <Button
                  color='primary'
                  variant='contained'
                  size='small'
                  onClick={execute}
                >
                  Run
                </Button>
                <SaveBoard
                  saveBoard={saveBoard}
                  getEditorValue={() => editorValue.current}
                  initialState={data}
                />
                <Link
                  to={PathEnum.Board.replace(':boardId', data.id)}
                  component={RouteLink}
                  underline='none'
                >
                  <Button variant='outlined' size='small'>
                    Cancel
                  </Button>
                </Link>
              </div>
            ) : (
              <Link
                to={PathEnum.Board_Edit.replace(':boardId', data.id)}
                component={RouteLink}
                underline='none'
              >
                <Button variant='outlined' size='small'>
                  Edit{' '}
                  <Icon name='edit' style={{ marginLeft: 5 }} fontSize={12} />
                </Button>
              </Link>
            )}
          </AppBar>
        )}
        <BusyLoaderWrapper
          isLoading={pyodideIsLoading || isLoading}
          height={'100%'}
        >
          <div className='BoardVisualizer'>
            <div className='BoardVisualizer__main'>
              {editMode && (
                <div className='BoardVisualizer__main__editor'>
                  <Editor
                    language='python'
                    height='100%'
                    value={editorValue.current}
                    onChange={(v) => (editorValue.current = v!)}
                    loading={<span />}
                    options={{
                      tabSize: 4,
                      useTabStops: true,
                    }}
                  />
                </div>
              )}
              <div
                className={classNames('BoardVisualizer__main__components', {
                  'BoardVisualizer__main__components--loading':
                    isProcessing === null,
                  'BoardVisualizer__main__components--processing': isProcessing,
                  'BoardVisualizer__main__components--fullWidth': !editMode,
                })}
              >
                {isProcessing !== false && (
                  <div className='BoardVisualizer__main__components__spinner'>
                    <Spinner />
                  </div>
                )}
                <div
                  key={`${isProcessing}`}
                  className='BoardVisualizer__main__components__viz'
                >
                  {error ? (
                    <pre className='BoardVisualizer__main__components__viz__error'>
                      {error}
                    </pre>
                  ) : (
                    renderTree(tree, tree.root.elements)
                  )}
                </div>
                {editMode && (
                  <pre
                    id='console'
                    className='BoardVisualizer__main__components__console'
                  />
                )}
              </div>
            </div>
          </div>
        </BusyLoaderWrapper>
      </section>
      {notifyData?.length > 0 && (
        <NotificationContainer
          handleClose={onNotificationDelete}
          data={notifyData}
        />
      )}
    </ErrorBoundary>
  );
}

export default Board;<|MERGE_RESOLUTION|>--- conflicted
+++ resolved
@@ -135,17 +135,6 @@
   "current": 0,
 }
 `;
-<<<<<<< HEAD
-        pyodide?.runPython(resetCode, { globals: namespace });
-        try {
-          await pyodide?.runPythonAsync(execCode, { globals: namespace });
-          setError(null);
-          setIsProcessing(false);
-        } catch (ex: any) {
-          setError(ex.message);
-          setIsProcessing(false);
-        }
-=======
         pyodide
           ?.runPythonAsync(resetCode + execCode, { globals: namespace })
           .then(() => {
@@ -156,7 +145,6 @@
             setError(ex.message);
             setIsProcessing(false);
           });
->>>>>>> 9f9cf3a6
       } catch (ex: unknown) {
         // eslint-disable-next-line no-console
         console.log(ex);
