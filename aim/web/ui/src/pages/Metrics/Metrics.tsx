import React from 'react';
import { isEmpty } from 'lodash-es';

import Table from 'components/Table/Table';
import ChartPanel from 'components/ChartPanel/ChartPanel';
import NotificationContainer from 'components/NotificationContainer/NotificationContainer';
import BusyLoaderWrapper from 'components/BusyLoaderWrapper/BusyLoaderWrapper';
import EmptyComponent from 'components/EmptyComponent/EmptyComponent';
import TableLoader from 'components/TableLoader/TableLoader';
import ChartLoader from 'components/ChartLoader/ChartLoader';
import ResizePanel from 'components/ResizePanel/ResizePanel';
import ErrorBoundary from 'components/ErrorBoundary/ErrorBoundary';

import { ResizeModeEnum } from 'config/enums/tableEnums';
import { RowHeightSize } from 'config/table/tableConfigs';
import GroupingPopovers from 'config/grouping/GroupingPopovers';

import { ILine } from 'types/components/LineChart/LineChart';
import { IMetricProps } from 'types/pages/metrics/Metrics';

import { ChartTypeEnum } from 'utils/d3';

import Grouping from '../../components/Grouping/Grouping';

import MetricsBar from './components/MetricsBar/MetricsBar';
import Controls from './components/Controls/Controls';
import SelectForm from './components/SelectForm/SelectForm';

import './Metrics.scss';

function Metrics(
  props: IMetricProps,
): React.FunctionComponentElement<React.ReactNode> {
  const chartProps: any[] = React.useMemo(() => {
    return (props.lineChartData || []).map(
      (chartData: ILine[], index: number) => ({
        axesScaleType: props.axesScaleType,
        curveInterpolation: props.curveInterpolation,
        ignoreOutliers: props.ignoreOutliers,
        highlightMode: props.highlightMode,
        aggregatedData: props.aggregatedData?.filter(
          (data) => data.chartIndex === index,
        ),
        zoom: props.zoom,
        chartTitle: props.chartTitleData[index],
        aggregationConfig: props.aggregationConfig,
        alignmentConfig: props.alignmentConfig,
        onZoomChange: props.onZoomChange,
      }),
    );
  }, [
    props.lineChartData,
    props.axesScaleType,
    props.curveInterpolation,
    props.ignoreOutliers,
    props.highlightMode,
    props.zoom,
    props.chartTitleData,
    props.aggregatedData,
    props.aggregationConfig,
    props.alignmentConfig,
    props.onZoomChange,
  ]);

  return (
    <ErrorBoundary>
      <div ref={props.wrapperElemRef} className='Metrics__container'>
        <section className='Metrics__section'>
          <div className='Metrics__section__div Metrics__fullHeight'>
            <MetricsBar
              onBookmarkCreate={props.onBookmarkCreate}
              onBookmarkUpdate={props.onBookmarkUpdate}
              onResetConfigData={props.onResetConfigData}
              liveUpdateConfig={props.liveUpdateConfig}
              onLiveUpdateConfigChange={props.onLiveUpdateConfigChange}
              title={'Metrics explorer'}
            />
            <div className='Metrics__SelectForm__Grouping__container'>
              <SelectForm
                requestIsPending={props.requestIsPending}
                selectedMetricsData={props.selectedMetricsData}
                onMetricsSelectChange={props.onMetricsSelectChange}
                onSelectRunQueryChange={props.onSelectRunQueryChange}
                onSelectAdvancedQueryChange={props.onSelectAdvancedQueryChange}
                toggleSelectAdvancedMode={props.toggleSelectAdvancedMode}
                onSearchQueryCopy={props.onSearchQueryCopy}
              />
              <Grouping
                groupingPopovers={GroupingPopovers.filter(
                  (p) =>
                    p.groupName === 'color' ||
                    p.groupName === 'stroke' ||
                    p.groupName === 'chart',
                )}
                groupingData={props.groupingData}
                groupingSelectOptions={props.groupingSelectOptions}
                onGroupingSelectChange={props.onGroupingSelectChange}
                onGroupingModeChange={props.onGroupingModeChange}
                onGroupingPaletteChange={props.onGroupingPaletteChange}
                onGroupingReset={props.onGroupingReset}
                onGroupingApplyChange={props.onGroupingApplyChange}
                onGroupingPersistenceChange={props.onGroupingPersistenceChange}
                onShuffleChange={props.onShuffleChange}
              />
            </div>
            <div
              ref={props.chartElemRef}
              className={`Metrics__chart__container${
                props.resizeMode === ResizeModeEnum.MaxHeight ? '__hide' : ''
              }`}
            >
              <BusyLoaderWrapper
                isLoading={props.requestIsPending}
                className='Metrics__loader'
                height='100%'
                loaderComponent={<ChartLoader controlsCount={9} />}
              >
                {!!props.lineChartData?.[0]?.length ? (
                  <ChartPanel
                    key={props.lineChartData?.length}
                    ref={props.chartPanelRef}
                    panelResizing={props.panelResizing}
                    chartType={ChartTypeEnum.LineChart}
                    data={props.lineChartData}
                    focusedState={props.focusedState}
                    tooltip={props.tooltip}
                    alignmentConfig={props.alignmentConfig}
                    zoom={props.zoom}
                    onActivePointChange={props.onActivePointChange}
                    chartProps={chartProps}
                    resizeMode={props.resizeMode}
                    controls={
                      <Controls
                        selectOptions={props.groupingSelectOptions}
                        tooltip={props.tooltip}
                        smoothingAlgorithm={props.smoothingAlgorithm}
                        smoothingFactor={props.smoothingFactor}
                        curveInterpolation={props.curveInterpolation}
                        densityType={props.densityType}
                        ignoreOutliers={props.ignoreOutliers}
                        zoom={props.zoom}
                        highlightMode={props.highlightMode}
                        aggregationConfig={props.aggregationConfig}
                        axesScaleType={props.axesScaleType}
                        alignmentConfig={props.alignmentConfig}
                        onChangeTooltip={props.onChangeTooltip}
                        onIgnoreOutliersChange={props.onIgnoreOutliersChange}
                        onZoomChange={props.onZoomChange}
                        onHighlightModeChange={props.onHighlightModeChange}
                        onAxesScaleTypeChange={props.onAxesScaleTypeChange}
                        onSmoothingChange={props.onSmoothingChange}
                        onAggregationConfigChange={
                          props.onAggregationConfigChange
                        }
                        onDensityTypeChange={props.onDensityTypeChange}
                        onAlignmentTypeChange={props.onAlignmentTypeChange}
                        onAlignmentMetricChange={props.onAlignmentMetricChange}
                        projectsDataMetrics={props.projectsDataMetrics}
                      />
                    }
                  />
                ) : (
                  !props.requestIsPending && (
                    <EmptyComponent
                      size='big'
                      content="It's super easy to search Aim experiments. Lookup search docs to learn more."
                    />
                  )
                )}
              </BusyLoaderWrapper>
            </div>
            <ResizePanel
              className={`Metrics__ResizePanel${
                props.requestIsPending || props.lineChartData?.[0]?.length
                  ? ''
                  : '__hide'
              }`}
              panelResizing={props.panelResizing}
              resizeElemRef={props.resizeElemRef}
              resizeMode={props.resizeMode}
              onTableResizeModeChange={props.onTableResizeModeChange}
            />
            <div
              ref={props.tableElemRef}
              className={`Metrics__table__container${
                props.resizeMode === ResizeModeEnum.Hide ? '__hide' : ''
              }`}
            >
<<<<<<< HEAD
              {!!props.lineChartData?.[0]?.length ? (
                <ChartPanel
                  key={props.lineChartData?.length}
                  ref={props.chartPanelRef}
                  panelResizing={props.panelResizing}
                  chartType={ChartTypeEnum.LineChart}
                  data={props.lineChartData}
                  focusedState={props.focusedState}
                  tooltip={props.tooltip}
                  alignmentConfig={props.alignmentConfig}
                  zoom={props.zoom}
                  onActivePointChange={props.onActivePointChange}
                  chartProps={chartProps}
                  resizeMode={props.resizeMode}
                  controls={
                    <Controls
                      chartType={ChartTypeEnum.LineChart}
                      chartProps={chartProps}
                      data={props.lineChartData}
                      selectOptions={props.groupingSelectOptions}
                      tooltip={props.tooltip}
                      smoothingAlgorithm={props.smoothingAlgorithm}
                      smoothingFactor={props.smoothingFactor}
                      curveInterpolation={props.curveInterpolation}
                      densityType={props.densityType}
                      ignoreOutliers={props.ignoreOutliers}
                      zoom={props.zoom}
                      highlightMode={props.highlightMode}
                      aggregationConfig={props.aggregationConfig}
                      axesScaleType={props.axesScaleType}
                      alignmentConfig={props.alignmentConfig}
                      onChangeTooltip={props.onChangeTooltip}
                      onIgnoreOutliersChange={props.onIgnoreOutliersChange}
                      onZoomChange={props.onZoomChange}
                      onHighlightModeChange={props.onHighlightModeChange}
                      onAxesScaleTypeChange={props.onAxesScaleTypeChange}
                      onSmoothingChange={props.onSmoothingChange}
                      onAggregationConfigChange={
                        props.onAggregationConfigChange
=======
              <BusyLoaderWrapper
                isLoading={props.requestIsPending}
                className='Metrics__loader'
                height='100%'
                loaderComponent={<TableLoader />}
              >
                {!isEmpty(props.tableData) ? (
                  <ErrorBoundary>
                    <Table
                      // deletable
                      custom
                      ref={props.tableRef}
                      data={props.tableData}
                      columns={props.tableColumns}
                      // Table options
                      multiSelect
                      topHeader
                      groups={!Array.isArray(props.tableData)}
                      rowHeight={props.tableRowHeight}
                      rowHeightMode={
                        props.tableRowHeight === RowHeightSize.sm
                          ? 'small'
                          : props.tableRowHeight === RowHeightSize.md
                          ? 'medium'
                          : 'large'
>>>>>>> c00d8ec7
                      }
                      sortOptions={props.groupingSelectOptions}
                      sortFields={props.sortFields}
                      hiddenRows={props.hiddenMetrics}
                      hiddenColumns={props.hiddenColumns}
                      resizeMode={props.resizeMode}
                      columnsWidths={props.columnsWidths}
                      selectedRows={props.selectedRows}
                      hideSystemMetrics={props.hideSystemMetrics}
                      // Table actions
                      onSort={props.onSortChange}
                      onSortReset={props.onSortReset}
                      onExport={props.onExportTableData}
                      onManageColumns={props.onColumnsOrderChange}
                      onColumnsVisibilityChange={
                        props.onColumnsVisibilityChange
                      }
                      onTableDiffShow={props.onTableDiffShow}
                      onRowHeightChange={props.onRowHeightChange}
                      onRowsChange={props.onMetricVisibilityChange}
                      onRowHover={props.onTableRowHover}
                      onRowClick={props.onTableRowClick}
                      onTableResizeModeChange={props.onTableResizeModeChange}
                      updateColumnsWidths={props.updateColumnsWidths}
                      onRowSelect={props.onRowSelect}
                      archiveRuns={props.archiveRuns}
                      deleteRuns={props.deleteRuns}
                      focusedState={props.focusedState}
                    />
                  </ErrorBoundary>
                ) : null}
              </BusyLoaderWrapper>
            </div>
          </div>
        </section>
        {props.notifyData?.length > 0 && (
          <NotificationContainer
            handleClose={props.onNotificationDelete}
            data={props.notifyData}
          />
        )}
      </div>
    </ErrorBoundary>
  );
}

export default React.memo(Metrics);<|MERGE_RESOLUTION|>--- conflicted
+++ resolved
@@ -131,6 +131,9 @@
                     resizeMode={props.resizeMode}
                     controls={
                       <Controls
+                        data={props.lineChartData}
+                        chartType={ChartTypeEnum.LineChart}
+                        chartProps={chartProps}
                         selectOptions={props.groupingSelectOptions}
                         tooltip={props.tooltip}
                         smoothingAlgorithm={props.smoothingAlgorithm}
@@ -186,47 +189,6 @@
                 props.resizeMode === ResizeModeEnum.Hide ? '__hide' : ''
               }`}
             >
-<<<<<<< HEAD
-              {!!props.lineChartData?.[0]?.length ? (
-                <ChartPanel
-                  key={props.lineChartData?.length}
-                  ref={props.chartPanelRef}
-                  panelResizing={props.panelResizing}
-                  chartType={ChartTypeEnum.LineChart}
-                  data={props.lineChartData}
-                  focusedState={props.focusedState}
-                  tooltip={props.tooltip}
-                  alignmentConfig={props.alignmentConfig}
-                  zoom={props.zoom}
-                  onActivePointChange={props.onActivePointChange}
-                  chartProps={chartProps}
-                  resizeMode={props.resizeMode}
-                  controls={
-                    <Controls
-                      chartType={ChartTypeEnum.LineChart}
-                      chartProps={chartProps}
-                      data={props.lineChartData}
-                      selectOptions={props.groupingSelectOptions}
-                      tooltip={props.tooltip}
-                      smoothingAlgorithm={props.smoothingAlgorithm}
-                      smoothingFactor={props.smoothingFactor}
-                      curveInterpolation={props.curveInterpolation}
-                      densityType={props.densityType}
-                      ignoreOutliers={props.ignoreOutliers}
-                      zoom={props.zoom}
-                      highlightMode={props.highlightMode}
-                      aggregationConfig={props.aggregationConfig}
-                      axesScaleType={props.axesScaleType}
-                      alignmentConfig={props.alignmentConfig}
-                      onChangeTooltip={props.onChangeTooltip}
-                      onIgnoreOutliersChange={props.onIgnoreOutliersChange}
-                      onZoomChange={props.onZoomChange}
-                      onHighlightModeChange={props.onHighlightModeChange}
-                      onAxesScaleTypeChange={props.onAxesScaleTypeChange}
-                      onSmoothingChange={props.onSmoothingChange}
-                      onAggregationConfigChange={
-                        props.onAggregationConfigChange
-=======
               <BusyLoaderWrapper
                 isLoading={props.requestIsPending}
                 className='Metrics__loader'
@@ -252,7 +214,6 @@
                           : props.tableRowHeight === RowHeightSize.md
                           ? 'medium'
                           : 'large'
->>>>>>> c00d8ec7
                       }
                       sortOptions={props.groupingSelectOptions}
                       sortFields={props.sortFields}
