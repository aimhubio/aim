--- conflicted
+++ resolved
@@ -63,239 +63,197 @@
   ]);
 
   return (
-    <div ref={props.wrapperElemRef} className='Metrics__container'>
-      <section className='Metrics__section'>
-        <div className='Metrics__section__div Metrics__fullHeight'>
-          <MetricsBar
-            onBookmarkCreate={props.onBookmarkCreate}
-            onBookmarkUpdate={props.onBookmarkUpdate}
-            onResetConfigData={props.onResetConfigData}
-            liveUpdateConfig={props.liveUpdateConfig}
-            onLiveUpdateConfigChange={props.onLiveUpdateConfigChange}
-            title={'Metrics explorer'}
+    <ErrorBoundary>
+      <div ref={props.wrapperElemRef} className='Metrics__container'>
+        <section className='Metrics__section'>
+          <div className='Metrics__section__div Metrics__fullHeight'>
+            <MetricsBar
+              onBookmarkCreate={props.onBookmarkCreate}
+              onBookmarkUpdate={props.onBookmarkUpdate}
+              onResetConfigData={props.onResetConfigData}
+              liveUpdateConfig={props.liveUpdateConfig}
+              onLiveUpdateConfigChange={props.onLiveUpdateConfigChange}
+              title={'Metrics explorer'}
+            />
+            <div className='Metrics__SelectForm__Grouping__container'>
+              <SelectForm
+                requestIsPending={props.requestIsPending}
+                selectedMetricsData={props.selectedMetricsData}
+                onMetricsSelectChange={props.onMetricsSelectChange}
+                onSelectRunQueryChange={props.onSelectRunQueryChange}
+                onSelectAdvancedQueryChange={props.onSelectAdvancedQueryChange}
+                toggleSelectAdvancedMode={props.toggleSelectAdvancedMode}
+                onSearchQueryCopy={props.onSearchQueryCopy}
+              />
+              <Grouping
+                groupingPopovers={GroupingPopovers.filter(
+                  (p) =>
+                    p.groupName === 'color' ||
+                    p.groupName === 'stroke' ||
+                    p.groupName === 'chart',
+                )}
+                groupingData={props.groupingData}
+                groupingSelectOptions={props.groupingSelectOptions}
+                onGroupingSelectChange={props.onGroupingSelectChange}
+                onGroupingModeChange={props.onGroupingModeChange}
+                onGroupingPaletteChange={props.onGroupingPaletteChange}
+                onGroupingReset={props.onGroupingReset}
+                onGroupingApplyChange={props.onGroupingApplyChange}
+                onGroupingPersistenceChange={props.onGroupingPersistenceChange}
+                onShuffleChange={props.onShuffleChange}
+              />
+            </div>
+            <div
+              ref={props.chartElemRef}
+              className={`Metrics__chart__container${
+                props.resizeMode === ResizeModeEnum.MaxHeight ? '__hide' : ''
+              }`}
+            >
+              <BusyLoaderWrapper
+                isLoading={props.requestIsPending}
+                className='Metrics__loader'
+                height='100%'
+                loaderComponent={<ChartLoader controlsCount={9} />}
+              >
+                {!!props.lineChartData?.[0]?.length ? (
+                  <ChartPanel
+                    key={props.lineChartData?.length}
+                    ref={props.chartPanelRef}
+                    panelResizing={props.panelResizing}
+                    chartType={ChartTypeEnum.LineChart}
+                    data={props.lineChartData}
+                    focusedState={props.focusedState}
+                    tooltip={props.tooltip}
+                    alignmentConfig={props.alignmentConfig}
+                    zoom={props.zoom}
+                    onActivePointChange={props.onActivePointChange}
+                    chartProps={chartProps}
+                    resizeMode={props.resizeMode}
+                    controls={
+                      <Controls
+                        selectOptions={props.groupingSelectOptions}
+                        tooltip={props.tooltip}
+                        smoothingAlgorithm={props.smoothingAlgorithm}
+                        smoothingFactor={props.smoothingFactor}
+                        curveInterpolation={props.curveInterpolation}
+                        densityType={props.densityType}
+                        ignoreOutliers={props.ignoreOutliers}
+                        zoom={props.zoom}
+                        highlightMode={props.highlightMode}
+                        aggregationConfig={props.aggregationConfig}
+                        axesScaleType={props.axesScaleType}
+                        alignmentConfig={props.alignmentConfig}
+                        onChangeTooltip={props.onChangeTooltip}
+                        onIgnoreOutliersChange={props.onIgnoreOutliersChange}
+                        onZoomChange={props.onZoomChange}
+                        onHighlightModeChange={props.onHighlightModeChange}
+                        onAxesScaleTypeChange={props.onAxesScaleTypeChange}
+                        onSmoothingChange={props.onSmoothingChange}
+                        onAggregationConfigChange={
+                          props.onAggregationConfigChange
+                        }
+                        onDensityTypeChange={props.onDensityTypeChange}
+                        onAlignmentTypeChange={props.onAlignmentTypeChange}
+                        onAlignmentMetricChange={props.onAlignmentMetricChange}
+                        projectsDataMetrics={props.projectsDataMetrics}
+                      />
+                    }
+                  />
+                ) : (
+                  !props.requestIsPending && (
+                    <EmptyComponent
+                      size='big'
+                      content="It's super easy to search Aim experiments. Lookup search docs to learn more."
+                    />
+                  )
+                )}
+              </BusyLoaderWrapper>
+            </div>
+            <ResizePanel
+              className={`Metrics__ResizePanel${
+                props.requestIsPending || props.lineChartData?.[0]?.length
+                  ? ''
+                  : '__hide'
+              }`}
+              panelResizing={props.panelResizing}
+              resizeElemRef={props.resizeElemRef}
+              resizeMode={props.resizeMode}
+              onTableResizeModeChange={props.onTableResizeModeChange}
+            />
+            <div
+              ref={props.tableElemRef}
+              className={`Metrics__table__container${
+                props.resizeMode === ResizeModeEnum.Hide ? '__hide' : ''
+              }`}
+            >
+              <BusyLoaderWrapper
+                isLoading={props.requestIsPending}
+                className='Metrics__loader'
+                height='100%'
+                loaderComponent={<TableLoader />}
+              >
+                {!isEmpty(props.tableData) ? (
+                  <ErrorBoundary>
+                    <Table
+                      // deletable
+                      custom
+                      ref={props.tableRef}
+                      data={props.tableData}
+                      columns={props.tableColumns}
+                      // Table options
+                      multiSelect
+                      topHeader
+                      groups={!Array.isArray(props.tableData)}
+                      rowHeight={props.tableRowHeight}
+                      rowHeightMode={
+                        props.tableRowHeight === RowHeightSize.sm
+                          ? 'small'
+                          : props.tableRowHeight === RowHeightSize.md
+                          ? 'medium'
+                          : 'large'
+                      }
+                      sortOptions={props.groupingSelectOptions}
+                      sortFields={props.sortFields}
+                      hiddenRows={props.hiddenMetrics}
+                      hiddenColumns={props.hiddenColumns}
+                      resizeMode={props.resizeMode}
+                      columnsWidths={props.columnsWidths}
+                      selectedRows={props.selectedRows}
+                      hideSystemMetrics={props.hideSystemMetrics}
+                      // Table actions
+                      onSort={props.onSortChange}
+                      onSortReset={props.onSortReset}
+                      onExport={props.onExportTableData}
+                      onManageColumns={props.onColumnsOrderChange}
+                      onColumnsVisibilityChange={
+                        props.onColumnsVisibilityChange
+                      }
+                      onTableDiffShow={props.onTableDiffShow}
+                      onRowHeightChange={props.onRowHeightChange}
+                      onRowsChange={props.onMetricVisibilityChange}
+                      onRowHover={props.onTableRowHover}
+                      onRowClick={props.onTableRowClick}
+                      onTableResizeModeChange={props.onTableResizeModeChange}
+                      updateColumnsWidths={props.updateColumnsWidths}
+                      onRowSelect={props.onRowSelect}
+                      archiveRuns={props.archiveRuns}
+                      deleteRuns={props.deleteRuns}
+                      focusedState={props.focusedState}
+                    />
+                  </ErrorBoundary>
+                ) : null}
+              </BusyLoaderWrapper>
+            </div>
+          </div>
+        </section>
+        {props.notifyData?.length > 0 && (
+          <NotificationContainer
+            handleClose={props.onNotificationDelete}
+            data={props.notifyData}
           />
-          <div className='Metrics__SelectForm__Grouping__container'>
-            <SelectForm
-              requestIsPending={props.requestIsPending}
-              selectedMetricsData={props.selectedMetricsData}
-              onMetricsSelectChange={props.onMetricsSelectChange}
-              onSelectRunQueryChange={props.onSelectRunQueryChange}
-              onSelectAdvancedQueryChange={props.onSelectAdvancedQueryChange}
-              toggleSelectAdvancedMode={props.toggleSelectAdvancedMode}
-              onSearchQueryCopy={props.onSearchQueryCopy}
-            />
-            <Grouping
-              groupingPopovers={GroupingPopovers.filter(
-                (p) =>
-                  p.groupName === 'color' ||
-                  p.groupName === 'stroke' ||
-                  p.groupName === 'chart',
-              )}
-              groupingData={props.groupingData}
-              groupingSelectOptions={props.groupingSelectOptions}
-              onGroupingSelectChange={props.onGroupingSelectChange}
-              onGroupingModeChange={props.onGroupingModeChange}
-              onGroupingPaletteChange={props.onGroupingPaletteChange}
-              onGroupingReset={props.onGroupingReset}
-              onGroupingApplyChange={props.onGroupingApplyChange}
-              onGroupingPersistenceChange={props.onGroupingPersistenceChange}
-              onShuffleChange={props.onShuffleChange}
-            />
-          </div>
-          <div
-            ref={props.chartElemRef}
-            className={`Metrics__chart__container${
-              props.resizeMode === ResizeModeEnum.MaxHeight ? '__hide' : ''
-            }`}
-          >
-            <BusyLoaderWrapper
-              isLoading={props.requestIsPending}
-              className='Metrics__loader'
-              height='100%'
-              loaderComponent={<ChartLoader controlsCount={9} />}
-            >
-              {!!props.lineChartData?.[0]?.length ? (
-                <ChartPanel
-                  key={props.lineChartData?.length}
-                  ref={props.chartPanelRef}
-                  panelResizing={props.panelResizing}
-                  chartType={ChartTypeEnum.LineChart}
-                  data={props.lineChartData}
-                  focusedState={props.focusedState}
-                  tooltip={props.tooltip}
-                  alignmentConfig={props.alignmentConfig}
-                  zoom={props.zoom}
-                  onActivePointChange={props.onActivePointChange}
-                  chartProps={chartProps}
-                  resizeMode={props.resizeMode}
-                  controls={
-                    <Controls
-                      selectOptions={props.groupingSelectOptions}
-                      tooltip={props.tooltip}
-                      smoothingAlgorithm={props.smoothingAlgorithm}
-                      smoothingFactor={props.smoothingFactor}
-                      curveInterpolation={props.curveInterpolation}
-                      densityType={props.densityType}
-                      ignoreOutliers={props.ignoreOutliers}
-                      zoom={props.zoom}
-                      highlightMode={props.highlightMode}
-                      aggregationConfig={props.aggregationConfig}
-                      axesScaleType={props.axesScaleType}
-                      alignmentConfig={props.alignmentConfig}
-                      onChangeTooltip={props.onChangeTooltip}
-                      onIgnoreOutliersChange={props.onIgnoreOutliersChange}
-                      onZoomChange={props.onZoomChange}
-                      onHighlightModeChange={props.onHighlightModeChange}
-                      onAxesScaleTypeChange={props.onAxesScaleTypeChange}
-                      onSmoothingChange={props.onSmoothingChange}
-                      onAggregationConfigChange={
-                        props.onAggregationConfigChange
-                      }
-                      onDensityTypeChange={props.onDensityTypeChange}
-                      onAlignmentTypeChange={props.onAlignmentTypeChange}
-                      onAlignmentMetricChange={props.onAlignmentMetricChange}
-                      projectsDataMetrics={props.projectsDataMetrics}
-                    />
-                  }
-                />
-              ) : (
-                !props.requestIsPending && (
-                  <EmptyComponent
-                    size='big'
-                    content="It's super easy to search Aim experiments. Lookup search docs to learn more."
-                  />
-                )
-              )}
-            </BusyLoaderWrapper>
-          </div>
-          <ResizePanel
-            className={`Metrics__ResizePanel${
-              props.requestIsPending || props.lineChartData?.[0]?.length
-                ? ''
-                : '__hide'
-            }`}
-            panelResizing={props.panelResizing}
-            resizeElemRef={props.resizeElemRef}
-            resizeMode={props.resizeMode}
-            onTableResizeModeChange={props.onTableResizeModeChange}
-          />
-          <div
-            ref={props.tableElemRef}
-            className={`Metrics__table__container${
-              props.resizeMode === ResizeModeEnum.Hide ? '__hide' : ''
-            }`}
-          >
-            <BusyLoaderWrapper
-              isLoading={props.requestIsPending}
-              className='Metrics__loader'
-              height='100%'
-              loaderComponent={<TableLoader />}
-            >
-              {!isEmpty(props.tableData) ? (
-<<<<<<< HEAD
-                <ErrorBoundary>
-                  <Table
-                    // deletable
-                    custom
-                    ref={props.tableRef}
-                    data={props.tableData}
-                    columns={props.tableColumns}
-                    // Table options
-                    multiSelect
-                    topHeader
-                    groups={!Array.isArray(props.tableData)}
-                    rowHeight={props.tableRowHeight}
-                    rowHeightMode={
-                      props.tableRowHeight === RowHeightSize.sm
-                        ? 'small'
-                        : props.tableRowHeight === RowHeightSize.md
-                        ? 'medium'
-                        : 'large'
-                    }
-                    sortOptions={props.groupingSelectOptions}
-                    sortFields={props.sortFields}
-                    hiddenRows={props.hiddenMetrics}
-                    hiddenColumns={props.hiddenColumns}
-                    resizeMode={props.resizeMode}
-                    columnsWidths={props.columnsWidths}
-                    selectedRows={props.selectedRows}
-                    hideSystemMetrics={props.hideSystemMetrics}
-                    // Table actions
-                    onSort={props.onSortChange}
-                    onSortReset={props.onSortReset}
-                    onExport={props.onExportTableData}
-                    onManageColumns={props.onColumnsOrderChange}
-                    onColumnsVisibilityChange={props.onColumnsVisibilityChange}
-                    onTableDiffShow={props.onTableDiffShow}
-                    onRowHeightChange={props.onRowHeightChange}
-                    onRowsChange={props.onMetricVisibilityChange}
-                    onRowHover={props.onTableRowHover}
-                    onRowClick={props.onTableRowClick}
-                    onTableResizeModeChange={props.onTableResizeModeChange}
-                    updateColumnsWidths={props.updateColumnsWidths}
-                    onRowSelect={props.onRowSelect}
-                    archiveRuns={props.archiveRuns}
-                    deleteRuns={props.deleteRuns}
-                  />
-                </ErrorBoundary>
-=======
-                <Table
-                  // deletable
-                  custom
-                  ref={props.tableRef}
-                  data={props.tableData}
-                  columns={props.tableColumns}
-                  // Table options
-                  multiSelect
-                  topHeader
-                  groups={!Array.isArray(props.tableData)}
-                  rowHeight={props.tableRowHeight}
-                  rowHeightMode={
-                    props.tableRowHeight === RowHeightSize.sm
-                      ? 'small'
-                      : props.tableRowHeight === RowHeightSize.md
-                      ? 'medium'
-                      : 'large'
-                  }
-                  sortOptions={props.groupingSelectOptions}
-                  sortFields={props.sortFields}
-                  hiddenRows={props.hiddenMetrics}
-                  hiddenColumns={props.hiddenColumns}
-                  resizeMode={props.resizeMode}
-                  columnsWidths={props.columnsWidths}
-                  selectedRows={props.selectedRows}
-                  hideSystemMetrics={props.hideSystemMetrics}
-                  // Table actions
-                  onSort={props.onSortChange}
-                  onSortReset={props.onSortReset}
-                  onExport={props.onExportTableData}
-                  onManageColumns={props.onColumnsOrderChange}
-                  onColumnsVisibilityChange={props.onColumnsVisibilityChange}
-                  onTableDiffShow={props.onTableDiffShow}
-                  onRowHeightChange={props.onRowHeightChange}
-                  onRowsChange={props.onMetricVisibilityChange}
-                  onRowHover={props.onTableRowHover}
-                  onRowClick={props.onTableRowClick}
-                  onTableResizeModeChange={props.onTableResizeModeChange}
-                  updateColumnsWidths={props.updateColumnsWidths}
-                  onRowSelect={props.onRowSelect}
-                  archiveRuns={props.archiveRuns}
-                  deleteRuns={props.deleteRuns}
-                  focusedState={props.focusedState}
-                />
->>>>>>> 11088a1a
-              ) : null}
-            </BusyLoaderWrapper>
-          </div>
-        </div>
-      </section>
-      {props.notifyData?.length > 0 && (
-        <NotificationContainer
-          handleClose={props.onNotificationDelete}
-          data={props.notifyData}
-        />
-      )}
-    </div>
+        )}
+      </div>
+    </ErrorBoundary>
   );
 }
 
