import React from 'react';
import _ from 'lodash-es';
import classNames from 'classnames';

import Table from 'components/Table/Table';
import ChartPanel from 'components/ChartPanel/ChartPanel';
import NotificationContainer from 'components/NotificationContainer/NotificationContainer';
import IllustrationBlock from 'components/IllustrationBlock/IllustrationBlock';
import ResizePanel from 'components/ResizePanel/ResizePanel';
import ErrorBoundary from 'components/ErrorBoundary/ErrorBoundary';
import Grouping from 'components/Grouping/Grouping';
import ProgressBar from 'components/ProgressBar/ProgressBar';

import pageTitlesEnum from 'config/pageTitles/pageTitles';
import { ResizeModeEnum } from 'config/enums/tableEnums';
import { RowHeightSize } from 'config/table/tableConfigs';
import GroupingPopovers from 'config/grouping/GroupingPopovers';
import { RequestStatusEnum } from 'config/enums/requestStatusEnum';
import {
  IllustrationsEnum,
  Request_Illustrations,
} from 'config/illustrationConfig/illustrationConfig';

import { AppNameEnum } from 'services/models/explorer';

import { ILine } from 'types/components/LineChart/LineChart';
import { IMetricProps } from 'types/pages/metrics/Metrics';

import { ChartTypeEnum } from 'utils/d3';

import MetricsBar from './components/MetricsBar/MetricsBar';
import Controls from './components/Controls/Controls';
import SelectForm from './components/SelectForm/SelectForm';

import './Metrics.scss';

function Metrics(
  props: IMetricProps,
): React.FunctionComponentElement<React.ReactNode> {
  const [isProgressBarVisible, setIsProgressBarVisible] =
    React.useState<boolean>(false);
  const chartProps: any[] = React.useMemo(() => {
    return (props.lineChartData || []).map(
      (chartData: ILine[], index: number) => ({
        axesScaleType: props.axesScaleType,
        curveInterpolation: props.curveInterpolation,
        ignoreOutliers: props.ignoreOutliers,
        highlightMode: props.highlightMode,
        aggregatedData: props.aggregatedData?.filter(
          (data) => data.chartIndex === index,
        ),
        zoom: props.zoom,
        chartTitle: props.chartTitleData[index],
        aggregationConfig: props.aggregationConfig,
        alignmentConfig: props.alignmentConfig,
        onZoomChange: props.onZoomChange,
      }),
    );
  }, [
    props.lineChartData,
    props.axesScaleType,
    props.curveInterpolation,
    props.ignoreOutliers,
    props.highlightMode,
    props.zoom,
    props.chartTitleData,
    props.aggregatedData,
    props.aggregationConfig,
    props.alignmentConfig,
    props.onZoomChange,
  ]);

  return (
    <ErrorBoundary>
      <div ref={props.wrapperElemRef} className='Metrics__container'>
        <section className='Metrics__section'>
          <div className='Metrics__section__appBarContainer Metrics__fullHeight'>
            <MetricsBar
              disabled={isProgressBarVisible}
              onBookmarkCreate={props.onBookmarkCreate}
              onBookmarkUpdate={props.onBookmarkUpdate}
              onResetConfigData={props.onResetConfigData}
              liveUpdateConfig={props.liveUpdateConfig}
              onLiveUpdateConfigChange={props.onLiveUpdateConfigChange}
              title={pageTitlesEnum.METRICS_EXPLORER}
            />
            <div className='Metrics__SelectForm__Grouping__container'>
              <SelectForm
                requestIsPending={
                  props.requestStatus === RequestStatusEnum.Pending
                }
                isDisabled={isProgressBarVisible}
                selectFormData={props.selectFormData}
                selectedMetricsData={props.selectedMetricsData}
                onMetricsSelectChange={props.onMetricsSelectChange}
                onSelectRunQueryChange={props.onSelectRunQueryChange}
                onSelectAdvancedQueryChange={props.onSelectAdvancedQueryChange}
                toggleSelectAdvancedMode={props.toggleSelectAdvancedMode}
                onSearchQueryCopy={props.onSearchQueryCopy}
              />
              <Grouping
                groupingPopovers={GroupingPopovers.filter(
                  (p) =>
                    p.groupName === 'color' ||
                    p.groupName === 'stroke' ||
                    p.groupName === 'chart',
                )}
                isDisabled={isProgressBarVisible}
                groupingData={props.groupingData}
                groupingSelectOptions={props.groupingSelectOptions}
                onGroupingSelectChange={props.onGroupingSelectChange}
                onGroupingModeChange={props.onGroupingModeChange}
                onGroupingPaletteChange={props.onGroupingPaletteChange}
                onGroupingReset={props.onGroupingReset}
                onGroupingApplyChange={props.onGroupingApplyChange}
                onGroupingPersistenceChange={props.onGroupingPersistenceChange}
                onShuffleChange={props.onShuffleChange}
              />
            </div>
            <div className='Metrics__visualization'>
              <ProgressBar
                progress={props.requestProgress}
                pendingStatus={
                  props.requestStatus === RequestStatusEnum.Pending
                }
                processing={false}
                setIsProgressBarVisible={setIsProgressBarVisible}
              />
              {_.isEmpty(props.tableData) && _.isEmpty(props.lineChartData) ? (
                <IllustrationBlock
                  size='xLarge'
                  page='metrics'
                  type={
                    props.selectFormData.options?.length
                      ? Request_Illustrations[props.requestStatus]
                      : IllustrationsEnum.EmptyData
                  }
                />
              ) : (
                <>
                  <div
                    ref={props.chartElemRef}
                    className={classNames('Metrics__chart__container', {
                      fullHeight: props.resizeMode === ResizeModeEnum.Hide,
                      hide: props.resizeMode === ResizeModeEnum.MaxHeight,
                    })}
                  >
                    {props.resizeMode === ResizeModeEnum.MaxHeight ? null : (
                      <ChartPanel
                        key={props.lineChartData?.length}
                        ref={props.chartPanelRef}
                        selectOptions={props.groupingSelectOptions}
                        chartPanelOffsetHeight={props.chartPanelOffsetHeight}
                        panelResizing={props.panelResizing}
                        chartType={ChartTypeEnum.LineChart}
                        data={props.lineChartData}
                        focusedState={props.focusedState}
                        tooltip={props.tooltip}
                        alignmentConfig={props.alignmentConfig}
                        zoom={props.zoom}
                        onActivePointChange={props.onActivePointChange}
                        chartProps={chartProps}
                        resizeMode={props.resizeMode}
                        controls={
                          <Controls
                            data={props.lineChartData}
                            chartType={ChartTypeEnum.LineChart}
                            chartProps={chartProps}
                            selectOptions={props.groupingSelectOptions}
                            tooltip={props.tooltip}
                            smoothingAlgorithm={props.smoothingAlgorithm}
                            smoothingFactor={props.smoothingFactor}
                            curveInterpolation={props.curveInterpolation}
                            densityType={props.densityType}
                            ignoreOutliers={props.ignoreOutliers}
                            zoom={props.zoom}
                            highlightMode={props.highlightMode}
                            aggregationConfig={props.aggregationConfig}
                            axesScaleType={props.axesScaleType}
                            alignmentConfig={props.alignmentConfig}
                            onChangeTooltip={props.onChangeTooltip}
                            onIgnoreOutliersChange={
                              props.onIgnoreOutliersChange
                            }
                            onZoomChange={props.onZoomChange}
                            onHighlightModeChange={props.onHighlightModeChange}
                            onAxesScaleTypeChange={props.onAxesScaleTypeChange}
                            onSmoothingChange={props.onSmoothingChange}
                            onAggregationConfigChange={
                              props.onAggregationConfigChange
                            }
                            onDensityTypeChange={props.onDensityTypeChange}
                            onAlignmentTypeChange={props.onAlignmentTypeChange}
                            onAlignmentMetricChange={
                              props.onAlignmentMetricChange
                            }
                            selectFormOptions={props.selectFormData.options}
                          />
                        }
                      />
                    )}
                  </div>
                  <ResizePanel
                    className='Metrics__ResizePanel'
                    panelResizing={props.panelResizing}
                    resizeElemRef={props.resizeElemRef}
                    resizeMode={props.resizeMode}
                    onTableResizeModeChange={props.onTableResizeModeChange}
                  />
<<<<<<< HEAD
                ) : (
                  props.selectFormData.options !== undefined && (
                    <IllustrationBlock
                      size='xLarge'
                      page='metrics'
                      type={
                        props.selectFormData.options?.length
                          ? Request_Illustrations[props.requestStatus]
                          : IllustrationsEnum.EmptyData
                      }
                    />
                  )
                )}
              </BusyLoaderWrapper>
            </div>
            <ResizePanel
              className={`Metrics__ResizePanel${
                _.isEmpty(props.tableData) &&
                props.requestStatus !== RequestStatusEnum.Pending
                  ? '__hide'
                  : ''
              }`}
              panelResizing={props.panelResizing}
              resizeElemRef={props.resizeElemRef}
              resizeMode={props.resizeMode}
              onTableResizeModeChange={props.onTableResizeModeChange}
            />
            <div
              ref={props.tableElemRef}
              className={`Metrics__table__container${
                props.requestStatus !== RequestStatusEnum.Pending &&
                (props.resizeMode === ResizeModeEnum.Hide ||
                  _.isEmpty(props.tableData))
                  ? '__hide'
                  : ''
              }`}
            >
              <BusyLoaderWrapper
                isLoading={props.requestStatus === RequestStatusEnum.Pending}
                className='Metrics__loader'
                height='100%'
                loaderComponent={<TableLoader />}
              >
                {!_.isEmpty(props.tableData) ? (
                  <ErrorBoundary>
                    <Table
                      // deletable
                      custom
                      ref={props.tableRef}
                      data={props.tableData}
                      columns={props.tableColumns}
                      // Table options
                      multiSelect
                      topHeader
                      groups={!Array.isArray(props.tableData)}
                      rowHeight={props.tableRowHeight}
                      rowHeightMode={
                        props.tableRowHeight === RowHeightSize.sm
                          ? 'small'
                          : props.tableRowHeight === RowHeightSize.md
                          ? 'medium'
                          : 'large'
                      }
                      sortOptions={props.groupingSelectOptions}
                      sortFields={props.sortFields}
                      hiddenRows={props.hiddenMetrics}
                      hiddenColumns={props.hiddenColumns}
                      resizeMode={props.resizeMode}
                      columnsWidths={props.columnsWidths}
                      selectedRows={props.selectedRows}
                      hideSystemMetrics={props.hideSystemMetrics}
                      appName={AppNameEnum.METRICS}
                      hiddenChartRows={props.lineChartData?.length === 0}
                      columnsOrder={props.columnsOrder}
                      sameValueColumns={props.sameValueColumns}
                      // Table actions
                      onSort={props.onSortChange}
                      onSortReset={props.onSortReset}
                      onExport={props.onExportTableData}
                      onManageColumns={props.onColumnsOrderChange}
                      onColumnsVisibilityChange={
                        props.onColumnsVisibilityChange
                      }
                      onTableDiffShow={props.onTableDiffShow}
                      onRowHeightChange={props.onRowHeightChange}
                      onRowsChange={props.onMetricVisibilityChange}
                      onRowHover={props.onTableRowHover}
                      onRowClick={props.onTableRowClick}
                      onTableResizeModeChange={props.onTableResizeModeChange}
                      updateColumnsWidths={props.updateColumnsWidths}
                      onRowSelect={props.onRowSelect}
                      archiveRuns={props.archiveRuns}
                      deleteRuns={props.deleteRuns}
                      focusedState={props.focusedState}
                    />
                  </ErrorBoundary>
                ) : null}
              </BusyLoaderWrapper>
=======
                  <div
                    ref={props.tableElemRef}
                    className={classNames('Metrics__table__container', {
                      fullHeight: props.resizeMode === ResizeModeEnum.MaxHeight,
                      hide: props.resizeMode === ResizeModeEnum.Hide,
                    })}
                  >
                    {props.resizeMode === ResizeModeEnum.Hide ? null : (
                      <ErrorBoundary>
                        <Table
                          // deletable
                          custom
                          ref={props.tableRef}
                          data={props.tableData}
                          columns={props.tableColumns}
                          // Table options
                          multiSelect
                          topHeader
                          groups={!Array.isArray(props.tableData)}
                          rowHeight={props.tableRowHeight}
                          rowHeightMode={
                            props.tableRowHeight === RowHeightSize.sm
                              ? 'small'
                              : props.tableRowHeight === RowHeightSize.md
                              ? 'medium'
                              : 'large'
                          }
                          sortOptions={props.groupingSelectOptions}
                          sortFields={props.sortFields}
                          hiddenRows={props.hiddenMetrics}
                          hiddenColumns={props.hiddenColumns}
                          resizeMode={props.resizeMode}
                          columnsWidths={props.columnsWidths}
                          selectedRows={props.selectedRows}
                          hideSystemMetrics={props.hideSystemMetrics}
                          appName={AppNameEnum.METRICS}
                          hiddenChartRows={props.lineChartData?.length === 0}
                          columnsOrder={props.columnsOrder}
                          // Table actions
                          onSort={props.onSortChange}
                          onSortReset={props.onSortReset}
                          onExport={props.onExportTableData}
                          onManageColumns={props.onColumnsOrderChange}
                          onColumnsVisibilityChange={
                            props.onColumnsVisibilityChange
                          }
                          onTableDiffShow={props.onTableDiffShow}
                          onRowHeightChange={props.onRowHeightChange}
                          onRowsChange={props.onMetricVisibilityChange}
                          onRowHover={props.onTableRowHover}
                          onRowClick={props.onTableRowClick}
                          onTableResizeModeChange={
                            props.onTableResizeModeChange
                          }
                          updateColumnsWidths={props.updateColumnsWidths}
                          onRowSelect={props.onRowSelect}
                          archiveRuns={props.archiveRuns}
                          deleteRuns={props.deleteRuns}
                          focusedState={props.focusedState}
                        />
                      </ErrorBoundary>
                    )}
                  </div>
                </>
              )}
>>>>>>> b58cad6e
            </div>
          </div>
        </section>
        {props.notifyData?.length > 0 && (
          <NotificationContainer
            handleClose={props.onNotificationDelete}
            data={props.notifyData}
          />
        )}
      </div>
    </ErrorBoundary>
  );
}

export default React.memo(Metrics);<|MERGE_RESOLUTION|>--- conflicted
+++ resolved
@@ -207,106 +207,6 @@
                     resizeMode={props.resizeMode}
                     onTableResizeModeChange={props.onTableResizeModeChange}
                   />
-<<<<<<< HEAD
-                ) : (
-                  props.selectFormData.options !== undefined && (
-                    <IllustrationBlock
-                      size='xLarge'
-                      page='metrics'
-                      type={
-                        props.selectFormData.options?.length
-                          ? Request_Illustrations[props.requestStatus]
-                          : IllustrationsEnum.EmptyData
-                      }
-                    />
-                  )
-                )}
-              </BusyLoaderWrapper>
-            </div>
-            <ResizePanel
-              className={`Metrics__ResizePanel${
-                _.isEmpty(props.tableData) &&
-                props.requestStatus !== RequestStatusEnum.Pending
-                  ? '__hide'
-                  : ''
-              }`}
-              panelResizing={props.panelResizing}
-              resizeElemRef={props.resizeElemRef}
-              resizeMode={props.resizeMode}
-              onTableResizeModeChange={props.onTableResizeModeChange}
-            />
-            <div
-              ref={props.tableElemRef}
-              className={`Metrics__table__container${
-                props.requestStatus !== RequestStatusEnum.Pending &&
-                (props.resizeMode === ResizeModeEnum.Hide ||
-                  _.isEmpty(props.tableData))
-                  ? '__hide'
-                  : ''
-              }`}
-            >
-              <BusyLoaderWrapper
-                isLoading={props.requestStatus === RequestStatusEnum.Pending}
-                className='Metrics__loader'
-                height='100%'
-                loaderComponent={<TableLoader />}
-              >
-                {!_.isEmpty(props.tableData) ? (
-                  <ErrorBoundary>
-                    <Table
-                      // deletable
-                      custom
-                      ref={props.tableRef}
-                      data={props.tableData}
-                      columns={props.tableColumns}
-                      // Table options
-                      multiSelect
-                      topHeader
-                      groups={!Array.isArray(props.tableData)}
-                      rowHeight={props.tableRowHeight}
-                      rowHeightMode={
-                        props.tableRowHeight === RowHeightSize.sm
-                          ? 'small'
-                          : props.tableRowHeight === RowHeightSize.md
-                          ? 'medium'
-                          : 'large'
-                      }
-                      sortOptions={props.groupingSelectOptions}
-                      sortFields={props.sortFields}
-                      hiddenRows={props.hiddenMetrics}
-                      hiddenColumns={props.hiddenColumns}
-                      resizeMode={props.resizeMode}
-                      columnsWidths={props.columnsWidths}
-                      selectedRows={props.selectedRows}
-                      hideSystemMetrics={props.hideSystemMetrics}
-                      appName={AppNameEnum.METRICS}
-                      hiddenChartRows={props.lineChartData?.length === 0}
-                      columnsOrder={props.columnsOrder}
-                      sameValueColumns={props.sameValueColumns}
-                      // Table actions
-                      onSort={props.onSortChange}
-                      onSortReset={props.onSortReset}
-                      onExport={props.onExportTableData}
-                      onManageColumns={props.onColumnsOrderChange}
-                      onColumnsVisibilityChange={
-                        props.onColumnsVisibilityChange
-                      }
-                      onTableDiffShow={props.onTableDiffShow}
-                      onRowHeightChange={props.onRowHeightChange}
-                      onRowsChange={props.onMetricVisibilityChange}
-                      onRowHover={props.onTableRowHover}
-                      onRowClick={props.onTableRowClick}
-                      onTableResizeModeChange={props.onTableResizeModeChange}
-                      updateColumnsWidths={props.updateColumnsWidths}
-                      onRowSelect={props.onRowSelect}
-                      archiveRuns={props.archiveRuns}
-                      deleteRuns={props.deleteRuns}
-                      focusedState={props.focusedState}
-                    />
-                  </ErrorBoundary>
-                ) : null}
-              </BusyLoaderWrapper>
-=======
                   <div
                     ref={props.tableElemRef}
                     className={classNames('Metrics__table__container', {
@@ -345,6 +245,7 @@
                           appName={AppNameEnum.METRICS}
                           hiddenChartRows={props.lineChartData?.length === 0}
                           columnsOrder={props.columnsOrder}
+                          sameValueColumns={props?.sameValueColumns!}
                           // Table actions
                           onSort={props.onSortChange}
                           onSortReset={props.onSortReset}
@@ -372,7 +273,6 @@
                   </div>
                 </>
               )}
->>>>>>> b58cad6e
             </div>
           </div>
         </section>
