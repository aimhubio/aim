--- conflicted
+++ resolved
@@ -62,8 +62,6 @@
     props.alignmentConfig,
     props.onZoomChange,
   ]);
-
-  console.log(props);
 
   return (
     <div ref={props.wrapperElemRef} className='Metrics__container'>
@@ -222,10 +220,7 @@
                   columnsWidths={props.columnsWidths}
                   selectedRows={props.selectedRows}
                   hideSystemMetrics={props.hideSystemMetrics}
-<<<<<<< HEAD
                   hiddenChartRows={props.lineChartData?.length === 0}
-=======
->>>>>>> 3c1baf5c
                   // Table actions
                   onSort={props.onSortChange}
                   onSortReset={props.onSortReset}
