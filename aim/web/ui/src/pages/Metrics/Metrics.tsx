--- conflicted
+++ resolved
@@ -68,31 +68,6 @@
   ]);
 
   return (
-<<<<<<< HEAD
-    <div ref={props.wrapperElemRef} className='Metrics__container'>
-      <section className='Metrics__section'>
-        <div className='Metrics__section__div Metrics__fullHeight'>
-          <MetricsBar
-            onBookmarkCreate={props.onBookmarkCreate}
-            onBookmarkUpdate={props.onBookmarkUpdate}
-            onResetConfigData={props.onResetConfigData}
-            liveUpdateConfig={props.liveUpdateConfig}
-            onLiveUpdateConfigChange={props.onLiveUpdateConfigChange}
-            title={'Metrics explorer'}
-          />
-          <div className='Metrics__SelectForm__Grouping__container'>
-            <SelectForm
-              requestIsPending={
-                props.requestStatus === RequestStatusEnum.Pending
-              }
-              selectedMetricsData={props.selectedMetricsData}
-              selectFormOptions={props.selectFormOptions}
-              onMetricsSelectChange={props.onMetricsSelectChange}
-              onSelectRunQueryChange={props.onSelectRunQueryChange}
-              onSelectAdvancedQueryChange={props.onSelectAdvancedQueryChange}
-              toggleSelectAdvancedMode={props.toggleSelectAdvancedMode}
-              onSearchQueryCopy={props.onSearchQueryCopy}
-=======
     <ErrorBoundary>
       <div ref={props.wrapperElemRef} className='Metrics__container'>
         <section className='Metrics__section'>
@@ -104,11 +79,13 @@
               liveUpdateConfig={props.liveUpdateConfig}
               onLiveUpdateConfigChange={props.onLiveUpdateConfigChange}
               title={'Metrics explorer'}
->>>>>>> 4c67bf63
             />
             <div className='Metrics__SelectForm__Grouping__container'>
               <SelectForm
-                requestIsPending={props.requestIsPending}
+                requestIsPending={
+                  props.requestStatus === RequestStatusEnum.Pending
+                }
+                selectFormOptions={props.selectFormOptions}
                 selectedMetricsData={props.selectedMetricsData}
                 onMetricsSelectChange={props.onMetricsSelectChange}
                 onSelectRunQueryChange={props.onSelectRunQueryChange}
@@ -137,11 +114,15 @@
             <div
               ref={props.chartElemRef}
               className={`Metrics__chart__container${
-                props.resizeMode === ResizeModeEnum.MaxHeight ? '__hide' : ''
+                props.resizeMode === ResizeModeEnum.MaxHeight
+                  ? '__hide'
+                  : isEmpty(props.tableData)
+                  ? '__fullHeight'
+                  : ''
               }`}
             >
               <BusyLoaderWrapper
-                isLoading={props.requestIsPending}
+                isLoading={props.requestStatus === RequestStatusEnum.Pending}
                 className='Metrics__loader'
                 height='100%'
                 loaderComponent={<ChartLoader controlsCount={9} />}
@@ -191,10 +172,11 @@
                     }
                   />
                 ) : (
-                  !props.requestIsPending && (
-                    <EmptyComponent
-                      size='big'
-                      content="It's super easy to search Aim experiments. Lookup search docs to learn more."
+                  props.requestStatus !== RequestStatusEnum.Pending && (
+                    <IllustrationBlock
+                      size='xLarge'
+                      page='metrics'
+                      type={IllustrationsEnum.EmptyData}
                     />
                   )
                 )}
@@ -202,7 +184,8 @@
             </div>
             <ResizePanel
               className={`Metrics__ResizePanel${
-                props.requestIsPending || props.lineChartData?.[0]?.length
+                props.requestStatus === RequestStatusEnum.Pending ||
+                props.lineChartData?.[0]?.length
                   ? ''
                   : '__hide'
               }`}
@@ -211,33 +194,14 @@
               resizeMode={props.resizeMode}
               onTableResizeModeChange={props.onTableResizeModeChange}
             />
-<<<<<<< HEAD
-          </div>
-          <div
-            ref={props.chartElemRef}
-            className={`Metrics__chart__container${
-              props.resizeMode === ResizeModeEnum.MaxHeight
-                ? '__hide'
-                : isEmpty(props.tableData)
-                ? '__fullHeight'
-                : ''
-            }`}
-          >
-            <BusyLoaderWrapper
-              isLoading={props.requestStatus === RequestStatusEnum.Pending}
-              className='Metrics__loader'
-              height='100%'
-              loaderComponent={<ChartLoader controlsCount={9} />}
-=======
             <div
               ref={props.tableElemRef}
               className={`Metrics__table__container${
                 props.resizeMode === ResizeModeEnum.Hide ? '__hide' : ''
               }`}
->>>>>>> 4c67bf63
             >
               <BusyLoaderWrapper
-                isLoading={props.requestIsPending}
+                isLoading={props.requestStatus === RequestStatusEnum.Pending}
                 className='Metrics__loader'
                 height='100%'
                 loaderComponent={<TableLoader />}
@@ -290,103 +254,6 @@
                       deleteRuns={props.deleteRuns}
                       focusedState={props.focusedState}
                     />
-<<<<<<< HEAD
-                  }
-                />
-              ) : (
-                props.requestStatus !== RequestStatusEnum.Pending && (
-                  <IllustrationBlock
-                    size='xLarge'
-                    page='metrics'
-                    type={IllustrationsEnum.EmptyData}
-                  />
-                )
-              )}
-            </BusyLoaderWrapper>
-          </div>
-          <ResizePanel
-            className={`Metrics__ResizePanel${
-              props.requestStatus === RequestStatusEnum.Pending ||
-              props.lineChartData?.[0]?.length
-                ? ''
-                : '__hide'
-            }`}
-            panelResizing={props.panelResizing}
-            resizeElemRef={props.resizeElemRef}
-            resizeMode={props.resizeMode}
-            onTableResizeModeChange={props.onTableResizeModeChange}
-          />
-          <div
-            ref={props.tableElemRef}
-            className={`Metrics__table__container${
-              props.resizeMode === ResizeModeEnum.Hide ||
-              isEmpty(props.tableData)
-                ? '__hide'
-                : ''
-            }`}
-          >
-            <BusyLoaderWrapper
-              isLoading={props.requestStatus === RequestStatusEnum.Pending}
-              className='Metrics__loader'
-              height='100%'
-              loaderComponent={<TableLoader />}
-            >
-              {!isEmpty(props.tableData) ? (
-                <Table
-                  // deletable
-                  custom
-                  ref={props.tableRef}
-                  data={props.tableData}
-                  columns={props.tableColumns}
-                  // Table options
-                  multiSelect
-                  topHeader
-                  groups={!Array.isArray(props.tableData)}
-                  rowHeight={props.tableRowHeight}
-                  rowHeightMode={
-                    props.tableRowHeight === RowHeightSize.sm
-                      ? 'small'
-                      : props.tableRowHeight === RowHeightSize.md
-                      ? 'medium'
-                      : 'large'
-                  }
-                  sortOptions={props.groupingSelectOptions}
-                  sortFields={props.sortFields}
-                  hiddenRows={props.hiddenMetrics}
-                  hiddenColumns={props.hiddenColumns}
-                  resizeMode={props.resizeMode}
-                  columnsWidths={props.columnsWidths}
-                  selectedRows={props.selectedRows}
-                  // Table actions
-                  onSort={props.onSortChange}
-                  onSortReset={props.onSortReset}
-                  onExport={props.onExportTableData}
-                  onManageColumns={props.onColumnsOrderChange}
-                  onColumnsVisibilityChange={props.onColumnsVisibilityChange}
-                  onTableDiffShow={props.onTableDiffShow}
-                  onRowHeightChange={props.onRowHeightChange}
-                  onRowsChange={props.onMetricVisibilityChange}
-                  onRowHover={props.onTableRowHover}
-                  onRowClick={props.onTableRowClick}
-                  onTableResizeModeChange={props.onTableResizeModeChange}
-                  updateColumnsWidths={props.updateColumnsWidths}
-                  onRowSelect={props.onRowSelect}
-                  archiveRuns={props.archiveRuns}
-                  deleteRuns={props.deleteRuns}
-                />
-              ) : null}
-            </BusyLoaderWrapper>
-          </div>
-        </div>
-      </section>
-      {props.notifyData?.length > 0 && (
-        <NotificationContainer
-          handleClose={props.onNotificationDelete}
-          data={props.notifyData}
-        />
-      )}
-    </div>
-=======
                   </ErrorBoundary>
                 ) : null}
               </BusyLoaderWrapper>
@@ -401,7 +268,6 @@
         )}
       </div>
     </ErrorBoundary>
->>>>>>> 4c67bf63
   );
 }
 
