--- conflicted
+++ resolved
@@ -13,18 +13,13 @@
 
 import pageTitlesEnum from 'config/pageTitles/pageTitles';
 import { ResizeModeEnum } from 'config/enums/tableEnums';
-<<<<<<< HEAD
 import {
   RowHeightSize,
   VISUALIZATION_ELEMENT_TYPE,
 } from 'config/table/tableConfigs';
-import GroupingPopovers from 'config/grouping/GroupingPopovers';
-=======
-import { RowHeightSize } from 'config/table/tableConfigs';
 import GroupingPopovers, {
   GroupNameEnum,
 } from 'config/grouping/GroupingPopovers';
->>>>>>> 808fd50b
 import { RequestStatusEnum } from 'config/enums/requestStatusEnum';
 import {
   IllustrationsEnum,
