import React from 'react';
import { isEmpty } from 'lodash-es';

import SelectForm from './components/SelectForm/SelectForm';
import Grouping from './components/Grouping/Grouping';
import Controls from './components/Controls/Controls';

import MetricsBar from './components/MetricsBar/MetricsBar';
import Table from 'components/Table/Table';
import ChartPanel from 'components/ChartPanel/ChartPanel';
import { IMetricProps } from 'types/pages/metrics/Metrics';
import NotificationContainer from 'components/NotificationContainer/NotificationContainer';
import BusyLoaderWrapper from 'components/BusyLoaderWrapper/BusyLoaderWrapper';
import EmptyComponent from 'components/EmptyComponent/EmptyComponent';
import TableLoader from 'components/TableLoader/TableLoader';
import ChartLoader from 'components/ChartLoader/ChartLoader';
import { ILine } from 'types/components/LineChart/LineChart';
import { ChartTypeEnum } from 'utils/d3';
import { ResizeModeEnum } from 'config/enums/tableEnums';
import { RowHeightSize } from 'config/table/tableConfigs';
import ResizePanel from 'components/ResizePanel/ResizePanel';

import './Metrics.scss';

function Metrics(
  props: IMetricProps,
): React.FunctionComponentElement<React.ReactNode> {
  const chartProps: any[] = React.useMemo(() => {
    return (props.lineChartData || []).map(
      (chartData: ILine[], index: number) => ({
        axesScaleType: props.axesScaleType,
        curveInterpolation: props.curveInterpolation,
        ignoreOutliers: props.ignoreOutliers,
        highlightMode: props.highlightMode,
        aggregatedData: props.aggregatedData?.filter(
          (data) => data.chartIndex === index,
        ),
        zoom: props.zoom,
        chartTitle: props.chartTitleData[index],
        aggregationConfig: props.aggregationConfig,
        alignmentConfig: props.alignmentConfig,
        onZoomChange: props.onZoomChange,
      }),
    );
  }, [
    props.lineChartData,
    props.axesScaleType,
    props.curveInterpolation,
    props.ignoreOutliers,
    props.highlightMode,
    props.zoom,
    props.chartTitleData,
    props.aggregatedData,
    props.aggregationConfig,
    props.alignmentConfig,
    props.onZoomChange,
  ]);

  return (
    <div ref={props.wrapperElemRef} className='Metrics__container'>
      <section className='Metrics__section'>
        <div className='Metrics__section__div Metrics__fullHeight'>
          <MetricsBar
            onBookmarkCreate={props.onBookmarkCreate}
            onBookmarkUpdate={props.onBookmarkUpdate}
            onResetConfigData={props.onResetConfigData}
<<<<<<< HEAD
            liveUpdateConfig={props.liveUpdateConfig}
            onLiveUpdateConfigChange={props.onLiveUpdateConfigChange}
=======
            title={'Metrics explorer'}
>>>>>>> c8a040f8
          />
          <div className='Metrics__SelectForm__Grouping__container'>
            <SelectForm
              selectedMetricsData={props.selectedMetricsData}
              onMetricsSelectChange={props.onMetricsSelectChange}
              onSelectRunQueryChange={props.onSelectRunQueryChange}
              onSelectAdvancedQueryChange={props.onSelectAdvancedQueryChange}
              toggleSelectAdvancedMode={props.toggleSelectAdvancedMode}
            />
            <Grouping
              groupingData={props.groupingData}
              groupingSelectOptions={props.groupingSelectOptions}
              onGroupingSelectChange={props.onGroupingSelectChange}
              onGroupingModeChange={props.onGroupingModeChange}
              onGroupingPaletteChange={props.onGroupingPaletteChange}
              onGroupingReset={props.onGroupingReset}
              onGroupingApplyChange={props.onGroupingApplyChange}
              onGroupingPersistenceChange={props.onGroupingPersistenceChange}
            />
          </div>
          <div
            ref={props.chartElemRef}
            className={`Metrics__chart__container${
              props.resizeMode === ResizeModeEnum.MaxHeight ? '__hide' : ''
            }`}
          >
            <BusyLoaderWrapper
              isLoading={props.requestIsPending}
              className='Metrics__loader'
              height='100%'
              loaderComponent={<ChartLoader controlsCount={9} />}
            >
              {!!props.lineChartData?.[0]?.length ? (
                <ChartPanel
                  key={props.lineChartData?.length}
                  ref={props.chartPanelRef}
                  panelResizing={props.panelResizing}
                  chartType={ChartTypeEnum.LineChart}
                  data={props.lineChartData}
                  focusedState={props.focusedState}
                  tooltip={props.tooltip}
                  alignmentConfig={props.alignmentConfig}
                  zoom={props.zoom}
                  onActivePointChange={props.onActivePointChange}
                  chartProps={chartProps}
                  resizeMode={props.resizeMode}
                  controls={
                    <Controls
                      selectOptions={props.groupingSelectOptions}
                      tooltip={props.tooltip}
                      smoothingAlgorithm={props.smoothingAlgorithm}
                      smoothingFactor={props.smoothingFactor}
                      curveInterpolation={props.curveInterpolation}
                      ignoreOutliers={props.ignoreOutliers}
                      zoom={props.zoom}
                      highlightMode={props.highlightMode}
                      aggregationConfig={props.aggregationConfig}
                      axesScaleType={props.axesScaleType}
                      alignmentConfig={props.alignmentConfig}
                      onChangeTooltip={props.onChangeTooltip}
                      onIgnoreOutliersChange={props.onIgnoreOutliersChange}
                      onZoomChange={props.onZoomChange}
                      onHighlightModeChange={props.onHighlightModeChange}
                      onAxesScaleTypeChange={props.onAxesScaleTypeChange}
                      onSmoothingChange={props.onSmoothingChange}
                      onAggregationConfigChange={
                        props.onAggregationConfigChange
                      }
                      onAlignmentTypeChange={props.onAlignmentTypeChange}
                      onAlignmentMetricChange={props.onAlignmentMetricChange}
                      projectsDataMetrics={props.projectsDataMetrics}
                    />
                  }
                />
              ) : (
                props.requestIsPending === false && (
                  <EmptyComponent
                    size='big'
                    content="It's super easy to search Aim experiments. Lookup search docs to learn more."
                  />
                )
              )}
            </BusyLoaderWrapper>
          </div>
          <ResizePanel
            className={`Metrics__ResizePanel${
              props.requestIsPending || props.lineChartData?.[0]?.length
                ? ''
                : '__hide'
            }`}
            panelResizing={props.panelResizing}
            resizeElemRef={props.resizeElemRef}
            resizeMode={props.resizeMode}
            onTableResizeModeChange={props.onTableResizeModeChange}
          />
          <div
            ref={props.tableElemRef}
            className={`Metrics__table__container${
              props.resizeMode === ResizeModeEnum.Hide ? '__hide' : ''
            }`}
          >
            <BusyLoaderWrapper
              isLoading={props.requestIsPending}
              className='Metrics__loader'
              height='100%'
              loaderComponent={<TableLoader />}
            >
              {!isEmpty(props.tableData) ? (
                <Table
                  // deletable
                  custom
                  ref={props.tableRef}
                  data={props.tableData}
                  columns={props.tableColumns}
                  // Table options
                  topHeader
                  groups={!Array.isArray(props.tableData)}
                  rowHeight={props.tableRowHeight}
                  rowHeightMode={
                    props.tableRowHeight === RowHeightSize.sm
                      ? 'small'
                      : props.tableRowHeight === RowHeightSize.md
                      ? 'medium'
                      : 'large'
                  }
                  sortOptions={props.groupingSelectOptions}
                  sortFields={props.sortFields}
                  hiddenRows={props.hiddenMetrics}
                  hiddenColumns={props.hiddenColumns}
                  resizeMode={props.resizeMode}
                  columnsWidths={props.columnsWidths}
                  // Table actions
                  onSort={props.onSortChange}
                  onSortReset={props.onSortReset}
                  onExport={props.onExportTableData}
                  onManageColumns={props.onColumnsOrderChange}
                  onColumnsVisibilityChange={props.onColumnsVisibilityChange}
                  onTableDiffShow={props.onTableDiffShow}
                  onRowHeightChange={props.onRowHeightChange}
                  onRowsChange={props.onMetricVisibilityChange}
                  onRowHover={props.onTableRowHover}
                  onRowClick={props.onTableRowClick}
                  onTableResizeModeChange={props.onTableResizeModeChange}
                  updateColumnsWidths={props.updateColumnsWidths}
                />
              ) : null}
            </BusyLoaderWrapper>
          </div>
        </div>
      </section>
      {props.notifyData?.length > 0 && (
        <NotificationContainer
          handleClose={props.onNotificationDelete}
          data={props.notifyData}
        />
      )}
    </div>
  );
}

export default React.memo(Metrics);<|MERGE_RESOLUTION|>--- conflicted
+++ resolved
@@ -64,12 +64,9 @@
             onBookmarkCreate={props.onBookmarkCreate}
             onBookmarkUpdate={props.onBookmarkUpdate}
             onResetConfigData={props.onResetConfigData}
-<<<<<<< HEAD
             liveUpdateConfig={props.liveUpdateConfig}
             onLiveUpdateConfigChange={props.onLiveUpdateConfigChange}
-=======
             title={'Metrics explorer'}
->>>>>>> c8a040f8
           />
           <div className='Metrics__SelectForm__Grouping__container'>
             <SelectForm
