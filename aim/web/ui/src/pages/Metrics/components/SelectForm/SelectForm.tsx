import React from 'react';
import { isEmpty } from 'lodash-es';

import {
  Box,
  Checkbox,
  Divider,
  InputBase,
  Popper,
  Tooltip,
} from '@material-ui/core';
import Autocomplete from '@material-ui/lab/Autocomplete';
import {
  CheckBox as CheckBoxIcon,
  CheckBoxOutlineBlank,
} from '@material-ui/icons';

import { Button, Icon, Badge, Text } from 'components/kit';
import ExpressionAutoComplete from 'components/kit/ExpressionAutoComplete/ExpressionAutoComplete';

import COLORS from 'config/colors/colors';

import useModel from 'hooks/model/useModel';
import useParamsSuggestions from 'hooks/projectData/useParamsSuggestions';

import projectsModel from 'services/models/projects/projectsModel';
import metricAppModel from 'services/models/metrics/metricsAppModel';

import { IProjectsModelState } from 'types/services/models/projects/projectsModel';
import { ISelectFormProps } from 'types/pages/metrics/components/SelectForm/SelectForm';
import { ISelectOption } from 'types/services/models/explorer/createAppModel';

import contextToString from 'utils/contextToString';
import { formatSystemMetricName } from 'utils/formatSystemMetricName';
import { isSystemMetric } from 'utils/isSystemMetric';

import './SelectForm.scss';

function SelectForm({
  requestIsPending,
  selectedMetricsData,
  onMetricsSelectChange,
  onSelectRunQueryChange,
  onSelectAdvancedQueryChange,
  toggleSelectAdvancedMode,
  onSearchQueryCopy,
}: ISelectFormProps): React.FunctionComponentElement<React.ReactNode> {
  const projectsData = useModel<IProjectsModelState>(projectsModel);
  const [anchorEl, setAnchorEl] = React.useState<any>(null);
  const searchRef = React.useRef<any>(null);
  const paramsSuggestions = useParamsSuggestions();

  React.useEffect(() => {
    const paramsMetricsRequestRef = projectsModel.getProjectParams(['metric']);
    paramsMetricsRequestRef.call();
    return () => {
      paramsMetricsRequestRef?.abort();
      searchRef.current?.abort();
    };
  }, []);

  function handleMetricSearch(e: React.ChangeEvent<any>): void {
    e.preventDefault();
<<<<<<< HEAD
    searchRef.current = metricAppModel.getMetricsData(true);
    searchRef.current.call();
  }

  function onSelect(event: object, value: ISelectOption[]): void {
=======
    if (requestIsPending) {
      return;
    }
    searchMetricsRef.current = metricAppModel.getMetricsData(true);
    searchMetricsRef.current.call();
  }

  function handleRequestAbort(e: React.SyntheticEvent): void {
    e.preventDefault();
    if (!requestIsPending) {
      return;
    }
    searchMetricsRef.current?.abort();
    metricAppModel.abortRequest();
  }

  function onSelect(event: object, value: ISelectMetricsOption[]): void {
>>>>>>> 3d3041f0
    const lookup = value.reduce(
      (acc: { [key: string]: number }, curr: ISelectOption) => {
        acc[curr.label] = ++acc[curr.label] || 0;
        return acc;
      },
      {},
    );
    onMetricsSelectChange(value.filter((option) => lookup[option.label] === 0));
  }

  function handleDelete(field: string): void {
    let fieldData = [...(selectedMetricsData?.options || [])].filter(
      (opt: ISelectOption) => opt.label !== field,
    );
    onMetricsSelectChange(fieldData);
  }

  function toggleEditMode(): void {
    toggleSelectAdvancedMode();
  }

  function handleClick(event: React.ChangeEvent<any>) {
    setAnchorEl(event.currentTarget);
  }

  function handleClose(event: any, reason: any) {
    if (reason === 'toggleInput') {
      return;
    }
    if (anchorEl) {
      anchorEl.focus();
    }
    setAnchorEl(null);
  }

  const metricsOptions: ISelectOption[] = React.useMemo(() => {
    let data: ISelectOption[] = [];
    const systemOptions: ISelectOption[] = [];
    let index: number = 0;
    if (projectsData?.metrics) {
      for (let key in projectsData?.metrics) {
        let system: boolean = isSystemMetric(key);
        let option = getOption(system, key, index);
        if (system) {
          systemOptions.push(option);
        } else {
          data.push(option);
        }
        index++;
        for (let val of projectsData?.metrics[key]) {
          if (!isEmpty(val)) {
            let label = contextToString(val);
            let option = getOption(system, key, index, val);
            option.label = `${option.label} ${label}`;
            if (system) {
              systemOptions.push(option);
            } else {
              data.push(option);
            }
            index++;
          }
        }
      }
    }
    return data.concat(systemOptions);
  }, [projectsData]);

  function getOption(
    system: boolean,
    key: string,
    index: number,
    val: object | null = null,
  ): ISelectOption {
    return {
      label: `${system ? formatSystemMetricName(key) : key}`,
      group: system ? formatSystemMetricName(key) : key,
      color: COLORS[0][index % COLORS[0].length],
      value: {
        option_name: key,
        context: val,
      },
    };
  }

  function handleResetSelectForm(): void {
    onMetricsSelectChange([]);
    onSelectRunQueryChange('');
  }

  const open: boolean = !!anchorEl;
  const id = open ? 'select-metric' : undefined;

  return (
    <div className='SelectForm'>
      <div className='SelectForm__container__metrics'>
        <Box
          width='100%'
          display='flex'
          justifyContent='space-between'
          alignItems='center'
        >
          {selectedMetricsData?.advancedMode ? (
            <div className='SelectForm__textarea'>
              <ExpressionAutoComplete
                isTextArea={true}
                onExpressionChange={onSelectAdvancedQueryChange}
                onSubmit={handleMetricSearch}
                value={selectedMetricsData?.advancedQuery}
                placeholder='metric.name in [“loss”, “accuracy”] and run.learning_rate > 10'
                options={[
                  'metric.name',
                  'metric.context',
                  ...paramsSuggestions,
                ]}
              />
            </div>
          ) : (
            <>
              <Box display='flex' alignItems='center'>
                <Button
                  variant='contained'
                  color='primary'
                  onClick={handleClick}
                  aria-describedby={id}
                >
                  <Icon name='plus' style={{ marginRight: '0.5rem' }} />
                  Metrics
                </Button>
                <Popper
                  id={id}
                  open={open}
                  anchorEl={anchorEl}
                  placement='bottom-start'
                  className='SelectForm__Popper'
                >
                  <Autocomplete
                    open
                    onClose={handleClose}
                    multiple
                    className='Autocomplete__container'
                    size='small'
                    disablePortal={true}
                    disableCloseOnSelect
                    options={metricsOptions}
                    value={selectedMetricsData?.options}
                    onChange={onSelect}
                    groupBy={(option) => option.group}
                    getOptionLabel={(option) => option.label}
                    renderTags={() => null}
                    disableClearable={true}
                    ListboxProps={{
                      style: {
                        height: 400,
                      },
                    }}
                    renderInput={(params) => (
                      <InputBase
                        ref={params.InputProps.ref}
                        inputProps={params.inputProps}
                        spellCheck={false}
                        placeholder='Search'
                        autoFocus={true}
                        className='SelectForm__metric__select'
                      />
                    )}
                    renderOption={(option) => {
                      let selected: boolean =
                        !!selectedMetricsData?.options.find(
                          (item: ISelectOption) => item.label === option.label,
                        )?.label;
                      return (
                        <React.Fragment>
                          <Checkbox
                            color='primary'
                            icon={<CheckBoxOutlineBlank />}
                            checkedIcon={<CheckBoxIcon />}
                            checked={selected}
                            size='small'
                          />
                          <Text className='SelectForm__option__label' size={14}>
                            {option.label}
                          </Text>
                        </React.Fragment>
                      );
                    }}
                  />
                </Popper>
                <Divider
                  style={{ margin: '0 1rem' }}
                  orientation='vertical'
                  flexItem
                />
                {selectedMetricsData?.options.length === 0 && (
                  <Text tint={50} size={14} weight={400}>
                    No metrics are selected
                  </Text>
                )}
                <div className='Metrics__SelectForm__tags ScrollBar__hidden'>
                  {selectedMetricsData?.options?.map((tag: ISelectOption) => {
                    return (
                      <Badge
                        size='large'
                        key={tag.label}
                        color={tag.color}
                        label={tag.label}
                        onDelete={handleDelete}
                      />
                    );
                  })}
                </div>
              </Box>
              {selectedMetricsData?.options &&
                selectedMetricsData.options.length > 1 && (
                  <span
                    onClick={() => onMetricsSelectChange([])}
                    className='SelectForm__clearAll'
                  >
                    <Icon name='close' />
                  </span>
                )}
            </>
          )}
        </Box>
        {selectedMetricsData?.advancedMode ? null : (
          <div className='SelectForm__TextField'>
            <ExpressionAutoComplete
              onExpressionChange={onSelectRunQueryChange}
              onSubmit={handleMetricSearch}
              value={selectedMetricsData?.query}
              options={paramsSuggestions}
              placeholder='Filter runs, e.g. run.learning_rate > 0.0001 and run.batch_size == 32'
            />
          </div>
        )}
      </div>

      <div className='SelectForm__container__search'>
        <Button
          fullWidth
          color='primary'
          variant={requestIsPending ? 'outlined' : 'contained'}
          startIcon={
            <Icon
              name={requestIsPending ? 'close' : 'search'}
              fontSize={requestIsPending ? 12 : 14}
            />
          }
          className='SelectForm__search__button'
          onClick={requestIsPending ? handleRequestAbort : handleMetricSearch}
        >
          {requestIsPending ? 'Cancel' : 'Search'}
        </Button>
        <div className='SelectForm__search__actions'>
          <Tooltip title='Reset query'>
            <div>
              <Button onClick={handleResetSelectForm} withOnlyIcon={true}>
                <Icon name='reset' />
              </Button>
            </div>
          </Tooltip>
          <Tooltip
            title={
              selectedMetricsData?.advancedMode
                ? 'Switch to default mode'
                : 'Enable advanced search mode '
            }
          >
            <div>
              <Button
                className={selectedMetricsData?.advancedMode ? 'active' : ''}
                withOnlyIcon={true}
                onClick={toggleEditMode}
              >
                <Icon name='edit' />
              </Button>
            </div>
          </Tooltip>
          <Tooltip title='Copy search query'>
            <div>
              <Button onClick={onSearchQueryCopy} withOnlyIcon={true}>
                <Icon name='copy' />
              </Button>
            </div>
          </Tooltip>
        </div>
      </div>
    </div>
  );
}

export default React.memo(SelectForm);<|MERGE_RESOLUTION|>--- conflicted
+++ resolved
@@ -61,18 +61,11 @@
 
   function handleMetricSearch(e: React.ChangeEvent<any>): void {
     e.preventDefault();
-<<<<<<< HEAD
+    if (requestIsPending) {
+      return;
+    }
     searchRef.current = metricAppModel.getMetricsData(true);
     searchRef.current.call();
-  }
-
-  function onSelect(event: object, value: ISelectOption[]): void {
-=======
-    if (requestIsPending) {
-      return;
-    }
-    searchMetricsRef.current = metricAppModel.getMetricsData(true);
-    searchMetricsRef.current.call();
   }
 
   function handleRequestAbort(e: React.SyntheticEvent): void {
@@ -80,12 +73,11 @@
     if (!requestIsPending) {
       return;
     }
-    searchMetricsRef.current?.abort();
+    searchRef.current?.abort();
     metricAppModel.abortRequest();
   }
 
-  function onSelect(event: object, value: ISelectMetricsOption[]): void {
->>>>>>> 3d3041f0
+  function onSelect(event: object, value: ISelectOption[]): void {
     const lookup = value.reduce(
       (acc: { [key: string]: number }, curr: ISelectOption) => {
         acc[curr.label] = ++acc[curr.label] || 0;
