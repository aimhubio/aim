import React from 'react';
import { isEmpty } from 'lodash-es';

import {
  Box,
  Checkbox,
  Divider,
  InputBase,
  Popper,
  Tooltip,
} from '@material-ui/core';
import Autocomplete from '@material-ui/lab/Autocomplete';
import {
  CheckBox as CheckBoxIcon,
  CheckBoxOutlineBlank,
  SearchOutlined,
} from '@material-ui/icons';

import { Button, Icon, Badge, Text } from 'components/kit';
import ExpressionAutoComplete from 'components/kit/ExpressionAutoComplete/ExpressionAutoComplete';

import COLORS from 'config/colors/colors';

import useModel from 'hooks/model/useModel';
import useParamsSuggestions from 'hooks/projectData/useParamsSuggestions';

import projectsModel from 'services/models/projects/projectsModel';
import metricAppModel from 'services/models/metrics/metricsAppModel';

import { IProjectsModelState } from 'types/services/models/projects/projectsModel';
import { ISelectFormProps } from 'types/pages/metrics/components/SelectForm/SelectForm';
import { ISelectOption } from 'types/services/models/explorer/createAppModel';

import contextToString from 'utils/contextToString';
import { formatSystemMetricName } from 'utils/formatSystemMetricName';
import { isSystemMetric } from 'utils/isSystemMetric';

import './SelectForm.scss';

function SelectForm({
  selectedMetricsData,
  onMetricsSelectChange,
  onSelectRunQueryChange,
  onSelectAdvancedQueryChange,
  toggleSelectAdvancedMode,
  onSearchQueryCopy,
}: ISelectFormProps): React.FunctionComponentElement<React.ReactNode> {
  const projectsData = useModel<IProjectsModelState>(projectsModel);
  const [anchorEl, setAnchorEl] = React.useState<any>(null);
<<<<<<< HEAD
  const searchRef = React.useRef<any>(null);
=======
  const searchMetricsRef = React.useRef<any>(null);
  const paramsSuggestions = useParamsSuggestions();
>>>>>>> 6cc189ea

  React.useEffect(() => {
    const paramsMetricsRequestRef = projectsModel.getProjectParams(['metric']);
    paramsMetricsRequestRef.call();
    return () => {
      paramsMetricsRequestRef?.abort();
      searchRef.current?.abort();
    };
  }, []);

  function handleMetricSearch(e: React.ChangeEvent<any>): void {
    e.preventDefault();
    searchRef.current = metricAppModel.getMetricsData(true);
    searchRef.current.call();
  }

  function onSelect(event: object, value: ISelectOption[]): void {
    const lookup = value.reduce(
      (acc: { [key: string]: number }, curr: ISelectOption) => {
        acc[curr.label] = ++acc[curr.label] || 0;
        return acc;
      },
      {},
    );
    onMetricsSelectChange(value.filter((option) => lookup[option.label] === 0));
  }

  function handleDelete(field: string): void {
    let fieldData = [...(selectedMetricsData?.options || [])].filter(
      (opt: ISelectOption) => opt.label !== field,
    );
    onMetricsSelectChange(fieldData);
  }

  function toggleEditMode(): void {
    toggleSelectAdvancedMode();
  }

  function handleClick(event: React.ChangeEvent<any>) {
    setAnchorEl(event.currentTarget);
  }

  function handleClose(event: any, reason: any) {
    if (reason === 'toggleInput') {
      return;
    }
    if (anchorEl) {
      anchorEl.focus();
    }
    setAnchorEl(null);
  }

  const metricsOptions: ISelectOption[] = React.useMemo(() => {
    let data: ISelectOption[] = [];
    const systemOptions: ISelectOption[] = [];
    let index: number = 0;
    if (projectsData?.metrics) {
      for (let key in projectsData?.metrics) {
        let system: boolean = isSystemMetric(key);
        let option = getOption(system, key, index);
        if (system) {
          systemOptions.push(option);
        } else {
          data.push(option);
        }
        index++;
        for (let val of projectsData?.metrics[key]) {
          if (!isEmpty(val)) {
            let label = contextToString(val);
            let option = getOption(system, key, index, val);
            option.label = `${option.label} ${label}`;
            if (system) {
              systemOptions.push(option);
            } else {
              data.push(option);
            }
            index++;
          }
        }
      }
    }
    return data.concat(systemOptions);
  }, [projectsData]);

  function getOption(
    system: boolean,
    key: string,
    index: number,
    val: object | null = null,
  ): ISelectOption {
    return {
      label: `${system ? formatSystemMetricName(key) : key}`,
      group: system ? formatSystemMetricName(key) : key,
      color: COLORS[0][index % COLORS[0].length],
      value: {
        option_name: key,
        context: val,
      },
    };
  }

  function handleResetSelectForm(): void {
    onMetricsSelectChange([]);
    onSelectRunQueryChange('');
  }

  const open: boolean = !!anchorEl;
  const id = open ? 'select-metric' : undefined;

  return (
    <div className='SelectForm'>
      <div className='SelectForm__container__metrics'>
        <Box
          width='100%'
          display='flex'
          justifyContent='space-between'
          alignItems='center'
        >
          {selectedMetricsData?.advancedMode ? (
            <div className='SelectForm__textarea'>
              <ExpressionAutoComplete
                isTextArea={true}
                onExpressionChange={onSelectAdvancedQueryChange}
                onSubmit={handleMetricSearch}
                value={selectedMetricsData?.advancedQuery}
                placeholder='metric.name in [“loss”, “accuracy”] and run.learning_rate > 10'
                options={[
                  'metric.name',
                  'metric.context',
                  ...paramsSuggestions,
                ]}
              />
            </div>
          ) : (
            <>
              <Box display='flex' alignItems='center'>
                <Button
                  variant='contained'
                  color='primary'
                  onClick={handleClick}
                  aria-describedby={id}
                >
                  <Icon name='plus' style={{ marginRight: '0.5rem' }} />
                  Metrics
                </Button>
                <Popper
                  id={id}
                  open={open}
                  anchorEl={anchorEl}
                  placement='bottom-start'
                  className='SelectForm__Popper'
                >
                  <Autocomplete
                    open
                    onClose={handleClose}
                    multiple
                    className='Autocomplete__container'
                    size='small'
                    disablePortal={true}
                    disableCloseOnSelect
                    options={metricsOptions}
                    value={selectedMetricsData?.options}
                    onChange={onSelect}
                    groupBy={(option) => option.group}
                    getOptionLabel={(option) => option.label}
                    renderTags={() => null}
                    disableClearable={true}
                    ListboxProps={{
                      style: {
                        height: 400,
                      },
                    }}
                    renderInput={(params) => (
                      <InputBase
                        ref={params.InputProps.ref}
                        inputProps={params.inputProps}
                        spellCheck={false}
                        placeholder='Search'
                        autoFocus={true}
                        className='SelectForm__metric__select'
                      />
                    )}
                    renderOption={(option) => {
                      let selected: boolean =
                        !!selectedMetricsData?.options.find(
                          (item: ISelectOption) => item.label === option.label,
                        )?.label;
                      return (
                        <React.Fragment>
                          <Checkbox
                            color='primary'
                            icon={<CheckBoxOutlineBlank />}
                            checkedIcon={<CheckBoxIcon />}
                            checked={selected}
                            size='small'
                          />
                          <Text className='SelectForm__option__label' size={14}>
                            {option.label}
                          </Text>
                        </React.Fragment>
                      );
                    }}
                  />
                </Popper>
                <Divider
                  style={{ margin: '0 1rem' }}
                  orientation='vertical'
                  flexItem
                />
                {selectedMetricsData?.options.length === 0 && (
                  <Text tint={50} size={14} weight={400}>
                    No metrics are selected
                  </Text>
                )}
                <div className='Metrics__SelectForm__tags ScrollBar__hidden'>
                  {selectedMetricsData?.options?.map((tag: ISelectOption) => {
                    return (
                      <Badge
                        size='large'
                        key={tag.label}
                        color={tag.color}
                        label={tag.label}
                        onDelete={handleDelete}
                      />
                    );
                  })}
                </div>
              </Box>
              {selectedMetricsData?.options &&
                selectedMetricsData.options.length > 1 && (
                  <span
                    onClick={() => onMetricsSelectChange([])}
                    className='SelectForm__clearAll'
                  >
                    <Icon name='close' />
                  </span>
                )}
            </>
          )}
        </Box>
        {selectedMetricsData?.advancedMode ? null : (
          <div className='SelectForm__TextField'>
            <ExpressionAutoComplete
              onExpressionChange={onSelectRunQueryChange}
              onSubmit={handleMetricSearch}
              value={selectedMetricsData?.query}
              options={paramsSuggestions}
              placeholder='Filter runs, e.g. run.learning_rate > 0.0001 and run.batch_size == 32'
            />
          </div>
        )}
      </div>

      <div className='SelectForm__container__search'>
        <Button
          fullWidth
          color='primary'
          variant='contained'
          startIcon={<SearchOutlined />}
          className='SelectForm__search__button'
          onClick={handleMetricSearch}
        >
          Search
        </Button>
        <div className='SelectForm__search__actions'>
          <Tooltip title='Reset query'>
            <div>
              <Button onClick={handleResetSelectForm} withOnlyIcon={true}>
                <Icon name='reset' />
              </Button>
            </div>
          </Tooltip>
          <Tooltip
            title={
              selectedMetricsData?.advancedMode
                ? 'Switch to default mode'
                : 'Enable advanced search mode '
            }
          >
            <div>
              <Button
                className={selectedMetricsData?.advancedMode ? 'active' : ''}
                withOnlyIcon={true}
                onClick={toggleEditMode}
              >
                <Icon name='edit' />
              </Button>
            </div>
          </Tooltip>
          <Tooltip title='Copy search query'>
            <div>
              <Button onClick={onSearchQueryCopy} withOnlyIcon={true}>
                <Icon name='copy' />
              </Button>
            </div>
          </Tooltip>
        </div>
      </div>
    </div>
  );
}

export default React.memo(SelectForm);<|MERGE_RESOLUTION|>--- conflicted
+++ resolved
@@ -47,12 +47,8 @@
 }: ISelectFormProps): React.FunctionComponentElement<React.ReactNode> {
   const projectsData = useModel<IProjectsModelState>(projectsModel);
   const [anchorEl, setAnchorEl] = React.useState<any>(null);
-<<<<<<< HEAD
   const searchRef = React.useRef<any>(null);
-=======
-  const searchMetricsRef = React.useRef<any>(null);
   const paramsSuggestions = useParamsSuggestions();
->>>>>>> 6cc189ea
 
   React.useEffect(() => {
     const paramsMetricsRequestRef = projectsModel.getProjectParams(['metric']);
