import React from 'react';

import {
  Box,
  Checkbox,
  Divider,
  InputBase,
  Popper,
  Tooltip,
} from '@material-ui/core';
import Autocomplete from '@material-ui/lab/Autocomplete';
import {
  CheckBox as CheckBoxIcon,
  CheckBoxOutlineBlank,
} from '@material-ui/icons';

import { Button, Icon, Badge, Text } from 'components/kit';
import ErrorBoundary from 'components/ErrorBoundary/ErrorBoundary';
import AutocompleteInput from 'components/AutocompleteInput';

import { ANALYTICS_EVENT_KEYS } from 'config/analytics/analyticsKeysMap';

import metricAppModel from 'services/models/metrics/metricsAppModel';
import { trackEvent } from 'services/analytics';

import { ISelectFormProps } from 'types/pages/metrics/components/SelectForm/SelectForm';
import { ISelectOption } from 'types/services/models/explorer/createAppModel';

import './SelectForm.scss';

function SelectForm({
  requestIsPending,
  selectedMetricsData,
  selectFormData,
  onMetricsSelectChange,
  onSelectRunQueryChange,
  onSelectAdvancedQueryChange,
  toggleSelectAdvancedMode,
  onSearchQueryCopy,
}: ISelectFormProps): React.FunctionComponentElement<React.ReactNode> {
  const [anchorEl, setAnchorEl] = React.useState<any>(null);
<<<<<<< HEAD
  const [searchValue, setSearchValue] = React.useState<any>('');
  const searchRef = React.useRef<any>(null);

=======
  const searchRef: any = React.useRef<React.MutableRefObject<any>>(null);
  const autocompleteRef: any = React.useRef<React.MutableRefObject<any>>(null);
  const advancedAutocompleteRef: any =
    React.useRef<React.MutableRefObject<any>>(null);
>>>>>>> 31cb93d5
  React.useEffect(() => {
    return () => {
      searchRef.current?.abort();
    };
  }, []);

  function handleMetricSearch(): void {
    if (requestIsPending) {
      return;
    }
    let query = selectedMetricsData?.advancedMode
      ? advancedAutocompleteRef.current.getValue()
      : autocompleteRef.current.getValue();
    if (selectedMetricsData?.advancedMode) {
      onSelectAdvancedQueryChange(advancedAutocompleteRef.current.getValue());
    } else {
      onSelectRunQueryChange(autocompleteRef.current.getValue());
    }
    searchRef.current = metricAppModel.getMetricsData(true, true, query);
    searchRef.current.call();
    trackEvent(ANALYTICS_EVENT_KEYS.metrics.searchClick);
  }

  function handleRequestAbort(e: React.SyntheticEvent): void {
    e.preventDefault();
    if (!requestIsPending) {
      return;
    }
    searchRef.current?.abort();
    metricAppModel.abortRequest();
  }

  function onSelect(event: object, value: ISelectOption[]): void {
    const lookup = value.reduce(
      (acc: { [key: string]: number }, curr: ISelectOption) => {
        acc[curr.label] = ++acc[curr.label] || 0;
        return acc;
      },
      {},
    );
    onMetricsSelectChange(value.filter((option) => lookup[option.label] === 0));
  }

  function handleDelete(field: string): void {
    let fieldData = [...(selectedMetricsData?.options || [])].filter(
      (opt: ISelectOption) => opt.label !== field,
    );
    onMetricsSelectChange(fieldData);
  }

  function toggleEditMode(): void {
    toggleSelectAdvancedMode();
  }

  function handleClick(event: React.ChangeEvent<any>) {
    setAnchorEl(event.currentTarget);
  }

  function handleClose(event: any, reason: any) {
    if (reason === 'toggleInput') {
      return;
    }
    if (anchorEl) {
      anchorEl.focus();
    }
    setAnchorEl(null);
    setSearchValue('');
  }

  function handleResetSelectForm(): void {
    onMetricsSelectChange([]);
    onSelectRunQueryChange('');
    onSelectAdvancedQueryChange('');
  }

  function handleSearchInputChange(e: any): void {
    setSearchValue(e.target.value);
  }

  const options = React.useMemo(() => {
    return (
      selectFormData?.options?.filter(
        (option) => option.label.indexOf(searchValue) !== -1,
      ) ?? []
    );
  }, [searchValue, selectFormData?.options]);

  const open: boolean = !!anchorEl;
  const id = open ? 'select-metric' : undefined;
  return (
    <ErrorBoundary>
      <div className='Metrics__SelectForm'>
        <div className='Metrics__SelectForm__container__metrics'>
          <Box
            width='100%'
            display='flex'
            justifyContent='space-between'
            alignItems='center'
          >
            {selectedMetricsData?.advancedMode ? (
              <div className='Metrics__SelectForm__textarea'>
                <AutocompleteInput
                  advanced
                  refObject={advancedAutocompleteRef}
                  context={selectFormData?.advancedSuggestions}
                  value={selectedMetricsData?.advancedQuery}
                  onEnter={handleMetricSearch}
                />
              </div>
            ) : (
              <>
                <Box display='flex' alignItems='center'>
                  <Button
                    variant='contained'
                    color='primary'
                    onClick={handleClick}
                    aria-describedby={id}
                  >
                    <Icon name='plus' style={{ marginRight: '0.5rem' }} />
                    Metrics
                  </Button>
                  <Popper
                    id={id}
                    open={open}
                    anchorEl={anchorEl}
                    placement='bottom-start'
                    className='Metrics__SelectForm__Popper'
                  >
                    <Autocomplete
                      open
                      onClose={handleClose}
                      multiple
                      className='Autocomplete__container'
                      size='small'
                      disablePortal={true}
                      disableCloseOnSelect
                      options={options}
                      value={selectedMetricsData?.options}
                      onChange={onSelect}
                      groupBy={(option) => option.group}
                      getOptionLabel={(option) => option.label}
                      renderTags={() => null}
                      disableClearable={true}
                      ListboxProps={{
                        style: {
                          height: 400,
                        },
                      }}
                      renderInput={(params) => (
                        <InputBase
                          ref={params.InputProps.ref}
                          inputProps={{
                            ...params.inputProps,
                            value: searchValue,
                            onChange: handleSearchInputChange,
                          }}
                          spellCheck={false}
                          placeholder='Search'
                          autoFocus={true}
                          className='Metrics__SelectForm__metric__select'
                        />
                      )}
                      renderOption={(option) => {
                        let selected: boolean =
                          !!selectedMetricsData?.options.find(
                            (item: ISelectOption) =>
                              item.label === option.label,
                          )?.label;
                        return (
                          <div className='SelectForm__option'>
                            <Checkbox
                              color='primary'
                              icon={<CheckBoxOutlineBlank />}
                              checkedIcon={<CheckBoxIcon />}
                              checked={selected}
                              size='small'
                            />
                            <Text
                              className='SelectForm__option__label'
                              size={14}
                            >
                              {option.label}
                            </Text>
                          </div>
                        );
                      }}
                    />
                  </Popper>
                  <Divider
                    style={{ margin: '0 1rem' }}
                    orientation='vertical'
                    flexItem
                  />
                  {selectedMetricsData?.options.length === 0 && (
                    <Text tint={50} size={14} weight={400}>
                      No metrics are selected
                    </Text>
                  )}
                  <div className='Metrics__SelectForm__tags ScrollBar__hidden'>
                    {selectedMetricsData?.options?.map((tag: ISelectOption) => {
                      return (
                        <Badge
                          size='large'
                          key={tag.label}
                          label={tag.label}
                          onDelete={handleDelete}
                        />
                      );
                    })}
                  </div>
                </Box>
                {selectedMetricsData?.options &&
                  selectedMetricsData.options.length > 1 && (
                    <span
                      onClick={() => onMetricsSelectChange([])}
                      className='Metrics__SelectForm__clearAll'
                    >
                      <Icon name='close' />
                    </span>
                  )}
              </>
            )}
          </Box>
          {selectedMetricsData?.advancedMode ? null : (
            <div className='Metrics__SelectForm__TextField'>
              <AutocompleteInput
                refObject={autocompleteRef}
                value={selectedMetricsData?.query}
                context={selectFormData.suggestions}
                onEnter={handleMetricSearch}
              />
            </div>
          )}
        </div>
        <div className='Metrics__SelectForm__container__search'>
          <Button
            fullWidth
            color='primary'
            variant={requestIsPending ? 'outlined' : 'contained'}
            startIcon={
              <Icon
                name={requestIsPending ? 'close' : 'search'}
                fontSize={requestIsPending ? 12 : 14}
              />
            }
            className='Metrics__SelectForm__search__button'
            onClick={requestIsPending ? handleRequestAbort : handleMetricSearch}
          >
            {requestIsPending ? 'Cancel' : 'Search'}
          </Button>
          <div className='Metrics__SelectForm__search__actions'>
            <Tooltip title='Reset query'>
              <div>
                <Button onClick={handleResetSelectForm} withOnlyIcon={true}>
                  <Icon name='reset' />
                </Button>
              </div>
            </Tooltip>
            <Tooltip
              title={
                selectedMetricsData?.advancedMode
                  ? 'Switch to default mode'
                  : 'Enable advanced search mode '
              }
            >
              <div>
                <Button
                  className={selectedMetricsData?.advancedMode ? 'active' : ''}
                  withOnlyIcon={true}
                  onClick={toggleEditMode}
                >
                  <Icon name='edit' />
                </Button>
              </div>
            </Tooltip>
            <Tooltip title='Copy search query'>
              <div>
                <Button onClick={onSearchQueryCopy} withOnlyIcon={true}>
                  <Icon name='copy' />
                </Button>
              </div>
            </Tooltip>
          </div>
        </div>
      </div>
    </ErrorBoundary>
  );
}

export default React.memo(SelectForm);<|MERGE_RESOLUTION|>--- conflicted
+++ resolved
@@ -39,16 +39,11 @@
   onSearchQueryCopy,
 }: ISelectFormProps): React.FunctionComponentElement<React.ReactNode> {
   const [anchorEl, setAnchorEl] = React.useState<any>(null);
-<<<<<<< HEAD
   const [searchValue, setSearchValue] = React.useState<any>('');
-  const searchRef = React.useRef<any>(null);
-
-=======
   const searchRef: any = React.useRef<React.MutableRefObject<any>>(null);
   const autocompleteRef: any = React.useRef<React.MutableRefObject<any>>(null);
   const advancedAutocompleteRef: any =
     React.useRef<React.MutableRefObject<any>>(null);
->>>>>>> 31cb93d5
   React.useEffect(() => {
     return () => {
       searchRef.current?.abort();
