--- conflicted
+++ resolved
@@ -150,7 +150,7 @@
             alignItems='center'
           >
             {selectedMetricsData?.advancedMode ? (
-              <Box flex={1} flexWrap='nowrap'>
+              <div className='SelectForm__textarea'>
                 <TextField
                   fullWidth
                   multiline
@@ -166,7 +166,7 @@
                     onSelectAdvancedQueryChange(target.value)
                   }
                 />
-              </Box>
+              </div>
             ) : (
               <>
                 <Box display='flex' alignItems='center'>
@@ -279,11 +279,7 @@
               fullWidth
               size='small'
               variant='outlined'
-<<<<<<< HEAD
-=======
-              className='TextField'
               spellCheck={false}
->>>>>>> fe10c7e0
               inputProps={{ style: { height: '0.687rem' } }}
               placeholder='Run expression'
               value={selectedMetricsData?.query ?? ''}
