import React from 'react';
import { DragDropContext, Droppable } from 'react-beautiful-dnd';
import _ from 'lodash-es';

import { Divider, InputBase } from '@material-ui/core';

import { Button, Icon, Text } from 'components/kit';
import { IconName } from 'components/kit/Icon';
<<<<<<< HEAD
import ControlPopover from 'components/ControlPopover/ControlPopover';

import { TABLE_DEFAULT_CONFIG } from 'config/table/tableConfigs';
=======

>>>>>>> 3c1baf5c
import { HideColumnsEnum } from 'config/enums/tableEnums';

import ColumnItem from './ColumnItem/ColumnItem';
import { IManageColumnsPopoverProps } from './ManageColumns';

import './ManageColumnsPopover.scss';

const initialData = {
  columns: {
    left: {
      id: 'left',
      list: [],
    },
    middle: {
      id: 'middle',
      list: [],
    },
    right: {
      id: 'right',
      list: [],
    },
  },
  columnOrder: ['left', 'middle', 'right'],
};
function ManageColumnsPopover({
  columnsData,
  hiddenColumns,
  hideSystemMetrics,
  appName,
  onTableDiffShow,
  onManageColumns,
  onColumnsVisibilityChange,
<<<<<<< HEAD
}: IManageColumnsPopoverProps) {
=======
  hideSystemMetrics,
  onTableDiffShow,
  hiddenColumns,
}: any) {
>>>>>>> 3c1baf5c
  const [state, setState] = React.useState<any>(initialData);
  const [searchKey, setSearchKey] = React.useState<string>('');

  function onDragEnd(result: any) {
    const { destination, source, draggableId } = result;

    if (!destination) {
      return;
    }

    if (
      destination.droppableId === source.droppableId &&
      destination.index === source.index
    ) {
      return;
    }

    const start = state.columns[source.droppableId];
    const finish = state.columns[destination.droppableId];

    if (start === finish) {
      const newList = Array.from(start.list);
      newList.splice(source.index, 1);
      newList.splice(destination.index, 0, draggableId);

      const newColumn = {
        ...start,
        list: newList,
      };

      const newState = {
        ...state,
        columns: {
          ...state.columns,
          [newColumn.id]: newColumn,
        },
      };
      setState(newState);
      onManageColumns({
        left: newState.columns.left.list,
        middle: newState.columns.middle.list,
        right: newState.columns.right.list,
      });
      return;
    }

    const startList = Array.from(start.list);
    startList.splice(source.index, 1);
    const newStart = {
      ...start,
      list: startList,
    };

    const finishList = Array.from(finish.list);
    finishList.splice(destination.index, 0, draggableId);
    const newFinish = {
      ...finish,
      list: finishList,
    };

    const newState = {
      ...state,
      columns: {
        ...state.columns,
        [newStart.id]: newStart,
        [newFinish.id]: newFinish,
      },
    };
    setState(newState);
    onManageColumns({
      left: newState.columns.left.list,
      middle: newState.columns.middle.list,
      right: newState.columns.right.list,
    });
  }

  React.useEffect(() => {
    const newState = { ...state };
    const leftList = columnsData
      .filter((item: any) => item.pin === 'left')
      .map((item: any) => item.key);
    const rightList = columnsData
      .filter((item: any) => item.pin === 'right')
      .map((item: any) => item.key);
    const middleList = columnsData
      .filter((item: any) => item.pin !== 'left' && item.pin !== 'right')
      .map((item: any) => item.key);
    newState.columns.left.list = leftList;
    newState.columns.middle.list = middleList;
    newState.columns.right.list = rightList;
    setState(newState);
  }, [columnsData, hiddenColumns]);

  React.useEffect(() => {
    const midPane = document.querySelectorAll(
      '.ColumnList__items__wrapper',
    )?.[1];
    if (!!midPane) {
      if (searchKey && searchKey.trim() !== '') {
        const firstHighlightedCol: any = midPane.querySelector(
          '.ColumnItem.highlighted',
        );
        if (!!firstHighlightedCol) {
          midPane.scrollTop =
            firstHighlightedCol?.offsetTop -
            firstHighlightedCol?.parentNode?.offsetTop -
            6;
        }
      } else {
        midPane.scrollTop = 0;
      }
    }
  }, [searchKey]);

  function onSearchKeyChange(e: any) {
    setSearchKey(e.target.value);
  }

  const manageColumnsChanged: boolean = React.useMemo(() => {
    return (
      hiddenColumns?.length !==
      TABLE_DEFAULT_CONFIG[appName]?.hiddenColumns?.length
    );
  }, [hiddenColumns]);

  return (
    <ControlPopover
      title='Manage Table Columns'
      anchorOrigin={{
        vertical: 'bottom',
        horizontal: 'left',
      }}
      transformOrigin={{
        vertical: 'top',
        horizontal: 'left',
      }}
      anchor={({ onAnchorClick, opened }) => (
        <Button
          color='secondary'
          // type='text'
          onClick={onAnchorClick}
          className={`ManageColumns_trigger ${
            opened || manageColumnsChanged ? 'opened' : ''
          }`}
        >
          <Icon name='manage-column' />
          <Text size={14} tint={100}>
            Manage Columns
          </Text>
        </Button>
      )}
      component={
        <DragDropContext onDragEnd={onDragEnd}>
          <div className='ManageColumns__container'>
            <div className='ColumnList__container'>
              <div className='ColumnList__title'>Pinned to the left</div>
              <Droppable droppableId='left'>
                {(provided, snapshot) => (
                  <div
                    className={`ColumnList__items__wrapper ${
                      snapshot.isDraggingOver
                        ? 'ColumnList__items__wrapper__dragging'
                        : ''
                    }`}
                    ref={provided.innerRef}
                    {...provided.droppableProps}
                  >
                    {state.columns.left.list.map(
                      (data: string, index: number) => (
                        <ColumnItem
                          key={`${data}-${index}`}
                          data={data}
                          index={index}
                          isHidden={!!hiddenColumns?.includes(data)}
                          onClick={() =>
                            onColumnsVisibilityChange(
                              hiddenColumns?.includes(data)
                                ? hiddenColumns?.filter(
                                    (col: string) => col !== data,
                                  )
                                : hiddenColumns?.concat([data]),
                            )
                          }
                        />
                      ),
                    )}
                    {provided.placeholder}
                  </div>
                )}
              </Droppable>
            </div>
            <div className='ColumnList__container'>
              <div className='ColumnList__title'>
                <div className='ManageColumns__Search'>
                  <div className='ManageColumns__Search__icon'>
                    <Icon name='search' />
                  </div>
                  <InputBase
                    placeholder='Search'
                    value={searchKey}
                    onChange={onSearchKeyChange}
                    inputProps={{ 'aria-label': 'search' }}
                  />
                </div>
              </div>
              <Droppable droppableId='middle'>
                {(provided, snapshot) => (
                  <div
                    className={`ColumnList__items__wrapper ${
                      snapshot.isDraggingOver
                        ? 'ColumnList__items__wrapper__dragging'
                        : ''
                    }`}
                    ref={provided.innerRef}
                    {...provided.droppableProps}
                  >
                    {state.columns.middle.list.map(
                      (data: string, index: number) => (
                        <ColumnItem
                          key={`${data}-${index}`}
                          data={data}
                          index={index}
                          hasSearchableItems
                          searchKey={searchKey}
                          isHidden={!!hiddenColumns?.includes(data)}
                          onClick={() =>
                            onColumnsVisibilityChange(
                              hiddenColumns?.includes(data)
                                ? hiddenColumns?.filter(
                                    (col: string) => col !== data,
                                  )
                                : hiddenColumns?.concat([data]),
                            )
                          }
                        />
                      ),
                    )}
                    {provided.placeholder}
                  </div>
                )}
              </Droppable>
            </div>
            <div className='ColumnList__container'>
              <div className='ColumnList__title'>Pinned to the right</div>
              <Droppable droppableId='right'>
                {(provided, snapshot) => (
                  <div
                    className={`ColumnList__items__wrapper ${
                      snapshot.isDraggingOver
                        ? 'ColumnList__items__wrapper__dragging'
                        : ''
                    }`}
                    ref={provided.innerRef}
                    {...provided.droppableProps}
                  >
                    {state.columns.right.list.map(
                      (data: string, index: number) => (
                        <ColumnItem
                          key={`${data}-${index}`}
                          data={data}
                          index={index}
                          isHidden={!!hiddenColumns?.includes(data)}
                          onClick={() =>
                            onColumnsVisibilityChange(
                              hiddenColumns.includes(data)
                                ? hiddenColumns.filter(
                                    (col: string) => col !== data,
                                  )
                                : hiddenColumns.concat([data]),
                            )
                          }
                        />
                      ),
                    )}
                    {provided.placeholder}
                  </div>
                )}
              </Droppable>
            </div>
          </div>
          <div className='ManageColumns__actions__container'>
            <div>
              <Button
                variant='text'
                size='xSmall'
                onClick={() =>
                  onManageColumns({
                    left: [],
                    middle: [],
                    right: [],
                  })
                }
              >
                <Text size={12} tint={100}>
                  reset columns order
                </Text>
              </Button>
              <Button variant='text' size='xSmall' onClick={onTableDiffShow}>
                <Text size={12} tint={100}>
                  show table diff
                </Text>
              </Button>
            </div>
            <div className='flex'>
              {hideSystemMetrics !== undefined && (
                <>
                  <Button
                    variant='text'
                    size='xSmall'
                    onClick={() =>
                      onColumnsVisibilityChange(
                        hideSystemMetrics
                          ? HideColumnsEnum.ShowSystemMetrics
                          : HideColumnsEnum.HideSystemMetrics,
                      )
                    }
                  >
                    <Icon
                      name={
                        `${
                          hideSystemMetrics ? 'show' : 'hide'
                        }-system-metrics` as IconName
                      }
                    />
                    <Text size={12} tint={100}>
                      {hideSystemMetrics ? 'show' : 'hide'} system metrics
                    </Text>
                  </Button>
                  <Divider
                    style={{ margin: '0 0.875rem' }}
                    orientation='vertical'
                    flexItem
                  />
<<<<<<< HEAD
                </>
              )}

              <Button
                variant='text'
                size='xSmall'
                onClick={() => onColumnsVisibilityChange([])}
              >
                <Icon name='eye-show-outline' />
                <Text size={12} tint={100}>
                  show all
                </Text>
              </Button>
              <Button
                variant='text'
                size='xSmall'
                onClick={() => onColumnsVisibilityChange(HideColumnsEnum.All)}
              >
                <Icon name='eye-outline-hide' />
                <Text size={12} tint={100}>
                  hide all
                </Text>
              </Button>
            </div>
          </div>
        </DragDropContext>
      }
    />
=======
                ))}
                {provided.placeholder}
              </div>
            )}
          </Droppable>
        </div>
      </div>
      <div className='ManageColumns__actions__container'>
        <div>
          <Button
            variant='text'
            size='xSmall'
            onClick={() =>
              onManageColumns({
                left: [],
                middle: [],
                right: [],
              })
            }
          >
            <Text size={12} tint={100}>
              reset columns order
            </Text>
          </Button>
          <Button variant='text' size='xSmall' onClick={onTableDiffShow}>
            <Text size={12} tint={100}>
              show table diff
            </Text>
          </Button>
        </div>
        <div className='flex'>
          {hideSystemMetrics !== undefined && (
            <>
              <Button
                variant='text'
                size='xSmall'
                onClick={() =>
                  onColumnsVisibilityChange(
                    hideSystemMetrics
                      ? HideColumnsEnum.ShowSystemMetrics
                      : HideColumnsEnum.HideSystemMetrics,
                  )
                }
              >
                <Icon
                  name={
                    `${
                      hideSystemMetrics ? 'show' : 'hide'
                    }-system-metrics` as IconName
                  }
                />
                <Text size={12} tint={100}>
                  {hideSystemMetrics ? 'show' : 'hide'} system metrics
                </Text>
              </Button>
              <Divider
                style={{ margin: '0 0.875rem' }}
                orientation='vertical'
                flexItem
              />
            </>
          )}

          <Button
            variant='text'
            size='xSmall'
            onClick={() => onColumnsVisibilityChange([])}
          >
            <Icon name='eye-show-outline' />
            <Text size={12} tint={100}>
              show all
            </Text>
          </Button>
          <Button
            variant='text'
            size='xSmall'
            onClick={() => onColumnsVisibilityChange(HideColumnsEnum.All)}
          >
            <Icon name='eye-outline-hide' />
            <Text size={12} tint={100}>
              hide all
            </Text>
          </Button>
        </div>
      </div>
    </DragDropContext>
>>>>>>> 3c1baf5c
  );
}

export default ManageColumnsPopover;<|MERGE_RESOLUTION|>--- conflicted
+++ resolved
@@ -6,14 +6,10 @@
 
 import { Button, Icon, Text } from 'components/kit';
 import { IconName } from 'components/kit/Icon';
-<<<<<<< HEAD
 import ControlPopover from 'components/ControlPopover/ControlPopover';
 
+import { HideColumnsEnum } from 'config/enums/tableEnums';
 import { TABLE_DEFAULT_CONFIG } from 'config/table/tableConfigs';
-=======
-
->>>>>>> 3c1baf5c
-import { HideColumnsEnum } from 'config/enums/tableEnums';
 
 import ColumnItem from './ColumnItem/ColumnItem';
 import { IManageColumnsPopoverProps } from './ManageColumns';
@@ -45,14 +41,7 @@
   onTableDiffShow,
   onManageColumns,
   onColumnsVisibilityChange,
-<<<<<<< HEAD
 }: IManageColumnsPopoverProps) {
-=======
-  hideSystemMetrics,
-  onTableDiffShow,
-  hiddenColumns,
-}: any) {
->>>>>>> 3c1baf5c
   const [state, setState] = React.useState<any>(initialData);
   const [searchKey, setSearchKey] = React.useState<string>('');
 
@@ -176,7 +165,7 @@
       hiddenColumns?.length !==
       TABLE_DEFAULT_CONFIG[appName]?.hiddenColumns?.length
     );
-  }, [hiddenColumns]);
+  }, [appName, hiddenColumns?.length]);
 
   return (
     <ControlPopover
@@ -192,9 +181,9 @@
       anchor={({ onAnchorClick, opened }) => (
         <Button
           color='secondary'
-          // type='text'
+          variant='text'
           onClick={onAnchorClick}
-          className={`ManageColumns_trigger ${
+          className={`ManageColumns__trigger ${
             opened || manageColumnsChanged ? 'opened' : ''
           }`}
         >
@@ -386,7 +375,6 @@
                     orientation='vertical'
                     flexItem
                   />
-<<<<<<< HEAD
                 </>
               )}
 
@@ -415,94 +403,6 @@
         </DragDropContext>
       }
     />
-=======
-                ))}
-                {provided.placeholder}
-              </div>
-            )}
-          </Droppable>
-        </div>
-      </div>
-      <div className='ManageColumns__actions__container'>
-        <div>
-          <Button
-            variant='text'
-            size='xSmall'
-            onClick={() =>
-              onManageColumns({
-                left: [],
-                middle: [],
-                right: [],
-              })
-            }
-          >
-            <Text size={12} tint={100}>
-              reset columns order
-            </Text>
-          </Button>
-          <Button variant='text' size='xSmall' onClick={onTableDiffShow}>
-            <Text size={12} tint={100}>
-              show table diff
-            </Text>
-          </Button>
-        </div>
-        <div className='flex'>
-          {hideSystemMetrics !== undefined && (
-            <>
-              <Button
-                variant='text'
-                size='xSmall'
-                onClick={() =>
-                  onColumnsVisibilityChange(
-                    hideSystemMetrics
-                      ? HideColumnsEnum.ShowSystemMetrics
-                      : HideColumnsEnum.HideSystemMetrics,
-                  )
-                }
-              >
-                <Icon
-                  name={
-                    `${
-                      hideSystemMetrics ? 'show' : 'hide'
-                    }-system-metrics` as IconName
-                  }
-                />
-                <Text size={12} tint={100}>
-                  {hideSystemMetrics ? 'show' : 'hide'} system metrics
-                </Text>
-              </Button>
-              <Divider
-                style={{ margin: '0 0.875rem' }}
-                orientation='vertical'
-                flexItem
-              />
-            </>
-          )}
-
-          <Button
-            variant='text'
-            size='xSmall'
-            onClick={() => onColumnsVisibilityChange([])}
-          >
-            <Icon name='eye-show-outline' />
-            <Text size={12} tint={100}>
-              show all
-            </Text>
-          </Button>
-          <Button
-            variant='text'
-            size='xSmall'
-            onClick={() => onColumnsVisibilityChange(HideColumnsEnum.All)}
-          >
-            <Icon name='eye-outline-hide' />
-            <Text size={12} tint={100}>
-              hide all
-            </Text>
-          </Button>
-        </div>
-      </div>
-    </DragDropContext>
->>>>>>> 3c1baf5c
   );
 }
 
