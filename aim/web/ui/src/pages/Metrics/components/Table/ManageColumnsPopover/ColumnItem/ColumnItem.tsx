--- conflicted
+++ resolved
@@ -32,37 +32,32 @@
     return false;
   }
 
-<<<<<<< HEAD
   const itemValue = React.useMemo(() => {
-    const val: string = isSystemMetric(props.data)
+    let value: string = isSystemMetric(props.data)
       ? formatSystemMetricName(props.data)
       : props.data;
-    let splitVal = val.split('.');
+    let splitVal = value.split('.');
     if (splitVal.length > 2) {
-      return `${splitVal[0]}.~.${splitVal[splitVal.length - 1]}`;
+      return {
+        formatted: `${splitVal[0]}.~.${splitVal[splitVal.length - 1]}`,
+        value,
+      };
     }
-    return val;
+    return {
+      formatted: value,
+      value,
+    };
   }, [props.data]);
-=======
+
   const isNonHidable: boolean = TABLE_DEFAULT_CONFIG[
     props.appName as AppNameEnum
   ]?.nonHidableColumns.has(props.data);
 
->>>>>>> c51f365f
   return (
     <ErrorBoundary>
       <Draggable draggableId={props.data} index={props.index}>
         {(provided) => (
-          <Tooltip
-            arrow
-            placement='left'
-            title={
-              isSystemMetric(props.data)
-                ? formatSystemMetricName(props.data)
-                : props.data
-            }
-          >
-<<<<<<< HEAD
+          <Tooltip arrow placement='left' title={itemValue.value}>
             <div
               className={classNames('ColumnItem', {
                 highlighted: isHighlighted(),
@@ -71,39 +66,21 @@
               {...provided.draggableProps}
               ref={provided.innerRef}
             >
-              <span onClick={props.onClick} className='ColumnItem__toggle'>
+              <span
+                onClick={isNonHidable ? null : props.onClick}
+                className={classNames('ColumnItem__toggle', {
+                  disabled: isNonHidable,
+                })}
+              >
                 <Icon
                   name={
                     props.isHidden ? 'eye-outline-hide' : 'eye-show-outline'
                   }
                 />
-=======
-            <span
-              onClick={isNonHidable ? null : props.onClick}
-              className={classNames('ColumnItem__toggle', {
-                disabled: isNonHidable,
-              })}
-            >
-              <Icon
-                name={props.isHidden ? 'eye-outline-hide' : 'eye-show-outline'}
-              />
-            </span>
-            <div>
-              <Text tint={100} className='ColumnItem__name'>
-                {isSystemMetric(props.data)
-                  ? formatSystemMetricName(props.data)
-                  : props.data}
-              </Text>
-              <span
-                className='ColumnItem__iconDrag'
-                {...provided.dragHandleProps}
-              >
-                <Icon name='drag' />
->>>>>>> c51f365f
               </span>
               <div>
                 <Text tint={100} className='ColumnItem__name'>
-                  {itemValue}
+                  {itemValue.formatted}
                 </Text>
                 <span
                   className='ColumnItem__iconDrag'
