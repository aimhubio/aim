--- conflicted
+++ resolved
@@ -10,13 +10,8 @@
 
 import { TABLE_DEFAULT_CONFIG } from 'config/table/tableConfigs';
 
-<<<<<<< HEAD
-=======
-import { AppNameEnum } from 'services/models/explorer';
-
 import shortenRunPropLabel from 'utils/shortenRunPropLabel';
 
->>>>>>> cff7e9bc
 import { IColumnItemProps } from './ColumnItem.d';
 
 import './ColumnItem.scss';
