--- conflicted
+++ resolved
@@ -2,12 +2,9 @@
 
 import { MenuItem } from '@material-ui/core';
 
-<<<<<<< HEAD
 import { Button, Icon, Text } from 'components/kit';
 import ControlPopover from 'components/ControlPopover/ControlPopover';
-=======
 import ErrorBoundary from 'components/ErrorBoundary/ErrorBoundary';
->>>>>>> ffe2b358
 
 import './HideRowsPopover.scss';
 
@@ -16,60 +13,49 @@
   hiddenChartRows,
 }: any): React.FunctionComponentElement<React.ReactNode> {
   return (
-<<<<<<< HEAD
-    <ControlPopover
-      anchorOrigin={{
-        vertical: 'bottom',
-        horizontal: 'left',
-      }}
-      transformOrigin={{
-        vertical: 'top',
-        horizontal: 'left',
-      }}
-      anchor={({ onAnchorClick, opened }) => (
-        <Button
-          variant='text'
-          color='secondary'
-          onClick={onAnchorClick}
-          className={`HideRowsPopover__trigger ${
-            opened || hiddenChartRows ? 'opened' : ''
-          }`}
-        >
-          <Icon name='eye-outline-hide' />
-          <Text size={14} tint={100}>
-            Hide Rows
-          </Text>
-        </Button>
-      )}
-      component={
-        <div className='HideRowsPopover'>
-          <MenuItem
-            className={hiddenChartRows ? '' : 'HideRowsPopover__active'}
-            onClick={() => toggleRowsVisibility([])}
+    <ErrorBoundary>
+      <ControlPopover
+        anchorOrigin={{
+          vertical: 'bottom',
+          horizontal: 'left',
+        }}
+        transformOrigin={{
+          vertical: 'top',
+          horizontal: 'left',
+        }}
+        anchor={({ onAnchorClick, opened }) => (
+          <Button
+            variant='text'
+            color='secondary'
+            onClick={onAnchorClick}
+            className={`HideRowsPopover__trigger ${
+              opened || hiddenChartRows ? 'opened' : ''
+            }`}
           >
-            Visualize All Rows
-          </MenuItem>
-          <MenuItem
-            className={hiddenChartRows ? 'HideRowsPopover__active' : ''}
-            onClick={() => toggleRowsVisibility(['all'])}
-          >
-            Hide All Rows
-          </MenuItem>
-        </div>
-      }
-    />
-=======
-    <ErrorBoundary>
-      <div className='HideRowsPopover'>
-        <MenuItem onClick={() => toggleRowsVisibility([])}>
-          Visualize All Rows
-        </MenuItem>
-        <MenuItem onClick={() => toggleRowsVisibility(['all'])}>
-          Hide All Rows
-        </MenuItem>
-      </div>
+            <Icon name='eye-outline-hide' />
+            <Text size={14} tint={100}>
+              Hide Rows
+            </Text>
+          </Button>
+        )}
+        component={
+          <div className='HideRowsPopover'>
+            <MenuItem
+              className={hiddenChartRows ? '' : 'HideRowsPopover__active'}
+              onClick={() => toggleRowsVisibility([])}
+            >
+              Visualize All Rows
+            </MenuItem>
+            <MenuItem
+              className={hiddenChartRows ? 'HideRowsPopover__active' : ''}
+              onClick={() => toggleRowsVisibility(['all'])}
+            >
+              Hide All Rows
+            </MenuItem>
+          </div>
+        }
+      />
     </ErrorBoundary>
->>>>>>> ffe2b358
   );
 }
 
