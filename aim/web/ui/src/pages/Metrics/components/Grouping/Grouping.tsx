import React from 'react';

import GroupingItem from '../GroupingItem/GroupingItem';
import StrokePopoverAdvanced from 'pages/Metrics/components/StrokePopover/StrokePopoverAdvanced';
import ColorPopoverAdvanced from 'pages/Metrics/components/ColorPopoverAdvanced/ColorPopoverAdvanced';
import { IGroupingProps } from 'types/pages/metrics/components/Grouping/Grouping';
import { GroupNameType } from 'types/services/models/metrics/metricsAppModel';

import './Grouping.scss';

const groupingPopovers = (singleGrouping: boolean) =>
  singleGrouping
    ? [
        {
          title: 'Select Fields For Grouping',
          advancedTitle: 'Color Advanced Options',
          groupName: 'groupBy',
          AdvancedComponent: null,
        },
      ]
    : [
        {
          title: 'Run Color Settings',
          advancedTitle: 'Color Advanced Options',
          groupName: 'color',
          AdvancedComponent: ColorPopoverAdvanced,
        },
        {
          title: 'Select Fields For Grouping by stroke style',
          advancedTitle: 'stroke style advanced options',
          groupName: 'stroke',
          AdvancedComponent: StrokePopoverAdvanced,
        },
        {
          title: 'Select fields to divide into charts',
          groupName: 'chart',
          AdvancedComponent: null,
        },
      ];

function Grouping({
  groupingData,
  groupingSelectOptions,
  onGroupingSelectChange,
  onGroupingModeChange,
  onGroupingPaletteChange,
  onGroupingReset,
  onGroupingPersistenceChange,
  onGroupingApplyChange,
<<<<<<< HEAD
  singleGrouping = false,
=======
  onShuffleChange,
>>>>>>> b34e7d07
}: IGroupingProps): React.FunctionComponentElement<React.ReactNode> {
  return (
    <div className='Grouping__container'>
      {groupingPopovers(singleGrouping).map(
        ({ title, advancedTitle, groupName, AdvancedComponent }) => {
          return (
            <GroupingItem
              key={groupName}
              title={title}
              advancedTitle={advancedTitle}
              groupName={groupName as GroupNameType}
              groupingData={groupingData}
              groupingSelectOptions={groupingSelectOptions}
              onSelect={onGroupingSelectChange}
              onGroupingModeChange={onGroupingModeChange}
              advancedComponent={
                AdvancedComponent && (
                  <AdvancedComponent
                    groupingData={groupingData}
                    onPersistenceChange={onGroupingPersistenceChange}
                    persistence={
                      groupingData?.persistence[groupName as 'color' | 'stroke']
                    }
                    onShuffleChange={onShuffleChange}
                    {...(groupName === 'color' && {
                      onGroupingPaletteChange,
                      paletteIndex: groupingData?.paletteIndex,
                    })}
                  />
                )
              }
              onReset={() => onGroupingReset(groupName as GroupNameType)}
              onVisibilityChange={() =>
                onGroupingApplyChange(groupName as GroupNameType)
              }
            />
          );
        },
      )}
    </div>
  );
}

export default React.memo(Grouping);<|MERGE_RESOLUTION|>--- conflicted
+++ resolved
@@ -47,11 +47,8 @@
   onGroupingReset,
   onGroupingPersistenceChange,
   onGroupingApplyChange,
-<<<<<<< HEAD
   singleGrouping = false,
-=======
   onShuffleChange,
->>>>>>> b34e7d07
 }: IGroupingProps): React.FunctionComponentElement<React.ReactNode> {
   return (
     <div className='Grouping__container'>
