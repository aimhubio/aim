--- conflicted
+++ resolved
@@ -51,13 +51,8 @@
   onShuffleChange,
 }: IGroupingProps): React.FunctionComponentElement<React.ReactNode> {
   return (
-<<<<<<< HEAD
-    <div className='Grouping__container'>
+    <div className='Grouping'>
       {groupingPopovers(singleGrouping).map(
-=======
-    <div className='Grouping'>
-      {groupingPopovers.map(
->>>>>>> 802bbe10
         ({ title, advancedTitle, groupName, AdvancedComponent }) => {
           return (
             <GroupingItem
