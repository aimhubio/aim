--- conflicted
+++ resolved
@@ -17,10 +17,7 @@
           title: 'Select Fields For Grouping',
           advancedTitle: 'Color Advanced Options',
           groupName: 'groupBy',
-<<<<<<< HEAD
-=======
           groupDisplayName: 'group',
->>>>>>> 33c4bdf7
           AdvancedComponent: null,
         },
       ]
@@ -29,29 +26,20 @@
           title: 'Run Color Settings',
           advancedTitle: 'Color Advanced Options',
           groupName: 'color',
-<<<<<<< HEAD
-=======
           groupDisplayName: 'color',
->>>>>>> 33c4bdf7
           AdvancedComponent: ColorPopoverAdvanced,
         },
         {
           title: 'Select Fields For Grouping by stroke style',
           advancedTitle: 'stroke style advanced options',
           groupName: 'stroke',
-<<<<<<< HEAD
-=======
           groupDisplayName: 'stroke',
->>>>>>> 33c4bdf7
           AdvancedComponent: StrokePopoverAdvanced,
         },
         {
           title: 'Select fields to divide into charts',
           groupName: 'chart',
-<<<<<<< HEAD
-=======
           groupDisplayName: 'chart',
->>>>>>> 33c4bdf7
           AdvancedComponent: null,
         },
       ];
@@ -71,9 +59,6 @@
   return (
     <div className='Grouping'>
       {groupingPopovers(singleGrouping).map(
-<<<<<<< HEAD
-        ({ title, advancedTitle, groupName, AdvancedComponent }) => {
-=======
         ({
           title,
           advancedTitle,
@@ -81,7 +66,6 @@
           groupDisplayName,
           AdvancedComponent,
         }) => {
->>>>>>> 33c4bdf7
           return (
             <GroupingItem
               key={groupName}
