--- conflicted
+++ resolved
@@ -17,18 +17,15 @@
 import Button from 'components/Button/Button';
 
 import './MetricsBar.scss';
-import LiveUpdateSettings from '../../../../components/LiveUpdateSettings/LiveUpdateSettings';
+import LiveUpdateSettings from 'components/LiveUpdateSettings/LiveUpdateSettings';
 
 function MetricsBar({
   onBookmarkCreate,
   onBookmarkUpdate,
   onResetConfigData,
-<<<<<<< HEAD
   liveUpdateConfig,
   onLiveUpdateConfigChange,
-=======
   title,
->>>>>>> c8a040f8
 }: IMetricsBarProps): React.FunctionComponentElement<React.ReactNode> {
   const [popover, setPopover] = React.useState<string>('');
   const route = useRouteMatch<any>();
@@ -47,15 +44,11 @@
   }
 
   return (
-<<<<<<< HEAD
-    <AppBar title='Explore'>
+    <AppBar title={title}>
       {/*<LiveUpdateSettings
         {...liveUpdateConfig}
         onLiveUpdateConfigChange={onLiveUpdateConfigChange}
       />*/}
-=======
-    <AppBar title={title}>
->>>>>>> c8a040f8
       {route.params.appId ? (
         <ControlPopover
           title='Bookmark'
