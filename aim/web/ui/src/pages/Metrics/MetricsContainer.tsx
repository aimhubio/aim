import React from 'react';
import { useRouteMatch, useHistory } from 'react-router-dom';

import { HighlightEnum } from 'components/HighlightModesPopover/HighlightModesPopover';
import ErrorBoundary from 'components/ErrorBoundary/ErrorBoundary';

import { RowHeightSize } from 'config/table/tableConfigs';
import { ResizeModeEnum } from 'config/enums/tableEnums';
import { DensityOptions } from 'config/enums/densityEnum';

import usePanelResize from 'hooks/resize/usePanelResize';
import useModel from 'hooks/model/useModel';

import metricAppModel from 'services/models/metrics/metricsAppModel';
import projectsModel from 'services/models/projects/projectsModel';
import * as analytics from 'services/analytics';

import { ITableRef } from 'types/components/Table/Table';
import { IChartPanelRef } from 'types/components/ChartPanel/ChartPanel';
import { IAxesScaleState } from 'types/components/AxesScalePopover/AxesScalePopover';
import {
  IAggregatedData,
  IAggregationConfig,
  IAlignmentConfig,
  IAppData,
  IChartTitleData,
  IPanelTooltip,
  IChartZoom,
  IFocusedState,
  IGroupingSelectOption,
  IMetricAppModelState,
  IMetricTableRowData,
} from 'types/services/models/metrics/metricsAppModel';
import { ILine } from 'types/components/LineChart/LineChart';
import { ITableColumn } from 'types/pages/metrics/components/TableColumns/TableColumns';
import {
  IProjectParamsMetrics,
  IProjectsModelState,
} from 'types/services/models/projects/projectsModel';
import {
  IGroupingConfig,
  ISelectConfig,
} from 'types/services/models/explorer/createAppModel';
import { IApiRequest } from 'types/services/services';

import { SmoothingAlgorithmEnum } from 'utils/smoothingData';
import { CurveEnum } from 'utils/d3';
import setComponentRefs from 'utils/app/setComponentRefs';
import getStateFromUrl from 'utils/getStateFromUrl';
import exceptionHandler from 'utils/app/exceptionHandler';

import Metrics from './Metrics';

function MetricsContainer(): React.FunctionComponentElement<React.ReactNode> {
  const tableRef = React.useRef<ITableRef>(null);
  const chartPanelRef = React.useRef<IChartPanelRef>(null);
  const tableElemRef = React.useRef<HTMLDivElement>(null);
  const chartElemRef = React.useRef<HTMLDivElement>(null);
  const wrapperElemRef = React.useRef<HTMLDivElement>(null);
  const resizeElemRef = React.useRef<HTMLDivElement>(null);
  const route = useRouteMatch<any>();
  const history = useHistory();
  const metricsData = useModel<Partial<IMetricAppModelState>>(metricAppModel);

  const projectsData = useModel<Partial<IProjectsModelState>>(projectsModel);
  const panelResizing = usePanelResize(
    wrapperElemRef,
    chartElemRef,
    tableElemRef,
    resizeElemRef,
    metricsData?.config?.table || {},
    metricAppModel.onTableResizeEnd,
  );

  React.useEffect(() => {
    if (tableRef.current && chartPanelRef.current) {
      setComponentRefs<IMetricAppModelState>({
        model: metricAppModel,
        refElement: {
          tableRef,
          chartPanelRef,
        },
      });
    }
  }, [metricsData?.rawData]);

  React.useEffect(() => {
    metricAppModel.initialize(route.params.appId);
    let appRequestRef: IApiRequest<void>;
    let metricsRequestRef: IApiRequest<void>;
    if (route.params.appId) {
      appRequestRef = metricAppModel.getAppConfigData(route.params.appId);
      appRequestRef
        .call((detail: any) => {
          exceptionHandler({ detail, model: metricAppModel });
        })
        .then(() => {
          metricsRequestRef = metricAppModel.getMetricsData();
          metricsRequestRef.call((detail: any) => {
            exceptionHandler({ detail, model: metricAppModel });
          });
        });
    } else {
      metricAppModel.setDefaultAppConfigData();
      metricsRequestRef = metricAppModel.getMetricsData();
      metricsRequestRef.call((detail: any) => {
        exceptionHandler({ detail, model: metricAppModel });
      });
    }
    analytics.pageView('[MetricsExplorer]');

    const unListenHistory = history.listen(() => {
      if (!!metricsData?.config) {
        if (
          metricsData.config.grouping !== getStateFromUrl('grouping') ||
          metricsData.config.chart !== getStateFromUrl('chart') ||
          metricsData.config.select !== getStateFromUrl('select')
        ) {
          metricAppModel.setDefaultAppConfigData();
          metricAppModel.updateModelData();
        }
      }
    });
    return () => {
      metricAppModel.destroy();
      metricsRequestRef?.abort();
      unListenHistory();
      if (appRequestRef) {
        appRequestRef.abort();
      }
    };
  }, []);

  return (
<<<<<<< HEAD
    <ErrorBoundary>
      <Metrics
        // refs
        tableRef={tableRef}
        chartPanelRef={chartPanelRef}
        tableElemRef={tableElemRef}
        chartElemRef={chartElemRef}
        wrapperElemRef={wrapperElemRef}
        resizeElemRef={resizeElemRef}
        // grouping options
        groupingData={metricsData?.config?.grouping as IGroupingConfig}
        // chart options
        panelResizing={panelResizing}
        lineChartData={metricsData?.lineChartData as ILine[][]}
        chartTitleData={metricsData?.chartTitleData as IChartTitleData}
        ignoreOutliers={metricsData?.config?.chart?.ignoreOutliers as boolean}
        tableData={metricsData?.tableData as IMetricTableRowData[]}
        tableColumns={metricsData?.tableColumns as ITableColumn[]}
        aggregatedData={metricsData?.aggregatedData as IAggregatedData[]}
        zoom={metricsData?.config?.chart?.zoom as IChartZoom}
        curveInterpolation={
          metricsData?.config?.chart.curveInterpolation as CurveEnum
        }
        highlightMode={
          metricsData?.config?.chart.highlightMode as HighlightEnum
        }
        axesScaleType={
          metricsData?.config?.chart.axesScaleType as IAxesScaleState
        }
        smoothingAlgorithm={
          metricsData?.config?.chart
            .smoothingAlgorithm as SmoothingAlgorithmEnum
        }
        smoothingFactor={metricsData?.config?.chart?.smoothingFactor as number}
        focusedState={metricsData?.config?.chart?.focusedState as IFocusedState}
        notifyData={
          metricsData?.notifyData as IMetricAppModelState['notifyData']
        }
        tooltip={metricsData?.config?.chart?.tooltip as IPanelTooltip}
        aggregationConfig={
          metricsData?.config?.chart?.aggregationConfig as IAggregationConfig
        }
        alignmentConfig={
          metricsData?.config?.chart?.alignmentConfig as IAlignmentConfig
        }
        densityType={metricsData?.config?.chart.densityType as DensityOptions}
        selectedMetricsData={metricsData?.config?.select as ISelectConfig}
        tableRowHeight={metricsData?.config?.table?.rowHeight as RowHeightSize}
        sortFields={metricsData?.config?.table?.sortFields!}
        hiddenMetrics={metricsData?.config?.table?.hiddenMetrics!}
        hiddenColumns={metricsData?.config?.table?.hiddenColumns!}
        groupingSelectOptions={
          metricsData?.groupingSelectOptions as IGroupingSelectOption[]
        }
        projectsDataMetrics={
          projectsData?.metrics as IProjectParamsMetrics['metric']
        }
        requestIsPending={metricsData?.requestIsPending as boolean}
        resizeMode={metricsData?.config?.table?.resizeMode as ResizeModeEnum}
        columnsWidths={metricsData?.config?.table?.columnsWidths}
        // methods
        onChangeTooltip={metricAppModel.onChangeTooltip}
        onIgnoreOutliersChange={metricAppModel.onIgnoreOutliersChange}
        onZoomChange={metricAppModel.onZoomChange}
        onHighlightModeChange={metricAppModel.onHighlightModeChange}
        onSmoothingChange={metricAppModel.onSmoothingChange}
        onTableRowHover={metricAppModel.onTableRowHover}
        onTableRowClick={metricAppModel.onTableRowClick}
        updateColumnsWidths={metricAppModel.updateColumnsWidths}
        onAxesScaleTypeChange={metricAppModel.onAxesScaleTypeChange}
        onAggregationConfigChange={metricAppModel.onAggregationConfigChange}
        onGroupingSelectChange={metricAppModel.onGroupingSelectChange}
        onGroupingModeChange={metricAppModel.onGroupingModeChange}
        onGroupingPaletteChange={metricAppModel.onGroupingPaletteChange}
        onGroupingReset={metricAppModel.onGroupingReset}
        onActivePointChange={metricAppModel.onActivePointChange}
        onGroupingApplyChange={metricAppModel.onGroupingApplyChange}
        onGroupingPersistenceChange={metricAppModel.onGroupingPersistenceChange}
        onBookmarkCreate={metricAppModel.onBookmarkCreate}
        onBookmarkUpdate={metricAppModel.onBookmarkUpdate}
        onNotificationAdd={metricAppModel.onNotificationAdd}
        onNotificationDelete={metricAppModel.onNotificationDelete}
        onResetConfigData={metricAppModel.onResetConfigData}
        onAlignmentMetricChange={metricAppModel.onAlignmentMetricChange}
        onAlignmentTypeChange={metricAppModel.onAlignmentTypeChange}
        onDensityTypeChange={metricAppModel.onDensityTypeChange}
        onMetricsSelectChange={metricAppModel.onMetricsSelectChange}
        onSelectRunQueryChange={metricAppModel.onSelectRunQueryChange}
        onSelectAdvancedQueryChange={metricAppModel.onSelectAdvancedQueryChange}
        toggleSelectAdvancedMode={metricAppModel.toggleSelectAdvancedMode}
        onExportTableData={metricAppModel.onExportTableData}
        onRowHeightChange={metricAppModel.onRowHeightChange}
        onSortChange={metricAppModel.onSortChange}
        onSortReset={metricAppModel.onSortReset}
        onMetricVisibilityChange={metricAppModel.onMetricVisibilityChange}
        onColumnsOrderChange={metricAppModel.onColumnsOrderChange}
        onColumnsVisibilityChange={metricAppModel.onColumnsVisibilityChange}
        onTableDiffShow={metricAppModel.onTableDiffShow}
        onTableResizeModeChange={metricAppModel.onTableResizeModeChange}
        // live update
        liveUpdateConfig={metricsData?.config?.liveUpdate}
        onLiveUpdateConfigChange={metricAppModel.changeLiveUpdateConfig}
        onShuffleChange={metricAppModel.onShuffleChange}
        onSearchQueryCopy={metricAppModel.onSearchQueryCopy}
      />
    </ErrorBoundary>
=======
    <Metrics
      // refs
      tableRef={tableRef}
      chartPanelRef={chartPanelRef}
      tableElemRef={tableElemRef}
      chartElemRef={chartElemRef}
      wrapperElemRef={wrapperElemRef}
      resizeElemRef={resizeElemRef}
      // grouping options
      groupingData={metricsData?.config?.grouping as IGroupingConfig}
      // chart options
      panelResizing={panelResizing}
      lineChartData={metricsData?.lineChartData as ILine[][]}
      chartTitleData={metricsData?.chartTitleData as IChartTitleData}
      ignoreOutliers={metricsData?.config?.chart?.ignoreOutliers as boolean}
      tableData={metricsData?.tableData as IMetricTableRowData[]}
      tableColumns={metricsData?.tableColumns as ITableColumn[]}
      aggregatedData={metricsData?.aggregatedData as IAggregatedData[]}
      zoom={metricsData?.config?.chart?.zoom as IChartZoom}
      curveInterpolation={
        metricsData?.config?.chart.curveInterpolation as CurveEnum
      }
      highlightMode={metricsData?.config?.chart.highlightMode as HighlightEnum}
      axesScaleType={
        metricsData?.config?.chart.axesScaleType as IAxesScaleState
      }
      smoothingAlgorithm={
        metricsData?.config?.chart.smoothingAlgorithm as SmoothingAlgorithmEnum
      }
      smoothingFactor={metricsData?.config?.chart?.smoothingFactor as number}
      focusedState={metricsData?.config?.chart?.focusedState as IFocusedState}
      notifyData={metricsData?.notifyData as IMetricAppModelState['notifyData']}
      tooltip={metricsData?.config?.chart?.tooltip as IPanelTooltip}
      aggregationConfig={
        metricsData?.config?.chart?.aggregationConfig as IAggregationConfig
      }
      alignmentConfig={
        metricsData?.config?.chart?.alignmentConfig as IAlignmentConfig
      }
      densityType={metricsData?.config?.chart.densityType as DensityOptions}
      selectedMetricsData={metricsData?.config?.select as ISelectConfig}
      tableRowHeight={metricsData?.config?.table?.rowHeight as RowHeightSize}
      sortFields={metricsData?.config?.table?.sortFields!}
      hiddenMetrics={metricsData?.config?.table?.hiddenMetrics!}
      hiddenColumns={metricsData?.config?.table?.hiddenColumns!}
      selectedRows={metricsData?.selectedRows!}
      groupingSelectOptions={
        metricsData?.groupingSelectOptions as IGroupingSelectOption[]
      }
      projectsDataMetrics={
        projectsData?.metrics as IProjectParamsMetrics['metric']
      }
      requestIsPending={metricsData?.requestIsPending as boolean}
      resizeMode={metricsData?.config?.table?.resizeMode as ResizeModeEnum}
      columnsWidths={metricsData?.config?.table?.columnsWidths}
      // methods
      onChangeTooltip={metricAppModel.onChangeTooltip}
      onIgnoreOutliersChange={metricAppModel.onIgnoreOutliersChange}
      onZoomChange={metricAppModel.onZoomChange}
      onHighlightModeChange={metricAppModel.onHighlightModeChange}
      onSmoothingChange={metricAppModel.onSmoothingChange}
      onTableRowHover={metricAppModel.onTableRowHover}
      onTableRowClick={metricAppModel.onTableRowClick}
      updateColumnsWidths={metricAppModel.updateColumnsWidths}
      onAxesScaleTypeChange={metricAppModel.onAxesScaleTypeChange}
      onAggregationConfigChange={metricAppModel.onAggregationConfigChange}
      onGroupingSelectChange={metricAppModel.onGroupingSelectChange}
      onGroupingModeChange={metricAppModel.onGroupingModeChange}
      onGroupingPaletteChange={metricAppModel.onGroupingPaletteChange}
      onGroupingReset={metricAppModel.onGroupingReset}
      onActivePointChange={metricAppModel.onActivePointChange}
      onGroupingApplyChange={metricAppModel.onGroupingApplyChange}
      onGroupingPersistenceChange={metricAppModel.onGroupingPersistenceChange}
      onBookmarkCreate={metricAppModel.onBookmarkCreate}
      onBookmarkUpdate={metricAppModel.onBookmarkUpdate}
      onNotificationAdd={metricAppModel.onNotificationAdd}
      onNotificationDelete={metricAppModel.onNotificationDelete}
      onResetConfigData={metricAppModel.onResetConfigData}
      onAlignmentMetricChange={metricAppModel.onAlignmentMetricChange}
      onAlignmentTypeChange={metricAppModel.onAlignmentTypeChange}
      onDensityTypeChange={metricAppModel.onDensityTypeChange}
      onMetricsSelectChange={metricAppModel.onMetricsSelectChange}
      onSelectRunQueryChange={metricAppModel.onSelectRunQueryChange}
      onSelectAdvancedQueryChange={metricAppModel.onSelectAdvancedQueryChange}
      toggleSelectAdvancedMode={metricAppModel.toggleSelectAdvancedMode}
      onExportTableData={metricAppModel.onExportTableData}
      onRowHeightChange={metricAppModel.onRowHeightChange}
      onSortChange={metricAppModel.onSortChange}
      onSortReset={metricAppModel.onSortReset}
      onMetricVisibilityChange={metricAppModel.onMetricVisibilityChange}
      onColumnsOrderChange={metricAppModel.onColumnsOrderChange}
      onColumnsVisibilityChange={metricAppModel.onColumnsVisibilityChange}
      onTableDiffShow={metricAppModel.onTableDiffShow}
      onTableResizeModeChange={metricAppModel.onTableResizeModeChange}
      // live update
      liveUpdateConfig={metricsData?.config?.liveUpdate}
      onLiveUpdateConfigChange={metricAppModel.changeLiveUpdateConfig}
      onShuffleChange={metricAppModel.onShuffleChange}
      onSearchQueryCopy={metricAppModel.onSearchQueryCopy}
      onRowSelect={metricAppModel.onRowSelect}
      archiveRuns={metricAppModel.archiveRuns}
      deleteRuns={metricAppModel.deleteRuns}
    />
>>>>>>> 8b9aeb7e
  );
}

export default MetricsContainer;<|MERGE_RESOLUTION|>--- conflicted
+++ resolved
@@ -132,7 +132,6 @@
   }, []);
 
   return (
-<<<<<<< HEAD
     <ErrorBoundary>
       <Metrics
         // refs
@@ -184,6 +183,7 @@
         sortFields={metricsData?.config?.table?.sortFields!}
         hiddenMetrics={metricsData?.config?.table?.hiddenMetrics!}
         hiddenColumns={metricsData?.config?.table?.hiddenColumns!}
+        selectedRows={metricsData?.selectedRows!}
         groupingSelectOptions={
           metricsData?.groupingSelectOptions as IGroupingSelectOption[]
         }
@@ -237,113 +237,11 @@
         onLiveUpdateConfigChange={metricAppModel.changeLiveUpdateConfig}
         onShuffleChange={metricAppModel.onShuffleChange}
         onSearchQueryCopy={metricAppModel.onSearchQueryCopy}
+        onRowSelect={metricAppModel.onRowSelect}
+        archiveRuns={metricAppModel.archiveRuns}
+        deleteRuns={metricAppModel.deleteRuns}
       />
     </ErrorBoundary>
-=======
-    <Metrics
-      // refs
-      tableRef={tableRef}
-      chartPanelRef={chartPanelRef}
-      tableElemRef={tableElemRef}
-      chartElemRef={chartElemRef}
-      wrapperElemRef={wrapperElemRef}
-      resizeElemRef={resizeElemRef}
-      // grouping options
-      groupingData={metricsData?.config?.grouping as IGroupingConfig}
-      // chart options
-      panelResizing={panelResizing}
-      lineChartData={metricsData?.lineChartData as ILine[][]}
-      chartTitleData={metricsData?.chartTitleData as IChartTitleData}
-      ignoreOutliers={metricsData?.config?.chart?.ignoreOutliers as boolean}
-      tableData={metricsData?.tableData as IMetricTableRowData[]}
-      tableColumns={metricsData?.tableColumns as ITableColumn[]}
-      aggregatedData={metricsData?.aggregatedData as IAggregatedData[]}
-      zoom={metricsData?.config?.chart?.zoom as IChartZoom}
-      curveInterpolation={
-        metricsData?.config?.chart.curveInterpolation as CurveEnum
-      }
-      highlightMode={metricsData?.config?.chart.highlightMode as HighlightEnum}
-      axesScaleType={
-        metricsData?.config?.chart.axesScaleType as IAxesScaleState
-      }
-      smoothingAlgorithm={
-        metricsData?.config?.chart.smoothingAlgorithm as SmoothingAlgorithmEnum
-      }
-      smoothingFactor={metricsData?.config?.chart?.smoothingFactor as number}
-      focusedState={metricsData?.config?.chart?.focusedState as IFocusedState}
-      notifyData={metricsData?.notifyData as IMetricAppModelState['notifyData']}
-      tooltip={metricsData?.config?.chart?.tooltip as IPanelTooltip}
-      aggregationConfig={
-        metricsData?.config?.chart?.aggregationConfig as IAggregationConfig
-      }
-      alignmentConfig={
-        metricsData?.config?.chart?.alignmentConfig as IAlignmentConfig
-      }
-      densityType={metricsData?.config?.chart.densityType as DensityOptions}
-      selectedMetricsData={metricsData?.config?.select as ISelectConfig}
-      tableRowHeight={metricsData?.config?.table?.rowHeight as RowHeightSize}
-      sortFields={metricsData?.config?.table?.sortFields!}
-      hiddenMetrics={metricsData?.config?.table?.hiddenMetrics!}
-      hiddenColumns={metricsData?.config?.table?.hiddenColumns!}
-      selectedRows={metricsData?.selectedRows!}
-      groupingSelectOptions={
-        metricsData?.groupingSelectOptions as IGroupingSelectOption[]
-      }
-      projectsDataMetrics={
-        projectsData?.metrics as IProjectParamsMetrics['metric']
-      }
-      requestIsPending={metricsData?.requestIsPending as boolean}
-      resizeMode={metricsData?.config?.table?.resizeMode as ResizeModeEnum}
-      columnsWidths={metricsData?.config?.table?.columnsWidths}
-      // methods
-      onChangeTooltip={metricAppModel.onChangeTooltip}
-      onIgnoreOutliersChange={metricAppModel.onIgnoreOutliersChange}
-      onZoomChange={metricAppModel.onZoomChange}
-      onHighlightModeChange={metricAppModel.onHighlightModeChange}
-      onSmoothingChange={metricAppModel.onSmoothingChange}
-      onTableRowHover={metricAppModel.onTableRowHover}
-      onTableRowClick={metricAppModel.onTableRowClick}
-      updateColumnsWidths={metricAppModel.updateColumnsWidths}
-      onAxesScaleTypeChange={metricAppModel.onAxesScaleTypeChange}
-      onAggregationConfigChange={metricAppModel.onAggregationConfigChange}
-      onGroupingSelectChange={metricAppModel.onGroupingSelectChange}
-      onGroupingModeChange={metricAppModel.onGroupingModeChange}
-      onGroupingPaletteChange={metricAppModel.onGroupingPaletteChange}
-      onGroupingReset={metricAppModel.onGroupingReset}
-      onActivePointChange={metricAppModel.onActivePointChange}
-      onGroupingApplyChange={metricAppModel.onGroupingApplyChange}
-      onGroupingPersistenceChange={metricAppModel.onGroupingPersistenceChange}
-      onBookmarkCreate={metricAppModel.onBookmarkCreate}
-      onBookmarkUpdate={metricAppModel.onBookmarkUpdate}
-      onNotificationAdd={metricAppModel.onNotificationAdd}
-      onNotificationDelete={metricAppModel.onNotificationDelete}
-      onResetConfigData={metricAppModel.onResetConfigData}
-      onAlignmentMetricChange={metricAppModel.onAlignmentMetricChange}
-      onAlignmentTypeChange={metricAppModel.onAlignmentTypeChange}
-      onDensityTypeChange={metricAppModel.onDensityTypeChange}
-      onMetricsSelectChange={metricAppModel.onMetricsSelectChange}
-      onSelectRunQueryChange={metricAppModel.onSelectRunQueryChange}
-      onSelectAdvancedQueryChange={metricAppModel.onSelectAdvancedQueryChange}
-      toggleSelectAdvancedMode={metricAppModel.toggleSelectAdvancedMode}
-      onExportTableData={metricAppModel.onExportTableData}
-      onRowHeightChange={metricAppModel.onRowHeightChange}
-      onSortChange={metricAppModel.onSortChange}
-      onSortReset={metricAppModel.onSortReset}
-      onMetricVisibilityChange={metricAppModel.onMetricVisibilityChange}
-      onColumnsOrderChange={metricAppModel.onColumnsOrderChange}
-      onColumnsVisibilityChange={metricAppModel.onColumnsVisibilityChange}
-      onTableDiffShow={metricAppModel.onTableDiffShow}
-      onTableResizeModeChange={metricAppModel.onTableResizeModeChange}
-      // live update
-      liveUpdateConfig={metricsData?.config?.liveUpdate}
-      onLiveUpdateConfigChange={metricAppModel.changeLiveUpdateConfig}
-      onShuffleChange={metricAppModel.onShuffleChange}
-      onSearchQueryCopy={metricAppModel.onSearchQueryCopy}
-      onRowSelect={metricAppModel.onRowSelect}
-      archiveRuns={metricAppModel.archiveRuns}
-      deleteRuns={metricAppModel.deleteRuns}
-    />
->>>>>>> 8b9aeb7e
   );
 }
 
