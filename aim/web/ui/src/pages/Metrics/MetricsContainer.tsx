import React from 'react';
import { useLocation, useRouteMatch, useHistory } from 'react-router-dom';

import Metrics from './Metrics';
import usePanelResize from 'hooks/resize/usePanelResize';
import useModel from 'hooks/model/useModel';
import { ITableRef } from 'types/components/Table/Table';
import { IChartPanelRef } from 'types/components/ChartPanel/ChartPanel';
import { CurveEnum } from 'utils/d3';
import { IAxesScaleState } from 'types/components/AxesScalePopover/AxesScalePopover';
import metricAppModel from 'services/models/metrics/metricsAppModel';
import projectsModel from 'services/models/projects/projectsModel';
import { SmoothingAlgorithmEnum } from 'utils/smoothingData';
import {
  IAggregatedData,
  IAggregationConfig,
  IAlignmentConfig,
  IAppData,
  IChartTooltip,
  IGroupingSelectOption,
  IMetricAppConfig,
  IMetricAppModelState,
  IMetricTableRowData,
  IChartTitleData,
  IChartZoom,
} from 'types/services/models/metrics/metricsAppModel';
import { ILine } from 'types/components/LineChart/LineChart';
import { IFocusedState } from 'types/services/models/metrics/metricsAppModel';
import { ITableColumn } from 'types/pages/metrics/components/TableColumns/TableColumns';
import { HighlightEnum } from 'components/HighlightModesPopover/HighlightModesPopover';
import { RowHeightSize } from 'config/table/tableConfigs';
import {
  IProjectParamsMetrics,
  IProjectsModelState,
} from 'types/services/models/projects/projectsModel';
import { ResizeModeEnum } from 'config/enums/tableEnums';
import * as analytics from 'services/analytics';
import getStateFromUrl from 'utils/getStateFromUrl';
import { DensityOptions } from 'config/enums/densityEnum';

function MetricsContainer(): React.FunctionComponentElement<React.ReactNode> {
  const tableRef = React.useRef<ITableRef>(null);
  const chartPanelRef = React.useRef<IChartPanelRef>(null);
  const tableElemRef = React.useRef<HTMLDivElement>(null);
  const chartElemRef = React.useRef<HTMLDivElement>(null);
  const wrapperElemRef = React.useRef<HTMLDivElement>(null);
  const resizeElemRef = React.useRef<HTMLDivElement>(null);
  const route = useRouteMatch<any>();
  const history = useHistory();
  const metricsData = useModel<Partial<IMetricAppModelState> | any>(
    metricAppModel,
  );
  const projectsData = useModel<Partial<IProjectsModelState>>(projectsModel);
  const panelResizing = usePanelResize(
    wrapperElemRef,
    chartElemRef,
    tableElemRef,
    resizeElemRef,
    metricsData?.config?.table || {},
    metricAppModel.onTableResizeEnd,
  );

  React.useEffect(() => {
    if (tableRef.current && chartPanelRef.current) {
      metricAppModel.setComponentRefs({
        tableRef,
        chartPanelRef,
      });
    }
  }, [metricsData?.rawData]);

  React.useEffect(() => {
    metricAppModel.initialize(route.params.appId);
    let appRequestRef: {
      call: () => Promise<IAppData | void>;
      abort: () => void;
    };
    if (route.params.appId) {
      appRequestRef = metricAppModel.getAppConfigData(route.params.appId);
      appRequestRef.call().then(() => {
        metricAppModel.getMetricsData().call();
        metricAppModel.setDefaultAppConfigData();
      });
    } else {
      metricAppModel.setDefaultAppConfigData();
    }
    const metricsRequestRef = metricAppModel.getMetricsData();
    metricsRequestRef.call();
    analytics.pageView('[MetricsExplorer]');
    const unListenHistory = history.listen(() => {
      if (!!metricsData.config) {
        if (
          metricsData.config.grouping !== getStateFromUrl('grouping') ||
          metricsData.config.chart !== getStateFromUrl('chart') ||
          metricsData.config.select !== getStateFromUrl('select')
        ) {
          metricAppModel.setDefaultAppConfigData();
          metricAppModel.updateModelData();
        }
      }
    });
    return () => {
      metricAppModel.destroy();
      metricsRequestRef.abort();
      unListenHistory();
      if (appRequestRef) {
        appRequestRef.abort();
      }
    };
  }, []);

  // Add effect to recover state from URL when browser history navigation is used
<<<<<<< HEAD
  React.useEffect(() => {
    if (!!metricsData.config) {
      if (
        metricsData.config.grouping !== getStateFromUrl('grouping') ||
        metricsData.config.select !== getStateFromUrl('select')
      ) {
        metricAppModel.setDefaultAppConfigData();
        metricAppModel.updateModelData();
      }
    }
  }, [location.search]);
=======
>>>>>>> 7c5a02af

  return (
    <Metrics
      // refs
      tableRef={tableRef}
      chartPanelRef={chartPanelRef}
      tableElemRef={tableElemRef}
      chartElemRef={chartElemRef}
      wrapperElemRef={wrapperElemRef}
      resizeElemRef={resizeElemRef}
      // grouping options
      groupingData={
        metricsData?.config?.grouping as IMetricAppConfig['grouping']
      }
      // chart options
      panelResizing={panelResizing}
      lineChartData={metricsData?.lineChartData as ILine[][]}
      chartTitleData={metricsData?.chartTitleData as IChartTitleData}
      ignoreOutliers={metricsData?.config?.chart.ignoreOutliers as boolean}
      tableData={metricsData?.tableData as IMetricTableRowData[]}
      tableColumns={metricsData?.tableColumns as ITableColumn[]}
      aggregatedData={metricsData?.aggregatedData as IAggregatedData[]}
      zoom={metricsData?.config?.chart.zoom as IChartZoom}
      curveInterpolation={
        metricsData?.config?.chart.curveInterpolation as CurveEnum
      }
      highlightMode={metricsData?.config?.chart.highlightMode as HighlightEnum}
      axesScaleType={
        metricsData?.config?.chart.axesScaleType as IAxesScaleState
      }
      smoothingAlgorithm={
        metricsData?.config?.chart.smoothingAlgorithm as SmoothingAlgorithmEnum
      }
      smoothingFactor={metricsData?.config?.chart.smoothingFactor as number}
      focusedState={metricsData?.config?.chart.focusedState as IFocusedState}
      notifyData={metricsData?.notifyData as IMetricAppModelState['notifyData']}
      tooltip={metricsData?.config?.chart?.tooltip as IChartTooltip}
      aggregationConfig={
        metricsData?.config?.chart.aggregationConfig as IAggregationConfig
      }
      alignmentConfig={
        metricsData?.config?.chart.alignmentConfig as IAlignmentConfig
      }
      densityType={metricsData?.config?.chart.densityType as DensityOptions}
      selectedMetricsData={
        metricsData?.config?.select as IMetricAppConfig['select']
      }
      tableRowHeight={metricsData?.config?.table.rowHeight as RowHeightSize}
      sortFields={metricsData?.config?.table.sortFields!}
      hiddenMetrics={metricsData?.config?.table.hiddenMetrics!}
      hiddenColumns={metricsData?.config?.table.hiddenColumns!}
      groupingSelectOptions={
        metricsData?.groupingSelectOptions as IGroupingSelectOption[]
      }
      projectsDataMetrics={
        projectsData?.metrics as IProjectParamsMetrics['metrics']
      }
      requestIsPending={metricsData?.requestIsPending}
      resizeMode={metricsData?.config?.table.resizeMode as ResizeModeEnum}
      columnsWidths={metricsData?.config?.table.columnsWidths}
      // methods
      onChangeTooltip={metricAppModel.onChangeTooltip}
      onIgnoreOutliersChange={metricAppModel.onIgnoreOutliersChange}
      onZoomChange={metricAppModel.onZoomChange}
      onHighlightModeChange={metricAppModel.onHighlightModeChange}
      onSmoothingChange={metricAppModel.onSmoothingChange}
      onTableRowHover={metricAppModel.onTableRowHover}
      onTableRowClick={metricAppModel.onTableRowClick}
      updateColumnsWidths={metricAppModel.updateColumnsWidths}
      onAxesScaleTypeChange={metricAppModel.onAxesScaleTypeChange}
      onAggregationConfigChange={metricAppModel.onAggregationConfigChange}
      onGroupingSelectChange={metricAppModel.onGroupingSelectChange}
      onGroupingModeChange={metricAppModel.onGroupingModeChange}
      onGroupingPaletteChange={metricAppModel.onGroupingPaletteChange}
      onGroupingReset={metricAppModel.onGroupingReset}
      onActivePointChange={metricAppModel.onActivePointChange}
      onGroupingApplyChange={metricAppModel.onGroupingApplyChange}
      onGroupingPersistenceChange={metricAppModel.onGroupingPersistenceChange}
      onBookmarkCreate={metricAppModel.onBookmarkCreate}
      onBookmarkUpdate={metricAppModel.onBookmarkUpdate}
      onNotificationAdd={metricAppModel.onNotificationAdd}
      onNotificationDelete={metricAppModel.onNotificationDelete}
      onResetConfigData={metricAppModel.onResetConfigData}
      onAlignmentMetricChange={metricAppModel.onAlignmentMetricChange}
      onAlignmentTypeChange={metricAppModel.onAlignmentTypeChange}
      onDensityTypeChange={metricAppModel.onDensityTypeChange}
      onMetricsSelectChange={metricAppModel.onMetricsSelectChange}
      onSelectRunQueryChange={metricAppModel.onSelectRunQueryChange}
      onSelectAdvancedQueryChange={metricAppModel.onSelectAdvancedQueryChange}
      toggleSelectAdvancedMode={metricAppModel.toggleSelectAdvancedMode}
      onExportTableData={metricAppModel.onExportTableData}
      onRowHeightChange={metricAppModel.onRowHeightChange}
      onSortChange={metricAppModel.onSortChange}
      onSortReset={metricAppModel.onSortReset}
      onMetricVisibilityChange={metricAppModel.onMetricVisibilityChange}
      onColumnsOrderChange={metricAppModel.onColumnsOrderChange}
      onColumnsVisibilityChange={metricAppModel.onColumnsVisibilityChange}
      onTableDiffShow={metricAppModel.onTableDiffShow}
      onTableResizeModeChange={metricAppModel.onTableResizeModeChange}
      // live update
      liveUpdateConfig={metricsData.config.liveUpdate}
      onLiveUpdateConfigChange={metricAppModel.changeLiveUpdateConfig}
      onShuffleChange={metricAppModel.onShuffleChange}
      onSearchQueryCopy={metricAppModel.onSearchQueryCopy}
    />
  );
}

export default MetricsContainer;<|MERGE_RESOLUTION|>--- conflicted
+++ resolved
@@ -110,20 +110,6 @@
   }, []);
 
   // Add effect to recover state from URL when browser history navigation is used
-<<<<<<< HEAD
-  React.useEffect(() => {
-    if (!!metricsData.config) {
-      if (
-        metricsData.config.grouping !== getStateFromUrl('grouping') ||
-        metricsData.config.select !== getStateFromUrl('select')
-      ) {
-        metricAppModel.setDefaultAppConfigData();
-        metricAppModel.updateModelData();
-      }
-    }
-  }, [location.search]);
-=======
->>>>>>> 7c5a02af
 
   return (
     <Metrics
