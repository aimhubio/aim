import React from 'react';
import _ from 'lodash-es';
import classNames from 'classnames';

import ChartPanel from 'components/ChartPanel/ChartPanel';
// TODO [GA]: MetricsBar is imported as AppBar.
import IllustrationBlock from 'components/IllustrationBlock/IllustrationBlock';
import Table from 'components/Table/Table';
import NotificationContainer from 'components/NotificationContainer/NotificationContainer';
import ResizePanel from 'components/ResizePanel/ResizePanel';
import Grouping from 'components/Grouping/Grouping';
import ErrorBoundary from 'components/ErrorBoundary/ErrorBoundary';
import ProgressBar from 'components/ProgressBar/ProgressBar';

import pageTitlesEnum from 'config/pageTitles/pageTitles';
import {
  RowHeightSize,
  VisualizationElementEnum,
} from 'config/table/tableConfigs';
import { ResizeModeEnum } from 'config/enums/tableEnums';
import GroupingPopovers, {
  GroupNameEnum,
} from 'config/grouping/GroupingPopovers';
import { RequestStatusEnum } from 'config/enums/requestStatusEnum';
import {
  IllustrationsEnum,
  Request_Illustrations,
} from 'config/illustrationConfig/illustrationConfig';

import AppBar from 'pages/Metrics/components/MetricsBar/MetricsBar';

import { AppNameEnum } from 'services/models/explorer';

import { IParamsProps } from 'types/pages/params/Params';

import { ChartTypeEnum } from 'utils/d3';

import SelectForm from './components/SelectForm/SelectForm';
import Controls from './components/Controls/Controls';

import './Params.scss';

const Params = ({
  curveInterpolation,
  highPlotData,
  chartPanelRef,
  chartElemRef,
  focusedState,
  isVisibleColorIndicator,
  selectedParamsData,
  wrapperElemRef,
  resizeElemRef,
  tableElemRef,
  groupingData,
  groupingSelectOptions,
  requestStatus,
  tooltip,
  hiddenMetrics,
  chartTitleData,
  panelResizing,
  tableColumns,
  tableRef,
  tableData,
  columnsWidths,
  tableRowHeight,
  onColumnsOrderChange,
  onRowHeightChange,
  onParamVisibilityChange,
  onSortFieldsChange,
  sortFields,
  resizeMode,
  notifyData,
  hiddenColumns,
  liveUpdateConfig,
  selectFormData,
  onTableRowHover,
  onTableRowClick,
  hideSystemMetrics,
  onExportTableData,
  onCurveInterpolationChange,
  onActivePointChange,
  onColorIndicatorChange,
  onParamsSelectChange,
  onSelectRunQueryChange,
  onGroupingSelectChange,
  onGroupingModeChange,
  onGroupingPaletteChange,
  onGroupingReset,
  onGroupingApplyChange,
  onGroupingPersistenceChange,
  onBookmarkCreate,
  onBookmarkUpdate,
  onResetConfigData,
  onChangeTooltip,
  onTableResizeModeChange,
  onNotificationDelete,
  onColumnsVisibilityChange,
  onTableDiffShow,
  onSortReset,
  onAxisBrushExtentChange,
  updateColumnsWidths,
  onLiveUpdateConfigChange,
  onShuffleChange,
  onRowSelect,
  archiveRuns,
  deleteRuns,
  selectedRows,
  columnsOrder,
  sameValueColumns,
  brushExtents,
  chartPanelOffsetHeight,
  requestProgress,
<<<<<<< HEAD
=======
  sortOptions,
  onRowsVisibilityChange,
>>>>>>> 4bde64a5
}: IParamsProps): React.FunctionComponentElement<React.ReactNode> => {
  const [isProgressBarVisible, setIsProgressBarVisible] =
    React.useState<boolean>(false);
  const chartProps: any[] = React.useMemo(() => {
    return (highPlotData || []).map((chartData: any, index: number) => ({
      curveInterpolation,
      isVisibleColorIndicator,
      onAxisBrushExtentChange,
      brushExtents,
      chartTitle: chartTitleData[index],
    }));
  }, [
    highPlotData,
    curveInterpolation,
    isVisibleColorIndicator,
    chartTitleData,
    onAxisBrushExtentChange,
    brushExtents,
  ]);

  return (
    <div ref={wrapperElemRef} className='Params__container'>
      <section className='Params__section'>
        <div className='Params__fullHeight Params__section__appBarContainer'>
          <div>
            <AppBar
              disabled={isProgressBarVisible}
              explorerName='PARAMS'
              onBookmarkCreate={onBookmarkCreate}
              onBookmarkUpdate={onBookmarkUpdate}
              onResetConfigData={onResetConfigData}
              liveUpdateConfig={liveUpdateConfig}
              onLiveUpdateConfigChange={onLiveUpdateConfigChange}
              title={pageTitlesEnum.PARAMS_EXPLORER}
            />
          </div>
          <div className='Params__SelectForm__Grouping__container'>
            <SelectForm
              selectFormData={selectFormData}
              requestIsPending={requestStatus === RequestStatusEnum.Pending}
              isDisabled={isProgressBarVisible}
              selectedParamsData={selectedParamsData}
              onParamsSelectChange={onParamsSelectChange}
              onSelectRunQueryChange={onSelectRunQueryChange}
            />
            <Grouping
              groupingPopovers={GroupingPopovers.filter(
                (p) =>
                  p.groupName === GroupNameEnum.COLOR ||
                  p.groupName === GroupNameEnum.STROKE ||
                  p.groupName === GroupNameEnum.CHART,
              )}
              isDisabled={isProgressBarVisible}
              groupingData={groupingData}
              groupingSelectOptions={groupingSelectOptions}
              onGroupingSelectChange={onGroupingSelectChange}
              onGroupingModeChange={onGroupingModeChange}
              onGroupingPaletteChange={onGroupingPaletteChange}
              onGroupingReset={onGroupingReset}
              onGroupingApplyChange={onGroupingApplyChange}
              onGroupingPersistenceChange={onGroupingPersistenceChange}
              onShuffleChange={onShuffleChange}
            />
          </div>
          <div className='Params__visualization'>
            <ProgressBar
              progress={requestProgress}
              pendingStatus={requestStatus === RequestStatusEnum.Pending}
              processing={false}
              setIsProgressBarVisible={setIsProgressBarVisible}
            />
            {_.isEmpty(tableData) && _.isEmpty(highPlotData) ? (
              <IllustrationBlock
                size='xLarge'
                page='params'
                type={
                  selectFormData.options?.length
                    ? Request_Illustrations[requestStatus]
                    : IllustrationsEnum.EmptyData
                }
              />
            ) : (
              <>
                <div
                  ref={chartElemRef}
                  className={classNames('Params__chart__container', {
                    fullHeight: resizeMode === ResizeModeEnum.Hide,
                    hide: resizeMode === ResizeModeEnum.MaxHeight,
                  })}
                >
                  {resizeMode === ResizeModeEnum.MaxHeight ? null : (
                    <ChartPanel
                      ref={chartPanelRef}
                      chartPanelOffsetHeight={chartPanelOffsetHeight}
                      key={highPlotData?.[0]?.data?.length}
                      chartType={ChartTypeEnum.HighPlot}
                      data={highPlotData}
                      focusedState={focusedState}
                      onActivePointChange={onActivePointChange}
                      tooltip={tooltip}
                      panelResizing={panelResizing}
                      chartProps={chartProps}
                      resizeMode={resizeMode}
                      selectOptions={groupingSelectOptions}
                      controls={
                        <Controls
                          curveInterpolation={curveInterpolation}
                          isVisibleColorIndicator={isVisibleColorIndicator}
                          selectOptions={groupingSelectOptions}
                          tooltip={tooltip}
                          onCurveInterpolationChange={
                            onCurveInterpolationChange
                          }
                          onColorIndicatorChange={onColorIndicatorChange}
                          onChangeTooltip={onChangeTooltip}
                        />
                      }
                    />
                  )}
                </div>
                <ResizePanel
                  className='Params__ResizePanel'
                  panelResizing={panelResizing}
                  resizeElemRef={resizeElemRef}
                  resizeMode={resizeMode}
                  onTableResizeModeChange={onTableResizeModeChange}
                />
                <div
                  ref={tableElemRef}
                  className={classNames('Params__table__container', {
                    fullHeight: resizeMode === ResizeModeEnum.MaxHeight,
                    hide: resizeMode === ResizeModeEnum.Hide,
                  })}
                >
                  {resizeMode === ResizeModeEnum.Hide ? null : (
                    <ErrorBoundary>
                      <Table
                        custom
                        ref={tableRef}
                        data={tableData}
                        columns={tableColumns}
                        // Table options
                        topHeader
                        groups={!Array.isArray(tableData)}
                        rowHeight={tableRowHeight}
                        rowHeightMode={
                          tableRowHeight === RowHeightSize.sm
                            ? 'small'
                            : tableRowHeight === RowHeightSize.md
                            ? 'medium'
                            : 'large'
                        }
<<<<<<< HEAD
                        sortOptions={groupingSelectOptions}
=======
                        sortOptions={sortOptions}
>>>>>>> 4bde64a5
                        sortFields={sortFields}
                        hiddenRows={hiddenMetrics}
                        hiddenColumns={hiddenColumns}
                        hideSystemMetrics={hideSystemMetrics}
                        resizeMode={resizeMode}
                        columnsWidths={columnsWidths}
                        selectedRows={selectedRows}
                        appName={AppNameEnum.PARAMS}
                        hiddenChartRows={highPlotData?.length === 0}
                        columnsOrder={columnsOrder}
<<<<<<< HEAD
=======
                        sameValueColumns={sameValueColumns!}
>>>>>>> 4bde64a5
                        // Table actions
                        onSortReset={onSortReset}
                        onSort={onSortFieldsChange}
                        onExport={onExportTableData}
                        onColumnsVisibilityChange={onColumnsVisibilityChange}
                        onManageColumns={onColumnsOrderChange}
                        onRowHeightChange={onRowHeightChange}
                        onRowsChange={onParamVisibilityChange}
                        onRowHover={onTableRowHover}
                        onRowClick={onTableRowClick}
                        onTableResizeModeChange={onTableResizeModeChange}
                        onTableDiffShow={onTableDiffShow}
                        updateColumnsWidths={updateColumnsWidths}
<<<<<<< HEAD
=======
                        onRowsVisibilityChange={onRowsVisibilityChange}
>>>>>>> 4bde64a5
                        onRowSelect={onRowSelect}
                        archiveRuns={archiveRuns}
                        deleteRuns={deleteRuns}
                        focusedState={focusedState}
<<<<<<< HEAD
=======
                        visualizationElementType={VisualizationElementEnum.LINE}
>>>>>>> 4bde64a5
                        multiSelect
                      />
                    </ErrorBoundary>
                  )}
                </div>
              </>
            )}
          </div>
        </div>
      </section>
      {notifyData?.length > 0 && (
        <NotificationContainer
          handleClose={onNotificationDelete}
          data={notifyData}
        />
      )}
    </div>
  );
};

export default React.memo(Params);<|MERGE_RESOLUTION|>--- conflicted
+++ resolved
@@ -110,11 +110,8 @@
   brushExtents,
   chartPanelOffsetHeight,
   requestProgress,
-<<<<<<< HEAD
-=======
   sortOptions,
   onRowsVisibilityChange,
->>>>>>> 4bde64a5
 }: IParamsProps): React.FunctionComponentElement<React.ReactNode> => {
   const [isProgressBarVisible, setIsProgressBarVisible] =
     React.useState<boolean>(false);
@@ -267,11 +264,7 @@
                             ? 'medium'
                             : 'large'
                         }
-<<<<<<< HEAD
-                        sortOptions={groupingSelectOptions}
-=======
                         sortOptions={sortOptions}
->>>>>>> 4bde64a5
                         sortFields={sortFields}
                         hiddenRows={hiddenMetrics}
                         hiddenColumns={hiddenColumns}
@@ -282,10 +275,7 @@
                         appName={AppNameEnum.PARAMS}
                         hiddenChartRows={highPlotData?.length === 0}
                         columnsOrder={columnsOrder}
-<<<<<<< HEAD
-=======
                         sameValueColumns={sameValueColumns!}
->>>>>>> 4bde64a5
                         // Table actions
                         onSortReset={onSortReset}
                         onSort={onSortFieldsChange}
@@ -299,18 +289,12 @@
                         onTableResizeModeChange={onTableResizeModeChange}
                         onTableDiffShow={onTableDiffShow}
                         updateColumnsWidths={updateColumnsWidths}
-<<<<<<< HEAD
-=======
                         onRowsVisibilityChange={onRowsVisibilityChange}
->>>>>>> 4bde64a5
                         onRowSelect={onRowSelect}
                         archiveRuns={archiveRuns}
                         deleteRuns={deleteRuns}
                         focusedState={focusedState}
-<<<<<<< HEAD
-=======
                         visualizationElementType={VisualizationElementEnum.LINE}
->>>>>>> 4bde64a5
                         multiSelect
                       />
                     </ErrorBoundary>
