--- conflicted
+++ resolved
@@ -106,224 +106,170 @@
   ]);
 
   return (
-    <ErrorBoundary>
-      <div ref={wrapperElemRef} className='Params__container'>
-        <section className='Params__section'>
-          <div className='Params__fullHeight Params__section__div'>
-            <div>
-              <ErrorBoundary>
-                <AppBar
-                  onBookmarkCreate={onBookmarkCreate}
-                  onBookmarkUpdate={onBookmarkUpdate}
-                  onResetConfigData={onResetConfigData}
-                  liveUpdateConfig={liveUpdateConfig}
-                  onLiveUpdateConfigChange={onLiveUpdateConfigChange}
-                  title={'Params explorer'}
+    <div ref={wrapperElemRef} className='Params__container'>
+      <section className='Params__section'>
+        <div className='Params__fullHeight Params__section__div'>
+          <div>
+            <AppBar
+              onBookmarkCreate={onBookmarkCreate}
+              onBookmarkUpdate={onBookmarkUpdate}
+              onResetConfigData={onResetConfigData}
+              liveUpdateConfig={liveUpdateConfig}
+              onLiveUpdateConfigChange={onLiveUpdateConfigChange}
+              title={'Params explorer'}
+            />
+          </div>
+          <div className='Params__SelectForm__Grouping__container'>
+            <SelectForm
+              requestIsPending={requestIsPending}
+              selectedParamsData={selectedParamsData}
+              onParamsSelectChange={onParamsSelectChange}
+              onSelectRunQueryChange={onSelectRunQueryChange}
+            />
+            <Grouping
+              groupingPopovers={GroupingPopovers.filter(
+                (p) =>
+                  p.groupName === 'color' ||
+                  p.groupName === 'stroke' ||
+                  p.groupName === 'chart',
+              )}
+              groupingData={groupingData}
+              groupingSelectOptions={groupingSelectOptions}
+              onGroupingSelectChange={onGroupingSelectChange}
+              onGroupingModeChange={onGroupingModeChange}
+              onGroupingPaletteChange={onGroupingPaletteChange}
+              onGroupingReset={onGroupingReset}
+              onGroupingApplyChange={onGroupingApplyChange}
+              onGroupingPersistenceChange={onGroupingPersistenceChange}
+              onShuffleChange={onShuffleChange}
+            />
+          </div>
+
+          <div
+            ref={chartElemRef}
+            className={`Params__chart__container${
+              resizeMode === ResizeModeEnum.MaxHeight ? '__hide' : ''
+            }`}
+          >
+            <BusyLoaderWrapper
+              height='100%'
+              isLoading={requestIsPending}
+              loaderComponent={<ChartLoader />}
+            >
+              {!!highPlotData?.[0]?.data?.length ? (
+                <ChartPanel
+                  ref={chartPanelRef}
+                  key={highPlotData?.[0]?.data?.length}
+                  chartType={ChartTypeEnum.HighPlot}
+                  data={highPlotData}
+                  focusedState={focusedState}
+                  onActivePointChange={onActivePointChange}
+                  tooltip={tooltip}
+                  panelResizing={panelResizing}
+                  chartProps={chartProps}
+                  resizeMode={resizeMode}
+                  controls={
+                    <Controls
+                      curveInterpolation={curveInterpolation}
+                      isVisibleColorIndicator={isVisibleColorIndicator}
+                      selectOptions={groupingSelectOptions}
+                      tooltip={tooltip}
+                      onCurveInterpolationChange={onCurveInterpolationChange}
+                      onColorIndicatorChange={onColorIndicatorChange}
+                      onChangeTooltip={onChangeTooltip}
+                    />
+                  }
                 />
-              </ErrorBoundary>
-            </div>
-            <div className='Params__SelectForm__Grouping__container'>
-              <ErrorBoundary>
-                <SelectForm
-                  requestIsPending={requestIsPending}
-                  selectedParamsData={selectedParamsData}
-                  onParamsSelectChange={onParamsSelectChange}
-                  onSelectRunQueryChange={onSelectRunQueryChange}
-                />
-              </ErrorBoundary>
-              <ErrorBoundary>
-                <Grouping
-                  groupingPopovers={GroupingPopovers.filter(
-                    (p) =>
-                      p.groupName === 'color' ||
-                      p.groupName === 'stroke' ||
-                      p.groupName === 'chart',
-                  )}
-                  groupingData={groupingData}
-                  groupingSelectOptions={groupingSelectOptions}
-                  onGroupingSelectChange={onGroupingSelectChange}
-                  onGroupingModeChange={onGroupingModeChange}
-                  onGroupingPaletteChange={onGroupingPaletteChange}
-                  onGroupingReset={onGroupingReset}
-                  onGroupingApplyChange={onGroupingApplyChange}
-                  onGroupingPersistenceChange={onGroupingPersistenceChange}
-                  onShuffleChange={onShuffleChange}
-                />
-              </ErrorBoundary>
-            </div>
-
-            <div
-              ref={chartElemRef}
-              className={`Params__chart__container${
-                resizeMode === ResizeModeEnum.MaxHeight ? '__hide' : ''
-              }`}
+              ) : (
+                !requestIsPending && (
+                  <EmptyComponent
+                    size='big'
+                    content="It's super easy to search Aim experiments. Lookup search docs to learn more."
+                  />
+                )
+              )}
+            </BusyLoaderWrapper>
+          </div>
+          <ResizePanel
+            className={`Params__ResizePanel${
+              requestIsPending || highPlotData?.[0]?.data?.length
+                ? ''
+                : '__hide'
+            }`}
+            panelResizing={panelResizing}
+            resizeElemRef={resizeElemRef}
+            resizeMode={resizeMode}
+            onTableResizeModeChange={onTableResizeModeChange}
+          />
+
+          <div
+            ref={tableElemRef}
+            className={`Params__table__container${
+              resizeMode === ResizeModeEnum.Hide ? '__hide' : ''
+            }`}
+          >
+            <BusyLoaderWrapper
+              isLoading={requestIsPending}
+              className='Params__loader'
+              height='100%'
+              loaderComponent={<TableLoader />}
             >
-              <BusyLoaderWrapper
-                height='100%'
-                isLoading={requestIsPending}
-                loaderComponent={<ChartLoader />}
-              >
-                {!!highPlotData?.[0]?.data?.length ? (
-                  <ErrorBoundary>
-                    <ChartPanel
-                      ref={chartPanelRef}
-                      key={highPlotData?.[0]?.data?.length}
-                      chartType={ChartTypeEnum.HighPlot}
-                      data={highPlotData}
-                      focusedState={focusedState}
-                      onActivePointChange={onActivePointChange}
-                      tooltip={tooltip}
-                      panelResizing={panelResizing}
-                      chartProps={chartProps}
-                      resizeMode={resizeMode}
-                      controls={
-                        <Controls
-                          curveInterpolation={curveInterpolation}
-                          isVisibleColorIndicator={isVisibleColorIndicator}
-                          selectOptions={groupingSelectOptions}
-                          tooltip={tooltip}
-                          onCurveInterpolationChange={
-                            onCurveInterpolationChange
-                          }
-                          onColorIndicatorChange={onColorIndicatorChange}
-                          onChangeTooltip={onChangeTooltip}
-                        />
-                      }
-                    />
-                  </ErrorBoundary>
-                ) : (
-                  !requestIsPending && (
-                    <EmptyComponent
-                      size='big'
-                      content="It's super easy to search Aim experiments. Lookup search docs to learn more."
-                    />
-                  )
-                )}
-              </BusyLoaderWrapper>
-            </div>
-            <ResizePanel
-              className={`Params__ResizePanel${
-                requestIsPending || highPlotData?.[0]?.data?.length
-                  ? ''
-                  : '__hide'
-              }`}
-              panelResizing={panelResizing}
-              resizeElemRef={resizeElemRef}
-              resizeMode={resizeMode}
-              onTableResizeModeChange={onTableResizeModeChange}
-            />
-
-            <div
-              ref={tableElemRef}
-              className={`Params__table__container${
-                resizeMode === ResizeModeEnum.Hide ? '__hide' : ''
-              }`}
-            >
-<<<<<<< HEAD
-              <BusyLoaderWrapper
-                isLoading={requestIsPending}
-                className='Params__loader'
-                height='100%'
-                loaderComponent={<TableLoader />}
-              >
-                {!isEmpty(tableData) ? (
-                  <ErrorBoundary>
-                    <Table
-                      custom
-                      ref={tableRef}
-                      data={tableData}
-                      columns={tableColumns}
-                      // Table options
-                      topHeader
-                      groups={!Array.isArray(tableData)}
-                      rowHeight={tableRowHeight}
-                      rowHeightMode={
-                        tableRowHeight === RowHeightSize.sm
-                          ? 'small'
-                          : tableRowHeight === RowHeightSize.md
-                          ? 'medium'
-                          : 'large'
-                      }
-                      sortOptions={groupingSelectOptions}
-                      sortFields={sortFields}
-                      hiddenRows={hiddenMetrics}
-                      hiddenColumns={hiddenColumns}
-                      resizeMode={resizeMode}
-                      columnsWidths={columnsWidths}
-                      // Table actions
-                      onSortReset={onSortReset}
-                      onSort={onSortFieldsChange}
-                      onExport={onExportTableData}
-                      onColumnsVisibilityChange={onColumnsVisibilityChange}
-                      onManageColumns={onColumnsOrderChange}
-                      onRowHeightChange={onRowHeightChange}
-                      onRowsChange={onParamVisibilityChange}
-                      onRowHover={onTableRowHover}
-                      onRowClick={onTableRowClick}
-                      onTableResizeModeChange={onTableResizeModeChange}
-                      onTableDiffShow={onTableDiffShow}
-                      updateColumnsWidths={updateColumnsWidths}
-                    />
-                  </ErrorBoundary>
-                ) : null}
-              </BusyLoaderWrapper>
-            </div>
-=======
               {!isEmpty(tableData) ? (
-                <Table
-                  custom
-                  ref={tableRef}
-                  data={tableData}
-                  columns={tableColumns}
-                  // Table options
-                  topHeader
-                  groups={!Array.isArray(tableData)}
-                  rowHeight={tableRowHeight}
-                  rowHeightMode={
-                    tableRowHeight === RowHeightSize.sm
-                      ? 'small'
-                      : tableRowHeight === RowHeightSize.md
-                      ? 'medium'
-                      : 'large'
-                  }
-                  sortOptions={groupingSelectOptions}
-                  sortFields={sortFields}
-                  hiddenRows={hiddenMetrics}
-                  hiddenColumns={hiddenColumns}
-                  resizeMode={resizeMode}
-                  columnsWidths={columnsWidths}
-                  selectedRows={selectedRows}
-                  // Table actions
-                  onSortReset={onSortReset}
-                  onSort={onSortFieldsChange}
-                  onExport={onExportTableData}
-                  onColumnsVisibilityChange={onColumnsVisibilityChange}
-                  onManageColumns={onColumnsOrderChange}
-                  onRowHeightChange={onRowHeightChange}
-                  onRowsChange={onParamVisibilityChange}
-                  onRowHover={onTableRowHover}
-                  onRowClick={onTableRowClick}
-                  onTableResizeModeChange={onTableResizeModeChange}
-                  onTableDiffShow={onTableDiffShow}
-                  updateColumnsWidths={updateColumnsWidths}
-                  onRowSelect={onRowSelect}
-                  archiveRuns={archiveRuns}
-                  deleteRuns={deleteRuns}
-                  multiSelect
-                />
+                <ErrorBoundary>
+                  <Table
+                    custom
+                    ref={tableRef}
+                    data={tableData}
+                    columns={tableColumns}
+                    // Table options
+                    topHeader
+                    groups={!Array.isArray(tableData)}
+                    rowHeight={tableRowHeight}
+                    rowHeightMode={
+                      tableRowHeight === RowHeightSize.sm
+                        ? 'small'
+                        : tableRowHeight === RowHeightSize.md
+                        ? 'medium'
+                        : 'large'
+                    }
+                    sortOptions={groupingSelectOptions}
+                    sortFields={sortFields}
+                    hiddenRows={hiddenMetrics}
+                    hiddenColumns={hiddenColumns}
+                    resizeMode={resizeMode}
+                    columnsWidths={columnsWidths}
+                    selectedRows={selectedRows}
+                    // Table actions
+                    onSortReset={onSortReset}
+                    onSort={onSortFieldsChange}
+                    onExport={onExportTableData}
+                    onColumnsVisibilityChange={onColumnsVisibilityChange}
+                    onManageColumns={onColumnsOrderChange}
+                    onRowHeightChange={onRowHeightChange}
+                    onRowsChange={onParamVisibilityChange}
+                    onRowHover={onTableRowHover}
+                    onRowClick={onTableRowClick}
+                    onTableResizeModeChange={onTableResizeModeChange}
+                    onTableDiffShow={onTableDiffShow}
+                    updateColumnsWidths={updateColumnsWidths}
+                    onRowSelect={onRowSelect}
+                    archiveRuns={archiveRuns}
+                    deleteRuns={deleteRuns}
+                    multiSelect
+                  />
+                </ErrorBoundary>
               ) : null}
             </BusyLoaderWrapper>
->>>>>>> 8b9aeb7e
-          </div>
-        </section>
-        {notifyData?.length > 0 && (
-          <NotificationContainer
-            handleClose={onNotificationDelete}
-            data={notifyData}
-          />
-        )}
-      </div>
-    </ErrorBoundary>
+          </div>
+        </div>
+      </section>
+      {notifyData?.length > 0 && (
+        <NotificationContainer
+          handleClose={onNotificationDelete}
+          data={notifyData}
+        />
+      )}
+    </div>
   );
 };
 
