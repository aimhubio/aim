import React from 'react';

import Controls from './components/Controls/Controls';
import SelectForm from './components/SelectForm/SelectForm';
import ChartPanel from 'components/ChartPanel/ChartPanel';
import Grouping from 'pages/Metrics/components/Grouping/Grouping';
// TODO [GA]: MetricsBar is imported as AppBar.
// Implement ParamsBar or use unified NavBar for explorers.
import AppBar from 'pages/Metrics/components/MetricsBar/MetricsBar';
import { IParamsProps } from 'types/pages/params/Params';
import { ChartTypeEnum } from 'utils/d3';
import BusyLoaderWrapper from 'components/BusyLoaderWrapper/BusyLoaderWrapper';
import EmptyComponent from 'components/EmptyComponent/EmptyComponent';
import ChartLoader from 'components/ChartLoader/ChartLoader';
import TableLoader from 'components/TableLoader/TableLoader';
import { isEmpty } from 'lodash-es';
import Table from 'components/Table/Table';
import { RowHeightSize } from 'config/table/tableConfigs';
import NotificationContainer from 'components/NotificationContainer/NotificationContainer';
import ResizePanel from 'components/ResizePanel/ResizePanel';
import { ResizeModeEnum } from 'config/enums/tableEnums';

import './Params.scss';

const Params = ({
  curveInterpolation,
  highPlotData,
  chartPanelRef,
  chartElemRef,
  focusedState,
  isVisibleColorIndicator,
  selectedParamsData,
  wrapperElemRef,
  resizeElemRef,
  tableElemRef,
  groupingData,
  groupingSelectOptions,
  isParamsLoading,
  tooltip,
  hiddenMetrics,
  chartTitleData,
  panelResizing,
  tableColumns,
  tableRef,
  tableData,
  columnsWidths,
  tableRowHeight,
  onTableRowHover,
  onTableRowClick,
  onColumnsOrderChange,
  onRowHeightChange,
  onParamVisibilityChange,
  onSortFieldsChange,
  sortFields,
  resizeMode,
  notifyData,
  hiddenColumns,
  onExportTableData,
  onCurveInterpolationChange,
  onActivePointChange,
  onColorIndicatorChange,
  onParamsSelectChange,
  onSelectRunQueryChange,
  onGroupingSelectChange,
  onGroupingModeChange,
  onGroupingPaletteChange,
  onGroupingReset,
  onGroupingApplyChange,
  onGroupingPersistenceChange,
  onBookmarkCreate,
  onBookmarkUpdate,
  onResetConfigData,
  onChangeTooltip,
  onTableResizeModeChange,
  onNotificationDelete,
  onColumnsVisibilityChange,
  onTableDiffShow,
  onSortReset,
  updateColumnsWidths,
<<<<<<< HEAD
  liveUpdateConfig,
  onLiveUpdateConfigChange,
=======
  onShuffleChange,
>>>>>>> 2b20bfb0
}: IParamsProps): React.FunctionComponentElement<React.ReactNode> => {
  const chartProps: any[] = React.useMemo(() => {
    return (highPlotData || []).map((chartData: any, index: number) => ({
      curveInterpolation,
      isVisibleColorIndicator,
      chartTitle: chartTitleData[index],
    }));
  }, [
    highPlotData,
    curveInterpolation,
    isVisibleColorIndicator,
    chartTitleData,
  ]);

  return (
    <div ref={wrapperElemRef} className='Params__container'>
      <section className='Params__section'>
        <div className='Params__fullHeight Params__section__div'>
          <div>
            <AppBar
              onBookmarkCreate={onBookmarkCreate}
              onBookmarkUpdate={onBookmarkUpdate}
              onResetConfigData={onResetConfigData}
              liveUpdateConfig={liveUpdateConfig}
              onLiveUpdateConfigChange={onLiveUpdateConfigChange}
              title={'Params explorer'}
            />
          </div>
          <div className='Params__SelectForm__Grouping__container'>
            <SelectForm
              selectedParamsData={selectedParamsData}
              onParamsSelectChange={onParamsSelectChange}
              onSelectRunQueryChange={onSelectRunQueryChange}
            />
            <Grouping
              groupingData={groupingData}
              groupingSelectOptions={groupingSelectOptions}
              onGroupingSelectChange={onGroupingSelectChange}
              onGroupingModeChange={onGroupingModeChange}
              onGroupingPaletteChange={onGroupingPaletteChange}
              onGroupingReset={onGroupingReset}
              onGroupingApplyChange={onGroupingApplyChange}
              onGroupingPersistenceChange={onGroupingPersistenceChange}
              onShuffleChange={onShuffleChange}
            />
          </div>

          <div
            ref={chartElemRef}
            className={`Params__chart__container${
              resizeMode === ResizeModeEnum.MaxHeight ? '__hide' : ''
            }`}
          >
            <BusyLoaderWrapper
              height='100%'
              isLoading={isParamsLoading}
              loaderComponent={<ChartLoader />}
            >
              {!!highPlotData?.[0]?.data?.length ? (
                <ChartPanel
                  ref={chartPanelRef}
                  key={highPlotData?.[0]?.data?.length}
                  chartType={ChartTypeEnum.HighPlot}
                  data={highPlotData}
                  focusedState={focusedState}
                  onActivePointChange={onActivePointChange}
                  tooltip={tooltip}
                  panelResizing={panelResizing}
                  chartProps={chartProps}
                  resizeMode={resizeMode}
                  controls={
                    <Controls
                      curveInterpolation={curveInterpolation}
                      isVisibleColorIndicator={isVisibleColorIndicator}
                      selectOptions={groupingSelectOptions}
                      tooltip={tooltip}
                      onCurveInterpolationChange={onCurveInterpolationChange}
                      onColorIndicatorChange={onColorIndicatorChange}
                      onChangeTooltip={onChangeTooltip}
                    />
                  }
                />
              ) : (
                isParamsLoading === false && (
                  <EmptyComponent
                    size='big'
                    content="It's super easy to search Aim experiments. Lookup search docs to learn more."
                  />
                )
              )}
            </BusyLoaderWrapper>
          </div>
          <ResizePanel
            className={`Params__ResizePanel${
              isParamsLoading || highPlotData?.[0]?.data?.length ? '' : '__hide'
            }`}
            panelResizing={panelResizing}
            resizeElemRef={resizeElemRef}
            resizeMode={resizeMode}
            onTableResizeModeChange={onTableResizeModeChange}
          />

          <div
            ref={tableElemRef}
            className={`Params__table__container${
              resizeMode === ResizeModeEnum.Hide ? '__hide' : ''
            }`}
          >
            <BusyLoaderWrapper
              isLoading={isParamsLoading}
              className='Params__loader'
              height='100%'
              loaderComponent={<TableLoader />}
            >
              {!isEmpty(tableData) ? (
                <Table
                  custom
                  ref={tableRef}
                  data={tableData}
                  columns={tableColumns}
                  // Table options
                  topHeader
                  groups={!Array.isArray(tableData)}
                  rowHeight={tableRowHeight}
                  rowHeightMode={
                    tableRowHeight === RowHeightSize.sm
                      ? 'small'
                      : tableRowHeight === RowHeightSize.md
                      ? 'medium'
                      : 'large'
                  }
                  sortOptions={groupingSelectOptions}
                  sortFields={sortFields}
                  hiddenRows={hiddenMetrics}
                  hiddenColumns={hiddenColumns}
                  resizeMode={resizeMode}
                  columnsWidths={columnsWidths}
                  // Table actions
                  onSortReset={onSortReset}
                  onSort={onSortFieldsChange}
                  onExport={onExportTableData}
                  onColumnsVisibilityChange={onColumnsVisibilityChange}
                  onManageColumns={onColumnsOrderChange}
                  onRowHeightChange={onRowHeightChange}
                  onRowsChange={onParamVisibilityChange}
                  onRowHover={onTableRowHover}
                  onRowClick={onTableRowClick}
                  onTableResizeModeChange={onTableResizeModeChange}
                  onTableDiffShow={onTableDiffShow}
                  updateColumnsWidths={updateColumnsWidths}
                />
              ) : null}
            </BusyLoaderWrapper>
          </div>
        </div>
      </section>
      {notifyData?.length > 0 && (
        <NotificationContainer
          handleClose={onNotificationDelete}
          data={notifyData}
        />
      )}
    </div>
  );
};

export default React.memo(Params);<|MERGE_RESOLUTION|>--- conflicted
+++ resolved
@@ -77,12 +77,9 @@
   onTableDiffShow,
   onSortReset,
   updateColumnsWidths,
-<<<<<<< HEAD
   liveUpdateConfig,
   onLiveUpdateConfigChange,
-=======
   onShuffleChange,
->>>>>>> 2b20bfb0
 }: IParamsProps): React.FunctionComponentElement<React.ReactNode> => {
   const chartProps: any[] = React.useMemo(() => {
     return (highPlotData || []).map((chartData: any, index: number) => ({
