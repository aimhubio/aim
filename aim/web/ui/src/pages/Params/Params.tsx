--- conflicted
+++ resolved
@@ -216,7 +216,6 @@
               loaderComponent={<TableLoader />}
             >
               {!isEmpty(tableData) ? (
-<<<<<<< HEAD
                 <ErrorBoundary>
                   <Table
                     custom
@@ -238,6 +237,7 @@
                     sortFields={sortFields}
                     hiddenRows={hiddenMetrics}
                     hiddenColumns={hiddenColumns}
+                    hideSystemMetrics={hideSystemMetrics}
                     resizeMode={resizeMode}
                     columnsWidths={columnsWidths}
                     selectedRows={selectedRows}
@@ -260,50 +260,6 @@
                     multiSelect
                   />
                 </ErrorBoundary>
-=======
-                <Table
-                  custom
-                  ref={tableRef}
-                  data={tableData}
-                  columns={tableColumns}
-                  // Table options
-                  topHeader
-                  groups={!Array.isArray(tableData)}
-                  rowHeight={tableRowHeight}
-                  rowHeightMode={
-                    tableRowHeight === RowHeightSize.sm
-                      ? 'small'
-                      : tableRowHeight === RowHeightSize.md
-                      ? 'medium'
-                      : 'large'
-                  }
-                  sortOptions={groupingSelectOptions}
-                  sortFields={sortFields}
-                  hiddenRows={hiddenMetrics}
-                  hiddenColumns={hiddenColumns}
-                  hideSystemMetrics={hideSystemMetrics}
-                  resizeMode={resizeMode}
-                  columnsWidths={columnsWidths}
-                  selectedRows={selectedRows}
-                  // Table actions
-                  onSortReset={onSortReset}
-                  onSort={onSortFieldsChange}
-                  onExport={onExportTableData}
-                  onColumnsVisibilityChange={onColumnsVisibilityChange}
-                  onManageColumns={onColumnsOrderChange}
-                  onRowHeightChange={onRowHeightChange}
-                  onRowsChange={onParamVisibilityChange}
-                  onRowHover={onTableRowHover}
-                  onRowClick={onTableRowClick}
-                  onTableResizeModeChange={onTableResizeModeChange}
-                  onTableDiffShow={onTableDiffShow}
-                  updateColumnsWidths={updateColumnsWidths}
-                  onRowSelect={onRowSelect}
-                  archiveRuns={archiveRuns}
-                  deleteRuns={deleteRuns}
-                  multiSelect
-                />
->>>>>>> 3c1baf5c
               ) : null}
             </BusyLoaderWrapper>
           </div>
