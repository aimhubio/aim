import React from 'react';

import Controls from './components/Controls/Controls';
import SelectForm from './components/SelectForm/SelectForm';
import ChartPanel from 'components/ChartPanel/ChartPanel';
import Grouping from 'pages/Metrics/components/Grouping/Grouping';
// TODO [GA]: MetricsBar is imported as AppBar.
// Implement ParamsBar or use unified NavBar for explorers.
import AppBar from 'pages/Metrics/components/MetricsBar/MetricsBar';
import { IParamsProps } from 'types/pages/params/Params';
import { ChartTypeEnum } from 'utils/d3';
import BusyLoaderWrapper from 'components/BusyLoaderWrapper/BusyLoaderWrapper';
import EmptyComponent from 'components/EmptyComponent/EmptyComponent';
import ChartLoader from 'components/ChartLoader/ChartLoader';
import TableLoader from 'components/TableLoader/TableLoader';
import { isEmpty } from 'lodash-es';
import Table from 'components/Table/Table';
import { RowHeightSize } from 'config/table/tableConfigs';
import NotificationContainer from 'components/NotificationContainer/NotificationContainer';
import ResizePanel from 'components/ResizePanel/ResizePanel';
import { ResizeModeEnum } from 'config/enums/tableEnums';

import './Params.scss';

const Params = ({
  curveInterpolation,
  highPlotData,
  chartPanelRef,
  chartElemRef,
  focusedState,
  isVisibleColorIndicator,
  selectedParamsData,
  wrapperElemRef,
  resizeElemRef,
  tableElemRef,
  groupingData,
  groupingSelectOptions,
  isParamsLoading,
  tooltip,
  hiddenMetrics,
  chartTitleData,
  panelResizing,
  tableColumns,
  tableRef,
  tableData,
  columnsWidths,
  tableRowHeight,
  onTableRowHover,
  onTableRowClick,
  onColumnsOrderChange,
  onRowHeightChange,
  onParamVisibilityChange,
  onSortFieldsChange,
  sortFields,
  resizeMode,
  notifyData,
  onExportTableData,
  onCurveInterpolationChange,
  onActivePointChange,
  onColorIndicatorChange,
  onParamsSelectChange,
  onSelectRunQueryChange,
  onGroupingSelectChange,
  onGroupingModeChange,
  onGroupingPaletteChange,
  onGroupingReset,
  onGroupingApplyChange,
  onGroupingPersistenceChange,
  onBookmarkCreate,
  onBookmarkUpdate,
  onResetConfigData,
  onChangeTooltip,
  hiddenColumns,
  onTableResizeModeChange,
  onNotificationDelete,
  onColumnsVisibilityChange,
  onTableDiffShow,
  onSortReset,
  updateColumnsWidths,
  liveUpdateConfig,
  onLiveUpdateConfigChange,
}: IParamsProps): React.FunctionComponentElement<React.ReactNode> => {
  const chartProps: any[] = React.useMemo(() => {
    return (highPlotData || []).map((chartData: any, index: number) => ({
      curveInterpolation,
      isVisibleColorIndicator,
      chartTitle: chartTitleData[index],
    }));
  }, [
    highPlotData,
    curveInterpolation,
    isVisibleColorIndicator,
    chartTitleData,
  ]);

  return (
    <div ref={wrapperElemRef} className='Params__container'>
      <section className='Params__section'>
        <div className='Params__fullHeight Params__section__div'>
          <div>
            <AppBar
              onBookmarkCreate={onBookmarkCreate}
              onBookmarkUpdate={onBookmarkUpdate}
              onResetConfigData={onResetConfigData}
<<<<<<< HEAD
              liveUpdateConfig={liveUpdateConfig}
              onLiveUpdateConfigChange={onLiveUpdateConfigChange}
=======
              title={'Params explorer'}
>>>>>>> c8a040f8
            />
          </div>
          <div className='Params__SelectForm__Grouping__container'>
            <SelectForm
              selectedParamsData={selectedParamsData}
              onParamsSelectChange={onParamsSelectChange}
              onSelectRunQueryChange={onSelectRunQueryChange}
            />
            <Grouping
              groupingData={groupingData}
              groupingSelectOptions={groupingSelectOptions}
              onGroupingSelectChange={onGroupingSelectChange}
              onGroupingModeChange={onGroupingModeChange}
              onGroupingPaletteChange={onGroupingPaletteChange}
              onGroupingReset={onGroupingReset}
              onGroupingApplyChange={onGroupingApplyChange}
              onGroupingPersistenceChange={onGroupingPersistenceChange}
            />
          </div>

          <div
            ref={chartElemRef}
            className={`Params__chart__container${
              resizeMode === ResizeModeEnum.MaxHeight ? '__hide' : ''
            }`}
          >
            <BusyLoaderWrapper
              height='100%'
              isLoading={isParamsLoading}
              loaderComponent={<ChartLoader />}
            >
              {!!highPlotData?.[0]?.data?.length ? (
                <ChartPanel
                  ref={chartPanelRef}
                  key={highPlotData?.[0]?.data?.length}
                  chartType={ChartTypeEnum.HighPlot}
                  data={highPlotData}
                  focusedState={focusedState}
                  onActivePointChange={onActivePointChange}
                  tooltip={tooltip}
                  panelResizing={panelResizing}
                  chartProps={chartProps}
                  resizeMode={resizeMode}
                  controls={
                    <Controls
                      curveInterpolation={curveInterpolation}
                      isVisibleColorIndicator={isVisibleColorIndicator}
                      selectOptions={groupingSelectOptions}
                      tooltip={tooltip}
                      onCurveInterpolationChange={onCurveInterpolationChange}
                      onColorIndicatorChange={onColorIndicatorChange}
                      onChangeTooltip={onChangeTooltip}
                    />
                  }
                />
              ) : (
                isParamsLoading === false && (
                  <EmptyComponent
                    size='big'
                    content="It's super easy to search Aim experiments. Lookup search docs to learn more."
                  />
                )
              )}
            </BusyLoaderWrapper>
          </div>
          <ResizePanel
            className={`Params__ResizePanel${
              isParamsLoading || highPlotData?.[0]?.data?.length ? '' : '__hide'
            }`}
            panelResizing={panelResizing}
            resizeElemRef={resizeElemRef}
            resizeMode={resizeMode}
            onTableResizeModeChange={onTableResizeModeChange}
          />

          <div
            ref={tableElemRef}
            className={`Params__table__container${
              resizeMode === ResizeModeEnum.Hide ? '__hide' : ''
            }`}
          >
            <BusyLoaderWrapper
              isLoading={isParamsLoading}
              className='Params__loader'
              height='100%'
              loaderComponent={<TableLoader />}
            >
              {!isEmpty(tableData) ? (
                <Table
                  custom
                  ref={tableRef}
                  data={tableData}
                  columns={tableColumns}
                  // Table options
                  topHeader
                  groups={!Array.isArray(tableData)}
                  rowHeight={tableRowHeight}
                  rowHeightMode={
                    tableRowHeight === RowHeightSize.sm
                      ? 'small'
                      : tableRowHeight === RowHeightSize.md
                      ? 'medium'
                      : 'large'
                  }
                  sortOptions={groupingSelectOptions}
                  sortFields={sortFields}
                  hiddenRows={hiddenMetrics}
                  hiddenColumns={hiddenColumns}
                  resizeMode={resizeMode}
                  columnsWidths={columnsWidths}
                  // Table actions
                  onSortReset={onSortReset}
                  onSort={onSortFieldsChange}
                  onExport={onExportTableData}
                  onColumnsVisibilityChange={onColumnsVisibilityChange}
                  onManageColumns={onColumnsOrderChange}
                  onRowHeightChange={onRowHeightChange}
                  onRowsChange={onParamVisibilityChange}
                  onRowHover={onTableRowHover}
                  onRowClick={onTableRowClick}
                  onTableResizeModeChange={onTableResizeModeChange}
                  onTableDiffShow={onTableDiffShow}
                  updateColumnsWidths={updateColumnsWidths}
                />
              ) : null}
            </BusyLoaderWrapper>
          </div>
        </div>
      </section>
      {notifyData?.length > 0 && (
        <NotificationContainer
          handleClose={onNotificationDelete}
          data={notifyData}
        />
      )}
    </div>
  );
};

export default React.memo(Params);<|MERGE_RESOLUTION|>--- conflicted
+++ resolved
@@ -102,12 +102,9 @@
               onBookmarkCreate={onBookmarkCreate}
               onBookmarkUpdate={onBookmarkUpdate}
               onResetConfigData={onResetConfigData}
-<<<<<<< HEAD
               liveUpdateConfig={liveUpdateConfig}
               onLiveUpdateConfigChange={onLiveUpdateConfigChange}
-=======
               title={'Params explorer'}
->>>>>>> c8a040f8
             />
           </div>
           <div className='Params__SelectForm__Grouping__container'>
