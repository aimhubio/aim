--- conflicted
+++ resolved
@@ -93,107 +93,6 @@
   const id = open ? 'select-metric' : undefined;
 
   return (
-<<<<<<< HEAD
-    <div className='SelectForm__container'>
-      <div className='SelectForm__params__container'>
-        <Box display='flex'>
-          <Box
-            width='100%'
-            display='flex'
-            justifyContent='space-between'
-            alignItems='center'
-          >
-            <>
-              <Box display='flex' alignItems='center'>
-                <Button
-                  variant='contained'
-                  color='primary'
-                  onClick={handleClick}
-                  aria-describedby={id}
-                >
-                  <Icon name='plus' style={{ marginRight: '0.5rem' }} /> Params
-                </Button>
-                <Popper
-                  id={id}
-                  open={open}
-                  anchorEl={anchorEl}
-                  placement='bottom-start'
-                  className='SelectForm__Popper'
-                >
-                  <Autocomplete
-                    open
-                    onClose={handleClose}
-                    multiple
-                    size='small'
-                    disablePortal
-                    disableCloseOnSelect
-                    options={selectFormOptions}
-                    value={selectedParamsData?.options}
-                    onChange={onSelect}
-                    groupBy={(option) => option.group}
-                    getOptionLabel={(option) => option.label}
-                    renderTags={() => null}
-                    disableClearable={true}
-                    ListboxProps={{
-                      style: {
-                        height: 400,
-                      },
-                    }}
-                    renderInput={(params) => (
-                      <InputBase
-                        ref={params.InputProps.ref}
-                        inputProps={params.inputProps}
-                        autoFocus={true}
-                        spellCheck={false}
-                        className='SelectForm__param__select'
-                      />
-                    )}
-                    renderOption={(option) => {
-                      let selected: boolean =
-                        !!selectedParamsData?.options.find(
-                          (item: ISelectOption) => item.label === option.label,
-                        )?.label;
-                      return (
-                        <React.Fragment>
-                          <Checkbox
-                            color='primary'
-                            icon={<CheckBoxOutlineBlank />}
-                            checkedIcon={<CheckBoxIcon />}
-                            checked={selected}
-                          />
-                          <Text className='SelectForm__option__label' size={14}>
-                            {option.label}
-                          </Text>
-                        </React.Fragment>
-                      );
-                    }}
-                  />
-                </Popper>
-                <Divider
-                  style={{ margin: '0 1em' }}
-                  orientation='vertical'
-                  flexItem
-                />
-                {selectedParamsData?.options.length === 0 && (
-                  <Text tint={50} size={14} weight={400}>
-                    No params are selected
-                  </Text>
-                )}
-                {selectedParamsData?.options &&
-                  selectedParamsData.options.length > 0 && (
-                    <Box className='SelectForm__tags ScrollBar__hidden'>
-                      {selectedParamsData?.options?.map(
-                        (tag: ISelectOption) => {
-                          return (
-                            <Badge
-                              size='large'
-                              key={tag.label}
-                              color={tag.color}
-                              label={tag.label}
-                              onDelete={handleDelete}
-                            />
-                          );
-=======
     <ErrorBoundary>
       <div className='SelectForm__container'>
         <div className='SelectForm__params__container'>
@@ -229,7 +128,7 @@
                       size='small'
                       disablePortal
                       disableCloseOnSelect
-                      options={paramsOptions}
+                      options={selectFormOptions}
                       value={selectedParamsData?.options}
                       onChange={onSelect}
                       groupBy={(option) => option.group}
@@ -239,7 +138,6 @@
                       ListboxProps={{
                         style: {
                           height: 400,
->>>>>>> 4c67bf63
                         },
                       }}
                       renderInput={(params) => (
