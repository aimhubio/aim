--- conflicted
+++ resolved
@@ -272,11 +272,7 @@
               context={selectFormData?.suggestions}
               onEnter={handleParamsSearch}
               value={selectedParamsData?.query}
-<<<<<<< HEAD
-              isDisabled={isDisabled}
-=======
               disabled={isDisabled}
->>>>>>> b58cad6e
             />
           </div>
         </div>
