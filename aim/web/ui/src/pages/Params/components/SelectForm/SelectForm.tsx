import React from 'react';
import {
  Box,
  Checkbox,
  Divider,
  InputBase,
  Popper,
  TextField,
} from '@material-ui/core';
import Autocomplete from '@material-ui/lab/Autocomplete';
import {
  CheckBox as CheckBoxIcon,
  CheckBoxOutlineBlank,
  SearchOutlined,
} from '@material-ui/icons';

import useModel from 'hooks/model/useModel';
import { IProjectsModelState } from 'types/services/models/projects/projectsModel';
import projectsModel from 'services/models/projects/projectsModel';
import COLORS from 'config/colors/colors';
import getObjectPaths from 'utils/getObjectPaths';
import {
  ISelectFormProps,
  ISelectParamsOption,
} from 'types/pages/params/components/SelectForm/SelectForm';
import paramsAppModel from 'services/models/params/paramsAppModel';
<<<<<<< HEAD
import { Badge, Button, Icon } from 'components/kit';
=======
import { Badge, Button, Icon, Text } from 'components/kit';
import contextToString from 'utils/contextToString';
>>>>>>> 41deee15
import { formatSystemMetricName } from 'utils/formatSystemMetricName';
import { isSystemMetric } from 'utils/isSystemMetric';

import './SelectForm.scss';

function SelectForm({
  onParamsSelectChange,
  selectedParamsData,
  onSelectRunQueryChange,
}: ISelectFormProps): React.FunctionComponentElement<React.ReactNode> {
  const projectsData = useModel<IProjectsModelState>(projectsModel);
  const [anchorEl, setAnchorEl] = React.useState<any>(null);
  const searchRef = React.useRef<any>(null);

  React.useEffect(() => {
    const paramsMetricsRequestRef = projectsModel.getParamsAndMetrics();
    paramsMetricsRequestRef.call();
    return () => {
      paramsMetricsRequestRef?.abort();
      searchRef.current?.abort();
    };
  }, []);

  function handleParamsSearch(e: React.ChangeEvent<any>) {
    e.preventDefault();
    searchRef.current = paramsAppModel.getParamsData(true);
    searchRef.current.call();
  }

  function onSelect(event: object, value: ISelectParamsOption[]): void {
    const lookup = value.reduce(
      (acc: { [key: string]: number }, curr: ISelectParamsOption) => {
        acc[curr.label] = ++acc[curr.label] || 0;
        return acc;
      },
      {},
    );
    onParamsSelectChange(
      value.filter((option: ISelectParamsOption) => lookup[option.label] === 0),
    );
  }

  function handleDelete(field: string): void {
    let fieldData = [...selectedParamsData?.params].filter(
      (opt: ISelectParamsOption) => opt.label !== field,
    );
    onParamsSelectChange(fieldData);
  }

  function handleClick(event: React.ChangeEvent<any>) {
    setAnchorEl(event.currentTarget);
  }

  function handleClose(event: any, reason: any) {
    if (reason === 'toggleInput') {
      return;
    }
    if (anchorEl) {
      anchorEl.focus();
    }
    setAnchorEl(null);
  }

  const paramsOptions: ISelectParamsOption[] = React.useMemo(() => {
    let data: ISelectParamsOption[] = [];
    const systemOptions: ISelectParamsOption[] = [];
    if (projectsData?.metrics) {
      for (let key in projectsData.metrics) {
        let system: boolean = isSystemMetric(key);
        for (let val of projectsData.metrics[key]) {
          let label: string = Object.keys(val)
            .map((item) => `${item}="${val[item]}"`)
            .join(', ');
          let index: number = data.length;
          let option: ISelectParamsOption = {
            label: `${system ? formatSystemMetricName(key) : key} ${label}`,
            group: system ? formatSystemMetricName(key) : key,
            type: 'metrics',
            color: COLORS[0][index % COLORS[0].length],
            value: {
              param_name: key,
              context: val,
            },
          };
          if (system) {
            systemOptions.push(option);
          } else {
            data.push(option);
          }
        }
      }
    }
    if (projectsData?.params) {
      const paramPaths = getObjectPaths(
        projectsData.params,
        projectsData.params,
      );
      paramPaths.forEach((paramPath, index) => {
        data.push({
          label: paramPath,
          group: 'Params',
          type: 'params',
          color: COLORS[0][index % COLORS[0].length],
        });
      });
    }
    return data.concat(systemOptions);
  }, [projectsData]);

  const open: boolean = !!anchorEl;
  const id = open ? 'select-metric' : undefined;
  return (
    <div className='SelectForm__container'>
      <div className='SelectForm__params__container'>
        <Box display='flex'>
          <Box
            width='100%'
            display='flex'
            justifyContent='space-between'
            alignItems='center'
          >
            <>
              <Box display='flex' alignItems='center'>
                <Button
                  variant='contained'
                  color='primary'
                  onClick={handleClick}
                  aria-describedby={id}
                >
                  <Icon name='plus' style={{ marginRight: '0.5rem' }} /> Params
                </Button>
                <Popper
                  id={id}
                  open={open}
                  anchorEl={anchorEl}
                  placement='bottom-start'
                  className='SelectForm__Popper'
                >
                  <Autocomplete
                    open
                    onClose={handleClose}
                    multiple
                    size='small'
                    disablePortal
                    disableCloseOnSelect
                    options={paramsOptions}
                    value={selectedParamsData?.params}
                    onChange={onSelect}
                    groupBy={(option) => option.group}
                    getOptionLabel={(option) => option.label}
                    renderTags={() => null}
                    disableClearable={true}
                    ListboxProps={{
                      style: {
                        height: 400,
                      },
                    }}
                    renderInput={(params) => (
                      <InputBase
                        ref={params.InputProps.ref}
                        inputProps={params.inputProps}
                        autoFocus={true}
                        spellCheck={false}
                        className='SelectForm__param__select'
                      />
                    )}
                    renderOption={(option) => {
                      let selected: boolean = !!selectedParamsData?.params.find(
                        (item: ISelectParamsOption) =>
                          item.label === option.label,
                      )?.label;
                      return (
                        <React.Fragment>
                          <Checkbox
                            color='primary'
                            icon={<CheckBoxOutlineBlank />}
                            checkedIcon={<CheckBoxIcon />}
                            checked={selected}
                          />
                          <Text className='SelectForm__option__label' size={14}>
                            {option.label}
                          </Text>
                        </React.Fragment>
                      );
                    }}
                  />
                </Popper>
                <Divider
                  style={{ margin: '0 1em' }}
                  orientation='vertical'
                  flexItem
                />
                {selectedParamsData?.params.length === 0 && (
                  <span className='SelectForm__tags__empty'>
                    No params are selected
                  </span>
                )}
                {selectedParamsData?.params.length > 0 && (
                  <Box className='SelectForm__tags ScrollBar__hidden'>
                    {selectedParamsData?.params?.map(
                      (tag: ISelectParamsOption) => {
                        return (
                          <Badge
                            key={tag.label}
                            color={tag.color}
                            label={tag.label}
                            onDelete={handleDelete}
                          />
                        );
                      },
                    )}
                  </Box>
                )}
              </Box>
              {selectedParamsData?.params.length > 1 && (
                <span
                  onClick={() => onParamsSelectChange([])}
                  className='SelectForm__clearAll'
                >
                  <Icon name='close' />
                </span>
              )}
            </>
          </Box>
          <Button
            color='primary'
            variant='contained'
            startIcon={<SearchOutlined />}
            className='Params__SelectForm__search__button'
            onClick={handleParamsSearch}
          >
            Search
          </Button>
        </Box>

        <div className='Params__SelectForm__TextField'>
          <form onSubmit={handleParamsSearch}>
            <TextField
              fullWidth
              size='small'
              variant='outlined'
              spellCheck={false}
              inputProps={{ style: { height: '0.687rem' } }}
              placeholder='Filter runs, e.g. run.learning_rate > 0.0001 and run.batch_size == 32'
              value={selectedParamsData?.query}
              onChange={({ target }) => onSelectRunQueryChange(target.value)}
            />
          </form>
        </div>
      </div>
    </div>
  );
}

export default React.memo(SelectForm);<|MERGE_RESOLUTION|>--- conflicted
+++ resolved
@@ -24,12 +24,8 @@
   ISelectParamsOption,
 } from 'types/pages/params/components/SelectForm/SelectForm';
 import paramsAppModel from 'services/models/params/paramsAppModel';
-<<<<<<< HEAD
-import { Badge, Button, Icon } from 'components/kit';
-=======
 import { Badge, Button, Icon, Text } from 'components/kit';
-import contextToString from 'utils/contextToString';
->>>>>>> 41deee15
+
 import { formatSystemMetricName } from 'utils/formatSystemMetricName';
 import { isSystemMetric } from 'utils/isSystemMetric';
 
