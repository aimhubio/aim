import _ from 'lodash-es';

import { Tooltip } from '@material-ui/core';

import { Badge, Button, Icon, JsonViewPopover } from 'components/kit';
import TableSortIcons from 'components/Table/TableSortIcons';
import ControlPopover from 'components/ControlPopover/ControlPopover';
import ErrorBoundary from 'components/ErrorBoundary/ErrorBoundary';
import RunNameColumn from 'components/Table/RunNameColumn';
import GroupHeading from 'components/Table/GroupHeading';

import COLORS from 'config/colors/colors';
import { TABLE_DEFAULT_CONFIG } from 'config/table/tableConfigs';

import { ITableColumn } from 'types/pages/metrics/components/TableColumns/TableColumns';
import { IOnGroupingSelectChangeParams } from 'types/services/models/metrics/metricsAppModel';
import { IGroupingSelectOption } from 'types/services/models/imagesExplore/imagesExploreAppModel';

import alphabeticalSortComparator from 'utils/alphabeticalSortComparator';
import { isSystemMetric } from 'utils/isSystemMetric';
import { formatSystemMetricName } from 'utils/formatSystemMetricName';
import contextToString from 'utils/contextToString';
import { formatValue } from 'utils/formatValue';
import { SortActionTypes, SortField } from 'utils/getSortedFields';

const icons: { [key: string]: string } = {
  color: 'coloring',
  stroke: 'line-style',
  chart: 'chart-group',
};

function getParamsTableColumns(
  groupingSelectOptions: IGroupingSelectOption[],
  metricsColumns: any,
  paramColumns: string[] = [],
  groupFields: { [key: string]: string } | null,
  order: { left: string[]; middle: string[]; right: string[] },
  hiddenColumns: string[],
  sortFields?: any[],
  onSort?: ({ sortFields, order, index, actionType }: any) => void,
  grouping?: { [key: string]: string[] },
  onGroupingToggle?: (params: IOnGroupingSelectChangeParams) => void,
): ITableColumn[] {
  let columns: ITableColumn[] = [
    {
      key: 'runHash',
      content: <span>Hash</span>,
      topHeader: 'Run',
      pin: order?.left?.includes('runHash')
        ? 'left'
        : order?.middle?.includes('runHash')
        ? null
        : order?.right?.includes('runHash')
        ? 'right'
        : null,
    },
    {
      key: 'run',
      content: <span>Name</span>,
      topHeader: 'Run',
      pin: order?.left?.includes('run')
        ? 'left'
        : order?.middle?.includes('run')
        ? null
        : order?.right?.includes('run')
        ? 'right'
        : 'left',
      columnOptions: ['color', 'stroke', 'chart'].map((groupName: string) => ({
        value: `${
<<<<<<< HEAD
          grouping?.[groupName]?.includes('run.hash') ? 'un' : ''
=======
          grouping?.[groupName]?.includes('run.props.experiment.name')
            ? 'un'
            : ''
>>>>>>> bd832574
        }group by ${groupName}`,
        onClick: () => {
          if (onGroupingToggle) {
            onGroupingToggle({
              groupName,
<<<<<<< HEAD
              list: grouping?.[groupName]?.includes('run.hash')
                ? grouping?.[groupName].filter((item) => item !== 'run.hash')
                : grouping?.[groupName].concat(['run.hash']),
=======
              list: grouping?.[groupName]?.includes('run.props.experiment.name')
                ? grouping?.[groupName].filter(
                    (item) => item !== 'run.props.experiment.name',
                  )
                : grouping?.[groupName].concat(['run.props.experiment.name']),
>>>>>>> bd832574
            } as IOnGroupingSelectChangeParams);
          }
        },
        icon: icons[groupName],
      })),
    },
    {
      key: 'experiment',
      content: <span>Experiment</span>,
      topHeader: 'Run',
      pin: order?.left?.includes('experiment')
        ? 'left'
        : order?.middle?.includes('experiment')
        ? null
        : order?.right?.includes('experiment')
        ? 'right'
        : null,
      columnOptions: ['color', 'stroke', 'chart'].map((groupName: string) => ({
        value: `${
          grouping?.[groupName]?.includes('run.props.experiment') ? 'un' : ''
        }group by ${groupName}`,
        onClick: () => {
          if (onGroupingToggle) {
            onGroupingToggle({
              groupName,
              list: grouping?.[groupName]?.includes('run.props.experiment')
                ? grouping?.[groupName].filter(
                    (item) => item !== 'run.props.experiment',
                  )
                : grouping?.[groupName].concat(['run.props.experiment']),
            } as IOnGroupingSelectChangeParams);
          }
        },
        icon: icons[groupName],
      })),
    },
    {
      key: 'description',
      content: <span>Description</span>,
      topHeader: 'Run',
      pin: order?.left?.includes('description')
        ? 'left'
        : order?.middle?.includes('description')
        ? null
        : order?.right?.includes('description')
        ? 'right'
        : null,
      columnOptions: ['color', 'stroke', 'chart'].map((groupName: string) => ({
        value: `${
          grouping?.[groupName]?.includes('run.hash') ? 'un' : ''
        }group by ${groupName}`,
        onClick: () => {
          if (onGroupingToggle) {
            onGroupingToggle({
              groupName,
              list: grouping?.[groupName]?.includes('run.hash')
                ? grouping?.[groupName].filter((item) => item !== 'run.hash')
                : grouping?.[groupName].concat(['run.hash']),
            } as IOnGroupingSelectChangeParams);
          }
        },
        icon: icons[groupName],
      })),
    },
    {
      key: 'date',
      content: <span>Date</span>,
      topHeader: 'Run',
      pin: order?.left?.includes('date')
        ? 'left'
        : order?.middle?.includes('date')
        ? null
        : order?.right?.includes('date')
        ? 'right'
        : null,
      columnOptions: ['color', 'stroke', 'chart'].map((groupName: string) => ({
        value: `${
          grouping?.[groupName]?.includes('run.hash') ? 'un' : ''
        }group by ${groupName}`,
        onClick: () => {
          if (onGroupingToggle) {
            onGroupingToggle({
              groupName,
              list: grouping?.[groupName]?.includes('run.hash')
                ? grouping?.[groupName].filter((item) => item !== 'run.hash')
                : grouping?.[groupName].concat(['run.hash']),
            } as IOnGroupingSelectChangeParams);
          }
        },
        icon: icons[groupName],
      })),
    },
    {
      key: 'duration',
      content: <span>Duration</span>,
      topHeader: 'Run',
      pin: order?.left?.includes('duration')
        ? 'left'
        : order?.right?.includes('duration')
        ? 'right'
        : null,
    },
    {
      key: 'actions',
      content: '',
      topHeader: '',
      pin: 'right',
    },
  ].concat(
    Object.keys(metricsColumns).reduce((acc: any, key: string) => {
      const systemMetric: boolean = isSystemMetric(key);
      const systemMetricsList: ITableColumn[] = [];
      const metricsList: ITableColumn[] = [];
      Object.keys(metricsColumns[key]).forEach((metricContext) => {
        const columnKey = `${systemMetric ? key : `${key}_${metricContext}`}`;
        let column = {
          key: columnKey,
          content: systemMetric ? (
            <span>{formatSystemMetricName(key)}</span>
          ) : (
            <Badge
              monospace
              size='xSmall'
              color={COLORS[0][0]}
              label={metricContext === '' ? 'Empty context' : metricContext}
            />
          ),
          topHeader: systemMetric ? 'System Metrics' : key,
          pin: order?.left?.includes(columnKey)
            ? 'left'
            : order?.right?.includes(columnKey)
            ? 'right'
            : null,
        };
        systemMetric
          ? systemMetricsList.push(column)
          : metricsList.push(column);
      });
      acc = [
        ...acc,
        ...metricsList.sort(alphabeticalSortComparator({ orderBy: 'key' })),
        ...systemMetricsList.sort(
          alphabeticalSortComparator({ orderBy: 'key' }),
        ),
      ];
      return acc;
    }, []),
    paramColumns.map((param) => {
      const paramKey = `run.params.${param}`;
      let index = -1;
      const sortItem: SortField | undefined = sortFields?.find((value, i) => {
        if (value.value === paramKey) {
          index = i;
        }
        return value.value === paramKey;
      });
      return {
        key: param,
        content: (
          <span>
            {param}
            {onSort && (
              <TableSortIcons
                onSort={() =>
                  onSort({
                    sortFields,
                    index,
                    field:
                      index === -1
                        ? groupingSelectOptions.find(
                            (value) => value.value === paramKey,
                          )
                        : sortItem,
                    actionType:
                      sortItem?.order === 'desc'
                        ? SortActionTypes.DELETE
                        : SortActionTypes.ORDER_TABLE_TRIGGER,
                  })
                }
                sort={!_.isNil(sortItem) ? sortItem.order : null}
              />
            )}
          </span>
        ),
        topHeader: 'Params',
        pin: order?.left?.includes(param)
          ? 'left'
          : order?.right?.includes(param)
          ? 'right'
          : null,
        columnOptions: ['color', 'stroke', 'chart'].map(
          (groupName: string) => ({
            value: `${
              grouping?.[groupName]?.includes(paramKey) ? 'un' : ''
            }group by ${groupName}`,
            onClick: () => {
              if (onGroupingToggle) {
                onGroupingToggle({
                  groupName,
                  list: grouping?.[groupName]?.includes(paramKey)
                    ? grouping?.[groupName].filter((item) => item !== paramKey)
                    : grouping?.[groupName].concat([paramKey]),
                } as IOnGroupingSelectChangeParams);
              }
            },
            icon: icons[groupName],
          }),
        ),
      };
    }),
  );

  columns = columns.map((col) => ({
    ...col,
    isHidden:
      !TABLE_DEFAULT_CONFIG.params.nonHidableColumns.has(col.key) &&
      hiddenColumns.includes(col.key),
  }));

  const columnsOrder = order?.left.concat(order.middle).concat(order.right);
  columns.sort((a, b) => {
    if (a.key === '#') {
      return -1;
    } else if (a.key === 'actions') {
      return 1;
    }
    if (!columnsOrder.includes(a.key) && !columnsOrder.includes(b.key)) {
      return 0;
    } else if (!columnsOrder.includes(a.key)) {
      return 1;
    } else if (!columnsOrder.includes(b.key)) {
      return -1;
    }
    return columnsOrder.indexOf(a.key) - columnsOrder.indexOf(b.key);
  });

  if (groupFields) {
    columns = [
      {
        key: '#',
        content: (
          <span
            style={{
              textAlign: 'right',
              display: 'inline-block',
              width: '100%',
            }}
          >
            #
          </span>
        ),
        topHeader: 'Grouping',
        pin: 'left',
      },
      {
        key: 'groups',
        content: (
          <div className='Table__groupsColumn__cell'>
            {Object.keys(groupFields).map((field) => {
              let name: string = field.replace('run.params.', '');
              name = name.replace(
                'run.props.experiment.name',
                'run.props.experiment',
              );
              name = name.replace('run.props', 'run');
              return (
                <Tooltip key={field} title={name || ''}>
                  <div>{name}</div>
                </Tooltip>
              );
            })}
          </div>
        ),
        pin: order?.left?.includes('groups')
          ? 'left'
          : order?.right?.includes('groups')
          ? 'right'
          : null,
        topHeader: 'Group Config',
      },
      ...columns,
    ];
  }

  return columns;
}

function paramsTableRowRenderer(
  rowData: any,
  actions?: { [key: string]: (e: any) => void },
  groupHeaderRow = false,
  columns: string[] = [],
) {
  if (groupHeaderRow) {
    const row: { [key: string]: any } = {};
    for (let i = 0; i < columns.length; i++) {
      const col = columns[i];
      if (col === 'groups') {
        row.groups = {
          content: (
            <ErrorBoundary>
              <div className='Table__groupsColumn__cell'>
                {Object.keys(rowData[col]).map((item) => {
                  const value: string | { [key: string]: unknown } =
                    rowData[col][item];
                  return _.isObject(value) ? (
                    <ControlPopover
                      key={contextToString(value)}
                      title={item}
                      anchorOrigin={{
                        vertical: 'bottom',
                        horizontal: 'left',
                      }}
                      transformOrigin={{
                        vertical: 'top',
                        horizontal: 'left',
                      }}
                      anchor={({ onAnchorClick }) => (
                        <Tooltip
                          title={(contextToString(value) as string) || ''}
                        >
                          <span onClick={onAnchorClick}>
                            {contextToString(value)}
                          </span>
                        </Tooltip>
                      )}
                      component={<JsonViewPopover json={value} />}
                    />
                  ) : (
                    <Tooltip key={item} title={formatValue(value) || ''}>
                      <div>{formatValue(value)}</div>
                    </Tooltip>
                  );
                })}
              </div>
            </ErrorBoundary>
          ),
        };
      } else if (Array.isArray(rowData[col])) {
        row[col] = {
          content: (
            <ErrorBoundary>
              <GroupHeading data={rowData[col]} />
            </ErrorBoundary>
          ),
        };
      }
    }
    return _.merge({}, rowData, row);
  } else {
    const row = {
      experiment: rowData.experiment,
      run: {
        content: (
          <RunNameColumn
            run={rowData.run}
            runHash={rowData.runHash}
            active={rowData.active}
          />
        ),
      },
      actions: {
        content: (
          <Button
            withOnlyIcon={true}
            size='medium'
            onClick={actions?.toggleVisibility}
            className='Table__action__icon'
            aria-pressed='false'
          >
            <Icon
              name={rowData.isHidden ? 'eye-outline-hide' : 'eye-show-outline'}
            />
          </Button>
        ),
      },
    };

    return _.merge({}, rowData, row);
  }
}

export { getParamsTableColumns, paramsTableRowRenderer };<|MERGE_RESOLUTION|>--- conflicted
+++ resolved
@@ -67,29 +67,19 @@
         : 'left',
       columnOptions: ['color', 'stroke', 'chart'].map((groupName: string) => ({
         value: `${
-<<<<<<< HEAD
-          grouping?.[groupName]?.includes('run.hash') ? 'un' : ''
-=======
           grouping?.[groupName]?.includes('run.props.experiment.name')
             ? 'un'
             : ''
->>>>>>> bd832574
         }group by ${groupName}`,
         onClick: () => {
           if (onGroupingToggle) {
             onGroupingToggle({
               groupName,
-<<<<<<< HEAD
-              list: grouping?.[groupName]?.includes('run.hash')
-                ? grouping?.[groupName].filter((item) => item !== 'run.hash')
-                : grouping?.[groupName].concat(['run.hash']),
-=======
               list: grouping?.[groupName]?.includes('run.props.experiment.name')
                 ? grouping?.[groupName].filter(
                     (item) => item !== 'run.props.experiment.name',
                   )
                 : grouping?.[groupName].concat(['run.props.experiment.name']),
->>>>>>> bd832574
             } as IOnGroupingSelectChangeParams);
           }
         },
