import React from 'react';
import { useRouteMatch, useHistory } from 'react-router-dom';

import { RowHeightSize } from 'config/table/tableConfigs';
import { ResizeModeEnum } from 'config/enums/tableEnums';
import { RequestStatusEnum } from 'config/enums/requestStatusEnum';

import useModel from 'hooks/model/useModel';
import usePanelResize from 'hooks/resize/usePanelResize';

import paramsAppModel from 'services/models/params/paramsAppModel';
import * as analytics from 'services/analytics';

import {
  IChartTitleData,
  IPanelTooltip,
  IGroupingSelectOption,
  IFocusedState,
} from 'types/services/models/metrics/metricsAppModel';
import { IParamsAppModelState } from 'types/services/models/params/paramsAppModel';
import {
  IGroupingConfig,
  ILiveUpdateConfig,
  ISelectConfig,
  ISelectOption,
} from 'types/services/models/explorer/createAppModel';
import { ITableRef } from 'types/components/Table/Table';
import { IChartPanelRef } from 'types/components/ChartPanel/ChartPanel';
import { IParamsProps } from 'types/pages/params/Params';

import getStateFromUrl from 'utils/getStateFromUrl';
import setComponentRefs from 'utils/app/setComponentRefs';
import { CurveEnum } from 'utils/d3';

import Params from './Params';

function ParamsContainer(): React.FunctionComponentElement<React.ReactNode> {
  const tableRef = React.useRef<ITableRef>(null);
  const chartPanelRef = React.useRef<IChartPanelRef>(null);
  const chartElemRef = React.useRef<HTMLDivElement>(null);
  const tableElemRef = React.useRef<HTMLDivElement>(null);
  const wrapperElemRef = React.useRef<HTMLDivElement>(null);
  const resizeElemRef = React.useRef<HTMLDivElement>(null);
  const paramsData = useModel<Partial<IParamsAppModelState>>(paramsAppModel);
  const route = useRouteMatch<any>();
  const history = useHistory();

  const panelResizing = usePanelResize(
    wrapperElemRef,
    chartElemRef,
    tableElemRef,
    resizeElemRef,
    paramsData?.config?.table,
    paramsAppModel.onTableResizeEnd,
  );

  React.useEffect(() => {
    if (tableRef.current && chartPanelRef.current) {
      setComponentRefs<IParamsAppModelState>({
        model: paramsAppModel,
        refElement: {
          tableRef,
          chartPanelRef,
        },
      });
    }
  }, [paramsData?.rawData]);

  React.useEffect(() => {
    paramsAppModel.initialize(route.params.appId);
    let appRequestRef: {
      call: () => Promise<any>;
      abort: () => void;
    };
    let paramsRequestRef: {
      call: () => Promise<any>;
      abort: () => void;
    };
    if (route.params.appId) {
      appRequestRef = paramsAppModel.getAppConfigData(route.params.appId);
      appRequestRef.call().then(() => {
        paramsRequestRef = paramsAppModel.getParamsData();
        paramsRequestRef.call();
      });
    } else {
      paramsAppModel.setDefaultAppConfigData();
      paramsRequestRef = paramsAppModel.getParamsData();
      paramsRequestRef.call();
    }

    analytics.pageView('[ParamsExplorer]');

    const unListenHistory = history.listen(() => {
      if (!!paramsData?.config) {
        if (
          paramsData.config.grouping !== getStateFromUrl('grouping') ||
          paramsData.config.chart !== getStateFromUrl('chart') ||
          paramsData.config.select !== getStateFromUrl('select')
        ) {
          paramsAppModel.setDefaultAppConfigData();
          paramsAppModel.updateModelData();
        }
      }
    });
    return () => {
      paramsAppModel.destroy();
      paramsRequestRef?.abort();
      unListenHistory();
      if (appRequestRef) {
        appRequestRef.abort();
      }
    };
  }, []);

  console.log(paramsData);

  return (
    <Params
      tableRef={tableRef}
      chartPanelRef={chartPanelRef}
      tableElemRef={tableElemRef}
      chartElemRef={chartElemRef}
      wrapperElemRef={wrapperElemRef}
      resizeElemRef={resizeElemRef}
      panelResizing={panelResizing}
      highPlotData={paramsData?.highPlotData}
      tableData={paramsData?.tableData}
      tableColumns={paramsData?.tableColumns}
      focusedState={paramsData?.config?.chart?.focusedState as IFocusedState}
<<<<<<< HEAD
      requestStatus={paramsData?.requestStatus as RequestStatusEnum}
=======
      requestIsPending={paramsData?.requestIsPending as boolean}
      selectedRows={paramsData?.selectedRows!}
>>>>>>> 27d97807
      isVisibleColorIndicator={
        paramsData?.config?.chart?.isVisibleColorIndicator as boolean
      }
      groupingData={paramsData?.config?.grouping as IGroupingConfig}
      selectedParamsData={paramsData?.config?.select as ISelectConfig}
      sortFields={paramsData?.config?.table?.sortFields!}
      curveInterpolation={
        paramsData?.config?.chart?.curveInterpolation as CurveEnum
      }
      tooltip={paramsData?.config?.chart?.tooltip as IPanelTooltip}
      chartTitleData={paramsData?.chartTitleData as IChartTitleData}
      groupingSelectOptions={
        paramsData?.groupingSelectOptions as IGroupingSelectOption[]
      }
      hiddenColumns={paramsData?.config?.table?.hiddenColumns!}
      resizeMode={paramsData?.config?.table?.resizeMode as ResizeModeEnum}
      hiddenMetrics={paramsData?.config?.table?.hiddenMetrics!}
      notifyData={paramsData?.notifyData as IParamsAppModelState['notifyData']}
      tableRowHeight={paramsData?.config?.table?.rowHeight as RowHeightSize}
      columnsWidths={
        paramsData?.config?.table
          ?.columnsWidths as IParamsProps['columnsWidths']
      }
      selectFormOptions={paramsData?.selectFormOptions as ISelectOption[]}
      onColorIndicatorChange={paramsAppModel.onColorIndicatorChange}
      onCurveInterpolationChange={paramsAppModel.onCurveInterpolationChange}
      onParamsSelectChange={paramsAppModel.onParamsSelectChange}
      onGroupingSelectChange={paramsAppModel.onGroupingSelectChange}
      onGroupingModeChange={paramsAppModel.onGroupingModeChange}
      onGroupingPaletteChange={paramsAppModel.onGroupingPaletteChange}
      onGroupingReset={paramsAppModel.onGroupingReset}
      onActivePointChange={paramsAppModel.onActivePointChange}
      onGroupingApplyChange={paramsAppModel.onGroupingApplyChange}
      onGroupingPersistenceChange={paramsAppModel.onGroupingPersistenceChange}
      onSelectRunQueryChange={paramsAppModel.onSelectRunQueryChange}
      onBookmarkCreate={paramsAppModel.onBookmarkCreate}
      onBookmarkUpdate={paramsAppModel.onBookmarkUpdate}
      onNotificationAdd={paramsAppModel.onNotificationAdd}
      updateColumnsWidths={paramsAppModel.updateColumnsWidths}
      onNotificationDelete={paramsAppModel.onNotificationDelete}
      onResetConfigData={paramsAppModel.onResetConfigData}
      onChangeTooltip={paramsAppModel.onChangeTooltip}
      onTableRowHover={paramsAppModel.onTableRowHover}
      onTableRowClick={paramsAppModel.onTableRowClick}
      onExportTableData={paramsAppModel.onExportTableData}
      onRowHeightChange={paramsAppModel.onRowHeightChange}
      onParamVisibilityChange={paramsAppModel.onParamVisibilityChange}
      onColumnsOrderChange={paramsAppModel.onColumnsOrderChange}
      onColumnsVisibilityChange={paramsAppModel.onColumnsVisibilityChange}
      onTableResizeModeChange={paramsAppModel.onTableResizeModeChange}
      onTableDiffShow={paramsAppModel.onTableDiffShow}
      onSortReset={paramsAppModel.onSortReset}
      onSortFieldsChange={paramsAppModel.onSortChange}
      onShuffleChange={paramsAppModel.onShuffleChange}
      liveUpdateConfig={paramsData?.config?.liveUpdate as ILiveUpdateConfig}
      onLiveUpdateConfigChange={paramsAppModel.changeLiveUpdateConfig}
      onRowSelect={paramsAppModel.onRowSelect}
      archiveRuns={paramsAppModel.archiveRuns}
      deleteRuns={paramsAppModel.deleteRuns}
    />
  );
}

export default ParamsContainer;<|MERGE_RESOLUTION|>--- conflicted
+++ resolved
@@ -127,12 +127,8 @@
       tableData={paramsData?.tableData}
       tableColumns={paramsData?.tableColumns}
       focusedState={paramsData?.config?.chart?.focusedState as IFocusedState}
-<<<<<<< HEAD
       requestStatus={paramsData?.requestStatus as RequestStatusEnum}
-=======
-      requestIsPending={paramsData?.requestIsPending as boolean}
       selectedRows={paramsData?.selectedRows!}
->>>>>>> 27d97807
       isVisibleColorIndicator={
         paramsData?.config?.chart?.isVisibleColorIndicator as boolean
       }
