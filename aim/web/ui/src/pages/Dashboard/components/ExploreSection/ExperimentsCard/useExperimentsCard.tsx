import React from 'react';
import { Link as RouteLink } from 'react-router-dom';
import _ from 'lodash-es';

import { Link } from '@material-ui/core';
import { IExperimentData } from 'modules/core/api/experimentsApi';
import { IResourceState } from 'modules/core/utils/createResource';
import { Checkbox } from '@material-ui/core';

import { Icon, Text } from 'components/kit';
import ExperimentNameBox from 'components/ExperimentNameBox';

import { PathEnum } from 'config/enums/routesEnum';

import createExperimentEngine from './ExperimentsStore';

function useExperimentsCard() {
  const tableRef = React.useRef<any>(null);
  const [selectedRows, setSelectedRows] = React.useState<string[]>([]);
  const { current: experimentsEngine } = React.useRef(createExperimentEngine);
  const experimentsStore: IResourceState<IExperimentData[]> =
    experimentsEngine.experimentsState((state) => state);

  React.useEffect(() => {
    experimentsEngine.fetchExperiments();
    return () => {
      experimentsEngine.destroy();
    };
    // eslint-disable-next-line react-hooks/exhaustive-deps
  }, []);

  // memoized table data
  const tableData: {
    key: number;
    name: string;
    archived: boolean;
    run_count: number;
    id: string;
  }[] = React.useMemo(() => {
    if (experimentsStore.data) {
      return experimentsStore.data.map(
<<<<<<< HEAD
        ({ name, archived, run_count, id }: any, index: number) => {
=======
        ({ name, archived, run_count, id }: IExperimentData, index: number) => {
>>>>>>> 19b86f13
          return {
            key: index,
            name,
            archived,
            run_count,
            id,
          };
        },
      );
    }
    return [];
  }, [experimentsStore.data]);

  // on row selection
  const onRowSelect = React.useCallback(
    (rowKey?: string) => {
      if (rowKey) {
        const newSelectedRows = selectedRows.includes(rowKey)
          ? selectedRows.filter((row: string) => row !== rowKey)
          : [...selectedRows, rowKey];
        setSelectedRows(newSelectedRows);
      } else if (selectedRows.length) {
        setSelectedRows([]);
      } else {
        setSelectedRows(tableData.map(({ name }: any) => name));
      }
    },
    [selectedRows, tableData],
  );

  // memoized table columns
  const tableColumns = React.useMemo(
    () => [
      {
        dataKey: 'id',
        key: 'id',
        title: (
          <Checkbox
            color='primary'
            size='small'
            icon={<span className='defaultSelectIcon'></span>}
            className='selectCheckbox'
            checkedIcon={
              tableData.length === Object.keys(selectedRows)?.length ? (
                <span className='selectedSelectIcon'>
                  <Icon name='check' fontSize={8} />
                </span>
              ) : (
                <span className='partiallySelectedSelectIcon'>
                  <Icon name='partially-selected' fontSize={12} />
                </span>
              )
            }
            onClick={() => onRowSelect()}
            checked={!!selectedRows.length}
          />
        ),
        width: '20px',
        cellRenderer: ({ cellData }: any) => {
          return (
            <Checkbox
              color='primary'
              size='small'
              icon={<span className='defaultSelectIcon'></span>}
              className='selectCheckbox'
              checked={selectedRows.includes(cellData)}
              checkedIcon={
                <span className='selectedSelectIcon'>
                  <Icon name='check' fontSize={8} />
                </span>
              }
              onClick={() => onRowSelect(cellData)}
            />
          );
        },
      },
      {
        dataKey: 'name',
        key: 'name',
        title: (
          <Text weight={600} size={12} tint={100}>
            Name
          </Text>
        ),
        width: 'calc(100% - 50px)',
        style: { paddingLeft: 10, paddingRight: 12 },
        cellRenderer: ({ cellData, rowData }: any) => (
<<<<<<< HEAD
          <ExperimentNameBox
            experimentName={cellData || ''}
            experimentId={rowData.id || ''}
          />
=======
          <Link
            to={PathEnum.Experiment.replace(':experimentId', rowData.id)}
            component={RouteLink}
            className='experimentName'
          >
            {cellData}
          </Link>
>>>>>>> 19b86f13
        ),
      },
      {
        dataKey: 'run_count',
        key: 'run_count',
        title: (
          <Text style={{ paddingRight: 12 }} weight={600} size={12} tint={100}>
            Runs
          </Text>
        ),
        flexGrow: 1,
        width: '46px',
        textAlign: 'right',
        style: { textAlign: 'right' },
        cellRenderer: ({ cellData }: any) => (
          <Text
            style={{ textAlign: 'right', width: '100%', paddingRight: 12 }}
            component='p'
            size={12}
            tint={100}
            title={cellData}
          >
            {cellData}
          </Text>
        ),
      },
    ],
    [tableData?.length, onRowSelect, selectedRows],
  );

  // Update the table data and columns when the experiments data changes
  React.useEffect(() => {
    if (tableRef.current?.updateData) {
      tableRef.current.updateData({
        newColumns: tableColumns,
        newData: tableData,
      });
    }
  }, [tableData, tableColumns]);

  const experimentsQuery = React.useMemo(() => {
    return `run.experiment in [${_.uniq(selectedRows)
      .map((val: string) => `"${val}"`)
      .join(',')}]`;
  }, [selectedRows]);

  return {
    tableRef,
    tableColumns,
    tableData,
    experimentsStore,
    selectedRows,
    experimentsQuery,
  };
}
export default useExperimentsCard;<|MERGE_RESOLUTION|>--- conflicted
+++ resolved
@@ -39,11 +39,7 @@
   }[] = React.useMemo(() => {
     if (experimentsStore.data) {
       return experimentsStore.data.map(
-<<<<<<< HEAD
-        ({ name, archived, run_count, id }: any, index: number) => {
-=======
         ({ name, archived, run_count, id }: IExperimentData, index: number) => {
->>>>>>> 19b86f13
           return {
             key: index,
             name,
@@ -131,20 +127,10 @@
         width: 'calc(100% - 50px)',
         style: { paddingLeft: 10, paddingRight: 12 },
         cellRenderer: ({ cellData, rowData }: any) => (
-<<<<<<< HEAD
           <ExperimentNameBox
             experimentName={cellData || ''}
             experimentId={rowData.id || ''}
           />
-=======
-          <Link
-            to={PathEnum.Experiment.replace(':experimentId', rowData.id)}
-            component={RouteLink}
-            className='experimentName'
-          >
-            {cellData}
-          </Link>
->>>>>>> 19b86f13
         ),
       },
       {
