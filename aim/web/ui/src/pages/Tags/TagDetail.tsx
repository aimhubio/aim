import React, { memo, useEffect } from 'react';
import { isEmpty } from 'lodash-es';

import BusyLoaderWrapper from 'components/BusyLoaderWrapper/BusyLoaderWrapper';
import IllustrationBlock from 'components/IllustrationBlock/IllustrationBlock';
import { Badge, Button, Icon } from 'components/kit';
import ErrorBoundary from 'components/ErrorBoundary/ErrorBoundary';

import tagsAppModel from 'services/models/tags/tagsAppModel';

import { ITagDetailProps } from 'types/pages/tags/Tags';

import TagRunsTable from './TagRunsTable';

import './Tags.scss';

function TagDetail({
  id,
  onSoftDeleteModalToggle,
  onUpdateModalToggle,
  onDeleteModalToggle,
  isTagInfoDataLoading,
  tagInfo,
  isRunsDataLoading,
  tagRuns,
}: ITagDetailProps): React.FunctionComponentElement<React.ReactNode> {
  useEffect(() => {
    const tagRequestRef = tagsAppModel.getTagById(id);
    const tagRunsRequestRef = tagsAppModel.getTagRuns(id);
    tagRunsRequestRef.call();
    tagRequestRef.call();
    return () => {
      tagRunsRequestRef.abort();
      tagRequestRef.abort();
    };
  }, [id]);

  return (
    <ErrorBoundary>
      <div className='TagDetail'>
        <div className='TagDetail__headerContainer'>
          <BusyLoaderWrapper
            isLoading={isTagInfoDataLoading}
            loaderType='skeleton'
            loaderConfig={{ variant: 'rect', width: 100, height: 24 }}
            width='auto'
          >
            {tagInfo && (
              <Badge
                size='medium'
                color={tagInfo?.color}
                label={tagInfo?.name}
              />
            )}
          </BusyLoaderWrapper>
          <div className='TagDetail__headerContainer__headerActionsBox'>
            {!tagInfo?.archived && (
              <Button withOnlyIcon={true} onClick={onUpdateModalToggle}>
                <Icon name='edit' />
              </Button>
            )}
            {tagInfo?.archived ? (
              <Button onClick={onSoftDeleteModalToggle} withOnlyIcon={true}>
                <Icon name='eye-show-outline' color='primary' />
              </Button>
            ) : (
              <Button withOnlyIcon={true} onClick={onSoftDeleteModalToggle}>
                <Icon name='eye-outline-hide' color='primary' />
              </Button>
            )}
            <Button withOnlyIcon={true} onClick={onDeleteModalToggle}>
              <Icon name='delete' fontSize='small' color='primary' />
            </Button>
          </div>
        </div>
        <BusyLoaderWrapper
          isLoading={isRunsDataLoading}
          className='Tags__TagList__tagListBusyLoader'
        >
          {!isEmpty(tagRuns) ? (
            <TagRunsTable runsList={tagRuns} />
          ) : (
            <EmptyComponent size='big' content='No Runs' />
          )}
        </BusyLoaderWrapper>
      </div>
<<<<<<< HEAD
      <BusyLoaderWrapper
        isLoading={isRunsDataLoading}
        className='Tags__TagList__tagListBusyLoader'
      >
        {!isEmpty(tagRuns) ? (
          <TagRunsTable runsList={tagRuns} />
        ) : (
          <IllustrationBlock size='large' content='No Runs' />
        )}
      </BusyLoaderWrapper>
    </div>
=======
    </ErrorBoundary>
>>>>>>> 4c67bf63
  );
}

export default memo(TagDetail);<|MERGE_RESOLUTION|>--- conflicted
+++ resolved
@@ -73,6 +73,7 @@
             </Button>
           </div>
         </div>
+
         <BusyLoaderWrapper
           isLoading={isRunsDataLoading}
           className='Tags__TagList__tagListBusyLoader'
@@ -80,25 +81,11 @@
           {!isEmpty(tagRuns) ? (
             <TagRunsTable runsList={tagRuns} />
           ) : (
-            <EmptyComponent size='big' content='No Runs' />
+            <IllustrationBlock size='large' content='No Runs' />
           )}
         </BusyLoaderWrapper>
       </div>
-<<<<<<< HEAD
-      <BusyLoaderWrapper
-        isLoading={isRunsDataLoading}
-        className='Tags__TagList__tagListBusyLoader'
-      >
-        {!isEmpty(tagRuns) ? (
-          <TagRunsTable runsList={tagRuns} />
-        ) : (
-          <IllustrationBlock size='large' content='No Runs' />
-        )}
-      </BusyLoaderWrapper>
-    </div>
-=======
     </ErrorBoundary>
->>>>>>> 4c67bf63
   );
 }
 
