import React, { memo } from 'react';
import * as yup from 'yup';
import { isEmpty, noop } from 'lodash-es';
import { useFormik } from 'formik';

import { TextField } from '@material-ui/core';

import ConfirmModal from 'components/ConfirmModal/ConfirmModal';
import { Icon, Text } from 'components/kit';
import ErrorBoundary from 'components/ErrorBoundary/ErrorBoundary';

import tagsAppModel from 'services/models/tags/tagsAppModel';

import './Tags.scss';

function TagDelete({
  tagInfo,
  tagHash,
  onDeleteModalToggle,
  onTagDetailOverlayToggle,
  isTagDetailOverLayOpened,
  modalIsOpen,
}: any): React.FunctionComponentElement<React.ReactNode> {
  const formik = useFormik({
    initialValues: { name: '' },
    onSubmit: noop,
    validationSchema: yup.object({
      name: yup.string().test('name', 'Name does not match', function (name) {
        return name === tagInfo.name;
      }),
    }),
  });
  const {
    values,
    errors,
    touched,
    setFieldValue,
    setFieldTouched,
    submitForm,
    validateForm,
  } = formik;
  const { name } = values;

  function onChange(e: React.ChangeEvent<any>) {
    setFieldValue('name', e?.target?.value, true).then(() => {
      setFieldTouched('name', true);
    });
  }

  function onTagHide() {
    submitForm().then(() =>
      validateForm(values).then((errors) => {
        if (isEmpty(errors)) {
          tagsAppModel.deleteTag(tagHash).then(() => {
            tagsAppModel.getTagsData().call();
            onDeleteModalToggle();
            isTagDetailOverLayOpened && onTagDetailOverlayToggle();
          });
        }
      }),
    );
  }

  function onCancel(): void {
    setFieldValue('name', '');
    setFieldTouched('name', false);
    onDeleteModalToggle();
  }

  return (
<<<<<<< HEAD
    <ErrorBoundary>
      <ConfirmModal
        open={modalIsOpen}
        onCancel={onCancel}
        onSubmit={onTagHide}
        text='Are you sure you want to delete this tag?'
        icon={<Icon name='delete' />}
=======
    <ConfirmModal
      open={modalIsOpen}
      onCancel={onCancel}
      onSubmit={onTagHide}
      text='Are you sure you want to delete this tag?'
      icon={<Icon name='delete' />}
      title='Are you sure?'
      statusType='error'
      confirmBtnText='Delete'
    >
      <Text
        component='p'
        weight={400}
        tint={100}
        className='TagDelete__contentContainer__contentBox__warningText'
>>>>>>> db6abac6
      >
        <Text
          component='p'
          weight={400}
          tint={100}
          className='TagDelete__contentContainer__contentBox__warningText'
        >
          {`Please type "${tagInfo?.name}" to confirm:`}
        </Text>
        <TextField
          label='Name'
          value={name}
          id='name'
          variant='outlined'
          className='TagForm__tagFormContainer__labelField TextField__OutLined__Small'
          size='small'
          onChange={onChange}
          error={!!(touched.name && errors.name)}
          helperText={touched.name && errors.name}
        />
      </ConfirmModal>
    </ErrorBoundary>
  );
}

export default memo(TagDelete);<|MERGE_RESOLUTION|>--- conflicted
+++ resolved
@@ -68,7 +68,6 @@
   }
 
   return (
-<<<<<<< HEAD
     <ErrorBoundary>
       <ConfirmModal
         open={modalIsOpen}
@@ -76,23 +75,9 @@
         onSubmit={onTagHide}
         text='Are you sure you want to delete this tag?'
         icon={<Icon name='delete' />}
-=======
-    <ConfirmModal
-      open={modalIsOpen}
-      onCancel={onCancel}
-      onSubmit={onTagHide}
-      text='Are you sure you want to delete this tag?'
-      icon={<Icon name='delete' />}
-      title='Are you sure?'
-      statusType='error'
-      confirmBtnText='Delete'
-    >
-      <Text
-        component='p'
-        weight={400}
-        tint={100}
-        className='TagDelete__contentContainer__contentBox__warningText'
->>>>>>> db6abac6
+        title='Are you sure?'
+        statusType='error'
+        confirmBtnText='Delete'
       >
         <Text
           component='p'
