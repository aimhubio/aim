--- conflicted
+++ resolved
@@ -3,19 +3,11 @@
   border-bottom: 1px solid #e8f1fc;
   padding: 16px 24px;
   align-items: center;
-}
-<<<<<<< HEAD
-=======
-
-.Runs_Search_Bar__Input {
-  font-family: monospace;
-  fieldset {
-    border: none;
+  input {
+    font-family: monospace;
   }
 }
 
-
->>>>>>> fe10c7e0
 .Runs_Search_Bar__Button {
   width: 100px;
   height: 32px !important;
