--- conflicted
+++ resolved
@@ -67,11 +67,7 @@
             onEnter={handleRunSearch}
             context={searchSuggestions}
             value={searchValue}
-<<<<<<< HEAD
-            isDisabled={isDisabled}
-=======
             disabled={isDisabled}
->>>>>>> b58cad6e
           />
         </form>
         <Divider style={{ margin: '0 1em' }} orientation='vertical' flexItem />
