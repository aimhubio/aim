import React from 'react';

import NotificationContainer from 'components/NotificationContainer/NotificationContainer';
import ErrorBoundary from 'components/ErrorBoundary/ErrorBoundary';

import RunsTable from './RunsTable';
import RunsBar from './components/RunsBar/RunsBar';
import SearchBar from './components/SearchBar/SearchBar';

import './Runs.scss';

function Runs(props: any): React.FunctionComponentElement<React.ReactNode> {
  return (
<<<<<<< HEAD
    <ErrorBoundary>
      <div className='Runs__container'>
        <section className='Runs__section'>
          <div className='Runs__section__div Runs__fullHeight'>
            <ErrorBoundary>
              <RunsBar
                {...{
                  ...props.liveUpdateConfig,
                  onLiveUpdateConfigChange: props.onLiveUpdateConfigChange,
                }}
              />
            </ErrorBoundary>
            <ErrorBoundary>
              <SearchBar
                onSearchInputChange={props.onSelectRunQueryChange}
                searchValue={props.query}
                isRunsDataLoading={props.isRunsDataLoading}
              />
            </ErrorBoundary>
            <div className='Runs__table__container'>
              <ErrorBoundary>
                <RunsTable
                  columnsOrder={props.columnsOrder}
                  hiddenColumns={props.hiddenColumns}
                  onColumnsVisibilityChange={props.onColumnsVisibilityChange}
                  onTableDiffShow={props.onTableDiffShow}
                  onManageColumns={props.onManageColumns}
                  onRowHeightChange={props.onRowHeightChange}
                  data={props.tableData}
                  isInfiniteLoading={props.isInfiniteLoading}
                  isLatest={props.isLatest}
                  onExportTableData={props.onExportTableData}
                  tableRowHeight={props.tableRowHeight}
                  columns={props.tableColumns}
                  runsList={props.tableData}
                  isRunsDataLoading={props.isRunsDataLoading}
                  tableRef={props.tableRef}
                  getLastRunsData={props.getLastRunsData}
                  columnsWidths={props.columnsWidths}
                  updateColumnsWidths={props.updateColumnsWidths}
                />
              </ErrorBoundary>
            </div>
=======
    <div className='Runs__container'>
      <section className='Runs__section'>
        <div className='Runs__section__div Runs__fullHeight'>
          <RunsBar
            {...{
              ...props.liveUpdateConfig,
              onLiveUpdateConfigChange: props.onLiveUpdateConfigChange,
            }}
          />
          <SearchBar
            onSearchInputChange={props.onSelectRunQueryChange}
            searchValue={props.query}
            isRunsDataLoading={props.isRunsDataLoading}
          />
          <div className='Runs__table__container'>
            <RunsTable
              columnsOrder={props.columnsOrder}
              hiddenColumns={props.hiddenColumns}
              onColumnsVisibilityChange={props.onColumnsVisibilityChange}
              onTableDiffShow={props.onTableDiffShow}
              onManageColumns={props.onManageColumns}
              onRowHeightChange={props.onRowHeightChange}
              data={props.tableData}
              isInfiniteLoading={props.isInfiniteLoading}
              isLatest={props.isLatest}
              onExportTableData={props.onExportTableData}
              tableRowHeight={props.tableRowHeight}
              columns={props.tableColumns}
              runsList={props.tableData}
              isRunsDataLoading={props.isRunsDataLoading}
              tableRef={props.tableRef}
              getLastRunsData={props.getLastRunsData}
              columnsWidths={props.columnsWidths}
              updateColumnsWidths={props.updateColumnsWidths}
              selectedRows={props.selectedRows}
              onRowSelect={props.onRowSelect}
              archiveRuns={props.archiveRuns}
              deleteRuns={props.deleteRuns}
            />
>>>>>>> 8b9aeb7e
          </div>
          {props.notifyData?.length > 0 && (
            <NotificationContainer
              handleClose={props.onNotificationDelete}
              data={props.notifyData}
            />
          )}
        </section>
      </div>
    </ErrorBoundary>
  );
}

export default Runs;<|MERGE_RESOLUTION|>--- conflicted
+++ resolved
@@ -11,98 +11,54 @@
 
 function Runs(props: any): React.FunctionComponentElement<React.ReactNode> {
   return (
-<<<<<<< HEAD
     <ErrorBoundary>
       <div className='Runs__container'>
         <section className='Runs__section'>
           <div className='Runs__section__div Runs__fullHeight'>
-            <ErrorBoundary>
-              <RunsBar
-                {...{
-                  ...props.liveUpdateConfig,
-                  onLiveUpdateConfigChange: props.onLiveUpdateConfigChange,
-                }}
+            <RunsBar
+              {...{
+                ...props.liveUpdateConfig,
+                onLiveUpdateConfigChange: props.onLiveUpdateConfigChange,
+              }}
+            />
+            <SearchBar
+              onSearchInputChange={props.onSelectRunQueryChange}
+              searchValue={props.query}
+              isRunsDataLoading={props.isRunsDataLoading}
+            />
+            <div className='Runs__table__container'>
+              <RunsTable
+                columnsOrder={props.columnsOrder}
+                hiddenColumns={props.hiddenColumns}
+                onColumnsVisibilityChange={props.onColumnsVisibilityChange}
+                onTableDiffShow={props.onTableDiffShow}
+                onManageColumns={props.onManageColumns}
+                onRowHeightChange={props.onRowHeightChange}
+                data={props.tableData}
+                isInfiniteLoading={props.isInfiniteLoading}
+                isLatest={props.isLatest}
+                onExportTableData={props.onExportTableData}
+                tableRowHeight={props.tableRowHeight}
+                columns={props.tableColumns}
+                runsList={props.tableData}
+                isRunsDataLoading={props.isRunsDataLoading}
+                tableRef={props.tableRef}
+                getLastRunsData={props.getLastRunsData}
+                columnsWidths={props.columnsWidths}
+                updateColumnsWidths={props.updateColumnsWidths}
+                selectedRows={props.selectedRows}
+                onRowSelect={props.onRowSelect}
+                archiveRuns={props.archiveRuns}
+                deleteRuns={props.deleteRuns}
               />
-            </ErrorBoundary>
-            <ErrorBoundary>
-              <SearchBar
-                onSearchInputChange={props.onSelectRunQueryChange}
-                searchValue={props.query}
-                isRunsDataLoading={props.isRunsDataLoading}
+            </div>
+            {props.notifyData?.length > 0 && (
+              <NotificationContainer
+                handleClose={props.onNotificationDelete}
+                data={props.notifyData}
               />
-            </ErrorBoundary>
-            <div className='Runs__table__container'>
-              <ErrorBoundary>
-                <RunsTable
-                  columnsOrder={props.columnsOrder}
-                  hiddenColumns={props.hiddenColumns}
-                  onColumnsVisibilityChange={props.onColumnsVisibilityChange}
-                  onTableDiffShow={props.onTableDiffShow}
-                  onManageColumns={props.onManageColumns}
-                  onRowHeightChange={props.onRowHeightChange}
-                  data={props.tableData}
-                  isInfiniteLoading={props.isInfiniteLoading}
-                  isLatest={props.isLatest}
-                  onExportTableData={props.onExportTableData}
-                  tableRowHeight={props.tableRowHeight}
-                  columns={props.tableColumns}
-                  runsList={props.tableData}
-                  isRunsDataLoading={props.isRunsDataLoading}
-                  tableRef={props.tableRef}
-                  getLastRunsData={props.getLastRunsData}
-                  columnsWidths={props.columnsWidths}
-                  updateColumnsWidths={props.updateColumnsWidths}
-                />
-              </ErrorBoundary>
-            </div>
-=======
-    <div className='Runs__container'>
-      <section className='Runs__section'>
-        <div className='Runs__section__div Runs__fullHeight'>
-          <RunsBar
-            {...{
-              ...props.liveUpdateConfig,
-              onLiveUpdateConfigChange: props.onLiveUpdateConfigChange,
-            }}
-          />
-          <SearchBar
-            onSearchInputChange={props.onSelectRunQueryChange}
-            searchValue={props.query}
-            isRunsDataLoading={props.isRunsDataLoading}
-          />
-          <div className='Runs__table__container'>
-            <RunsTable
-              columnsOrder={props.columnsOrder}
-              hiddenColumns={props.hiddenColumns}
-              onColumnsVisibilityChange={props.onColumnsVisibilityChange}
-              onTableDiffShow={props.onTableDiffShow}
-              onManageColumns={props.onManageColumns}
-              onRowHeightChange={props.onRowHeightChange}
-              data={props.tableData}
-              isInfiniteLoading={props.isInfiniteLoading}
-              isLatest={props.isLatest}
-              onExportTableData={props.onExportTableData}
-              tableRowHeight={props.tableRowHeight}
-              columns={props.tableColumns}
-              runsList={props.tableData}
-              isRunsDataLoading={props.isRunsDataLoading}
-              tableRef={props.tableRef}
-              getLastRunsData={props.getLastRunsData}
-              columnsWidths={props.columnsWidths}
-              updateColumnsWidths={props.updateColumnsWidths}
-              selectedRows={props.selectedRows}
-              onRowSelect={props.onRowSelect}
-              archiveRuns={props.archiveRuns}
-              deleteRuns={props.deleteRuns}
-            />
->>>>>>> 8b9aeb7e
+            )}
           </div>
-          {props.notifyData?.length > 0 && (
-            <NotificationContainer
-              handleClose={props.onNotificationDelete}
-              data={props.notifyData}
-            />
-          )}
         </section>
       </div>
     </ErrorBoundary>
