--- conflicted
+++ resolved
@@ -1,7 +1,6 @@
 import React from 'react';
 
 import NotificationContainer from 'components/NotificationContainer/NotificationContainer';
-import ErrorBoundary from 'components/ErrorBoundary/ErrorBoundary';
 
 import RunsTable from './RunsTable';
 import RunsBar from './components/RunsBar/RunsBar';
@@ -11,21 +10,6 @@
 
 function Runs(props: any): React.FunctionComponentElement<React.ReactNode> {
   return (
-<<<<<<< HEAD
-    <ErrorBoundary>
-      <div className='Runs__container'>
-        <section className='Runs__section'>
-          <div className='Runs__section__div Runs__fullHeight'>
-            <RunsBar
-              {...{
-                ...props.liveUpdateConfig,
-                onLiveUpdateConfigChange: props.onLiveUpdateConfigChange,
-              }}
-            />
-            <SearchBar
-              onSearchInputChange={props.onSelectRunQueryChange}
-              searchValue={props.query}
-=======
     <div className='Runs__container'>
       <section className='Runs__section'>
         <div className='Runs__section__div Runs__fullHeight'>
@@ -56,45 +40,26 @@
               tableRowHeight={props.tableRowHeight}
               columns={props.tableColumns}
               runsList={props.tableData}
->>>>>>> 3c1baf5c
               isRunsDataLoading={props.isRunsDataLoading}
+              tableRef={props.tableRef}
+              getLastRunsData={props.getLastRunsData}
+              columnsWidths={props.columnsWidths}
+              updateColumnsWidths={props.updateColumnsWidths}
+              selectedRows={props.selectedRows}
+              onRowSelect={props.onRowSelect}
+              archiveRuns={props.archiveRuns}
+              deleteRuns={props.deleteRuns}
             />
-            <div className='Runs__table__container'>
-              <RunsTable
-                columnsOrder={props.columnsOrder}
-                hiddenColumns={props.hiddenColumns}
-                onColumnsVisibilityChange={props.onColumnsVisibilityChange}
-                onTableDiffShow={props.onTableDiffShow}
-                onManageColumns={props.onManageColumns}
-                onRowHeightChange={props.onRowHeightChange}
-                data={props.tableData}
-                isInfiniteLoading={props.isInfiniteLoading}
-                isLatest={props.isLatest}
-                onExportTableData={props.onExportTableData}
-                tableRowHeight={props.tableRowHeight}
-                columns={props.tableColumns}
-                runsList={props.tableData}
-                isRunsDataLoading={props.isRunsDataLoading}
-                tableRef={props.tableRef}
-                getLastRunsData={props.getLastRunsData}
-                columnsWidths={props.columnsWidths}
-                updateColumnsWidths={props.updateColumnsWidths}
-                selectedRows={props.selectedRows}
-                onRowSelect={props.onRowSelect}
-                archiveRuns={props.archiveRuns}
-                deleteRuns={props.deleteRuns}
-              />
-            </div>
-            {props.notifyData?.length > 0 && (
-              <NotificationContainer
-                handleClose={props.onNotificationDelete}
-                data={props.notifyData}
-              />
-            )}
           </div>
-        </section>
-      </div>
-    </ErrorBoundary>
+        </div>
+        {props.notifyData?.length > 0 && (
+          <NotificationContainer
+            handleClose={props.onNotificationDelete}
+            data={props.notifyData}
+          />
+        )}
+      </section>
+    </div>
   );
 }
 
