import React, { memo } from 'react';
import { useHistory } from 'react-router-dom';

import ErrorBoundary from 'components/ErrorBoundary/ErrorBoundary';

import useModel from 'hooks/model/useModel';

import runsAppModel from 'services/models/runs/runsAppModel';
import * as analytics from 'services/analytics';

import { ITableRef } from 'types/components/Table/Table';

import setComponentRefs from 'utils/app/setComponentRefs';
import getStateFromUrl from 'utils/getStateFromUrl';

import Runs from './Runs';

function RunsContainer(): React.FunctionComponentElement<React.ReactNode> {
  const tableRef = React.useRef<ITableRef>(null);
  const runsData = useModel<any>(runsAppModel);
  const history = useHistory();

  React.useEffect(() => {
    if (tableRef.current) {
      setComponentRefs({
        refElement: {
          tableRef,
        },
        model: runsAppModel,
      });
    }
  }, [runsData?.data]);

  React.useEffect(() => {
    runsAppModel.initialize();
    analytics.pageView('[RunsExplorer]');
    const unListenHistory = history.listen((location) => {
      if (!!runsData?.config!) {
        if (runsData.config.select !== getStateFromUrl('search')) {
          runsAppModel.setDefaultAppConfigData();
        }
      }
    });
    return () => {
      unListenHistory();
      runsAppModel.destroy();
    };
  }, []);

  return (
<<<<<<< HEAD
    <ErrorBoundary>
      <Runs
        tableData={runsData?.tableData}
        tableColumns={runsData?.tableColumns}
        isRunsDataLoading={runsData?.requestIsPending}
        isLatest={runsData?.config?.pagination.isLatest}
        onSelectRunQueryChange={runsAppModel.onSelectRunQueryChange}
        tableRowHeight={runsData?.config?.table?.rowHeight}
        tableRef={tableRef}
        columnsOrder={runsData?.config?.table.columnsOrder}
        hiddenColumns={runsData?.config?.table.hiddenColumns ?? []}
        query={runsData?.config?.select?.query}
        columnsWidths={runsData?.config?.table.columnsWidths}
        onExportTableData={runsAppModel.onExportTableData}
        updateColumnsWidths={runsAppModel.updateColumnsWidths}
        getLastRunsData={runsAppModel.getLastRunsData}
        isInfiniteLoading={runsData?.infiniteIsPending}
        onNotificationDelete={runsAppModel.onNotificationDelete}
        notifyData={runsData?.notifyData}
        onRowHeightChange={runsAppModel.onRowHeightChange}
        onManageColumns={runsAppModel.onColumnsOrderChange}
        onColumnsVisibilityChange={runsAppModel.onColumnsVisibilityChange}
        onTableDiffShow={runsAppModel.onTableDiffShow}
        liveUpdateConfig={runsData?.config?.liveUpdate}
        onLiveUpdateConfigChange={runsAppModel.changeLiveUpdateConfig}
      />
    </ErrorBoundary>
=======
    <Runs
      tableData={runsData?.tableData}
      tableColumns={runsData?.tableColumns}
      isRunsDataLoading={runsData?.requestIsPending}
      isLatest={runsData?.config?.pagination.isLatest}
      onSelectRunQueryChange={runsAppModel.onSelectRunQueryChange}
      tableRowHeight={runsData?.config?.table?.rowHeight}
      tableRef={tableRef}
      columnsOrder={runsData?.config?.table.columnsOrder}
      hiddenColumns={runsData?.config?.table.hiddenColumns ?? []}
      selectedRows={runsData?.selectedRows}
      query={runsData?.config?.select?.query}
      columnsWidths={runsData?.config?.table.columnsWidths}
      onExportTableData={runsAppModel.onExportTableData}
      updateColumnsWidths={runsAppModel.updateColumnsWidths}
      getLastRunsData={runsAppModel.getLastRunsData}
      isInfiniteLoading={runsData?.infiniteIsPending}
      onNotificationDelete={runsAppModel.onNotificationDelete}
      notifyData={runsData?.notifyData}
      onRowHeightChange={runsAppModel.onRowHeightChange}
      onManageColumns={runsAppModel.onColumnsOrderChange}
      onColumnsVisibilityChange={runsAppModel.onColumnsVisibilityChange}
      onTableDiffShow={runsAppModel.onTableDiffShow}
      liveUpdateConfig={runsData?.config?.liveUpdate}
      onLiveUpdateConfigChange={runsAppModel.changeLiveUpdateConfig}
      onRowSelect={runsAppModel.onRowSelect}
      archiveRuns={runsAppModel.archiveRuns}
      deleteRuns={runsAppModel.deleteRuns}
    />
>>>>>>> 8b9aeb7e
  );
}

export default memo(RunsContainer);<|MERGE_RESOLUTION|>--- conflicted
+++ resolved
@@ -48,7 +48,6 @@
   }, []);
 
   return (
-<<<<<<< HEAD
     <ErrorBoundary>
       <Runs
         tableData={runsData?.tableData}
@@ -60,6 +59,7 @@
         tableRef={tableRef}
         columnsOrder={runsData?.config?.table.columnsOrder}
         hiddenColumns={runsData?.config?.table.hiddenColumns ?? []}
+        selectedRows={runsData?.selectedRows}
         query={runsData?.config?.select?.query}
         columnsWidths={runsData?.config?.table.columnsWidths}
         onExportTableData={runsAppModel.onExportTableData}
@@ -74,39 +74,11 @@
         onTableDiffShow={runsAppModel.onTableDiffShow}
         liveUpdateConfig={runsData?.config?.liveUpdate}
         onLiveUpdateConfigChange={runsAppModel.changeLiveUpdateConfig}
+        onRowSelect={runsAppModel.onRowSelect}
+        archiveRuns={runsAppModel.archiveRuns}
+        deleteRuns={runsAppModel.deleteRuns}
       />
     </ErrorBoundary>
-=======
-    <Runs
-      tableData={runsData?.tableData}
-      tableColumns={runsData?.tableColumns}
-      isRunsDataLoading={runsData?.requestIsPending}
-      isLatest={runsData?.config?.pagination.isLatest}
-      onSelectRunQueryChange={runsAppModel.onSelectRunQueryChange}
-      tableRowHeight={runsData?.config?.table?.rowHeight}
-      tableRef={tableRef}
-      columnsOrder={runsData?.config?.table.columnsOrder}
-      hiddenColumns={runsData?.config?.table.hiddenColumns ?? []}
-      selectedRows={runsData?.selectedRows}
-      query={runsData?.config?.select?.query}
-      columnsWidths={runsData?.config?.table.columnsWidths}
-      onExportTableData={runsAppModel.onExportTableData}
-      updateColumnsWidths={runsAppModel.updateColumnsWidths}
-      getLastRunsData={runsAppModel.getLastRunsData}
-      isInfiniteLoading={runsData?.infiniteIsPending}
-      onNotificationDelete={runsAppModel.onNotificationDelete}
-      notifyData={runsData?.notifyData}
-      onRowHeightChange={runsAppModel.onRowHeightChange}
-      onManageColumns={runsAppModel.onColumnsOrderChange}
-      onColumnsVisibilityChange={runsAppModel.onColumnsVisibilityChange}
-      onTableDiffShow={runsAppModel.onTableDiffShow}
-      liveUpdateConfig={runsData?.config?.liveUpdate}
-      onLiveUpdateConfigChange={runsAppModel.changeLiveUpdateConfig}
-      onRowSelect={runsAppModel.onRowSelect}
-      archiveRuns={runsAppModel.archiveRuns}
-      deleteRuns={runsAppModel.deleteRuns}
-    />
->>>>>>> 8b9aeb7e
   );
 }
 
