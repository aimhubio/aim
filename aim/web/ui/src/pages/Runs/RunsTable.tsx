--- conflicted
+++ resolved
@@ -45,77 +45,40 @@
   }
 
   return (
-<<<<<<< HEAD
     <ErrorBoundary>
       <div className='Runs__RunList__runListBox'>
         <div className='RunsTable'>
-          <ErrorBoundary>
-            <Table
-              custom
-              allowInfiniteLoading
-              isInfiniteLoading={isInfiniteLoading}
-              showRowClickBehaviour={false}
-              infiniteLoadHandler={handleInfiniteLoad}
-              showResizeContainerActionBar={false}
-              emptyText={'No runs found'}
-              ref={tableRef}
-              data={data}
-              columns={columns}
-              isLoading={isRunsDataLoading}
-              // Table options
-              topHeader
-              rowHeight={tableRowHeight}
-              hiddenColumns={hiddenColumns}
-              columnsOrder={columnsOrder}
-              columnsWidths={columnsWidths}
-              // Table actions
-              onManageColumns={onManageColumns}
-              onColumnsVisibilityChange={onColumnsVisibilityChange}
-              onTableDiffShow={onTableDiffShow}
-              onRowHeightChange={onRowHeightChange}
-              updateColumnsWidths={updateColumnsWidths}
-              onExport={onExportTableData}
-            />
-          </ErrorBoundary>
-=======
-    <div className='Runs__RunList__runListBox'>
-      <div className='RunsTable'>
-        <Table
-          custom
-          allowInfiniteLoading
-          isInfiniteLoading={isInfiniteLoading}
-          showRowClickBehaviour={false}
-          infiniteLoadHandler={handleInfiniteLoad}
-          showResizeContainerActionBar={false}
-          emptyText={'No runs found'}
-          ref={tableRef}
-          data={data}
-          columns={columns}
-          isLoading={isRunsDataLoading}
-          selectedRows={selectedRows}
-          multiSelect
-          // Table options
-          topHeader
-          rowHeight={tableRowHeight}
-          hiddenColumns={hiddenColumns}
-          columnsOrder={columnsOrder}
-          columnsWidths={columnsWidths}
-          // Table actions
-          onManageColumns={onManageColumns}
-          onColumnsVisibilityChange={onColumnsVisibilityChange}
-          onTableDiffShow={onTableDiffShow}
-          onRowHeightChange={onRowHeightChange}
-          updateColumnsWidths={updateColumnsWidths}
-          onExport={onExportTableData}
-          onRowSelect={onRowSelect}
-          archiveRuns={archiveRuns}
-          deleteRuns={deleteRuns}
-        />
-      </div>
-      {isInfiniteLoading && (
-        <div className='Infinite_Loader'>
-          <CircularProgress />
->>>>>>> 8b9aeb7e
+          <Table
+            custom
+            allowInfiniteLoading
+            isInfiniteLoading={isInfiniteLoading}
+            showRowClickBehaviour={false}
+            infiniteLoadHandler={handleInfiniteLoad}
+            showResizeContainerActionBar={false}
+            emptyText={'No runs found'}
+            ref={tableRef}
+            data={data}
+            columns={columns}
+            isLoading={isRunsDataLoading}
+            selectedRows={selectedRows}
+            multiSelect
+            // Table options
+            topHeader
+            rowHeight={tableRowHeight}
+            hiddenColumns={hiddenColumns}
+            columnsOrder={columnsOrder}
+            columnsWidths={columnsWidths}
+            // Table actions
+            onManageColumns={onManageColumns}
+            onColumnsVisibilityChange={onColumnsVisibilityChange}
+            onTableDiffShow={onTableDiffShow}
+            onRowHeightChange={onRowHeightChange}
+            updateColumnsWidths={updateColumnsWidths}
+            onExport={onExportTableData}
+            onRowSelect={onRowSelect}
+            archiveRuns={archiveRuns}
+            deleteRuns={deleteRuns}
+          />
         </div>
         {isInfiniteLoading && (
           <div className='Infinite_Loader'>
