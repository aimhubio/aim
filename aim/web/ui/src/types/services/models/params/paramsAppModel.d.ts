--- conflicted
+++ resolved
@@ -53,61 +53,4 @@
   color: string;
   key: string;
   dasharray: string;
-<<<<<<< HEAD
-=======
-}
-export interface IParamsAppConfig {
-  grouping?: {
-    color: string[];
-    stroke: string[];
-    chart: string[];
-    reverseMode: {
-      color: boolean;
-      stroke: boolean;
-      chart: boolean;
-    };
-    isApplied: {
-      color: boolean;
-      stroke: boolean;
-      chart: boolean;
-    };
-    persistence: {
-      color: boolean;
-      stroke: boolean;
-    };
-    seed: {
-      color: number;
-      stroke: number;
-    };
-    paletteIndex: number;
-  };
-  chart?: {
-    curveInterpolation: CurveEnum;
-    isVisibleColorIndicator: boolean;
-    focusedState: IFocusedState;
-    tooltip: IPanelTooltip;
-  };
-  select?: {
-    params: any; // ISelectMetricsOption[];
-    query: string;
-  };
-  table?: {
-    resizeMode: ResizeModeEnum;
-    rowHeight: RowHeightSize;
-    sortFields?: SortField[];
-    hiddenMetrics?: string[];
-    hiddenColumns?: string[];
-    columnsWidths?: { [key: string]: number };
-    columnsOrder?: {
-      left: string[];
-      middle: string[];
-      right: string[];
-    };
-    height: string;
-  };
-  liveUpdate?: {
-    delay: number;
-    enabled: boolean;
-  };
->>>>>>> 6cc189ea
 }