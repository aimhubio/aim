--- conflicted
+++ resolved
@@ -1,24 +1,14 @@
-<<<<<<< HEAD
-import { IRequestProgress } from 'utils/app/setRequestProgress';
-
-import { RequestStatusEnum } from 'config/enums/requestStatusEnum';
-
-=======
 import { RequestStatusEnum } from 'config/enums/requestStatusEnum';
 
 import { IRequestProgress } from 'utils/app/setRequestProgress';
 
->>>>>>> 4bde64a5
 export interface IRunsAppModelState {
   selectedRows?: any;
   requestStatus: RequestStatusEnum;
   requestProgress: IRequestProgress;
-<<<<<<< HEAD
-=======
   liveUpdateConfig?: {
     delay: number;
     enabled: boolean;
   };
   [key: string]: any;
->>>>>>> 4bde64a5
 }