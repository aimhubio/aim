import { GroupNameEnum } from 'config/grouping/GroupingPopovers';
import { RequestStatusEnum } from 'config/enums/requestStatusEnum';

import {
  IAppModelConfig,
  IGroupingConfig,
  ISelectOption,
} from 'types/services/models/explorer/createAppModel';
import { IImagesExploreAppConfig } from 'types/services/models/imagesExplore/imagesExploreAppModel';
import { IChartPanelRef } from 'types/components/ChartPanel/ChartPanel';
import { ILine } from 'types/components/LineChart/LineChart';
import { ITableRef } from 'types/components/Table/Table';
import { ITableColumn } from 'types/pages/metrics/components/TableColumns/TableColumns';
import {
  INotification,
  ISyntaxErrorDetails,
} from 'types/components/NotificationContainer/NotificationContainer';

import {
  AggregationAreaMethods,
  AggregationLineMethods,
} from 'utils/aggregateGroupData';
<<<<<<< HEAD
import { AlignmentOptionsEnum, ZoomEnum } from 'utils/d3';
=======
import { AlignmentOptionsEnum, CurveEnum } from 'utils/d3';
>>>>>>> 8ec8f0db
import { IRequestProgress } from 'utils/app/setRequestProgress';
import { SmoothingAlgorithmEnum } from 'utils/smoothingData';

import { IMetric } from './metricModel';
import { IMetricTrace, IRun, ISequence } from './runModel';

export interface IMetricAppModelState {
  refs: {
    tableRef?: { current: ITableRef | null };
    chartPanelRef?: { current: IChartPanelRef | null };
  };
  requestStatus: RequestStatusEnum;
  requestProgress: IRequestProgress;
  queryIsEmpty: boolean;
  rawData: ISequence<IMetricTrace>[];
  config: IAppModelConfig;
  data: IMetricsCollection<IMetric>[];
  lineChartData: ILine[][];
  chartTitleData: IChartTitleData;
  aggregatedData: IAggregatedData[];
  tooltip: ITooltip;
  tableData: any[];
  tableColumns: ITableColumn[];
  sameValueColumns: string[];
  params: string[];
  notifyData: INotification[];
  groupingSelectOptions: IGroupingSelectOption[];
  sortOptions: IGroupingSelectOption[];
  selectFormData?: {
    options: ISelectOption[];
    suggestions: string[];
    error: ISyntaxErrorDetails;
    advancedError: ISyntaxErrorDetails;
  };
  liveUpdateConfig: {
    delay: number;
    enabled: boolean;
  };
  selectedRows?: any;
}

export interface IChartTitleData {
  [key: string]: IChartTitle;
}

export interface IChartTitle {
  [key: string]: string;
}

export interface IAggregatedData extends IAggregationData {
  key?: string;
  color: string;
  dasharray: string;
  chartIndex: number;
}

export interface ITooltipContent {
  groupConfig?: Record<string, any>;
  name?: string;
  context?: Record<string, any>;
  runHash?: string;
  caption?: string;
  step?: number | string;
  index?: number;
  images_name?: string;
  selectedProps?: Record<string, any>;
  run?: IRun;
}

export interface ITooltipConfig {
  display: boolean;
  selectedFields: string[];
}

export interface ITooltip extends Partial<ITooltipConfig> {
  content?: ITooltipContent;
}

export interface IMetricsCollection<T> {
  key?: string;
  groupKey?: string;
  config: { [key: string]: string } | null;
  color: string | null;
  dasharray: string | null;
  chartIndex: number;
  data: T[];
  aggregation?: IAggregationData;
}

export interface IAggregationData {
  area: {
    min: {
      xValues: number[];
      yValues: number[];
    } | null;
    max: {
      xValues: number[];
      yValues: number[];
    } | null;
    stdDevValue?: {
      xValues: number[];
      yValues: number[];
    };
    stdErrValue?: {
      xValues: number[];
      yValues: number[];
    };
  };
  line: {
    xValues: number[];
    yValues: number[];
  } | null;
}

export interface IChartZoom {
  active: boolean;
  mode: ZoomEnum;
  history: {
    index: number;
    xValues: [number, number];
    yValues: [number, number];
  }[];
}

export interface IAlignmentConfig {
  metric?: string;
  type: AlignmentOptionsEnum;
}

export interface IAggregationConfig {
  methods: {
    area: AggregationAreaMethods;
    line: AggregationLineMethods;
  };
  isApplied: boolean;
  isEnabled: boolean;
}

export interface IFocusedState {
  active: boolean;
  key: string | null;
  xValue?: number | string | null;
  yValue?: number | string | null;
  chartIndex?: number | null;
}

export interface IMetricTableRowData {
  key: string;
  dasharray: metric.dasharray;
  color: metric.color;
  experiment: metric.run.experiment_name;
  run: metric.run.name;
  metric: metric.metric_name;
  context: string[];
  value: string;
  step: string;
  epoch: string;
  time: number | null;
  [key: string]: any;
}

export interface IGetDataAsLinesProps {
  smoothingFactor?: number;
  smoothingAlgorithm?: string;
  collection?: IMetric[][];
}

export interface IOnGroupingSelectChangeParams {
  groupName: GroupNameEnum;
  list: string[];
}

export interface IOnGroupingModeChangeParams {
  groupName: GroupNameEnum;
  value: boolean;
  options?: any[] | null;
}

export interface IGetGroupingPersistIndex {
  groupConfig: {};
  grouping: IGroupingConfig;
  groupName: 'color' | 'stroke';
}

export interface IGroupingSelectOption {
  label: string;
  group: string;
  value: string;
  readonly?: boolean;
}

export interface IAppData {
  created_at?: string;
  id?: string;
  updated_at?: string;
  type?: string;
  state?: Partial<IAppModelConfig | IImagesExploreAppConfig>;
}

export interface IDashboardRequestBody {
  name: string;
  description: string;
  app_id?: string;
}

export interface IDashboardData {
  app_id: string;
  created_at: string;
  id: string;
  name: string;
  description: string;
  updated_at: string;
}

export interface IAlignMetricsDataParams {
  align_by: string;
  runs: {
    run_id: string;
    traces: {
      context: IMetricTrace['context'];
      metric_name: string;
      slice: number[];
    }[];
  }[];
}

export interface ISmoothing {
  algorithm: SmoothingAlgorithmEnum;
  factor: number;
  curveInterpolation: CurveEnum;
  isApplied: boolean;
}<|MERGE_RESOLUTION|>--- conflicted
+++ resolved
@@ -20,11 +20,7 @@
   AggregationAreaMethods,
   AggregationLineMethods,
 } from 'utils/aggregateGroupData';
-<<<<<<< HEAD
-import { AlignmentOptionsEnum, ZoomEnum } from 'utils/d3';
-=======
-import { AlignmentOptionsEnum, CurveEnum } from 'utils/d3';
->>>>>>> 8ec8f0db
+import { AlignmentOptionsEnum, CurveEnum, ZoomEnum } from 'utils/d3';
 import { IRequestProgress } from 'utils/app/setRequestProgress';
 import { SmoothingAlgorithmEnum } from 'utils/smoothingData';
 
