--- conflicted
+++ resolved
@@ -106,74 +106,6 @@
 
 export type SortField = [string, 'asc' | 'desc'];
 
-<<<<<<< HEAD
-=======
-export interface IMetricAppConfig {
-  grouping?: {
-    color: string[];
-    stroke: string[];
-    chart: string[];
-    reverseMode: {
-      color: boolean;
-      stroke: boolean;
-      chart: boolean;
-    };
-    isApplied: {
-      color: boolean;
-      stroke: boolean;
-      chart: boolean;
-    };
-    persistence: {
-      color: boolean;
-      stroke: boolean;
-    };
-    seed: {
-      color: number;
-      stroke: number;
-    };
-    paletteIndex: number;
-  };
-  chart?: {
-    highlightMode: HighlightEnum;
-    ignoreOutliers: boolean;
-    zoom: IChartZoom;
-    axesScaleType: IAxesScaleState;
-    curveInterpolation: CurveEnum;
-    smoothingAlgorithm: SmoothingAlgorithmEnum;
-    smoothingFactor: number;
-    focusedState: IFocusedState;
-    aggregationConfig: IAggregationConfig;
-    densityType: DensityOptions;
-    alignmentConfig: IAlignmentConfig;
-    tooltip: IPanelTooltip;
-  };
-  select?: {
-    metrics: ISelectMetricsOption[];
-    query: string;
-    advancedMode: boolean;
-    advancedQuery: string;
-  };
-  table?: {
-    resizeMode: ResizeModeEnum;
-    rowHeight: RowHeightSize;
-    sortFields?: SortField[];
-    hiddenMetrics?: string[];
-    hiddenColumns?: string[];
-    columnsWidths?: { [key: string]: number };
-    columnsOrder?: {
-      left: string[];
-      middle: string[];
-      right: string[];
-    };
-    height: string;
-  };
-  liveUpdate?: {
-    delay: number;
-    enabled: boolean;
-  };
-}
-
->>>>>>> 6cc189ea
 export interface IChartZoom {
   active: boolean;
   mode: ZoomEnum;
