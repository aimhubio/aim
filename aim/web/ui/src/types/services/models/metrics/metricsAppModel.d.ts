--- conflicted
+++ resolved
@@ -238,15 +238,12 @@
   options?: any[] | null;
 }
 
-<<<<<<< HEAD
-=======
 export interface IGetGroupingPersistIndex {
   groupConfig: {};
   grouping: IMetricAppConfig['grouping'];
   groupName: 'color' | 'stroke';
 }
 
->>>>>>> 27e1917d
 export type GroupNameType = 'color' | 'stroke' | 'chart';
 export interface IGroupingSelectOption {
   label: string;
