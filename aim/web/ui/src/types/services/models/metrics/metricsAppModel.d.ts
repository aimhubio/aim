import { ZoomEnum } from 'components/ZoomInPopover/ZoomInPopover';

import { GroupNameEnum } from 'config/grouping/GroupingPopovers';
import { RequestStatusEnum } from 'config/enums/requestStatusEnum';

import {
  IAppModelConfig,
  IGroupingConfig,
  ISelectOption,
} from 'types/services/models/explorer/createAppModel';
import { IImagesExploreAppConfig } from 'types/services/models/imagesExplore/imagesExploreAppModel';
import { IChartPanelRef } from 'types/components/ChartPanel/ChartPanel';
import { ILine } from 'types/components/LineChart/LineChart';
import { ITableRef } from 'types/components/Table/Table';
import { ITableColumn } from 'types/pages/metrics/components/TableColumns/TableColumns';
import {
  INotification,
  ISyntaxErrorDetails,
} from 'types/components/NotificationContainer/NotificationContainer';

import {
  AggregationAreaMethods,
  AggregationLineMethods,
} from 'utils/aggregateGroupData';
import { AlignmentOptionsEnum } from 'utils/d3';
import { IRequestProgress } from 'utils/app/setRequestProgress';

import { IMetric } from './metricModel';
import { IMetricTrace, IRun, ISequence } from './runModel';

export interface IMetricAppModelState {
  refs: {
    tableRef?: { current: ITableRef | null };
    chartPanelRef?: { current: IChartPanelRef | null };
  };
  requestStatus: RequestStatusEnum;
  requestProgress: IRequestProgress;
  queryIsEmpty: boolean;
  rawData: ISequence<IMetricTrace>[];
  config: IAppModelConfig;
  data: IMetricsCollection<IMetric>[];
  lineChartData: ILine[][];
  chartTitleData: IChartTitleData;
  aggregatedData: IAggregatedData[];
  tooltip: ITooltip;
  tableData: any[];
  tableColumns: ITableColumn[];
  sameValueColumns: string[];
  params: string[];
  notifyData: INotification[];
  groupingSelectOptions: IGroupingSelectOption[];
<<<<<<< HEAD
  selectFormData?: { options: ISelectOption[]; suggestions: string[] };
  liveUpdateConfig?: {
=======
  selectFormData?: {
    options: ISelectOption[];
    suggestions: string[];
    error: ISyntaxErrorDetails;
    advancedError: ISyntaxErrorDetails;
  };
  liveUpdateConfig: {
>>>>>>> 7fee9f04
    delay: number;
    enabled: boolean;
  };
  selectedRows?: any;
}

export interface IChartTitleData {
  [key: string]: IChartTitle;
}

export interface IChartTitle {
  [key: string]: string;
}

export interface IAggregatedData extends IAggregationData {
  key?: string;
  color: string;
  dasharray: string;
  chartIndex: number;
}

export interface ITooltipContent {
  groupConfig?: Record<string, any>;
  name?: string;
  context?: Record<string, any>;
  runHash?: string;
  caption?: string;
  step?: number | string;
  index?: number;
  images_name?: string;
  selectedProps?: Record<string, any>;
  run?: IRun;
}

export interface ITooltipConfig {
  display: boolean;
  selectedFields: string[];
}

export interface ITooltip extends Partial<ITooltipConfig> {
  content?: ITooltipContent;
}

export interface IMetricsCollection<T> {
  key?: string;
  groupKey?: string;
  config: { [key: string]: string } | null;
  color: string | null;
  dasharray: string | null;
  chartIndex: number;
  data: T[];
  aggregation?: IAggregationData;
}

export interface IAggregationData {
  area: {
    min: {
      xValues: number[];
      yValues: number[];
    } | null;
    max: {
      xValues: number[];
      yValues: number[];
    } | null;
    stdDevValue?: {
      xValues: number[];
      yValues: number[];
    };
    stdErrValue?: {
      xValues: number[];
      yValues: number[];
    };
  };
  line: {
    xValues: number[];
    yValues: number[];
  } | null;
}

export interface IChartZoom {
  active: boolean;
  mode: ZoomEnum;
  history: {
    index: number;
    xValues: [number, number];
    yValues: [number, number];
  }[];
}

export interface IAlignmentConfig {
  metric?: string;
  type: AlignmentOptionsEnum;
}

export interface IAggregationConfig {
  methods: {
    area: AggregationAreaMethods;
    line: AggregationLineMethods;
  };
  isApplied: boolean;
  isEnabled: boolean;
}

export interface IFocusedState {
  active: boolean;
  key: string | null;
  xValue?: number | string | null;
  yValue?: number | string | null;
  chartIndex?: number | null;
}

export interface IMetricTableRowData {
  key: string;
  dasharray: metric.dasharray;
  color: metric.color;
  experiment: metric.run.experiment_name;
  run: metric.run.name;
  metric: metric.metric_name;
  context: string[];
  value: string;
  step: string;
  epoch: string;
  time: number | null;
  [key: string]: any;
}

export interface IGetDataAsLinesProps {
  smoothingFactor?: number;
  smoothingAlgorithm?: string;
  collection?: IMetric[][];
}

export interface IOnGroupingSelectChangeParams {
  groupName: GroupNameEnum;
  list: string[];
}

export interface IOnGroupingModeChangeParams {
  groupName: GroupNameEnum;
  value: boolean;
  options?: any[] | null;
}

export interface IGetGroupingPersistIndex {
  groupConfig: {};
  grouping: IGroupingConfig;
  groupName: 'color' | 'stroke';
}

export interface IGroupingSelectOption {
  label: string;
  group: string;
  value: string;
  readonly?: boolean;
}

export interface IAppData {
  created_at?: string;
  id?: string;
  updated_at?: string;
  type?: string;
  state?: Partial<IAppModelConfig | IImagesExploreAppConfig>;
}

export interface IDashboardRequestBody {
  name: string;
  description: string;
  app_id?: string;
}

export interface IDashboardData {
  app_id: string;
  created_at: string;
  id: string;
  name: string;
  description: string;
  updated_at: string;
}

export interface IAlignMetricsDataParams {
  align_by: string;
  runs: {
    run_id: string;
    traces: {
      context: IMetricTrace['context'];
      metric_name: string;
      slice: number[];
    }[];
  }[];
}<|MERGE_RESOLUTION|>--- conflicted
+++ resolved
@@ -49,10 +49,6 @@
   params: string[];
   notifyData: INotification[];
   groupingSelectOptions: IGroupingSelectOption[];
-<<<<<<< HEAD
-  selectFormData?: { options: ISelectOption[]; suggestions: string[] };
-  liveUpdateConfig?: {
-=======
   selectFormData?: {
     options: ISelectOption[];
     suggestions: string[];
@@ -60,7 +56,6 @@
     advancedError: ISyntaxErrorDetails;
   };
   liveUpdateConfig: {
->>>>>>> 7fee9f04
     delay: number;
     enabled: boolean;
   };
