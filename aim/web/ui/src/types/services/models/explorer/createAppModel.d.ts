--- conflicted
+++ resolved
@@ -96,12 +96,8 @@
 export interface ISelectOption {
   label: string;
   group: string;
-<<<<<<< HEAD
-  color: string;
+  color?: string;
   key: string;
-=======
-  color?: string;
->>>>>>> b8c2ea83
   type?: string;
   value?: {
     option_name: string;
