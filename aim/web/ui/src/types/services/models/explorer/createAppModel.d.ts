import { HighlightEnum } from 'components/HighlightModesPopover/HighlightModesPopover';

import { ResizeModeEnum } from 'config/enums/tableEnums';
import { RowHeightSize } from 'config/table/tableConfigs';
import { DensityOptions } from 'config/enums/densityEnum';
import { GroupNameEnum } from 'config/grouping/GroupingPopovers';

import { AppDataTypeEnum, AppNameEnum } from 'services/models/explorer';

import { IAxesScaleRange } from 'types/components/AxesPropsPopover/AxesPropsPopover';
import { IAxesScaleState } from 'types/components/AxesScalePopover/AxesScalePopover';
import {
  IAggregationConfig,
  IAlignmentConfig,
  ITooltip,
  IChartZoom,
  IFocusedState,
  IMetricAppModelState,
  SortField,
  ITooltipConfig,
} from 'types/services/models/metrics/metricsAppModel';
import { IParamsAppModelState } from 'types/services/models/params/paramsAppModel';
import { IRunsAppModelState } from 'types/services/models/runs/runsAppModel';
import {
  IScatterAppModelState,
  ITrendlineOptions,
} from 'types/services/models/scatter/scatterAppModel';

import { ChartTypeEnum, CurveEnum } from 'utils/d3';
import { SmoothingAlgorithmEnum } from 'utils/smoothingData';

import { IImagesExploreAppModelState } from '../imagesExplore/imagesExploreAppModel';

export interface IAppInitialConfig {
  dataType: AppDataTypeEnum;
  selectForm: AppNameEnum;
  grouping: boolean;
  appName: AppNameEnum;
  components: {
    table?: boolean;
    charts?: ChartTypeEnum[];
  };
}

export type IAppModelState =
  | IMetricAppModelState
  | IParamsAppModelState
  | IScatterAppModelState
<<<<<<< HEAD
  | IRunsAppModelState;
=======
  | IRunsAppModelState
  | IImagesExploreAppModelState;
>>>>>>> 4bde64a5

export interface IAppModelConfig {
  grouping?: IGroupingConfig;
  select?: ISelectConfig;
  table?: ITableConfig;
  pagination?: IPaginationConfig;
  liveUpdate?: ILiveUpdateConfig;
  chart?: Partial<IChart>;
}

export interface IChart
  extends ILineChartConfig,
    IHighPlotConfig,
    IScatterPlotConfig {
  trendlineOptions: ITrendlineOptions;
}

export interface IGroupingConfig {
  [GroupNameEnum.COLOR]?: string[];
  [GroupNameEnum.STROKE]?: string[];
  [GroupNameEnum.CHART]?: string[];
  [GroupNameEnum.ROW]?: string[];
  reverseMode?: {
    color?: boolean;
    stroke?: boolean;
    chart?: boolean;
    row?: boolean;
  };
  isApplied?: {
    color?: boolean;
    stroke?: boolean;
    chart?: boolean;
    row?: boolean;
  };
  persistence?: {
    color: boolean;
    stroke: boolean;
  };
  seed?: {
    color: number;
    stroke: number;
  };
  paletteIndex?: number;
}

export interface ISelectOption {
  label: string;
  group: string;
  color?: string;
  type?: string;
  value?: {
    option_name: string;
    context: { [key: string]: unknown } | null | any;
  };
}

export interface ISelectConfig {
  options: ISelectOption[];
  query: string;
  advancedMode?: boolean;
  advancedQuery?: string;
}

export interface ITableConfig {
  resizeMode?: ResizeModeEnum;
  rowHeight: RowHeightSize;
  sortFields?: SortField[];
  hiddenMetrics?: string[];
  hiddenColumns?: string[];
  hideSystemMetrics?: boolean;
  columnsWidths?: { [key: string]: number };
  columnsOrder?: IColumnsOrder;
  columnsColorScales?: { [key: string]: boolean };
  height?: string;
  selectedRows?: any;
}

interface IColumnsOrder {
  left: string[];
  middle: string[];
  right: string[];
}
export interface IPaginationConfig {
  limit: number;
  offset: null;
  isLatest: boolean;
}

export interface ILiveUpdateConfig {
  delay: number;
  enabled: boolean;
}

export interface IHighPlotConfig {
  curveInterpolation: CurveEnum;
  isVisibleColorIndicator: boolean;
  focusedState: IFocusedState;
  tooltip: ITooltip;
  brushExtents: {
    [key: string]: {
      [key: string]: [number, number] | [string, string];
    };
  };
}

export interface ILineChartConfig {
  highlightMode: HighlightEnum;
  ignoreOutliers: boolean;
  zoom: IChartZoom;
  axesScaleType: IAxesScaleState;
  axesScaleRange: IAxesScaleRange;
  curveInterpolation: CurveEnum;
  smoothingAlgorithm: SmoothingAlgorithmEnum;
  smoothingFactor: number;
  aggregationConfig: IAggregationConfig;
  densityType: DensityOptions;
  alignmentConfig: IAlignmentConfig;
  focusedState: IFocusedState;
  tooltip: ITooltipConfig;
}

export interface IScatterPlotConfig {
  highlightMode: HighlightEnum;
  focusedState: IFocusedState;
  tooltip: ITooltipConfig;
}<|MERGE_RESOLUTION|>--- conflicted
+++ resolved
@@ -46,12 +46,8 @@
   | IMetricAppModelState
   | IParamsAppModelState
   | IScatterAppModelState
-<<<<<<< HEAD
-  | IRunsAppModelState;
-=======
   | IRunsAppModelState
   | IImagesExploreAppModelState;
->>>>>>> 4bde64a5
 
 export interface IAppModelConfig {
   grouping?: IGroupingConfig;
@@ -100,7 +96,7 @@
 export interface ISelectOption {
   label: string;
   group: string;
-  color?: string;
+  color: string;
   type?: string;
   value?: {
     option_name: string;
