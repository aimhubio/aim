--- conflicted
+++ resolved
@@ -17,11 +17,8 @@
   onImageAlignmentChange: (
     value: { value: string; label: string } | null,
   ) => void;
-<<<<<<< HEAD
   onStackingToggle: () => void;
-=======
   onImagesSortReset: () => void;
   onImagesSortChange: any;
   sortFields: SortField[];
->>>>>>> dc86cd81
 }