--- conflicted
+++ resolved
@@ -8,15 +8,9 @@
 import {
   ISelectConfig,
   ISelectOption,
-<<<<<<< HEAD
+  IGroupingConfig,
+  IColumnsOrder,
 } from 'types/services/models/explorer/createAppModel';
-import { IGroupingConfig } from 'types/services/models/explorer/createAppModel';
-=======
-} from 'services/models/explorer/createAppModel';
-import { IGroupingConfig } from 'services/models/explorer/createAppModel';
-
-import { IScatterAppModelState } from 'types/services/models/scatter/scatterAppModel';
->>>>>>> c781221b
 import { ITableRef } from 'types/components/Table/Table';
 import {
   GroupNameEnum,
@@ -35,7 +29,6 @@
 import { INotification } from 'types/components/NotificationContainer/NotificationContainer';
 import { IProjectParamsMetrics } from 'types/services/models/projects/projectsModel';
 import { ITrendlineOptions } from 'types/services/models/scatter/scatterAppModel';
-import { IColumnsOrder } from 'types/services/models/explorer/createAppModel';
 
 import { IRequestProgress } from 'utils/app/setRequestProgress';
 
@@ -71,12 +64,7 @@
   trendlineOptions: ITrendlineOptions;
   selectedRows: { [key: string]: any };
   columnsOrder: IColumnsOrder;
-<<<<<<< HEAD
   onChangeTooltip: (tooltip: Partial<ITooltip>) => void;
-=======
-  sameValueColumns: string[] | [];
-  onChangeTooltip: (tooltip: Partial<IChartTooltip>) => void;
->>>>>>> c781221b
   onChangeTrendlineOptions: (options: Partial<ITrendlineOptions>) => void;
   onActivePointChange?: (
     activePoint: IActivePoint,
