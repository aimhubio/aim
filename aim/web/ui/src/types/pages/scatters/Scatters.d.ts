import React from 'react';
import { RouteChildrenProps } from 'react-router-dom';

import { HighlightEnum } from 'components/HighlightModesPopover/HighlightModesPopover';

import { RowHeightSize } from 'config/table/tableConfigs';
import { ResizeModeEnum } from 'config/enums/tableEnums';
import { RequestStatusEnum } from 'config/enums/requestStatusEnum';

import { IScatterAppModelState } from 'services/models/scatter/scatterAppModel';
import {
  ISelectConfig,
  ISelectOption,
} from 'services/models/explorer/createAppModel';
import { IGroupingConfig } from 'services/models/explorer/createAppModel';

import { ITableRef } from 'types/components/Table/Table';
import {
  GroupNameType,
  IMetricTableRowData,
  IOnGroupingModeChangeParams,
  IOnGroupingSelectChangeParams,
  IFocusedState,
  IChartTooltip,
  IChartTitleData,
  IGroupingSelectOption,
  IChartZoom,
} from 'types/services/models/metrics/metricsAppModel';
import { ITableColumn } from 'types/components/TableColumns/TableColumns';
import { IChartPanelRef } from 'types/components/ChartPanel/ChartPanel';
import { IAxesScaleState } from 'types/components/AxesScalePopover/AxesScalePopover';
import { IActivePoint } from 'types/utils/d3/drawHoverAttributes';
import { IBookmarkFormState } from 'types/components/BookmarkForm/BookmarkForm';
import { INotification } from 'types/components/NotificationContainer/NotificationContainer';
import { IProjectParamsMetrics } from 'types/services/models/projects/projectsModel';
import { ITrendlineOptions } from 'types/services/models/scatter/scatterAppModel';

export interface IScattersProps extends Partial<RouteChildrenProps> {
  tableRef: React.RefObject<ITableRef>;
  chartPanelRef: React.RefObject<IChartPanelRef>;
  tableElemRef: React.RefObject<HTMLDivElement>;
  chartElemRef: React.RefObject<HTMLDivElement>;
  wrapperElemRef: React.RefObject<HTMLDivElement>;
  resizeElemRef: React.RefObject<HTMLDivElement>;
  scatterPlotData: any[];
  panelResizing: boolean;
  chartTitleData: IChartTitleData;
  tableData: IMetricTableRowData[];
  tableColumns: ITableColumn[];
  focusedState: IFocusedState;
  groupingData: IGroupingConfig;
  notifyData: IScatterAppModelState['notifyData'];
  tooltip: IChartTooltip;
  selectedOptionsData: ISelectConfig;
  tableRowHeight: RowHeightSize;
  sortFields: [string, 'asc' | 'desc' | boolean][];
  hiddenMetrics: string[];
  hiddenColumns: string[];
  groupingSelectOptions: IGroupingSelectOption[];
  projectsDataMetrics: IProjectParamsMetrics['metrics'];
  resizeMode: ResizeModeEnum;
<<<<<<< HEAD
  selectFormOptions: ISelectOption[];
  requestStatus: RequestStatusEnum;
=======
  trendlineOptions: ITrendlineOptions;
>>>>>>> 2d00be84
  onChangeTooltip: (tooltip: Partial<IChartTooltip>) => void;
  onChangeTrendlineOptions: (options: Partial<ITrendlineOptions>) => void;
  onActivePointChange?: (
    activePoint: IActivePoint,
    focusedStateActive?: boolean,
  ) => void;
  onTableRowHover: (rowKey?: string) => void;
  onTableRowClick: (rowKey?: string) => void;
  onGroupingSelectChange: (params: IOnGroupingSelectChangeParams) => void;
  onGroupingModeChange: (params: IOnGroupingModeChangeParams) => void;
  onGroupingPaletteChange: (index: number) => void;
  onGroupingReset: (groupName: GroupNameType) => void;
  onGroupingApplyChange: (groupName: GroupNameType) => void;
  onGroupingPersistenceChange: (groupName: 'color' | 'stroke') => void;
  onBookmarkCreate: (params: IBookmarkFormState) => void;
  onBookmarkUpdate: (id: string) => void;
  onNotificationAdd: (notification: INotification) => void;
  onNotificationDelete: (id: number) => void;
  onResetConfigData: () => void;
  onSelectOptionsChange: (options: ISelectOption[]) => void;
  onSelectRunQueryChange: (query: string) => void;
  onExportTableData: (e: React.ChangeEvent<any>) => void;
  onRowHeightChange: (height: RowHeightSize) => void;
  onSortReset: () => void;
  onSortChange?: (field: string, value?: 'asc' | 'desc' | 'none') => void;
  onParamVisibilityChange: (metricKeys: string[]) => void;
  onColumnsOrderChange: (order: any) => void;
  onColumnsVisibilityChange: (hiddenColumns: string[]) => void;
  onTableDiffShow: () => void;
  onTableResizeModeChange: (mode: ResizeModeEnum) => void;
  updateColumnsWidths: (key: string, width: number, isReset: boolean) => void;
  columnsWidths: { [key: string]: number };
  onShuffleChange: (name: 'stroke' | 'color') => void;
  onSearchQueryCopy: () => void;
  liveUpdateConfig: { delay: number; enabled: boolean };
  onLiveUpdateConfigChange: (config: {
    delay?: number;
    enabled?: boolean;
  }) => void;
}<|MERGE_RESOLUTION|>--- conflicted
+++ resolved
@@ -59,12 +59,9 @@
   groupingSelectOptions: IGroupingSelectOption[];
   projectsDataMetrics: IProjectParamsMetrics['metrics'];
   resizeMode: ResizeModeEnum;
-<<<<<<< HEAD
   selectFormOptions: ISelectOption[];
   requestStatus: RequestStatusEnum;
-=======
   trendlineOptions: ITrendlineOptions;
->>>>>>> 2d00be84
   onChangeTooltip: (tooltip: Partial<IChartTooltip>) => void;
   onChangeTrendlineOptions: (options: Partial<ITrendlineOptions>) => void;
   onActivePointChange?: (
