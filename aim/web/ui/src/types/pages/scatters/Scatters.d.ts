--- conflicted
+++ resolved
@@ -63,12 +63,8 @@
   trendlineOptions: ITrendlineOptions;
   selectedRows: { [key: string]: any };
   columnsOrder: IColumnsOrder;
-<<<<<<< HEAD
   sameValueColumns: string[];
   onChangeTooltip: (tooltip: Partial<IChartTooltip>) => void;
-=======
-  onChangeTooltip: (tooltip: Partial<IPanelTooltip>) => void;
->>>>>>> 60bd7bac
   onChangeTrendlineOptions: (options: Partial<ITrendlineOptions>) => void;
   onActivePointChange?: (
     activePoint: IActivePoint,
