--- conflicted
+++ resolved
@@ -31,7 +31,6 @@
 import { RowHeightSize } from 'config/table/tableConfigs';
 import { IProjectParamsMetrics } from 'types/services/models/projects/projectsModel';
 import { ResizeModeEnum } from 'config/enums/tableEnums';
-import runsAppModel from '../../../services/models/runs/runsAppModel';
 
 export interface IMetricProps extends Partial<RouteChildrenProps> {
   tableRef: React.RefObject<ITableRef>;
@@ -111,16 +110,13 @@
   onTableResizeModeChange: (mode: ResizeModeEnum) => void;
   updateColumnsWidths: (key: string, width: number, isReset: boolean) => void;
   columnsWidths: { [key: string]: number };
-<<<<<<< HEAD
+  onShuffleChange: (name: 'stroke' | 'color') => void;
+  onSearchQueryCopy: () => void;
   liveUpdateConfig: { delay: number; enabled: boolean };
   onLiveUpdateConfigChange: (config: {
     delay?: number;
     enabled?: boolean;
   }) => void;
-=======
-  onShuffleChange: (name: 'stroke' | 'color') => void;
-  onSearchQueryCopy: () => void;
->>>>>>> 2b20bfb0
 }
 
 export interface IOnSmoothingChange {
