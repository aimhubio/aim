--- conflicted
+++ resolved
@@ -43,11 +43,6 @@
 import { IColumnsOrder } from 'types/services/models/explorer/createAppModel';
 import { ITagInfo } from 'types/tags/Tags';
 
-<<<<<<< HEAD
-import { SmoothingAlgorithmEnum } from 'utils/smoothingData';
-import { CurveEnum, HighlightEnum } from 'utils/d3';
-=======
->>>>>>> b6176cc2
 import { IRequestProgress } from 'utils/app/setRequestProgress';
 
 export interface IMetricProps extends Partial<RouteChildrenProps> {
