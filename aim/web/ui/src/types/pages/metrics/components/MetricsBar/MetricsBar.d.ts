--- conflicted
+++ resolved
@@ -4,13 +4,10 @@
   onBookmarkCreate: IMetricProps['onBookmarkCreate'];
   onBookmarkUpdate: IMetricProps['onBookmarkUpdate'];
   onResetConfigData: IMetricProps['onResetConfigData'];
-<<<<<<< HEAD
   liveUpdateConfig: { delay: number; enabled: boolean };
   onLiveUpdateConfigChange: (config: {
     delay?: number;
     enabled?: boolean;
   }) => void;
-=======
   title: string;
->>>>>>> c8a040f8
 }