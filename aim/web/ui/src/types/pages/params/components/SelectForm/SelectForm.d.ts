--- conflicted
+++ resolved
@@ -2,24 +2,8 @@
 import { ISelectOption } from 'services/models/explorer/createAppModel';
 
 export interface ISelectFormProps {
-<<<<<<< HEAD
+  requestIsPending: boolean;
+  selectedParamsData: IAppModelConfig['select'];
   onParamsSelectChange: (options: ISelectOption[]) => void;
-  selectedParamsData: IAppModelConfig['select'];
-=======
-  requestIsPending: boolean;
-  onParamsSelectChange: IParamsAppConfig['onParamsSelectChange'];
-  selectedParamsData: IParamsAppConfig['select'];
->>>>>>> 3d3041f0
   onSelectRunQueryChange: (query: string) => void;
-}
-
-// export interface ISelectParamsOption {
-//   label: string;
-//   group: string;
-//   color: string;
-//   type: string;
-//   value?: {
-//     option_name: string;
-//     context: object | null | any;
-//   };
-// }+}