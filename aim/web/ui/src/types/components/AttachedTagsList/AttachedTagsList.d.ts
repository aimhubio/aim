--- conflicted
+++ resolved
@@ -1,12 +1,10 @@
 import * as React from 'react';
+
 import { ITagInfo } from 'types/pages/tags/Tags';
 
 export interface IAttachedTagsListProps {
   runHash: string;
   initialTags?: ITagInfo[];
   headerRenderer?: (tagsLength: number) => React.ReactNode;
-<<<<<<< HEAD
-=======
   onTagsChange?: (tags: ITagInfo[]) => void;
->>>>>>> de7ea192
 }