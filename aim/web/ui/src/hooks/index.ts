--- conflicted
+++ resolved
@@ -4,10 +4,7 @@
 import useModel from './useModel';
 import useAudioBlobURI from './useAudioBlobURI';
 import useImageBlobURI from './useImageBlobURI';
-<<<<<<< HEAD
-=======
 import useFigureBlobURI from './useFigureBlobURI';
->>>>>>> c01faae6
 
 export {
   useParamsSuggestions,
@@ -16,10 +13,7 @@
   useModel,
   useAudioBlobURI,
   useImageBlobURI,
-<<<<<<< HEAD
-=======
   useFigureBlobURI,
->>>>>>> c01faae6
 };
 
 export * from './window';