--- conflicted
+++ resolved
@@ -8,12 +8,9 @@
   Tags = '/tags',
   Bookmarks = '/bookmarks',
   Run_Detail = '/runs/:runHash',
-<<<<<<< HEAD
   Scatters = '/scatters',
-=======
   Images_Explore = '/images',
   Images_Explore_Id = '/images/:appId',
->>>>>>> 976b5c22
 }
 
 export { PathEnum };