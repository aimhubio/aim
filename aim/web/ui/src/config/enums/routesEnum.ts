--- conflicted
+++ resolved
@@ -13,11 +13,8 @@
   Images_Explore = '/images',
   Images_Explore_Id = '/images/:appId',
   Figures_Explorer = '/figures',
-<<<<<<< HEAD
   Custom_Explorer = '/custom',
-=======
   New_Figures_Explorer = '/new-fig',
->>>>>>> ef6eef2d
 }
 
 export { PathEnum };