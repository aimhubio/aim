enum PathEnum {
  Home = '/',
  Runs = '/runs',
  Metrics = '/metrics',
  Metrics_Id = '/metrics/:appId',
  Params = '/params',
  Params_Id = '/params/:appId',
  Tags = '/tags',
  Bookmarks = '/bookmarks',
  Run_Detail = '/runs/:runHash',
<<<<<<< HEAD
  Images_Explore = '/images-explore',
  Images_Explore_Id = '/images-explore/:appId',
=======
  Images_Explore = '/images',
  Images_Explore_Id = '/images/:appId',
>>>>>>> 33c4bdf7
}

export { PathEnum };<|MERGE_RESOLUTION|>--- conflicted
+++ resolved
@@ -8,13 +8,8 @@
   Tags = '/tags',
   Bookmarks = '/bookmarks',
   Run_Detail = '/runs/:runHash',
-<<<<<<< HEAD
-  Images_Explore = '/images-explore',
-  Images_Explore_Id = '/images-explore/:appId',
-=======
   Images_Explore = '/images',
   Images_Explore_Id = '/images/:appId',
->>>>>>> 33c4bdf7
 }
 
 export { PathEnum };