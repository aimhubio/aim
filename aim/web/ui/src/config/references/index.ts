import { AIM_VERSION } from 'config/config';

const DOCUMENTATIONS = {
  MAIN_PAGE: 'https://aimstack.readthedocs.io',
  STABLE: 'https://aimstack.readthedocs.io/en/stable/',
  AIM_QL: 'https://aimstack.readthedocs.io/en/latest/using/search.html',
  SUPPORTED_TYPES:
    'https://aimstack.readthedocs.io/en/latest/quick_start/supported_types.html',
  EXPLORERS: {
    PARAMS: {
      MAIN: 'https://aimstack.readthedocs.io/en/latest/ui/pages/explorers.html#params-explorer',
      SEARCH:
        'https://aimstack.readthedocs.io/en/latest/ui/pages/explorers.html#query-any-metrics-and-params',
    },
    METRICS: {
      MAIN: 'https://aimstack.readthedocs.io/en/latest/ui/pages/explorers.html#metrics-explorer',
      SEARCH:
        'https://aimstack.readthedocs.io/en/latest/ui/pages/explorers.html#id1',
    },
    IMAGES: {
      MAIN: 'https://aimstack.readthedocs.io/en/latest/ui/pages/explorers.html#images-explorer',
      SEARCH:
        'https://aimstack.readthedocs.io/en/latest/ui/pages/explorers.html#query-any-image',
    },
    SCATTERS: {
      MAIN: 'https://aimstack.readthedocs.io/en/latest/ui/pages/explorers.html#scatters-explorer',
      SEARCH:
        'https://aimstack.readthedocs.io/en/latest/ui/pages/explorers.html#scatters-explorer',
    },
    RUNS: {
      MAIN: 'https://aimstack.readthedocs.io/en/latest/ui/pages/run_management.html#runs-explorer',
      SEARCH:
        'https://aimstack.readthedocs.io/en/latest/ui/pages/run_management.html#search-runs',
    },
    //@TODO set right docs link after adding Figures docs to the docs
    FIGURES: {
      MAIN: 'https://aimstack.readthedocs.io/en/latest/ui/pages/explorers.html',
      SEARCH:
        'https://aimstack.readthedocs.io/en/latest/ui/pages/explorers.html',
    },
  },
  INTEGRATIONS: {
    PYTORCH_LIGHTNING:
      'https://aimstack.readthedocs.io/en/latest/quick_start/integrations.html#integration-with-pytorch-lightning',
    HUGGING_FACE:
      'https://aimstack.readthedocs.io/en/latest/quick_start/integrations.html#integration-with-hugging-face',
    KERAS:
      'https://aimstack.readthedocs.io/en/latest/quick_start/integrations.html#integration-with-keras-tf-keras',
    KERAS_TUNER:
      'https://aimstack.readthedocs.io/en/latest/quick_start/integrations.html#integration-with-kerastuner',
    XGBOOST:
      'https://aimstack.readthedocs.io/en/latest/quick_start/integrations.html#integration-with-xgboost',
    CATBOOST:
      'https://aimstack.readthedocs.io/en/latest/quick_start/integrations.html#integration-with-catboost',
    FASTAI:
      'https://aimstack.readthedocs.io/en/latest/quick_start/integrations.html#integration-with-fastai',
    LIGHT_GBM:
      'https://aimstack.readthedocs.io/en/latest/quick_start/integrations.html#integration-with-lightgbm',
    PYTORCH_IGNITE:
      'https://aimstack.readthedocs.io/en/latest/quick_start/integrations.html#integration-with-pytorch-ignite',
  },
};

const DEMOS = {
  MAIN: 'http://play.aimstack.io:10001/metrics?grouping=8uYPXatSfU5QSDNPAu7p86Uw438qTupoLaxzkERnqPAfSSDTAANjKUXKghaTQgcdkgJu1DgEg9A3X61eePdqmTtkqrEmHHDvuSLjG8C44X3FNd1fdgx7nEsAm3wiQBDg1gjmFdZfvaf4qmbqxC6fp92DnDnjfw6KN4fqG3dr6QKRbMhqk6ThR2rsbVHAoFofbmyc2DqH35ZRKFZiEEdgUFVov6zVEDkW8MVvBJgw36iEvwBNhDrGD9zozbJhm5uz4NNjXdvaikfTVXgmgYM7oHVeM28Ci63bykQSt372tiZ8hXSjMUUbr9ipXna19ivDKKYKDcBsih3STFRprR278pMw3cd9AypyxxyQoLgqLFYwVN94tURTNrtEyJPQeQWYfjtKfEx2fLEVHHvZSWjBFHCHeN4FGpFwBx6bzpJcpSphG66StebxKq8j4gX4RvpVgXoGXMua35yj3SuDhJ&chart=F7TdXFiqYe233mARSSoddjAYGv9KSovbdVJm497jZTvz9RHQkAPt9ByX17E31bH9tBPBN5AzhG2oKi9jWneMV4uoVvs9Tej7ngUsgcos9nhw4X4uM982DDey8VVPfRG7gbxdJXYesd4YwzMUN2EPJoLamS9ChGtVeokYmDc32SymAVSLZEFwbgkypHMRPoDJu9M6tNozRCTnszfp1pJRaoRK31BYKVHeoWRMFR8mdnANbkyUieJPLNob1aPqg1JxGt3GBV695YnQvwT8BfcmUiow3LhYE4reJUBuHK4QFBzcACVroQ1w5uvWjoBJJxyp3KxKxLFpRq1GG7RwuWAQ8bDYMvmLH7yuXPc4ndMwEsVaDnEMkn2pZ8VrdMFiXQXWDSQdVqhXdiDhAzcoafyJ64RQ1tjfmDLLEEqmQ2zA8A9MRb5fTBkFTnGPQn6ErXPyPuUZxEC2JXyfy7zHXvvV1Qg9EFXP4dvgFi7e5sGFDTwDDJkRFH4YszQDsVNgCHUbh2CEX4GW7N91a9V3JArZt6zPUseNpwk4BQDnaJRKkRYfEPKMzLExPjKeARhjc6nKgPhHBWxbnaV3YVZipMcXxheoBJKL1e7Yb2qcTusnesCeHPKg237jBeJHy7hcvSVLKr4vtZCUPzbkSJkyPwohTGHHMTFcmSSoMieSmi3gbR9BczXY2FVChKUnuR85CbCGYYqhJC9dJrLZnKhodEBWd1X25DV4ZtQiiA34rD3w8bkDPvFzzaiC59S7QpSBDWQc6SSeCZ4avMdXzmWbpzvbxoUK8isyrZHjLcZa1rJfb8Y1AY2dg1dHhUQg1zvWYTc1TbmUuqdrHky3W5mMMWMSULuxbe7X2VRJAz9oKDQXNJPDdnT82qDvy3esVw521dBLtbiCrtKby7r9UjKCuK5jG9RPryKs1tBTystNWaeX6zL2qB6YzysuKsyD98eocTyBGdPHxXkSCok2j83PbtaS9ANKFYff4cUHy7tsTzUR59KMTpUqAJ2fknLPe1FU4X5v29RCAW5YMoVgxcSj1n1qwBCcxpmKq1PaBWBxDynQWJ4sAqk4jQeecEnhqM4T2N4BcggSqTZVNNGYnBSSzb5gBx4eUKpvDji7HqcE6SUiuKW33HZQJr25mhMNFpmhQxQfjjEbaRpiK6V3GTDjHghjoPEa53WE1CPTiYuiW87dsnBP3FJ7vQU31QPtBWHYpUJjEtMkWaG7baiZe8B9NotSixPwGcLrJS5DxTBg9tTfhNNzUbp6kinjrMzRsMZK25SoekKtm7BCFk8qXnUb8WdhbEZRGwbJxyfJeetz5mQKfr8N7UGpXVmp13cTh2wT174qTbjmVWu39TxgYWWnYJWnzH77q7dKH7A3U8nbaueh8NqEZSjcHKJdsPpvPkT1qdbf6RYWhGoH1VKE33EkVaDcUsvxkJ65sPuNUW2Tdm4Vxjtj46BvwBhFqcoGYgQXrPejMiqbXJhDMnyBScpVV8zpVcwgfYM6n5aqisANnGMja5zmvZFLz4uzr3TpnPWZ2rwCz64xpYgoRMNdoKmUaEjFroJKCgR6HXy2ApsfUVtVRhZCzCz8963yFTm2X45ow4L3Sh6omFFcDhUVTXcSRvoW9Jr4Y4Gdjq4vKPXiL2Lc2eJ96sUSqVuVv1c77mk1xVfhvwyQpvfc6ECf2q28a2sWmPdeZdxaaQUR2Q4khnmfnoviPaQiJFLsRaAVKNZBXCSAN49fy1D3B9nm4CLswjaePexjqtfmp5G8wWpCSrATBTWBcq4q5MQ2Sc6K63xXoxrP6qvVkXQ22dEtxVTwLwunqvG5rTKqUdnYQpSUzQJFFpb8muyyyWW24RAMrH77b46zY3qnDUb3zvfBdrqWG72DybE5YRazBiyr3wopWGihNmgN5kCw2mKaaTpEpFHzkLJYcJWT5CWur8P2yYRyjnsPF3EFMP5BXDYTBhbMzxVZoTHiaY7xbJSkSB67kmviFhovRsD3aRi1oi6cw96XZWeVuQct5QRX5VZRncG7Kg3mpdtGkKxqwk2pbfiRmSByLaG3qxjvYSZsXmZ2vVpHVWr8hotiDxcm81Pe3iashoeBfnaJEhsDq5i4YjpHaBDRK13QV9BCrs8aY6SSK33fNaX3DdTLhWT4ngWXqAtQ7KztkwxtzasSmnR5ew9Xx5gm8xmFY8rnjN4Sg6vp4av75QzN41TbQ9ssH2sbS38ei9C6xSCBY8v8vKjUUxvPe7tSsJNYymyKQRhzWz2dGBY6ZSXiwBz4Lav8DymueEF5VrUR5nAH5VMLpkGBgKugHc4fFn4PBoqhcAXa4JRZLWUkqAUKnb2veznU247eVv15kSvP8aVSmCEXt7fefGcwaa34uYq44igpZ6Epe1yGKaeZRsnMTzpgusasYpP4EH8Bj3PbjJgSJhJtKCDYfwfGTxjuUBXXANqvvytyNbegiRAYQBXU3pdRxFEevJmaKaSv4j2f6dGuHJXXqbzhiZLcpNaPSyXmG3ZGfbGWa8myFFCu2sdxaVKS5ZoqfbcSx2NBqvnSLFdD2wLcdLWmHHojq3aWawBFiZXJSivhUTHRnZDLjLDWLwm6PsZJtRGVupFwAP4XWeM1Z1gMP1EwJ8xGVz52LkbaaUZFaycGL9bG92ArTEyqLN9WiCCuK2Cn3tr1KJLPieZBtStFbVsihu7yDMc67rHA9qMzCzmYTXj1QtaRdBuZtzBbGNiiNsJjm9wqicvxLD8YWN7mZZTp785VUeukma7CxpoyW1MhjQXCtMSkoviFK42bH5JL3EqEDssR45UsbvfvRLrKFmM1vZ5dp5ikyEW1ciP8p9ppH5tzVAdmxh1kNspqqz3H3Vx5uqNkruFhvzz392nztMKbGN8Wz5uEfSWV9yjM9iA61rXxQVpRM4HxSNU4x1rvuDg1ZRw1ZyxQMe2SDrDerEZwHCEdz9CLyf1838xgpLQvV6Nd4kwgUVtX7NKMNzav124jntqvH21uwgovfYh7aJiBNWpDznw9fHSXekNWMrxtEn8i1bMQJGmUygCUj5tAUahzHEy1B93NZ9W8q1mcHzkVQa6SK2URyfjmx8BhKMDzmwubdw2dWtg52P7zT3gxkMy8chvd75y2tSR68zEmuZjQ35rJrpa81HyQQK3ZChAzwxCYnN73ok5Rv4u4FbXZHJ2HkUaLeRWgA4Lyazh9AwoNZvZBj1LJHWgJxs6cN7TnNiAByfSizYaWR86keLDvS9xpf7pzHz4jRHMKno1VMcwqX5PaWiZESxw8aTjYLy7FgzezWAa1HGgCaXg1SiFA8CXbxLYtjF3c8DCb1f4jd6bUvja2gVvNCYmiuHsz3vAwE2c1KcnEBVLa6TBDvwyY7vfayMDgLtz1a1wVp6ktyTEWa1RDumqvDapujmBLSCQL9K5Z8jTNCHmJthV8HKGCqWmgoCScXLxawv3DLwNW9H2rHCtZdvDkUHUXFVTvyx5XuLCbBr4ckZ45gEARdtWNxpDuqgtNRmnxubxfcwEFCUjPovTqAg5S2KBfvMiMjkMQW16WwwgdDgi52YXQn2BmfJ72SqjHV1X2WhGhc1cA1ydYWB4bsmai3XBY2Rw6LMDsQz9YdbMCGq9YMKohXp6yM2WJynynBTFLAKvBzVMUpoCko9QQfT54dijZ5qopJgWYDJiSCDtNjBECuYTXD5XajCKy4qpz828oNJ1HmXf5ygV6RyNn51wHEvqLRGbDNgM8Y9ZtpPUhgfU3TBZ8iGCN2wZZCMtE9pTJJYaustLkAxotTtBFedMwtLh2ZnqYcdL9wZqGReZ2BQGxHgMN76aRc1ZmpVcxBZFVdUKNPGbHx8HZEokDqcyAURfY2euKyXhLQDRyAs6jnWRPsbRYJN1x8YoLpx5mPb1DRvyjY1DkTBA59qNdgRVqT6YwbUrtjNBSSvYuwgto4RXsy6e7DFSF8HRcYpCTVwFcRxT46aJJGMMQrehEQPF8BGfbzVD4StcgP54yKwW6miAkSoC8PZyFEvtoHZBWYfboLzUAsXm6dCKdSqLHBMz6s9nznscLywmJjvM68BzPmtV1cqHcRXgMbrrp3gGBAchnLBbxSGVGF6F9m9PMdbRbxmE4iJFvE2fDdTpYHQ5bMDGD2viKoX7fiBngdBapbqsFMcA8EftvtodjK1cnkgdmWBUN4u3VJjXvHTssKXD1YuWXYyAMRmJhFpSF8t8UXEkUCTHJeuDkgPptY31sLdphNWXhu5tjm9v5mQBnAWwawEosFQhs33hx5iqGWFwAnobnmEgqMRCcqGav3WHXfGwKbCWHSsBCk6j8Uhh7bMxWU1uUagbMN5qLkE23pp9tDpC9RzVHRc3YFiFpKECZWxUQnRhqoed6A7ZAqpYgb4E7tAB7a6oVomjRwiWKgWPjTT4UF8LEFZkzzxiFDtUWtLgbM9p7LVg2mRXDiDDTU9WYx2C4YbNRrvJsFheXsEi2Z4wkj9iVQeh5bnFjTz79ssgQ3LkPkNquBTYo1b9pFiqE2zDcic4MdrYBBgP6fTPv69uGyYxLEDbjMSJadRwN44TeTZ7AHbBGQk66ymm32tdsYvzJ6AXpTs1WdVmXaPTmhvdXLKr2ntpa17BDxjDSErAK8LEaAXctJ6tmuiS9BqBVu6dVpWVccouVDd2HUQP4WAjSiPMURN6h3Zts3zJY2cvYu9uzUNazg8DRdMfQmQ8ZA5WJXx5mSuV2dv7vCPJiW7NiocaZYaUcmPMntMsTzErH5hEDP99ppUwyzaJBDJBA4YKLwvsoS71T2a5CVofvZ7i82S8kj5af5Lj8pAkWtrtyuhbMvF99dSPjHg3FN6eKjXjpzGR6HSMCHqbuEmN8PGJrgj7Up21MVc9Tj135FBbUngnjnJQB81xDbVjeGkvSRdmyix6mw9T9VKTrr4wyMQb4AE2o5UXhjg18UhPqSitMzA8Z3HXLS2A8asfrHL1f5pL2DBaUGsdsk583pGahny2kNo26CY8KWDoFKEFU4wcYGYGsjk5CVax3YaNZs4EYRcCCrvhBrLSfiCQLX5hajirniZABk6Ddcmy9REVDWchVNWNHFDQTXCTM24fiSsePG6AqMjW1rjzTyrZDiFyAzq6biv9KvLQmvLMqRxWE6JRpCoH8jQF9u483ygamfzJAqcgBgkhikaPNScBy1AueXYdcndHJhAPRaX7sjd9qFJw3Nr1LUBVgzc2CJZZG4Tpmo7FzZC5NpTHXHZb54kiZEMQKhPFiZmKiwzuGm5rUfZutzmyQ3GKopmUG4CrS92xWDdpLMRwoMdWT3prL3QCHt5sb756evNo4185MTrgBxEHpuWVK7kLfgysbfHGu7Z48goEHaQBRnSRhNmpzZ81zXzhV8RDVJyDfZNCWfvGjYJm9hVM93iNAmPsfsyQDnPV1tfd1YghvroNGYrGdXLFK1QFLrYZiz9EG1vToZS9Efi7b2muMjUag5yZyWsUGN4BeinxNvJKbRqQDTuceamYiRbnKFufbUArJ7i8MHHqAR36h4pMVo6L2zv2gpJLvpJMmKUryGC7MS8sXDWqhBDYg6RXxEtTyu6XVBd9QdN6awDzoVrs1Kk6tsMTA39pFDye9SXYzPiTwSwpaFMzn83SroNxgxrWUuw7whf6qRgYhYivKrUfbr4qyNHeDbNndK6fqJ92GeNdSnTCm9V1jSh6TLuSySMfyGj8jeUgRbjUQ6YkhmWM4aN1Dg58VTtRfqE1RMaG8ePARCgNEqPKTcbqzoizo5gWfhNMUZ1FyXBCaQvgpWMUHpL9aeyXEaaMMjbALCJaXC3efy5n31hPcfu4RaszFUDdmYqvY6UX3MBuhG5v3WvYUPsTpWq34mgFBLsgH51FQWz1tEELoiS4xsmkzproEBRCZqNJvmmFmRntwDCfjNGym6DkXaFt8THzcS4BnAzbJ311zF1KeNjq3iJuAWRzNyb3WbBXJ2iPJc2ypB1Ud1dt3DwrpcNLW2gnuuqFVwwjXG9Uw3KAyRNYaSK9whkb8e39NyVfsrUE5hn9WNuQ8Pn6FpvYLDGng51ZbnztJwVF8BB7GbakdYUPXHiVBr7rdkSxmLPrm7ydSwUTSR19b9YzqcCXUfnm1Q891papBDWV5MDp279JmDz3Yc2dk8BuCYjbEz8tXFsbtLZ4dAsFMGiH9urS66bbN2oH5pigMerVdAe3mbpNWP5a54Bo25Km2rbDMqSTszVdFK7baUS7cbtGBvGxhxs7bDrbKNAvU1P4MYeGPQ2YyGzMeX3RKi6XCN4NnvDhCNVxfDoX7A9aiAAP3pvvwM7RWHshwcwFMv4weDUyMXs985Y2YxYhKF7kHWzoHfhZ5NJyMm6iSdmZRc4mLDFX47XVSFta6xUBhTi31anwLgyM1GYjgcKukYxbiSrUzNg9hqaDkmX3xyUoEsnHGT5EumhkFkEodAWLxGMwoxaFR6N46sUQBVRGdLVd1GPHdMwVQFBgunCDdt&select=7zY8cjozbtZPcd218aSeA6iwCEGaLqsuegewPXMXmDAtEKdrvzLb3u4zxJTbtBqNCKiG8wY9gzhgqiMsGcEcU2gWnt4PxCiKoV4qj2M3LRUKiEt7aVgC1qPzxsq8njZjLTD5MTxtLS69ZnAA4D89GE9Ck5BkwbhMedCpKiZdmxHDQ8owyFkVBXWETwPEC1K2tsqWv8fbCqf9kxZTELr8dfT1SLhzfsxvdcG2dBdaVJhAZahhZfkPY1b5urf2yWW4ynKzxeHYejJqgWSNiUzXXJGNtCXbYUkJ59higJEQdcY1JriFymBepjpV1BvZmmy6u2SXa4DoLWrgYSdwL3hqELPpDe1xvv7YLFEitKqmsYwvqfeysgL3Hn9FRRbwTDDibGBNQgrg9XsLxqnuWhkKaVJ3J1hETKMcydbCTUqTqsKbvKmZwoREXkyivQf6H75Y3jYZx33JjzkFEb9ZYcUYHQSwF5kMKPQhwRRGkbGMCZYqtokK59adpSy565E',
};

const GUIDES = {
  SETUP: {
    COLAB_EXAMPLE:
      'https://colab.research.google.com/drive/14rIAjpEyklf5fSMiRbyZs6iYG7IVibcI?usp=sharing',
  },
};

/*
 getDocsVersion() returns the version of the docs to be used in the links
 */
function getDocsVersion() {
  let [majorVersion, minorVersion] = `${AIM_VERSION}`.split('.');
  return `v${majorVersion}.${minorVersion}.0`;
}

const version: string = getDocsVersion();

const DASHBOARD_PAGE_GUIDES: { name: string; url: string }[] = [
  {
<<<<<<< HEAD
    name: 'Runs Management',
    url: `https://aimstack.readthedocs.io/en/${version}/ui/pages/run_management.html`,
  },
  {
    name: 'Explorers',
    url: `https://aimstack.readthedocs.io/en/${version}/ui/pages/explorers.html`,
  },
  {
    name: 'Bookmarks',
    url: `https://aimstack.readthedocs.io/en/${version}/ui/pages/bookmarks.html`,
  },
  {
    name: 'Tags page',
=======
    name: 'UI - Runs Management',
    url: `https://aimstack.readthedocs.io/en/${version}/ui/pages/run_management.html`,
  },
  {
    name: 'UI - Explorers',
    url: `https://aimstack.readthedocs.io/en/${version}/ui/pages/explorers.html`,
  },
  {
    name: 'UI - Bookmarks',
    url: `https://aimstack.readthedocs.io/en/${version}/ui/pages/bookmarks.html`,
  },
  {
    name: 'UI - Tags page',
>>>>>>> 8441a58a
    url: `https://aimstack.readthedocs.io/en/${version}/ui/pages/tags.html`,
  },
  {
    name: 'Manage runs',
    url: `https://aimstack.readthedocs.io/en/${version}/using/manage_runs.html`,
  },
  {
    name: 'Configure runs',
    url: `https://aimstack.readthedocs.io/en/${version}/using/configure_runs.html`,
  },
  {
    name: 'Query runs and objects',
    url: `https://aimstack.readthedocs.io/en/${version}/using/query_runs.html`,
  },
  {
    name: 'Query language basics',
    url: `https://aimstack.readthedocs.io/en/${version}/using/search.html`,
  },
  {
    name: 'Track experiments with aim remote server',
    url: `https://aimstack.readthedocs.io/en/${version}/using/remote_tracking.html`,
  },
  {
    name: 'Host Aim on Kubernetes (K8S)',
    url: `https://aimstack.readthedocs.io/en/${version}/using/k8s_deployment.html`,
  },
  {
    name: 'Run Aim UI on Jupyter Notebook',
    url: `https://aimstack.readthedocs.io/en/${version}/using/jupyter_notebook_ui.html`,
  },
  {
    name: 'Run Aim UI on SageMaker Notebook instance',
    url: `https://aimstack.readthedocs.io/en/${version}/using/sagemaker_notebook_ui.html`,
  },
  {
    name: 'Integration guides',
    url: `https://aimstack.readthedocs.io/en/${version}/using/integration_guides.html`,
  },
  {
    name: 'Data storage - where Aim data is collected',
    url: `https://aimstack.readthedocs.io/en/${version}/understanding/data_storage.html`,
  },
  {
    name: 'Storage indexing - how Aim data is indexed',
    url: `https://aimstack.readthedocs.io/en/${version}/understanding/storage_indexing.html`,
  },
  {
    name: 'Concepts',
    url: `https://aimstack.readthedocs.io/en/${version}/understanding/concepts.html`,
  },
];

export { DOCUMENTATIONS, GUIDES, DEMOS, DASHBOARD_PAGE_GUIDES };<|MERGE_RESOLUTION|>--- conflicted
+++ resolved
@@ -84,21 +84,6 @@
 
 const DASHBOARD_PAGE_GUIDES: { name: string; url: string }[] = [
   {
-<<<<<<< HEAD
-    name: 'Runs Management',
-    url: `https://aimstack.readthedocs.io/en/${version}/ui/pages/run_management.html`,
-  },
-  {
-    name: 'Explorers',
-    url: `https://aimstack.readthedocs.io/en/${version}/ui/pages/explorers.html`,
-  },
-  {
-    name: 'Bookmarks',
-    url: `https://aimstack.readthedocs.io/en/${version}/ui/pages/bookmarks.html`,
-  },
-  {
-    name: 'Tags page',
-=======
     name: 'UI - Runs Management',
     url: `https://aimstack.readthedocs.io/en/${version}/ui/pages/run_management.html`,
   },
@@ -112,7 +97,6 @@
   },
   {
     name: 'UI - Tags page',
->>>>>>> 8441a58a
     url: `https://aimstack.readthedocs.io/en/${version}/ui/pages/tags.html`,
   },
   {
