--- conflicted
+++ resolved
@@ -2,12 +2,6 @@
 
 export const batchCollectDelay = 200;
 
-<<<<<<< HEAD
-export const batchSendDelay = 300;
-=======
 export const batchSendDelay = 300;
 
-export const blobsUpdateThrottleDelay = 250;
-
-export const IMAGE_SIZE_CHANGE_DELAY = 200;
->>>>>>> 62e27546
+export const IMAGE_SIZE_CHANGE_DELAY = 200;