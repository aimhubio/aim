const pageTitles = {
  DASHBOARD: '',
  RUNS_EXPLORER: 'Runs Explorer',
  METRICS_EXPLORER: 'Metrics Explorer',
  PARAMS_EXPLORER: 'Params Explorer',
  IMAGES_EXPLORER: 'Images Explorer',
  SCATTERS_EXPLORER: 'Scatters Explorer',
  FIGURES_EXPLORER: 'Figures Explorer',
  AUDIOS_EXPLORER: 'Audios Explorer',
  TEXT_EXPLORER: 'Text Explorer',
  BOOKMARKS: 'Bookmarks',
  TAGS: 'Tags',
  RUN_DETAIL: '',
  EXPERIMENT: '',
  FIGURES_EXPLORER_NEW: 'New Figures',
<<<<<<< HEAD
  BOARDS: 'Boards',
  BOARD: '',
=======
  METRICS_EXPLORER_V2: 'Metrics Explorer v2',
>>>>>>> eecb47d5
};

export default pageTitles;<|MERGE_RESOLUTION|>--- conflicted
+++ resolved
@@ -13,12 +13,9 @@
   RUN_DETAIL: '',
   EXPERIMENT: '',
   FIGURES_EXPLORER_NEW: 'New Figures',
-<<<<<<< HEAD
   BOARDS: 'Boards',
   BOARD: '',
-=======
   METRICS_EXPLORER_V2: 'Metrics Explorer v2',
->>>>>>> eecb47d5
 };
 
 export default pageTitles;