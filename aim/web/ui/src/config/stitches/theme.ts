--- conflicted
+++ resolved
@@ -81,15 +81,9 @@
     green50: '#EBFDE7',
     green70: '#D7FCCF',
     green80: '#C3FBB7',
-<<<<<<< HEAD
-    green100: '#6cd75c',
-    green110: '#5FF34D',
-    green120: '#00FF00',
-=======
     green100: '#1A8917',
     green110: '#157612',
     green120: '#10640E',
->>>>>>> 2eff69cd
     // yellow colors
     yellow10: '#FEF7E8',
     yellow20: '#FAEECF',
