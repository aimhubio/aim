import { createStitches } from '@stitches/react';
import * as Stitches from '@stitches/react';

export const {
  styled,
  css,
  theme,
  createTheme,
  getCssText,
  globalCss,
  keyframes,
  config,
  reset,
} = createStitches({
  theme: {
    colors: {
      // primary colors
      primary10: '#E8F1FD',
      primary20: '#D0E3FA',
      primary30: '#B9D5F8',
      primary50: '#8AB9F3',
      primary70: '#5C9DED',
      primary80: '#3F8AE8',
      primary100: '#1473E6',
      primary110: '#105CB8',
      primary120: '#0C4B97',
      // secondary colors
      secondary10: '#E2E6ED',
      secondary20: '#E2E6ED',
      secondary30: '#D4DAE3',
      secondary50: '#B7C1D1',
      secondary70: '#9AA8BF',
      secondary80: '#8C9BB5',
      secondary100: '#7084A2',
      secondary110: '#546987',
      secondary120: '#43526C',
      // success colors
      success10: '#E8F3EB',
      success20: '#D1E6D7',
      success30: '#BADCC3',
      success50: '#8CC49B',
      success70: '#5EA972',
      success80: '#3F8E5A',
      success100: '#30954C',
      success110: '#188136',
      success120: '#166F2F',
      // danger colors
      danger10: '#F9E7E6',
      danger20: '#F4CECC',
      danger30: '#EEB6B3',
      danger50: '#E38580',
      danger70: '#D9534E',
      danger80: '#D53F3A',
      danger100: '#CC231A',
      danger110: '#BD0900',
      danger120: '#AD0900',
      // warning colors
      warning10: '#FEF7E8',
      warning20: '#FAEECF',
      warning30: '#FBE8B9',
      warning50: '#F8D98B',
      warning70: '#F5C95D',
      warning80: '#F4C24A',
      warning100: '#F2BB2E',
      warning110: '#E6A90F',
      warning120: '#D89F0E',
      // text colors
      textPrimary: '#161717',
      textPrimary50: '#8A8B8B',
      textPrimary80: '#454545',
      // blue colors
      blue10: '#E8F1FD',
      blue20: '#D0E3FA',
      blue50: '#E5F6FF',
      blue70: '#CCECFF',
      blue80: '#B3E3FF',
      blue100: '#7CC9FF',
      blue110: '#4DB0FF',
      blue120: '#0095FF',
      // red colors
      red10: '#F9E7E6',
      red20: '#F4CECC',
      red50: '#FFE5E6',
      red70: '#FFCCCC',
      red80: '#FFB3B3',
      red100: '#FF7F7F',
      red110: '#FF4D4D',
      red120: '#FF0000',
      // green colors
      green10: '#E8F3EB',
      green20: '#D1E6D7',
      green50: '#EBFDE7',
      green70: '#D7FCCF',
      green80: '#C3FBB7',
      green100: '#8FF77F',
      green110: '#5FF34D',
      green120: '#00FF00',
      // yellow colors
      yellow10: '#FEF7E8',
      yellow20: '#FAEECF',
      yellow50: '#FFFBE5',
      yellow70: '#FFF7CC',
      yellow80: '#FFF0A3',
      yellow100: '#FFE57F',
      yellow110: '#FFD94D',
      yellow120: '#FFD100',
      // purple colors
      purple10: '#F2E8FD',
      purple20: '#E5D1FA',
      purple50: '#F2E5FF',
      purple70: '#E6CCFF',
      purple80: '#D9B3FF',
      purple100: '#C27FFF',
      purple110: '#A64DFF',
      purple120: '#8C00FF',
      // pink colors
      pink10: '#FDE8F2',
      pink20: '#FBD1E5',
      pink50: '#FFE5F6',
      pink70: '#FFCCEE',
      pink80: '#FFB3E5',
      pink100: '#FF7FC3',
      pink110: '#FF4DA6',
      pink120: '#FF009C',
      // orange colors
      orange10: '#FEF0E8',
      orange20: '#FDE1D1',
      orange50: '#FFEEE5',
      orange70: '#FFDDCC',
      orange80: '#FFCCB3',
      orange100: '#FFA37F',
      orange110: '#FF7F4D',
      orange120: '#FF4D00',
      // pale colors
      pale10: '#F9F9F9',
      pale20: '#F2F2F2',
      pale50: '#E5FFF5',
      pale70: '#CCFFEB',
      pale80: '#A3FFDC',
<<<<<<< HEAD
      mark: '#fffac1',
=======
      pale100: '#7FFFC3',
      pale110: '#4DFFA6',
      pale120: '#00FF8C',
>>>>>>> 20f6f936
    },
    fonts: {
      inter: 'Inter, sans-serif',
      mono: 'Inconsolata, monospace',
    },
    space: {
      1: '0.0625rem', // 1px
      2: '0.125rem', // 2px
      3: '0.25rem', // 4px
      4: '0.375rem', // 6px
      5: '0.5rem', // 8px
      6: '0.625rem', // 10px
      7: '0.75rem', // 12px
      8: '0.875rem', // 14px
      9: '1rem', // 16px
      10: '1.125rem', // 18px
      11: '1.25rem', // 20px
      12: '1.375rem', // 22px
      13: '1.5rem', // 24px
      14: '1.625rem', // 26px
      15: '1.75rem', // 28px
      16: '1.875rem', // 30px
      17: '2rem', // 32px
      18: '2.125rem', // 34px
      19: '2.25rem', // 36px
      20: '2.375rem', // 38px
    },
    sizes: {
      1: '1.25rem', //20px
      2: '1.375rem', //22px
      3: '1.5rem', //24px
      4: '1.625rem', //26px
      5: '1.75rem', //28px
      6: '1.875rem', //30px
      7: '2rem', //32px
      8: '2.125rem', //34px
      9: '2.25rem', //36px
      10: '2.375rem', //38px
      11: '2.5rem', //40px
      12: '2.625rem', //42px
      13: '2.75rem', //44px
      14: '2.875rem', //46px
      15: '3rem', //48px
    },
    fontSizes: {
      1: '0.5rem', // 8px
      2: '0.625rem', // 10px
      3: '0.75rem', // 12px
      4: '0.875rem', // 14px
      5: '1rem', // 16px
      6: '1.125rem', // 18px
      7: '1.25rem', // 20px
      8: '1.375rem', // 22px
      9: '1.5rem', // 24px
      10: '1.625rem', // 26px
      11: '1.75rem', // 28px
      12: '1.875rem', // 30px
      13: '2rem', // 32px
    },
    fontWeights: {
      1: 350,
      2: 450,
      3: 550,
      4: 650,
      5: 750,
      6: 850,
    },
    radii: {
      1: '0.0625rem', // 1px
      2: '0.125rem', // 2px
      3: '0.1875rem', // 3px
      4: '0.25rem', // 4px
      5: '0.375rem', // 6px
      6: '0.5rem', // 8px
      7: '0.625rem', // 10px
      8: '0.75rem', // 12px
      round: '50%',
      pill: '9999px',
    },
    zIndices: {
      1: '100',
      2: '200',
      3: '300',
      4: '400',
      max: '999',
      popover: '10',
    },
    transitions: {
      main: '0.2s ease-out',
    },
  },
  media: {
    bp1: '(min-width: 520px)',
    bp2: '(min-width: 900px)',
    bp3: '(min-width: 1200px)',
    bp4: '(min-width: 1800px)',
    motion: '(prefers-reduced-motion)',
    hover: '(any-hover: hover)',
    dark: '(prefers-color-scheme: dark)',
    light: '(prefers-color-scheme: light)',
  },
  utils: {
    inputBorder: () => ({
      border: '1px solid $colors$secondary50',
    }),
    p: (value: Stitches.PropertyValue<'padding'>) => ({
      padding: value,
    }),
    pt: (value: Stitches.PropertyValue<'paddingTop'>) => ({
      paddingTop: value,
    }),
    pr: (value: Stitches.PropertyValue<'paddingRight'>) => ({
      paddingRight: value,
    }),
    pb: (value: Stitches.PropertyValue<'paddingBottom'>) => ({
      paddingBottom: value,
    }),
    pl: (value: Stitches.PropertyValue<'paddingLeft'>) => ({
      paddingLeft: value,
    }),
    px: (value: Stitches.PropertyValue<'paddingLeft'>) => ({
      paddingLeft: value,
      paddingRight: value,
    }),
    py: (value: Stitches.PropertyValue<'paddingTop'>) => ({
      paddingTop: value,
      paddingBottom: value,
    }),

    m: (value: Stitches.PropertyValue<'margin'>) => ({
      margin: value,
    }),
    mt: (value: Stitches.PropertyValue<'marginTop'>) => ({
      marginTop: value,
    }),
    mr: (value: Stitches.PropertyValue<'marginRight'>) => ({
      marginRight: value,
    }),
    mb: (value: Stitches.PropertyValue<'marginBottom'>) => ({
      marginBottom: value,
    }),
    ml: (value: Stitches.PropertyValue<'marginLeft'>) => ({
      marginLeft: value,
    }),
    mx: (value: Stitches.PropertyValue<'marginLeft'>) => ({
      marginLeft: value,
      marginRight: value,
    }),
    my: (value: Stitches.PropertyValue<'marginTop'>) => ({
      marginTop: value,
      marginBottom: value,
    }),

    ta: (value: Stitches.PropertyValue<'textAlign'>) => ({ textAlign: value }),

    fd: (value: Stitches.PropertyValue<'flexDirection'>) => ({
      flexDirection: value,
    }),
    fw: (value: Stitches.PropertyValue<'flexWrap'>) => ({ flexWrap: value }),

    ai: (value: Stitches.PropertyValue<'alignItems'>) => ({
      alignItems: value,
    }),
    ac: (value: Stitches.PropertyValue<'alignContent'>) => ({
      alignContent: value,
    }),
    jc: (value: Stitches.PropertyValue<'justifyContent'>) => ({
      justifyContent: value,
    }),
    as: (value: Stitches.PropertyValue<'alignSelf'>) => ({ alignSelf: value }),
    fg: (value: Stitches.PropertyValue<'flexGrow'>) => ({ flexGrow: value }),
    fs: (value: Stitches.PropertyValue<'flexShrink'>) => ({
      flexShrink: value,
    }),
    fb: (value: Stitches.PropertyValue<'flexBasis'>) => ({ flexBasis: value }),

    bc: (value: Stitches.PropertyValue<'backgroundColor'>) => ({
      backgroundColor: value,
    }),

    br: (value: Stitches.PropertyValue<'borderRadius'>) => ({
      borderRadius: value,
    }),
    btrr: (value: Stitches.PropertyValue<'borderTopRightRadius'>) => ({
      borderTopRightRadius: value,
    }),
    bbrr: (value: Stitches.PropertyValue<'borderBottomRightRadius'>) => ({
      borderBottomRightRadius: value,
    }),
    bblr: (value: Stitches.PropertyValue<'borderBottomLeftRadius'>) => ({
      borderBottomLeftRadius: value,
    }),
    btlr: (value: Stitches.PropertyValue<'borderTopLeftRadius'>) => ({
      borderTopLeftRadius: value,
    }),

    bs: (value: Stitches.PropertyValue<'boxShadow'>) => ({ boxShadow: value }),

    lh: (value: Stitches.PropertyValue<'lineHeight'>) => ({
      lineHeight: value,
    }),

    ox: (value: Stitches.PropertyValue<'overflowX'>) => ({ overflowX: value }),
    oy: (value: Stitches.PropertyValue<'overflowY'>) => ({ overflowY: value }),

    pe: (value: Stitches.PropertyValue<'pointerEvents'>) => ({
      pointerEvents: value,
    }),
    us: (value: Stitches.PropertyValue<'userSelect'>) => ({
      WebkitUserSelect: value,
      userSelect: value,
    }),

    userSelect: (value: Stitches.PropertyValue<'userSelect'>) => ({
      WebkitUserSelect: value,
      userSelect: value,
    }),

    size: (value: Stitches.PropertyValue<'width'>) => ({
      width: value,
      height: value,
    }),

    minSize: (value: Stitches.PropertyValue<'minWidth'>) => ({
      minWidth: value,
      minHeight: value,
    }),

    appearance: (value: Stitches.PropertyValue<'appearance'>) => ({
      WebkitAppearance: value,
      appearance: value,
    }),
    backgroundClip: (value: Stitches.PropertyValue<'backgroundClip'>) => ({
      WebkitBackgroundClip: value,
      backgroundClip: value,
    }),

    fontMono: (size: number) => {
      const min_font_width = 114;
      const font_size_unit_width = 2;
      return {
        fontFamily: '$mono',
        fontVariationSettings: `'wdth' ${
          min_font_width - size * font_size_unit_width
        }`,
        fontSize: `${size}px`,
      };
    },
  },
});

export type CSS = Stitches.CSS<typeof config>;
export type VariantProps = Stitches.VariantProps<typeof config>;

export const darkTheme = createTheme('dark-theme', {
  colors: {
    // Semantic colors
    hiContrast: '$slate12',
    loContrast: '$slate1',
    canvas: 'hsl(0 0% 15%)',
    panel: '$slate3',
    transparentPanel: 'hsl(0 100% 100% / 97%)',
    shadowLight: 'hsl(206 22% 7% / 35%)',
    shadowDark: 'hsl(206 22% 7% / 20%)',
  },
});

export enum ColorPaletteEnum {
  primary = 'primary',
  secondary = 'secondary',
  success = 'success',
  warning = 'warning',
  danger = 'danger',
  blue = 'blue',
  green = 'green',
  red = 'red',
  yellow = 'yellow',
  pale = 'pale',
  purple = 'purple',
  pink = 'pink',
  orange = 'orange',
}<|MERGE_RESOLUTION|>--- conflicted
+++ resolved
@@ -137,13 +137,11 @@
       pale50: '#E5FFF5',
       pale70: '#CCFFEB',
       pale80: '#A3FFDC',
-<<<<<<< HEAD
-      mark: '#fffac1',
-=======
       pale100: '#7FFFC3',
       pale110: '#4DFFA6',
       pale120: '#00FF8C',
->>>>>>> 20f6f936
+      // mark colors
+      mark: '#fffac1',
     },
     fonts: {
       inter: 'Inter, sans-serif',
