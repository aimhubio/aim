--- conflicted
+++ resolved
@@ -226,12 +226,9 @@
       4: '400',
       max: '999',
       popover: '10',
-<<<<<<< HEAD
-=======
     },
     transitions: {
       main: '0.2s ease-out',
->>>>>>> 31f60f4d
     },
   },
   media: {
