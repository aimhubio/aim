import { ResizeModeEnum } from 'config/enums/tableEnums';

export enum RowHeightSize {
  sm = 28,
  md = 32,
  lg = 36,
}

export const ROW_CELL_SIZE_CONFIG = {
  28: {
    groupMargin: 4,
    name: 'small',
  },
  32: {
    groupMargin: 6,
    name: 'medium',
  },
  36: {
    groupMargin: 8,
    name: 'large',
  },
};

<<<<<<< HEAD
export const viewPortOffset = 500;

export const TABLE_DEFAULT_CONFIG = {
  runs: {
    rowHeight: RowHeightSize.md,
    hiddenMetrics: [],
    hiddenColumns: [],
    columnsWidths: {},
    hideSystemMetrics: true,
    columnsOrder: {
      left: [],
      middle: [],
      right: [],
    },
  },
  metrics: {
    resizeMode: ResizeModeEnum.Resizable,
    rowHeight: RowHeightSize.md,
    sortFields: [],
    hiddenMetrics: [],
    hiddenColumns: [],
    columnsWidths: {},
    columnsOrder: {
      left: [],
      middle: [],
      right: [],
    },
    height: '0.5',
  },
  params: {
    resizeMode: ResizeModeEnum.Resizable,
    rowHeight: RowHeightSize.md,
    sortFields: [],
    hiddenMetrics: [],
    hiddenColumns: [],
    hideSystemMetrics: true,
    columnsWidths: {},
    columnsOrder: {
      left: [],
      middle: [],
      right: [],
    },
    height: '0.5',
  },
  images: {
    resizeMode: ResizeModeEnum.Resizable,
    rowHeight: RowHeightSize.md,
    sortFields: [],
    hiddenMetrics: [],
    hiddenColumns: [],
    columnsWidths: {},
    columnsOrder: {
      left: [],
      middle: [],
      right: [],
    },
    height: '0.5',
  },
  scatters: {
    resizeMode: ResizeModeEnum.Resizable,
    rowHeight: RowHeightSize.md,
    sortFields: [],
    hiddenMetrics: [],
    hiddenColumns: [],
    hideSystemMetrics: true,
    columnsWidths: {},
    columnsOrder: {
      left: [],
      middle: [],
      right: [],
    },
    height: '0.5',
  },
};
=======
export const COLORED_SELECTION_COLUMN_WIDTH = 50;
export const SELECTION_COLUMN_WIDTH = 32;

export const VIEW_PORT_OFFSET = 500;
>>>>>>> ffe2b358
<|MERGE_RESOLUTION|>--- conflicted
+++ resolved
@@ -21,8 +21,10 @@
   },
 };
 
-<<<<<<< HEAD
-export const viewPortOffset = 500;
+export const COLORED_SELECTION_COLUMN_WIDTH = 50;
+export const SELECTION_COLUMN_WIDTH = 32;
+
+export const VIEW_PORT_OFFSET = 500;
 
 export const TABLE_DEFAULT_CONFIG = {
   runs: {
@@ -95,10 +97,4 @@
     },
     height: '0.5',
   },
-};
-=======
-export const COLORED_SELECTION_COLUMN_WIDTH = 50;
-export const SELECTION_COLUMN_WIDTH = 32;
-
-export const VIEW_PORT_OFFSET = 500;
->>>>>>> ffe2b358
+};