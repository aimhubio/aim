import { ResizeModeEnum } from 'config/enums/tableEnums';

import { AppNameEnum } from 'services/models/explorer';

export const TABLE_COLUMN_START_COLOR_SCALE = '#F8EF42';
export const TABLE_COLUMN_END_COLOR_SCALE = '#0FD64F';

export enum RowHeightSize {
  sm = 22,
  md = 28,
  lg = 32,
}

export enum VisualizationElementEnum {
  LINE = 'line',
  POINT = 'point',
  IMAGE = 'image',
}

export const ROW_CELL_SIZE_CONFIG = {
  22: {
    groupMargin: 2,
    name: 'small',
  },
  28: {
    groupMargin: 4,
    name: 'medium',
  },
  32: {
    groupMargin: 6,
    name: 'large',
  },
};

export const COLORED_SELECTION_COLUMN_WIDTH = 50;
export const SELECTION_COLUMN_WIDTH = 32;

export const VIEW_PORT_OFFSET = 500;

export const TABLE_DEFAULT_CONFIG: Record<string, any> = {
  [AppNameEnum.RUNS]: {
    resizeMode: ResizeModeEnum.Resizable,
    rowHeight: RowHeightSize.md,
    sortFields: [],
    hideSystemMetrics: true,
    hiddenMetrics: [],
    hiddenColumns: ['hash', 'description'],
    nonHidableColumns: new Set(['#', 'run']),
    columnsWidths: {},
    columnsOrder: {
      left: ['run'],
      middle: [],
      right: [],
    },
    height: '0.5',
  },
  [AppNameEnum.METRICS]: {
    resizeMode: ResizeModeEnum.Resizable,
    rowHeight: RowHeightSize.md,
    sortFields: [],
    hiddenMetrics: [],
    hiddenColumns: ['hash', 'description'],
    nonHidableColumns: new Set(['#', 'run', 'actions']),
    columnsWidths: {},
    columnsOrder: {
      left: ['run'],
      middle: [],
      right: [],
    },
    height: '0.5',
  },
  [AppNameEnum.PARAMS]: {
    resizeMode: ResizeModeEnum.Resizable,
    rowHeight: RowHeightSize.md,
    sortFields: [],
    hiddenMetrics: [],
    hiddenColumns: ['hash', 'description'],
    nonHidableColumns: new Set(['#', 'run', 'actions']),
    hideSystemMetrics: true,
    columnsWidths: {},
    columnsOrder: {
      left: ['run'],
      middle: [],
      right: [],
    },
    height: '0.5',
  },
  [AppNameEnum.IMAGES]: {
    resizeMode: ResizeModeEnum.Resizable,
    rowHeight: RowHeightSize.md,
    sortFields: [],
    hiddenMetrics: [],
    hiddenColumns: ['hash', 'description'],
    nonHidableColumns: new Set(['#', 'run', 'actions']),
    columnsWidths: {},
    columnsOrder: {
      left: ['run'],
      middle: [],
      right: [],
    },
    height: '0.5',
  },
  [AppNameEnum.SCATTERS]: {
    resizeMode: ResizeModeEnum.Resizable,
    rowHeight: RowHeightSize.md,
    sortFields: [],
    hiddenMetrics: [],
    hiddenColumns: ['hash', 'description'],
    nonHidableColumns: new Set(['#', 'run', 'actions']),
    hideSystemMetrics: true,
    columnsWidths: {},
    columnsOrder: {
      left: ['run'],
      middle: [],
      right: [],
    },
    height: '0.5',
  },
};

export const AVOID_COLUMNS_TO_HIDE_LIST = new Set([
  'metric',
  'experiment',
  'date',
  'duration',
  'name',
  'context',
]);

export const EXPLORE_SELECTED_RUNS_CONFIG: Record<string, AppNameEnum[]> = {
  [AppNameEnum.RUNS]: [
    AppNameEnum.METRICS,
    AppNameEnum.IMAGES,
    AppNameEnum.FIGURES,
    AppNameEnum.AUDIOS,
  ],
  [AppNameEnum.METRICS]: [
    AppNameEnum.RUNS,
    AppNameEnum.IMAGES,
    AppNameEnum.FIGURES,
    AppNameEnum.AUDIOS,
  ],
  [AppNameEnum.PARAMS]: [
    AppNameEnum.RUNS,
    AppNameEnum.IMAGES,
    AppNameEnum.METRICS,
    AppNameEnum.FIGURES,
    AppNameEnum.AUDIOS,
  ],
  [AppNameEnum.SCATTERS]: [
    AppNameEnum.RUNS,
    AppNameEnum.IMAGES,
    AppNameEnum.METRICS,
    AppNameEnum.FIGURES,
    AppNameEnum.AUDIOS,
  ],
  [AppNameEnum.IMAGES]: [
    AppNameEnum.RUNS,
    AppNameEnum.METRICS,
    AppNameEnum.FIGURES,
    AppNameEnum.AUDIOS,
  ],
  dashboard: [
    AppNameEnum.RUNS,
    AppNameEnum.METRICS,
    AppNameEnum.IMAGES,
    AppNameEnum.FIGURES,
    AppNameEnum.AUDIOS,
  ],
<<<<<<< HEAD
  [AppNameEnum.IMAGES]: [AppNameEnum.RUNS, AppNameEnum.METRICS],
  dashboard: [AppNameEnum.RUNS, AppNameEnum.METRICS, AppNameEnum.IMAGES],
  experiment: [AppNameEnum.RUNS, AppNameEnum.METRICS, AppNameEnum.IMAGES],
=======
>>>>>>> 0bfba359
};<|MERGE_RESOLUTION|>--- conflicted
+++ resolved
@@ -167,10 +167,11 @@
     AppNameEnum.FIGURES,
     AppNameEnum.AUDIOS,
   ],
-<<<<<<< HEAD
-  [AppNameEnum.IMAGES]: [AppNameEnum.RUNS, AppNameEnum.METRICS],
-  dashboard: [AppNameEnum.RUNS, AppNameEnum.METRICS, AppNameEnum.IMAGES],
-  experiment: [AppNameEnum.RUNS, AppNameEnum.METRICS, AppNameEnum.IMAGES],
-=======
->>>>>>> 0bfba359
+  experiment: [
+    AppNameEnum.RUNS,
+    AppNameEnum.METRICS,
+    AppNameEnum.IMAGES,
+    AppNameEnum.FIGURES,
+    AppNameEnum.AUDIOS,
+  ],
 };