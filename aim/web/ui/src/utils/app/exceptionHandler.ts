import { RequestStatusEnum } from 'config/enums/requestStatusEnum';

import { IModel, State } from 'types/services/models/model';

import onNotificationAdd from './onNotificationAdd';

export default function exceptionHandler<M extends State>({
  detail,
  model,
}: {
  detail: any;
  model: IModel<M>;
}) {
<<<<<<< HEAD
  let message: string = '';
  if (detail.message === 'SyntaxError') {
    message = `Query syntax error at line (${detail.detail.Line}, ${detail.detail.Offset})`;
=======
  let message = '';
  let state: Record<any, any> = {
    requestStatus: RequestStatusEnum.BadRequest,
  };
  const modelState: any = model.getState();
  if (detail.message === 'SyntaxError' && modelState) {
    const advancedMode: boolean = modelState.config?.select.advancedMode;
    const OffsetDiff: number = advancedMode ? 1 : 2;

    detail.detail.offset = detail.detail.offset - OffsetDiff;
    if (detail.detail.end_offset) {
      detail.detail.end_offset = detail.detail.end_offset - OffsetDiff;
    }
    message = `Query syntax error at line (${detail.detail.line}, ${
      detail.detail.offset
    }${
      detail.detail?.end_offset &&
      detail.detail.end_offset !== detail.detail.offset
        ? `-${detail.detail.end_offset.end_offset}`
        : ''
    })`;
    state = {
      ...state,
      selectFormData: {
        ...modelState.selectFormData,
        [advancedMode ? 'advancedError' : 'error']: {
          ...detail,
          message,
        },
      },
    };
    model.setState(state);
    return;
>>>>>>> 4bde64a5
  } else {
    message = detail.message || 'Something went wrong';
  }

  model.setState(state);
  onNotificationAdd({
    notification: {
      id: Date.now(),
      severity: 'error',
      messages: [message],
    },
    model,
  });
}<|MERGE_RESOLUTION|>--- conflicted
+++ resolved
@@ -11,11 +11,6 @@
   detail: any;
   model: IModel<M>;
 }) {
-<<<<<<< HEAD
-  let message: string = '';
-  if (detail.message === 'SyntaxError') {
-    message = `Query syntax error at line (${detail.detail.Line}, ${detail.detail.Offset})`;
-=======
   let message = '';
   let state: Record<any, any> = {
     requestStatus: RequestStatusEnum.BadRequest,
@@ -49,7 +44,6 @@
     };
     model.setState(state);
     return;
->>>>>>> 4bde64a5
   } else {
     message = detail.message || 'Something went wrong';
   }
