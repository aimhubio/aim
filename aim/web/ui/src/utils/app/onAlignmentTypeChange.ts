--- conflicted
+++ resolved
@@ -28,12 +28,9 @@
     if (type !== AlignmentOptionsEnum.CUSTOM_METRIC) {
       alignmentConfig.metric = '';
     }
-<<<<<<< HEAD
-    configData.chart = { ...configData.chart, alignmentConfig };
-=======
     const zoom = { ...configData.chart.zoom, history: [] };
     configData.chart = { ...configData.chart, alignmentConfig, zoom };
->>>>>>> 5446685e
+
     updateModelData(configData, true);
   }
   analytics.trackEvent(
