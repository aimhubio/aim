import _ from 'lodash-es';

import { IGroupingSelectOption } from 'types/services/models/metrics/metricsAppModel';
import { IModel, State } from 'types/services/models/model';

import { formatValue } from 'utils/formatValue';
import getValueByField from 'utils/getValueByField';

import { getValue } from '../helper';

export function getDataAsMediaSetNestedObject<M extends State>({
  data,
  groupingSelectOptions,
  model,
  defaultGroupFields,
}: {
  data: any[];
  groupingSelectOptions: IGroupingSelectOption[];
  model?: IModel<M>;
  defaultGroupFields?: string[];
}) {
  if (!_.isEmpty(data)) {
    const modelState = model?.getState();
    const configData = modelState?.config;
    const grouping = configData?.grouping;
    const mediaSetData: object = {};
    const group: string[] = [...(grouping?.group || [])];
    const groupFields =
      defaultGroupFields ||
      (grouping?.reverseMode?.group
        ? groupingSelectOptions
            .filter(
              (option: IGroupingSelectOption) => !group.includes(option.label),
            )
            .map((option) => option.value)
        : group);
    const orderedMap = {};

    data.forEach((group: any) => {
<<<<<<< HEAD
      const path = groupFields?.reduce((acc: string[], field: string) => {
        const value = getValue(group.data[0], field);
        _.set(
          orderedMap,
          acc.concat(['ordering']),
          new Set([
            ...(getValue(orderedMap, acc.concat(['ordering'])) || []),
            value,
          ]),
        );
        _.set(
          orderedMap,
          acc.concat(['key']),
          getValueByField(groupingSelectOptions, field),
        );
        acc.push(
          `${getValueByField(groupingSelectOptions, field)} = ${formatValue(
            value,
          )}`,
        );
        return acc;
      }, []);

=======
      const path = groupFields?.reduce(
        (acc: string[], field: string, index: number) => {
          const value = _.get(group.data[0], field);
          _.set(
            orderedMap,
            acc.concat(['ordering']),
            new Set([
              ...(_.get(orderedMap, acc.concat(['ordering'])) || []),
              value,
            ]),
          );
          _.set(
            orderedMap,
            acc.concat(['key']),
            getValueByField(groupingSelectOptions, field),
          );
          _.set(orderedMap, acc.concat(['orderKey']), field);
          acc.push(
            `${getValueByField(groupingSelectOptions, field)} = ${formatValue(
              value,
            )}`,
          );
          return acc;
        },
        [],
      );
>>>>>>> dc86cd81
      _.set(
        mediaSetData,
        path,
        _.sortBy(group.data, [
          ...groupFields,
          ...groupingSelectOptions
            .map((option: IGroupingSelectOption) => option.value)
            .filter((field) => !groupFields.includes(field)),
          'caption',
        ]),
      );
    });
    return {
      mediaSetData: _.isEmpty(mediaSetData) ? data[0].data : mediaSetData,
      orderedMap,
    };
  }
  return {};
}<|MERGE_RESOLUTION|>--- conflicted
+++ resolved
@@ -37,31 +37,6 @@
     const orderedMap = {};
 
     data.forEach((group: any) => {
-<<<<<<< HEAD
-      const path = groupFields?.reduce((acc: string[], field: string) => {
-        const value = getValue(group.data[0], field);
-        _.set(
-          orderedMap,
-          acc.concat(['ordering']),
-          new Set([
-            ...(getValue(orderedMap, acc.concat(['ordering'])) || []),
-            value,
-          ]),
-        );
-        _.set(
-          orderedMap,
-          acc.concat(['key']),
-          getValueByField(groupingSelectOptions, field),
-        );
-        acc.push(
-          `${getValueByField(groupingSelectOptions, field)} = ${formatValue(
-            value,
-          )}`,
-        );
-        return acc;
-      }, []);
-
-=======
       const path = groupFields?.reduce(
         (acc: string[], field: string, index: number) => {
           const value = _.get(group.data[0], field);
@@ -88,7 +63,6 @@
         },
         [],
       );
->>>>>>> dc86cd81
       _.set(
         mediaSetData,
         path,
