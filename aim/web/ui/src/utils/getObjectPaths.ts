import _ from 'lodash-es';

import { getValue } from 'utils/helper';
<<<<<<< HEAD

import { formatValue } from './formatValue';
export const jsValidVariableRegex = new RegExp('^([a-zA-Z_$][a-zA-Z0-9d_$]*)$');
=======
export const jsValidVariableRegex = new RegExp('^[a-zA-Z_][a-zA-Z0-9d_]*$');
>>>>>>> d335abac

function getObjectPaths(
  obj: { [key: string]: unknown },
  rootObject: { [key: string]: unknown },
  prefix: string = '',
  includeRoot: boolean = false,
  withoutLeaves = false,
): string[] {
  if (obj === null) {
    return [];
  }
  let rootKeys = Object.keys(obj).map((key) => {
    let prefixedKey = '';
    if (prefix) {
      prefixedKey = !jsValidVariableRegex.test(key)
        ? `${prefix}[${formatValue(key)}]`
        : `${prefix}.${key}`;
    } else {
      prefixedKey = !jsValidVariableRegex.test(key)
        ? `[${formatValue(key)}]`
        : key;
    }

    return { prefixedKey, key };
  });
  let paths: string[] = includeRoot
    ? rootKeys.reduce((acc: string[], { prefixedKey, key }) => {
        const val: any = getValue(rootObject, prefixedKey);
        if (typeof val !== 'object' || _.isNil(val) || _.isArray(val)) {
          if (withoutLeaves) {
            const indexOfPrefixedKey = prefixedKey.indexOf(`.${key}`);
            acc.push(
              prefixedKey.slice(
                0,
                indexOfPrefixedKey === -1
                  ? prefixedKey.length
                  : indexOfPrefixedKey,
              ),
            );
          } else {
            acc.push(prefixedKey);
          }
        }
        return acc;
      }, [])
    : Object.keys(obj)
        .filter(
          (key) =>
            !_.isObject(obj[key]) || _.isNil(obj[key]) || _.isArray(obj[key]),
        )
        .map((key) => {
          return key;
        });
  rootKeys.forEach(({ prefixedKey }) => {
    const val: any = getValue(rootObject, prefixedKey);
    if (typeof val === 'object' && !_.isNil(val) && !Array.isArray(val)) {
      paths = paths.concat(
        getObjectPaths(val, rootObject, prefixedKey, true, withoutLeaves),
      );
    }
  });

  return paths;
}

export default getObjectPaths;<|MERGE_RESOLUTION|>--- conflicted
+++ resolved
@@ -1,13 +1,9 @@
 import _ from 'lodash-es';
 
 import { getValue } from 'utils/helper';
-<<<<<<< HEAD
 
 import { formatValue } from './formatValue';
-export const jsValidVariableRegex = new RegExp('^([a-zA-Z_$][a-zA-Z0-9d_$]*)$');
-=======
 export const jsValidVariableRegex = new RegExp('^[a-zA-Z_][a-zA-Z0-9d_]*$');
->>>>>>> d335abac
 
 function getObjectPaths(
   obj: { [key: string]: unknown },
