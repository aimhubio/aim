--- conflicted
+++ resolved
@@ -6,12 +6,8 @@
 
 import shortEnglishHumanizer from 'utils/shortEnglishHumanizer';
 
-<<<<<<< HEAD
-import { AlignmentKeysEnum, AlignmentOptionsEnum } from './d3';
+import { AlignmentOptionsEnum } from './d3';
 import { formatValue } from './formatValue';
-=======
-import { AlignmentOptionsEnum } from './d3';
->>>>>>> b77215d5
 
 function formatValueByAlignment({
   xAxisTickValue,
