--- conflicted
+++ resolved
@@ -76,19 +76,11 @@
       .attr('d', lineGenerator(xScale, yScale, curveInterpolation));
 
     if (!readOnly) {
-<<<<<<< HEAD
-      const filterdData =
-        data?.filter((d: IProcessedData) => d?.run?.props?.active) ?? [];
-      linesNodeRef.current
-        ?.selectAll('.inProgressLineIndicator')
-        .data(filterdData)
-=======
       const filteredData =
         data?.filter((d: IProcessedData) => d?.run?.props?.active) ?? [];
       linesNodeRef.current
         ?.selectAll('.inProgressLineIndicator')
         .data(filteredData)
->>>>>>> b58cad6e
         .join('circle')
         .attr(
           'data-selector',
