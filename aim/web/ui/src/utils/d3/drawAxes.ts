--- conflicted
+++ resolved
@@ -11,24 +11,6 @@
 
 import { AlignmentOptionsEnum } from './index';
 
-<<<<<<< HEAD
-function wrap(o: any) {
-  debugger;
-  let width = 60;
-  let padding = 10;
-
-  // let self = d3.select(this);
-  // let textLength = self.node().getComputedTextLength();
-  // let text = self.text();
-  // while (textLength > width - 2 * padding && text.length > 0) {
-  //   text = text.slice(0, -1);
-  //   self.text(text + '...');
-  //   textLength = self.node().getComputedTextLength();
-  // }
-}
-
-=======
->>>>>>> 6cc189ea
 function drawAxes(args: IDrawAxesArgs): void {
   const {
     svgNodeRef,
