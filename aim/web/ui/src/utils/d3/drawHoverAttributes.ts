import * as d3 from 'd3';
import moment from 'moment';
import { isEqual } from 'lodash-es';

import { HighlightEnum } from 'components/HighlightModesPopover/HighlightModesPopover';

import {
  IDrawHoverAttributesArgs,
  IAxisLineData,
  INearestCircle,
  IActivePoint,
  ISyncHoverStateArgs,
} from 'types/utils/d3/drawHoverAttributes';
import { IGetAxisScale } from 'types/utils/d3/getAxisScale';
import { IUpdateFocusedChartArgs } from 'types/components/LineChart/LineChart';

import { AggregationAreaMethods } from 'utils/aggregateGroupData';
import getFormattedValue from 'utils/formattedValue';
import shortEnglishHumanizer from 'utils/shortEnglishHumanizer';

import { AlignmentOptionsEnum, CircleEnum } from './index';

import 'components/LineChart/LineChart.scss';

function drawHoverAttributes(args: IDrawHoverAttributesArgs): void {
  const {
    data,
    index,
    alignmentConfig,
    plotBoxRef,
    visAreaRef,
    visBoxRef,
    svgNodeRef,
    bgRectNodeRef,
    xAxisLabelNodeRef,
    yAxisLabelNodeRef,
    linesNodeRef,
    highlightedNodeRef,
    attributesNodeRef,
    attributesRef,
    highlightMode,
    syncHoverState,
    aggregationConfig,
    humanizerConfigRef,
    drawAxisLines = {
      x: true,
      y: true,
    },
    drawAxisLabels = {
      x: true,
      y: true,
    },
  } = args;

  if (!svgNodeRef?.current || !bgRectNodeRef?.current) {
    return;
  }

  const chartRect: DOMRect = visAreaRef.current?.getBoundingClientRect() || {};
  let rafID = 0;

  const { margin, width, height } = visBoxRef.current;

  function isMouseInVisArea(x: number, y: number): boolean {
    const padding = 5;
    return (
      x > margin.left - padding &&
      x < width - margin.right + padding &&
      y > margin.top - padding &&
      y < height - margin.bottom + padding
    );
  }

  function getClosestCircle(
    mouseX: number,
    mouseY: number,
    nearestCircles: INearestCircle[],
  ): INearestCircle {
    let closestCircles: INearestCircle[] = [];
    let minRadius = null;
    // Find closest circles
    for (let circle of nearestCircles) {
      const rX = Math.abs(circle.x - mouseX);
      const rY = Math.abs(circle.y - mouseY);
      const r = Math.sqrt(Math.pow(rX, 2) + Math.pow(rY, 2));
      if (minRadius === null || r <= minRadius) {
        if (r === minRadius) {
          // Circle coordinates can be equal, to show only one circle on hover
          // we need to keep array of closest circles
          closestCircles.push(circle);
        } else {
          minRadius = r;
          closestCircles = [circle];
        }
      }
    }
    closestCircles.sort((a, b) => (a.key > b.key ? 1 : -1));
    return closestCircles[0];
  }

  function getNearestCircles(mouseX: number): INearestCircle[] {
    const { xScale, yScale } = attributesRef.current;
    // Closest xValue for mouseX
    const xValue = xScale.invert(mouseX);

    const nearestCircles: INearestCircle[] = [];
    for (const line of data) {
      const index = d3.bisectCenter(line.data.xValues, xValue);
      const closestXPos = xScale(line.data.xValues[index]);
      const closestYPos = yScale(line.data.yValues[index]);
      const circle = {
        key: line.key,
        color: line.color,
        x: closestXPos,
        y: closestYPos,
      };
      nearestCircles.push(circle);
    }

    return nearestCircles;
  }

  function clearXAxisLabel(): void {
    if (xAxisLabelNodeRef?.current) {
      xAxisLabelNodeRef.current.remove();
      xAxisLabelNodeRef.current = null;
    }
  }

  function drawXAxisLabel(x: number): void {
    if (xAxisLabelNodeRef && drawAxisLabels.x) {
      const visArea = d3.select(visAreaRef.current);
      const xAxisTickValue = getFormattedValue(
        attributesRef.current.xScale.invert(x),
      );

<<<<<<< HEAD
      let xAxisValueText;

      switch (alignmentConfig?.type) {
        case AlignmentOptionsEnum.EPOCH:
          xAxisValueText = Math.floor(xAxisTickValue);
          break;
        case AlignmentOptionsEnum.RELATIVE_TIME:
          xAxisValueText = shortEnglishHumanizer(
            Math.round(xAxisTickValue * 1000),
            {
              ...humanizerConfigRef.current,
              maxDecimalPoints: 2,
            },
          );
          break;
        case AlignmentOptionsEnum.ABSOLUTE_TIME:
          xAxisValueText = moment(xAxisTickValue).format('HH:mm:ss D MMM, YY');
          break;
        default:
          xAxisValueText = xAxisTickValue;
      }
=======
    let xAxisValueText;

    switch (alignmentConfig?.type) {
      case AlignmentOptionsEnum.EPOCH:
        xAxisValueText = Math.floor(xAxisTickValue);
        break;
      case AlignmentOptionsEnum.RELATIVE_TIME:
        xAxisValueText = shortEnglishHumanizer(Math.round(xAxisTickValue), {
          ...humanizerConfigRef.current,
          maxDecimalPoints: 2,
        });
        break;
      case AlignmentOptionsEnum.ABSOLUTE_TIME:
        xAxisValueText = moment(xAxisTickValue).format('HH:mm:ss D MMM, YY');
        break;
      default:
        xAxisValueText = xAxisTickValue;
    }
>>>>>>> 976b5c22

      if (xAxisTickValue || xAxisTickValue === 0) {
        clearXAxisLabel();
        // X Axis Label
        xAxisLabelNodeRef.current = visArea
          .append('div')
          .attr('class', 'ChartMouseValue ChartMouseValueXAxis')
          .style('top', `${height - margin.bottom + 1}px`)
          .text(xAxisValueText);

        const axisLeftEdge = margin.left - 1;
        const axisRightEdge = width - margin.right + 1;
        let xAxisValueWidth =
          xAxisLabelNodeRef.current?.node()?.offsetWidth ?? 0;
        if (xAxisValueWidth > plotBoxRef.current.width) {
          xAxisValueWidth = plotBoxRef.current.width;
        }
        xAxisLabelNodeRef.current
          .style('width', `${xAxisValueWidth}px`)
          .style(
            'left',
            `${
              x - xAxisValueWidth / 2 < 0
                ? axisLeftEdge + xAxisValueWidth / 2
                : x + axisLeftEdge + xAxisValueWidth / 2 > axisRightEdge
                ? axisRightEdge - xAxisValueWidth / 2
                : x + axisLeftEdge
            }px`,
          );
      }
    }
  }

  function clearYAxisLabel(): void {
    if (yAxisLabelNodeRef?.current) {
      yAxisLabelNodeRef.current.remove();
      yAxisLabelNodeRef.current = null;
    }
  }

  function drawYAxisLabel(y: number): void {
    if (yAxisLabelNodeRef && drawAxisLabels.y) {
      const visArea = d3.select(visAreaRef.current);
      const yAxisTickValue = getFormattedValue(
        attributesRef.current.yScale.invert(y),
      );

      if (yAxisTickValue || yAxisTickValue === 0) {
        clearYAxisLabel();
        // Y Axis Label
        yAxisLabelNodeRef.current = visArea
          .append('div')
          .attr('class', 'ChartMouseValue ChartMouseValueYAxis')
          .attr('title', yAxisTickValue)
          .style('max-width', `${margin.left - 5}px`)
          .style('right', `${width - margin.left}px`)
          .text(yAxisTickValue);

        const axisTopEdge = margin.top - 1;
        const axisBottomEdge = height - margin.top;
        const yAxisValueHeight =
          yAxisLabelNodeRef.current?.node()?.offsetHeight ?? 0;

        yAxisLabelNodeRef.current.style(
          'top',
          `${
            y - yAxisValueHeight / 2 < 0
              ? axisTopEdge + yAxisValueHeight / 2
              : y + axisTopEdge + yAxisValueHeight / 2 > axisBottomEdge
              ? axisBottomEdge - yAxisValueHeight / 2
              : y + axisTopEdge
          }px`,
        );
      }
    }
  }

  function drawHighlightedLines(dataSelector?: string): void {
    if (dataSelector && highlightMode !== HighlightEnum.Off) {
      highlightedNodeRef.current
        ?.classed('highlighted', false)
        .classed('active', false);

      highlightedNodeRef.current = linesNodeRef.current
        .selectAll(`[data-selector=${dataSelector}]`)
        .classed('highlighted', true)
        .raise();
    }
  }

  function drawActiveLine(key: string): void {
    if (attributesRef.current.lineKey) {
      linesNodeRef.current
        .select(`[id=Line-${attributesRef.current.lineKey}]`)
        .classed('active', false);
    }

    const newActiveLine = linesNodeRef.current.select(`[id=Line-${key}]`);

    if (!newActiveLine.empty()) {
      const dataSelector = newActiveLine.attr('data-selector');
      drawHighlightedLines(dataSelector);

      // set active line
      newActiveLine.classed('active', true).raise();

      if (aggregationConfig?.isApplied) {
        if (aggregationConfig.methods.area !== AggregationAreaMethods.NONE) {
          const groupKey = newActiveLine.attr('groupKey');
          drawActiveArea(groupKey);
        }
      }

      attributesRef.current.lineKey = key;
      attributesRef.current.dataSelector = dataSelector;
    }
  }

  function drawActiveArea(groupKey: string): void {
    linesNodeRef.current
      .select(`[id=AggrArea-${attributesRef.current.groupKey}]`)
      .classed('highlighted', false);

    linesNodeRef.current
      .select(`[id=AggrArea-${groupKey}]`)
      .classed('highlighted', true)
      .raise();

    attributesRef.current.groupKey = groupKey;
  }

  function clearVerticalAxisLine(): void {
    attributesNodeRef.current.select('#HoverLine-y').remove();
  }

  function drawVerticalAxisLine(x: number): void {
    if (drawAxisLines.y) {
      const { height, width } = plotBoxRef.current;
      const boundedHoverLineX = x < 0 ? 0 : x > width ? width : x;

      const axisLineData: IAxisLineData = {
        // hoverLine-y projection
        x1: boundedHoverLineX,
        y1: 0,
        x2: boundedHoverLineX,
        y2: height,
      };

      clearVerticalAxisLine();

      // Draw vertical axis line
      attributesNodeRef.current
        .append('line')
        .attr('id', 'HoverLine-y')
        .attr('class', 'HoverLine')
        .style('stroke-width', 1)
        .style('stroke-dasharray', '4 2')
        .style('fill', 'none')
        .attr('x1', axisLineData.x1)
        .attr('y1', axisLineData.y1)
        .attr('x2', axisLineData.x2)
        .attr('y2', axisLineData.y2)
        .lower();
    }
  }

  function clearHorizontalAxisLine(): void {
    attributesNodeRef.current.select('#HoverLine-x').remove();
  }

  function drawHorizontalAxisLine(y: number): void {
    if (drawAxisLines.x) {
      const { height, width } = plotBoxRef.current;
      const boundedHoverLineY = y < 0 ? 0 : y > height ? height : y;

      const axisLineData: IAxisLineData = {
        // hoverLine-x projection
        x1: 0,
        y1: boundedHoverLineY,
        x2: width,
        y2: boundedHoverLineY,
      };

      clearHorizontalAxisLine();

      // Draw horizontal axis line
      attributesNodeRef.current
        .append('line')
        .attr('id', 'HoverLine-x')
        .attr('class', 'HoverLine')
        .style('stroke-width', 1)
        .style('stroke-dasharray', '4 2')
        .style('fill', 'none')
        .attr('x1', axisLineData.x1)
        .attr('y1', axisLineData.y1)
        .attr('x2', axisLineData.x2)
        .attr('y2', axisLineData.y2)
        .lower();
    }
  }

  function drawActiveCircle(key: string): void {
    attributesNodeRef.current
      .select(`[id=Circle-${key}]`)
      .attr('r', CircleEnum.ActiveRadius)
      .classed('active', true)
      .raise();
  }

  function drawFocusedCircle(key: string): void {
    attributesNodeRef.current
      .selectAll('circle')
      .attr('r', CircleEnum.Radius)
      .classed('active', false)
      .classed('focus', false);

    attributesNodeRef.current
      .select(`[id=Circle-${key}]`)
      .classed('focus', true)
      .attr('r', CircleEnum.ActiveRadius)
      .raise();
  }

  function drawCircles(nearestCircles: INearestCircle[]): void {
    // Draw Circles
    attributesNodeRef.current
      .selectAll('circle')
      .data(nearestCircles)
      .join('circle')
      .attr('class', 'HoverCircle')
      .attr('id', (circle: INearestCircle) => `Circle-${circle.key}`)
      .attr('clip-path', 'url(#circles-rect-clip-' + index + ')')
      .attr('cx', (circle: INearestCircle) => circle.x)
      .attr('cy', (circle: INearestCircle) => circle.y)
      .attr('r', CircleEnum.Radius)
      .style('fill', (circle: INearestCircle) => circle.color)
      .on('click', handlePointClick);
  }

  function setLinesHighlightMode(): void {
    linesNodeRef.current.classed(
      'highlight',
      highlightMode !== HighlightEnum.Off,
    );
  }

  function setCirclesHighlightMode(): void {
    attributesNodeRef.current.classed(
      'highlight',
      highlightMode !== HighlightEnum.Off,
    );
  }

  function getBoundedPosition(
    xPos: number,
    yPos: number,
  ): {
    topPos: number;
    leftPos: number;
  } {
    const [yMax, yMin] = attributesRef.current.yScale.range();
    const [xMin, xMax] = attributesRef.current.xScale.range();

    return {
      topPos: yPos > yMax ? yMax : yPos < yMin ? yMin : yPos,
      leftPos: xPos > xMax ? xMax : xPos < xMin ? xMin : xPos,
    };
  }

  function getActivePoint(circle: INearestCircle): IActivePoint {
    const xPos = circle.x;
    const yPos = circle.y;
    const { topPos, leftPos } = getBoundedPosition(xPos, yPos);

    return {
      key: circle.key,
      xValue: getFormattedValue(attributesRef.current.xScale.invert(xPos)),
      yValue: getFormattedValue(attributesRef.current.yScale.invert(yPos)),
      xPos,
      yPos,
      chartIndex: index,
      topPos: chartRect.top + topPos + margin.top,
      leftPos: chartRect.left + leftPos + margin.left,
    };
  }

  function updateHoverAttributes(xValue: number, dataSelector?: string): void {
    const mouseX = attributesRef.current.xScale(xValue);
    const nearestCircles = getNearestCircles(mouseX);

    drawHighlightedLines(dataSelector);

    setLinesHighlightMode();
    setCirclesHighlightMode();

    clearHorizontalAxisLine();
    clearYAxisLabel();

    drawCircles(nearestCircles);
    drawVerticalAxisLine(mouseX);
    drawXAxisLabel(mouseX);

    attributesRef.current.xStep = attributesRef.current.xScale.invert(mouseX);
    attributesRef.current.dataSelector = dataSelector;
    attributesRef.current.nearestCircles = nearestCircles;
  }

  function clearHoverAttributes(): void {
    attributesRef.current.activePoint = undefined;
    attributesRef.current.lineKey = undefined;
    attributesRef.current.dataSelector = undefined;

    linesNodeRef.current.classed('highlight', false);
    attributesNodeRef.current.classed('highlight', false);

    linesNodeRef.current
      .selectAll('path')
      .classed('highlighted', false)
      .classed('active', false);

    attributesNodeRef.current
      .selectAll('circle')
      .attr('r', CircleEnum.Radius)
      .classed('active', false)
      .classed('focus', false);

    clearHorizontalAxisLine();
    clearYAxisLabel();
  }

  function drawAttributes(
    circle: INearestCircle,
    nearestCircles: INearestCircle[],
    force: boolean = false,
  ): IActivePoint {
    // hover Line Changed case
    if (force || circle.key !== attributesRef.current.lineKey) {
      setLinesHighlightMode();
      drawActiveLine(circle.key);
    }

    // hover Circle Changed case
    if (
      force ||
      circle.key !== attributesRef.current.activePoint?.key ||
      circle.x !== attributesRef.current.activePoint?.xPos ||
      circle.y !== attributesRef.current.activePoint?.yPos ||
      !isEqual(attributesRef.current.nearestCircles, nearestCircles)
    ) {
      setCirclesHighlightMode();
      drawCircles(nearestCircles);
      drawVerticalAxisLine(circle.x);
      drawHorizontalAxisLine(circle.y);
      drawXAxisLabel(circle.x);
      drawYAxisLabel(circle.y);
      drawActiveCircle(circle.key);
    }

    const activePoint = getActivePoint(circle);
    attributesRef.current.xStep = activePoint.xValue;
    attributesRef.current.activePoint = activePoint;
    attributesRef.current.nearestCircles = nearestCircles;
    return activePoint;
  }

  function updateFocusedChart(args: IUpdateFocusedChartArgs = {}): void {
    const {
      mousePos,
      focusedStateActive = attributesRef.current.focusedState?.active || false,
      force = false,
    } = args;
    const { xScale, yScale, focusedState, activePoint } = attributesRef.current;

    let mousePosition: [number, number] | [] = [];
    if (mousePos) {
      mousePosition = mousePos;
    } else if (focusedState?.active && focusedState.chartIndex === index) {
      mousePosition = [
        xScale(focusedState.xValue),
        yScale(focusedState.yValue),
      ];
    } else if (activePoint?.xValue && activePoint.yValue) {
      mousePosition = [xScale(activePoint.xValue), yScale(activePoint.yValue)];
    }

    if (mousePosition?.length) {
      const [mouseX, mouseY] = mousePosition;

      const nearestCircles = getNearestCircles(mouseX);
      const closestCircle = getClosestCircle(mouseX, mouseY, nearestCircles);
      const activePoint = drawAttributes(closestCircle, nearestCircles, force);
      if (focusedStateActive) {
        drawFocusedCircle(activePoint.key);
      }

      safeSyncHoverState({
        activePoint,
        focusedStateActive,
        dataSelector: attributesRef.current.dataSelector,
      });
    } else {
      const xValue = attributesRef.current.xStep ?? xScale.domain()[1];
      const mouseX = attributesRef.current.xScale(xValue);
      const nearestCircles = getNearestCircles(mouseX);

      clearHorizontalAxisLine();
      clearYAxisLabel();

      if (focusedStateActive) {
        setLinesHighlightMode();
        setCirclesHighlightMode();
      }

      drawCircles(nearestCircles);
      drawVerticalAxisLine(mouseX);
      drawXAxisLabel(mouseX);

      attributesRef.current.xStep = attributesRef.current.xScale.invert(mouseX);
    }
  }

  function setActiveLineAndCircle(
    lineKey: string,
    focusedStateActive: boolean = false,
    force: boolean = false,
  ): void {
    if (attributesRef.current.xStep || attributesRef.current.xStep === 0) {
      const mouseX = attributesRef.current.xScale(attributesRef.current.xStep);
      // get nearestCircles depends on previous xStep
      const nearestCirclesByXStep = getNearestCircles(mouseX);
      const closestCircle = nearestCirclesByXStep.find(
        (c) => c.key === lineKey,
      );

      if (closestCircle) {
        safeSyncHoverState({ activePoint: null });

        // get nearestCircles depends on closestCircle.x position
        const nearestCircles = getNearestCircles(closestCircle.x);
        const activePoint = drawAttributes(
          closestCircle,
          nearestCircles,
          force,
        );

        if (focusedStateActive) {
          drawFocusedCircle(activePoint.key);
        }

        safeSyncHoverState({
          activePoint,
          focusedStateActive,
          dataSelector: attributesRef.current.dataSelector,
        });
      }
    }
  }

  // Interactions
  function safeSyncHoverState(args: ISyncHoverStateArgs): void {
    if (typeof syncHoverState === 'function') {
      syncHoverState(args);
    }
  }

  function handlePointClick(
    this: SVGElement,
    event: MouseEvent,
    circle: INearestCircle,
  ): void {
    if (attributesRef.current.focusedState?.chartIndex !== index) {
      safeSyncHoverState({ activePoint: null });
    }

    const mousePos: [number, number] = [circle.x, circle.y];
    updateFocusedChart({ mousePos, focusedStateActive: true });
  }

  function handleLeaveFocusedPoint(event: MouseEvent): void {
    if (attributesRef.current.focusedState?.chartIndex !== index) {
      safeSyncHoverState({ activePoint: null });
    }
    const mousePos = d3.pointer(event);

    updateFocusedChart({
      mousePos: [
        Math.floor(mousePos[0]) - margin.left,
        Math.floor(mousePos[1]) - margin.top,
      ],
      force: true,
      focusedStateActive: false,
    });
  }

  function handleMouseMove(event: MouseEvent): void {
    if (attributesRef.current.focusedState?.active) {
      return;
    }
    const mousePos = d3.pointer(event);
    if (isMouseInVisArea(mousePos[0], mousePos[1])) {
      rafID = window.requestAnimationFrame(() => {
        updateFocusedChart({
          mousePos: [
            Math.floor(mousePos[0]) - margin.left,
            Math.floor(mousePos[1]) - margin.top,
          ],
          focusedStateActive: false,
        });
      });
    }
  }

  function handleMouseLeave(event: MouseEvent): void {
    if (attributesRef.current.focusedState?.active) {
      return;
    }
    const mousePos = d3.pointer(event);

    if (!isMouseInVisArea(mousePos[0], mousePos[1])) {
      if (rafID) {
        window.cancelAnimationFrame(rafID);
      }
      clearHoverAttributes();
      safeSyncHoverState({ activePoint: null });
    }
  }

  function updateScales(xScale: IGetAxisScale, yScale: IGetAxisScale) {
    attributesRef.current.xScale = xScale;
    attributesRef.current.yScale = yScale;
  }

  attributesRef.current.updateScales = updateScales;
  attributesRef.current.setActiveLineAndCircle = setActiveLineAndCircle;
  attributesRef.current.updateHoverAttributes = updateHoverAttributes;
  attributesRef.current.updateFocusedChart = updateFocusedChart;
  attributesRef.current.clearHoverAttributes = clearHoverAttributes;

  svgNodeRef.current?.on('mousemove', handleMouseMove);
  svgNodeRef.current?.on('mouseleave', handleMouseLeave);
  bgRectNodeRef.current?.on('click', handleLeaveFocusedPoint);
  linesNodeRef.current?.on('click', handleLeaveFocusedPoint);

  // call on every render

  if (attributesRef.current.focusedState) {
    updateFocusedChart({ force: true });
  }
}
export default drawHoverAttributes;<|MERGE_RESOLUTION|>--- conflicted
+++ resolved
@@ -134,7 +134,6 @@
         attributesRef.current.xScale.invert(x),
       );
 
-<<<<<<< HEAD
       let xAxisValueText;
 
       switch (alignmentConfig?.type) {
@@ -142,13 +141,10 @@
           xAxisValueText = Math.floor(xAxisTickValue);
           break;
         case AlignmentOptionsEnum.RELATIVE_TIME:
-          xAxisValueText = shortEnglishHumanizer(
-            Math.round(xAxisTickValue * 1000),
-            {
-              ...humanizerConfigRef.current,
-              maxDecimalPoints: 2,
-            },
-          );
+          xAxisValueText = shortEnglishHumanizer(Math.round(xAxisTickValue), {
+            ...humanizerConfigRef.current,
+            maxDecimalPoints: 2,
+          });
           break;
         case AlignmentOptionsEnum.ABSOLUTE_TIME:
           xAxisValueText = moment(xAxisTickValue).format('HH:mm:ss D MMM, YY');
@@ -156,26 +152,6 @@
         default:
           xAxisValueText = xAxisTickValue;
       }
-=======
-    let xAxisValueText;
-
-    switch (alignmentConfig?.type) {
-      case AlignmentOptionsEnum.EPOCH:
-        xAxisValueText = Math.floor(xAxisTickValue);
-        break;
-      case AlignmentOptionsEnum.RELATIVE_TIME:
-        xAxisValueText = shortEnglishHumanizer(Math.round(xAxisTickValue), {
-          ...humanizerConfigRef.current,
-          maxDecimalPoints: 2,
-        });
-        break;
-      case AlignmentOptionsEnum.ABSOLUTE_TIME:
-        xAxisValueText = moment(xAxisTickValue).format('HH:mm:ss D MMM, YY');
-        break;
-      default:
-        xAxisValueText = xAxisTickValue;
-    }
->>>>>>> 976b5c22
 
       if (xAxisTickValue || xAxisTickValue === 0) {
         clearXAxisLabel();
