import './App.less';

import React, { Suspense, lazy } from 'react';
import { BrowserRouter, Route, Switch, Redirect } from 'react-router-dom';
import LoadingBar from 'react-top-loading-bar';

import * as screens from './constants/screens';
import * as classes from './constants/classes';
import * as storeUtils from './storeUtils';
import * as analytics from './services/analytics';
import Header from './components/global/Header/Header';
import { setCookie } from './services/cookie';
import { TIMEZONE_COOKIE_NAME } from './config';
import HubBookmarksScreen from './screens/hub/HubBookmarksScreen/HubBookmarksScreen';

const HubMainScreen = lazy(() =>
  import('./screens/hub/HubMainScreen/HubMainScreen'),
);
const HubExperimentScreen = lazy(() =>
  import('./screens/hub/HubExperimentScreen/HubExperimentScreen'),
);
const HubExperimentsDashboardScreen = lazy(() =>
  import(
    './screens/hub/HubExperimentsDashboardScreen/HubExperimentsDashboardScreen'
  ),
);
const HubTagsScreen = lazy(() =>
  import('./screens/hub/HubTagsScreen/HubTagsScreen'),
);
const HubTagCreateScreen = lazy(() =>
  import('./screens/hub/HubTagCreateScreen/HubTagCreateScreen'),
);
const HubTagDetailScreen = lazy(() =>
  import('./screens/hub/HubTagDetailScreen/HubTagDetailScreen'),
);
const HubTFSummaryListScreen = lazy(() =>
  import('./screens/hub/HubTFSummaryListScreen/HubTFSummaryListScreen'),
);
const HubExecutablesScreen = lazy(() =>
  import('./screens/hub/HubExecutablesScreen/HubExecutablesScreen'),
);
const HubExecutableCreateScreen = lazy(() =>
  import('./screens/hub/HubExecutableCreateScreen/HubExecutableCreateScreen'),
);
const HubExecutableDetailScreen = lazy(() =>
  import('./screens/hub/HubExecutableDetailScreen/HubExecutableDetailScreen'),
);
const HubExecutableProcessDetailScreen = lazy(() =>
  import(
    './screens/hub/HubExecutableProcessDetailScreen/HubExecutableProcessDetailScreen'
  ),
);
const SiteNotFoundScreen = lazy(() =>
  import('./screens/site/SiteNotFoundScreen/SiteNotFoundScreen'),
);

class App extends React.Component {
  constructor(props) {
    super(props);

    this.state = {
      isLoading: false,
    };

    setCookie(
      TIMEZONE_COOKIE_NAME,
      Intl.DateTimeFormat().resolvedOptions().timeZone,
      {
        expires: 365 * 24 * 3600,
        path: '/',
      },
    );

    props.resetProgress();
  }

  componentDidMount() {
    setTimeout(() => this.props.completeProgress(), 150);
    this.props.getProject().then(() => {
      if (this.props.project?.telemetry_enabled === '1') {
        analytics.init();
      } else {
        window.analytics = false;
      }
      this.props.incProgress();
    });
  }

  _renderAnalytics = () => {
    return null;
  };

  render() {
    return (
      <BrowserRouter>
        <div className='LoadingBar__wrapper'>
          <LoadingBar
            height={3}
            color='#3B5896'
            progress={this.props.loadProgress}
            className='LoadingBar'
          />
        </div>
        <Header />
        {/*{!isDev() &&*/}
        {/*  <>*/}
        {/*    <AnalyticsPermission />*/}
        {/*    <Helmet>*/}
        {/*      {this._renderAnalytics()}*/}
        {/*    </Helmet>*/}
        {/*  </>*/}
        {/*}*/}
<<<<<<< HEAD
        <Suspense fallback={null}>
          <Switch>
            <Route
              exact
              path={screens.MAIN}
              component={RedirectFromMainScreen}
            />
            <Route exact path={screens.EXPLORE} component={HubMainScreen} />
            <Route
              exact
              path={screens.EXPLORE_SEARCH}
              component={HubMainScreen}
            />
            {/*<Route exact path={screens.HUB_PROJECT_EXECUTABLES} component={HubExecutablesScreen}/>*/}
            {/*<Route exact path={screens.HUB_PROJECT_EXECUTABLE_PROCESS_DETAIL} component={HubExecutableProcessDetailScreen}/>*/}
            {/*<Route exact path={screens.HUB_PROJECT_CREATE_EXECUTABLE} component={HubExecutableCreateScreen}/>*/}
            {/*<Route exact path={screens.HUB_PROJECT_EXECUTABLE_DETAIL} component={HubExecutableDetailScreen}/>*/}
            <Route
              exact
              path={screens.HUB_PROJECT_TAGS}
              component={HubTagsScreen}
            />
            <Route
              exact
              path={screens.HUB_PROJECT_CREATE_TAG}
              component={HubTagCreateScreen}
            />
            <Route
              exact
              path={screens.HUB_PROJECT_EDIT_TAG}
              component={HubTagDetailScreen}
            />
            <Route
              exact
              path={screens.HUB_TF_SUMMARY_LIST}
              component={HubTFSummaryListScreen}
            />
            <Route
              exact
              path={screens.HUB_PROJECT_EXPERIMENT_DASHBOARD}
              component={HubExperimentsDashboardScreen}
            />
            <Route
              exact
              path={screens.HUB_PROJECT_EXPERIMENT_DASHBOARD_SEARCH}
              component={HubExperimentsDashboardScreen}
            />
            <Route
              exact
              path={screens.HUB_PROJECT_EXPERIMENT_PARAMS_TAB}
              render={(props) => (
                <HubExperimentScreen {...props} tab='parameters' />
              )}
            />
            <Route
              exact
              path={screens.HUB_PROJECT_EXPERIMENT_METRICS_TAB}
              render={(props) => (
                <HubExperimentScreen {...props} tab='metrics' />
              )}
            />
            <Route
              exact
              path={screens.HUB_PROJECT_EXPERIMENT_SYSTEM_TAB}
              render={(props) => (
                <HubExperimentScreen {...props} tab='system' />
              )}
            />
            <Route
              exact
              path={screens.HUB_PROJECT_EXPERIMENT_SETTINGS_TAB}
              render={(props) => (
                <HubExperimentScreen {...props} tab='settings' />
              )}
            />
            <Route
              exact
              path={screens.HUB_PROJECT_EXPERIMENT}
              render={(props) => (
                <HubExperimentScreen {...props} tab='parameters' />
              )}
            />
            <Route component={SiteNotFoundScreen} />
          </Switch>
        </Suspense>
=======
        <Switch>
          <Route exact path={screens.MAIN} component={RedirectFromMainScreen} />
          <Route
            key={screens.EXPLORE}
            exact
            path={[screens.EXPLORE, screens.EXPLORE_SEARCH]}
            component={HubMainScreen}
          />
          <Route
            key={screens.EXPLORE_BOOKMARK}
            exact
            path={[screens.EXPLORE_BOOKMARK, screens.EXPLORE_BOOKMARK_SEARCH]}
            component={HubMainScreen}
          />
          {/*<Route exact path={screens.HUB_PROJECT_EXECUTABLES} component={HubExecutablesScreen}/>*/}
          {/*<Route exact path={screens.HUB_PROJECT_EXECUTABLE_PROCESS_DETAIL} component={HubExecutableProcessDetailScreen}/>*/}
          {/*<Route exact path={screens.HUB_PROJECT_CREATE_EXECUTABLE} component={HubExecutableCreateScreen}/>*/}
          {/*<Route exact path={screens.HUB_PROJECT_EXECUTABLE_DETAIL} component={HubExecutableDetailScreen}/>*/}
          <Route
            exact
            path={screens.HUB_PROJECT_TAGS}
            component={HubTagsScreen}
          />
          <Route
            exact
            path={screens.HUB_PROJECT_CREATE_TAG}
            component={HubTagCreateScreen}
          />
          <Route
            exact
            path={screens.HUB_PROJECT_EDIT_TAG}
            component={HubTagDetailScreen}
          />
          <Route
            exact
            path={screens.HUB_TF_SUMMARY_LIST}
            component={HubTFSummaryListScreen}
          />
          <Route
            exact
            path={screens.HUB_PROJECT_EXPERIMENT_DASHBOARD}
            component={HubExperimentsDashboardScreen}
          />
          <Route
            exact
            path={screens.HUB_PROJECT_EXPERIMENT_DASHBOARD_SEARCH}
            component={HubExperimentsDashboardScreen}
          />
          <Route
            exact
            path={screens.HUB_PROJECT_EXPERIMENT_PARAMS_TAB}
            render={(props) => (
              <HubExperimentScreen {...props} tab='parameters' />
            )}
          />
          <Route
            exact
            path={screens.HUB_PROJECT_EXPERIMENT_METRICS_TAB}
            render={(props) => <HubExperimentScreen {...props} tab='metrics' />}
          />
          <Route
            exact
            path={screens.HUB_PROJECT_EXPERIMENT_SYSTEM_TAB}
            render={(props) => <HubExperimentScreen {...props} tab='system' />}
          />
          <Route
            exact
            path={screens.HUB_PROJECT_EXPERIMENT_SETTINGS_TAB}
            render={(props) => (
              <HubExperimentScreen {...props} tab='settings' />
            )}
          />
          <Route
            exact
            path={screens.HUB_PROJECT_EXPERIMENT}
            render={(props) => (
              <HubExperimentScreen {...props} tab='parameters' />
            )}
          />
          <Route
            exact
            path={screens.HUB_BOOKMARKS}
            component={HubBookmarksScreen}
          />
          <Route component={SiteNotFoundScreen} />
        </Switch>
>>>>>>> f7645b7a
      </BrowserRouter>
    );
  }
}

function RedirectFromMainScreen() {
  return <Redirect to={screens.HUB_PROJECT_EXPERIMENT_DASHBOARD} />;
}

export default storeUtils.getWithState(classes.APP, App);<|MERGE_RESOLUTION|>--- conflicted
+++ resolved
@@ -11,7 +11,6 @@
 import Header from './components/global/Header/Header';
 import { setCookie } from './services/cookie';
 import { TIMEZONE_COOKIE_NAME } from './config';
-import HubBookmarksScreen from './screens/hub/HubBookmarksScreen/HubBookmarksScreen';
 
 const HubMainScreen = lazy(() =>
   import('./screens/hub/HubMainScreen/HubMainScreen'),
@@ -49,6 +48,9 @@
   import(
     './screens/hub/HubExecutableProcessDetailScreen/HubExecutableProcessDetailScreen'
   ),
+);
+const HubBookmarksScreen = lazy(() =>
+  import('./screens/hub/HubBookmarksScreen/HubBookmarksScreen'),
 );
 const SiteNotFoundScreen = lazy(() =>
   import('./screens/site/SiteNotFoundScreen/SiteNotFoundScreen'),
@@ -110,7 +112,6 @@
         {/*    </Helmet>*/}
         {/*  </>*/}
         {/*}*/}
-<<<<<<< HEAD
         <Suspense fallback={null}>
           <Switch>
             <Route
@@ -118,10 +119,16 @@
               path={screens.MAIN}
               component={RedirectFromMainScreen}
             />
-            <Route exact path={screens.EXPLORE} component={HubMainScreen} />
-            <Route
-              exact
-              path={screens.EXPLORE_SEARCH}
+            <Route
+              key={screens.EXPLORE}
+              exact
+              path={[screens.EXPLORE, screens.EXPLORE_SEARCH]}
+              component={HubMainScreen}
+            />
+            <Route
+              key={screens.EXPLORE_BOOKMARK}
+              exact
+              path={[screens.EXPLORE_BOOKMARK, screens.EXPLORE_BOOKMARK_SEARCH]}
               component={HubMainScreen}
             />
             {/*<Route exact path={screens.HUB_PROJECT_EXECUTABLES} component={HubExecutablesScreen}/>*/}
@@ -193,97 +200,14 @@
                 <HubExperimentScreen {...props} tab='parameters' />
               )}
             />
+            <Route
+              exact
+              path={screens.HUB_BOOKMARKS}
+              component={HubBookmarksScreen}
+            />
             <Route component={SiteNotFoundScreen} />
           </Switch>
         </Suspense>
-=======
-        <Switch>
-          <Route exact path={screens.MAIN} component={RedirectFromMainScreen} />
-          <Route
-            key={screens.EXPLORE}
-            exact
-            path={[screens.EXPLORE, screens.EXPLORE_SEARCH]}
-            component={HubMainScreen}
-          />
-          <Route
-            key={screens.EXPLORE_BOOKMARK}
-            exact
-            path={[screens.EXPLORE_BOOKMARK, screens.EXPLORE_BOOKMARK_SEARCH]}
-            component={HubMainScreen}
-          />
-          {/*<Route exact path={screens.HUB_PROJECT_EXECUTABLES} component={HubExecutablesScreen}/>*/}
-          {/*<Route exact path={screens.HUB_PROJECT_EXECUTABLE_PROCESS_DETAIL} component={HubExecutableProcessDetailScreen}/>*/}
-          {/*<Route exact path={screens.HUB_PROJECT_CREATE_EXECUTABLE} component={HubExecutableCreateScreen}/>*/}
-          {/*<Route exact path={screens.HUB_PROJECT_EXECUTABLE_DETAIL} component={HubExecutableDetailScreen}/>*/}
-          <Route
-            exact
-            path={screens.HUB_PROJECT_TAGS}
-            component={HubTagsScreen}
-          />
-          <Route
-            exact
-            path={screens.HUB_PROJECT_CREATE_TAG}
-            component={HubTagCreateScreen}
-          />
-          <Route
-            exact
-            path={screens.HUB_PROJECT_EDIT_TAG}
-            component={HubTagDetailScreen}
-          />
-          <Route
-            exact
-            path={screens.HUB_TF_SUMMARY_LIST}
-            component={HubTFSummaryListScreen}
-          />
-          <Route
-            exact
-            path={screens.HUB_PROJECT_EXPERIMENT_DASHBOARD}
-            component={HubExperimentsDashboardScreen}
-          />
-          <Route
-            exact
-            path={screens.HUB_PROJECT_EXPERIMENT_DASHBOARD_SEARCH}
-            component={HubExperimentsDashboardScreen}
-          />
-          <Route
-            exact
-            path={screens.HUB_PROJECT_EXPERIMENT_PARAMS_TAB}
-            render={(props) => (
-              <HubExperimentScreen {...props} tab='parameters' />
-            )}
-          />
-          <Route
-            exact
-            path={screens.HUB_PROJECT_EXPERIMENT_METRICS_TAB}
-            render={(props) => <HubExperimentScreen {...props} tab='metrics' />}
-          />
-          <Route
-            exact
-            path={screens.HUB_PROJECT_EXPERIMENT_SYSTEM_TAB}
-            render={(props) => <HubExperimentScreen {...props} tab='system' />}
-          />
-          <Route
-            exact
-            path={screens.HUB_PROJECT_EXPERIMENT_SETTINGS_TAB}
-            render={(props) => (
-              <HubExperimentScreen {...props} tab='settings' />
-            )}
-          />
-          <Route
-            exact
-            path={screens.HUB_PROJECT_EXPERIMENT}
-            render={(props) => (
-              <HubExperimentScreen {...props} tab='parameters' />
-            )}
-          />
-          <Route
-            exact
-            path={screens.HUB_BOOKMARKS}
-            component={HubBookmarksScreen}
-          />
-          <Route component={SiteNotFoundScreen} />
-        </Switch>
->>>>>>> f7645b7a
       </BrowserRouter>
     );
   }
