--- conflicted
+++ resolved
@@ -12,19 +12,12 @@
     "@radix-ui/react-checkbox": "^1.0.1",
     "@radix-ui/react-popover": "^1.0.2",
     "@radix-ui/react-radio-group": "^1.1.0",
-<<<<<<< HEAD
-    "@radix-ui/react-switch": "^1.0.1",
-    "@radix-ui/react-slot": "^1.0.1",
-    "@stitches/react": "^1.2.8",
-    "@storybook/react": "^6.5.12",
-=======
     "@radix-ui/react-slot": "^1.0.1",
     "@radix-ui/react-switch": "^1.0.1",
     "@radix-ui/react-toast": "^1.1.2",
     "@stitches/react": "^1.2.8",
     "@storybook/react": "^6.5.12",
     "@tabler/icons": "^1.110.0",
->>>>>>> 8df1a7f7
     "@uiw/react-textarea-code-editor": "^1.4.14",
     "antd": "^4.23.6",
     "bs58check": "^2.1.2",
