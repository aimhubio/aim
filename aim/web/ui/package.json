--- conflicted
+++ resolved
@@ -8,12 +8,9 @@
     "@material-ui/icons": "^4.11.2",
     "@material-ui/lab": "^4.0.0-alpha.60",
     "@monaco-editor/react": "4.4.4",
-<<<<<<< HEAD
     "@storybook/react": "^6.5.12",
-=======
     "@radix-ui/primitive": "^1.0.0",
     "@stitches/react": "^1.2.8",
->>>>>>> bc5af318
     "@types/marked": "^4.0.7",
     "@types/storybook__react": "^5.2.1",
     "@uiw/react-textarea-code-editor": "^1.4.14",
