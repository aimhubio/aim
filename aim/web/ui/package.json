--- conflicted
+++ resolved
@@ -1,10 +1,6 @@
 {
   "name": "ui_v2",
-<<<<<<< HEAD
-  "version": "3.5.5-rc5",
-=======
   "version": "3.6.0",
->>>>>>> 8d91981d
   "private": true,
   "dependencies": {
     "@aksel/structjs": "^1.0.0",
