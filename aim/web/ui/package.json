{
  "name": "ui_v2",
  "version": "0.1.0",
  "private": true,
  "dependencies": {
    "@aksel/structjs": "^1.0.0",
    "@material-ui/core": "^4.12.2",
    "@material-ui/icons": "^4.11.2",
    "@material-ui/lab": "^4.0.0-alpha.60",
<<<<<<< HEAD
    "@testing-library/jest-dom": "^5.11.4",
    "@testing-library/react": "^11.1.0",
    "@testing-library/user-event": "^12.1.10",
    "@types/bs58check": "^2.1.0",
    "@types/d3": "^7.0.0",
    "@types/file-saver": "^2.0.3",
    "@types/humanize-duration": "^3.25.1",
    "@types/jest": "^26.0.15",
    "@types/lodash-es": "^4.17.4",
    "@types/node": "^12.0.0",
    "@types/react": "^17.0.0",
    "@types/react-dom": "^17.0.0",
    "@types/react-router-dom": "^5.1.7",
    "@types/react-window": "^1.8.4",
    "@types/styled-components": "^5.1.15",
    "@uiw/react-textarea-code-editor": "^1.4.14",
=======
>>>>>>> d2a7222a
    "bs58check": "^2.1.2",
    "classnames": "^2.3.1",
    "comlink": "^4.3.1",
    "d3": "^7.0.0",
    "file-saver": "^2.0.5",
    "formik": "^2.2.9",
    "humanize-duration": "^3.27.0",
    "lodash-es": "^4.17.21",
    "md5": "^2.3.0",
    "memoize-one": "^5.2.1",
    "moment": "^2.29.1",
    "prism-react-renderer": "^1.2.1",
    "react": "^17.0.2",
    "react-accessible-dropdown-menu-hook": "^3.1.0",
    "react-beautiful-dnd": "^13.1.0",
    "react-dom": "^17.0.2",
    "react-json-view": "^1.21.3",
    "react-router-dom": "^5.2.0",
    "react-scripts": "4.0.3",
    "react-select": "^5.1.0",
    "react-virtualized-auto-sizer": "^1.0.5",
    "react-window": "^1.8.6",
    "styled-components": "^5.3.3",
    "typeface-roboto": "^1.1.13",
    "web-vitals": "^1.0.1",
    "yup": "^0.32.9"
  },
  "scripts": {
    "start": "react-scripts start",
    "build": "react-scripts build && gzipper c -i js,css,html ./build",
    "test": "react-scripts test ",
    "test:coverage": "react-scripts test --collectCoverage",
    "test:watch": "react-scripts test --watchAll",
    "eject": "react-scripts eject",
    "lint": "eslint src/. --ext .js,.jsx,.ts,.tsx",
    "format:fix": "eslint src/. --ext .js,.jsx,.ts,.tsx --quiet --fix",
    "analyze-bundles": "node tasks/bundle-analyzer.js",
    "crc-kit": "func() { node tasks/cli/index.js  create-component --name=\"$1\" --path=./src/components/kit/ --lint; }; func",
    "crc": "func() { node tasks/cli/index.js  create-component --name=\"$1\" --path=./src/components/ --lint; }; func"
  },
  "homepage": "/static-files",
<<<<<<< HEAD
  "eslintConfig": {
    "parser": "@typescript-eslint/parser",
    "parserOptions": {
      "ecmaVersion": 2020,
      "sourceType": "module",
      "ecmaFeatures": {
        "jsx": true
      }
    },
    "extends": [
      "react-app",
      "plugin:react/recommended",
      "plugin:react-hooks/recommended",
      "plugin:prettier/recommended",
      "plugin:prettier/recommended",
      "prettier"
    ],
    "rules": {
      "prettier/prettier": "error",
      "no-console": "warn",
      "quotes": [
        "error",
        "single",
        {
          "avoidEscape": true
        }
      ],
      "react-hooks/rules-of-hooks": "error",
      "react-hooks/exhaustive-deps": "warn",
      "import/order": [
        "error",
        {
          "groups": [
            "builtin",
            "external",
            "internal",
            "parent",
            "sibling",
            "index",
            "unknown"
          ],
          "pathGroups": [
            {
              "pattern": "*.+(css|sass|less|scss|pcss|styl)",
              "group": "unknown",
              "patternOptions": {
                "matchBase": true
              },
              "position": "after"
            },
            {
              "pattern": "*",
              "group": "external",
              "position": "before"
            },
            {
              "pattern": "@+/**",
              "group": "external",
              "position": "before"
            },
            {
              "pattern": "assets/**",
              "group": "parent",
              "position": "before"
            },
            {
              "pattern": "components/**",
              "group": "parent",
              "position": "before"
            },
            {
              "pattern": "config/**",
              "group": "parent",
              "position": "before"
            },
            {
              "pattern": "fonts/**",
              "group": "parent",
              "position": "before"
            },
            {
              "pattern": "hooks/**",
              "group": "parent",
              "position": "before"
            },
            {
              "pattern": "pages/**",
              "group": "parent",
              "position": "before"
            },
            {
              "pattern": "routes/**",
              "group": "parent",
              "position": "before"
            },
            {
              "pattern": "services/**",
              "group": "parent",
              "position": "before"
            },
            {
              "pattern": "styles/**",
              "group": "parent",
              "position": "before"
            },
            {
              "pattern": "types/**",
              "group": "parent",
              "position": "before"
            },
            {
              "pattern": "utils/**",
              "group": "parent",
              "position": "before"
            }
          ],
          "pathGroupsExcludedImportTypes": [],
          "warnOnUnassignedImports": true,
          "newlines-between": "always"
        }
      ]
    },
    "plugins": [
      "react",
      "prettier",
      "react-hooks",
      "@typescript-eslint"
    ]
  },
=======
>>>>>>> d2a7222a
  "browserslist": {
    "production": [
      ">0.2%",
      "not dead",
      "not op_mini all"
    ],
    "development": [
      "last 1 chrome version",
      "last 1 firefox version",
      "last 1 safari version"
    ]
  },
  "husky": {
    "hooks": {
      "pre-commit": "lint-staged"
    }
  },
  "lint-staged": {
    "src/**/*.{js,jsx,ts,tsx,json,css,scss,md}": [
      "prettier --write"
    ]
  },
  "devDependencies": {
    "@testing-library/react-hooks": "^7.0.2",
    "@testing-library/jest-dom": "^5.11.4",
    "@testing-library/react": "^11.1.0",
    "@testing-library/user-event": "^12.1.10",
    "@types/bs58check": "^2.1.0",
    "@types/file-saver": "^2.0.3",
    "@types/humanize-duration": "^3.25.1",
    "@types/jest": "^26.0.15",
    "@types/lodash-es": "^4.17.4",
    "@types/node": "^12.0.0",
    "@types/react": "^17.0.0",
    "@types/react-dom": "^17.0.0",
    "@types/react-router-dom": "^5.1.7",
    "@types/react-window": "^1.8.4",
    "@types/styled-components": "^5.1.15",
    "@types/d3": "^7.0.0",
    "@types/md5": "^2.3.1",
    "@types/node-sass": "^4.11.2",
    "@types/react-beautiful-dnd": "^13.1.1",
    "@typescript-eslint/eslint-plugin": "^4.28.0",
    "@typescript-eslint/parser": "^4.28.0",
    "comlink-loader": "^2.0.0",
    "typescript": "^4.3.4",
    "eslint": "^7.29.0",
    "eslint-config-prettier": "^8.3.0",
    "eslint-plugin-import": "^2.25.2",
    "eslint-plugin-prettier": "^3.4.0",
    "eslint-plugin-react": "^7.24.0",
    "eslint-plugin-react-hooks": "^4.2.0",
    "gzipper": "^5.0.1",
    "sass": "^1.38.1",
    "sass-loader": "^12.1.0",
    "husky": "^6.0.0",
    "jss-plugin-template": "^10.7.1",
    "lint-staged": "^11.0.0",
    "node-sass": "^6.0.1",
    "prettier": "2.3.1",
    "prettier-eslint": "^12.0.0",
    "progress-bar-webpack-plugin": "^2.1.0",
    "webpack-bundle-analyzer": "^4.4.2",
    "yargs": "^17.2.1"
  }
}<|MERGE_RESOLUTION|>--- conflicted
+++ resolved
@@ -7,25 +7,6 @@
     "@material-ui/core": "^4.12.2",
     "@material-ui/icons": "^4.11.2",
     "@material-ui/lab": "^4.0.0-alpha.60",
-<<<<<<< HEAD
-    "@testing-library/jest-dom": "^5.11.4",
-    "@testing-library/react": "^11.1.0",
-    "@testing-library/user-event": "^12.1.10",
-    "@types/bs58check": "^2.1.0",
-    "@types/d3": "^7.0.0",
-    "@types/file-saver": "^2.0.3",
-    "@types/humanize-duration": "^3.25.1",
-    "@types/jest": "^26.0.15",
-    "@types/lodash-es": "^4.17.4",
-    "@types/node": "^12.0.0",
-    "@types/react": "^17.0.0",
-    "@types/react-dom": "^17.0.0",
-    "@types/react-router-dom": "^5.1.7",
-    "@types/react-window": "^1.8.4",
-    "@types/styled-components": "^5.1.15",
-    "@uiw/react-textarea-code-editor": "^1.4.14",
-=======
->>>>>>> d2a7222a
     "bs58check": "^2.1.2",
     "classnames": "^2.3.1",
     "comlink": "^4.3.1",
@@ -67,138 +48,6 @@
     "crc": "func() { node tasks/cli/index.js  create-component --name=\"$1\" --path=./src/components/ --lint; }; func"
   },
   "homepage": "/static-files",
-<<<<<<< HEAD
-  "eslintConfig": {
-    "parser": "@typescript-eslint/parser",
-    "parserOptions": {
-      "ecmaVersion": 2020,
-      "sourceType": "module",
-      "ecmaFeatures": {
-        "jsx": true
-      }
-    },
-    "extends": [
-      "react-app",
-      "plugin:react/recommended",
-      "plugin:react-hooks/recommended",
-      "plugin:prettier/recommended",
-      "plugin:prettier/recommended",
-      "prettier"
-    ],
-    "rules": {
-      "prettier/prettier": "error",
-      "no-console": "warn",
-      "quotes": [
-        "error",
-        "single",
-        {
-          "avoidEscape": true
-        }
-      ],
-      "react-hooks/rules-of-hooks": "error",
-      "react-hooks/exhaustive-deps": "warn",
-      "import/order": [
-        "error",
-        {
-          "groups": [
-            "builtin",
-            "external",
-            "internal",
-            "parent",
-            "sibling",
-            "index",
-            "unknown"
-          ],
-          "pathGroups": [
-            {
-              "pattern": "*.+(css|sass|less|scss|pcss|styl)",
-              "group": "unknown",
-              "patternOptions": {
-                "matchBase": true
-              },
-              "position": "after"
-            },
-            {
-              "pattern": "*",
-              "group": "external",
-              "position": "before"
-            },
-            {
-              "pattern": "@+/**",
-              "group": "external",
-              "position": "before"
-            },
-            {
-              "pattern": "assets/**",
-              "group": "parent",
-              "position": "before"
-            },
-            {
-              "pattern": "components/**",
-              "group": "parent",
-              "position": "before"
-            },
-            {
-              "pattern": "config/**",
-              "group": "parent",
-              "position": "before"
-            },
-            {
-              "pattern": "fonts/**",
-              "group": "parent",
-              "position": "before"
-            },
-            {
-              "pattern": "hooks/**",
-              "group": "parent",
-              "position": "before"
-            },
-            {
-              "pattern": "pages/**",
-              "group": "parent",
-              "position": "before"
-            },
-            {
-              "pattern": "routes/**",
-              "group": "parent",
-              "position": "before"
-            },
-            {
-              "pattern": "services/**",
-              "group": "parent",
-              "position": "before"
-            },
-            {
-              "pattern": "styles/**",
-              "group": "parent",
-              "position": "before"
-            },
-            {
-              "pattern": "types/**",
-              "group": "parent",
-              "position": "before"
-            },
-            {
-              "pattern": "utils/**",
-              "group": "parent",
-              "position": "before"
-            }
-          ],
-          "pathGroupsExcludedImportTypes": [],
-          "warnOnUnassignedImports": true,
-          "newlines-between": "always"
-        }
-      ]
-    },
-    "plugins": [
-      "react",
-      "prettier",
-      "react-hooks",
-      "@typescript-eslint"
-    ]
-  },
-=======
->>>>>>> d2a7222a
   "browserslist": {
     "production": [
       ">0.2%",
