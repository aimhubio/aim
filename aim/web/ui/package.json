--- conflicted
+++ resolved
@@ -11,11 +11,8 @@
     "@radix-ui/primitive": "^1.0.0",
     "@radix-ui/react-popover": "^1.0.2",
     "@stitches/react": "^1.2.8",
-<<<<<<< HEAD
     "@storybook/react": "^6.5.12",
-=======
     "@types/history": "^5.0.0",
->>>>>>> 91839d22
     "@uiw/react-textarea-code-editor": "^1.4.14",
     "bs58check": "^2.1.2",
     "classnames": "^2.3.1",
