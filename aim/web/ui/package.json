--- conflicted
+++ resolved
@@ -42,11 +42,8 @@
     "react-router-dom": "^5.3.0",
     "react-scripts": "4.0.3",
     "react-select": "^5.1.0",
-<<<<<<< HEAD
     "react-use": "^17.4.0",
-=======
     "react-split": "^2.0.14",
->>>>>>> 60a44263
     "react-virtualized-auto-sizer": "^1.0.5",
     "react-window": "^1.8.6",
     "rich-markdown-editor": "^11.21.3",
