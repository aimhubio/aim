import * as d3 from 'd3';

import { IDrawBrushProps, IHandleBrushChange } from 'types/utils/d3/drawBrush';
import { IGetAxesScale } from 'types/utils/d3/getAxesScale';
<<<<<<< HEAD
import getAxisScale from './getAxisScale';
=======
import getAxesScale from './getAxesScale';
>>>>>>> 8b68a392
import lineGenerator from './lineGenerator';

function drawBrush(props: IDrawBrushProps): void {
  const {
    brushRef,
    plotBoxRef,
    plotNodeRef,
    visBoxRef,
    axesRef,
    attributesRef,
    linesRef,
    linesNodeRef,
    svgNodeRef,
    axesScaleType,
    min,
    max,
  } = props;

  const brush = d3
    .brush()
    .extent([
      [0, 0],
      [plotBoxRef.current.width, plotBoxRef.current.height],
    ])
    .on('end', handleBrushChange);

  plotNodeRef.current.append('g').call(brush).attr('class', 'brush');

  brushRef.current.updateScales = function (
    xScale: IGetAxesScale['xScale'],
    yScale: IGetAxesScale['yScale'],
  ) {
    brushRef.current.xScale = xScale;
    brushRef.current.yScale = yScale;
  };

  // This remove the grey brush area as soon as the selection has been done
  function removeBrush() {
    plotNodeRef.current.select('.brush').call(brush.move, null);
  }

  // This event firing after brush selection ends
  function handleBrushChange(event: d3.D3BrushEvent<d3.BrushSelection>): void {
    const extent: d3.BrushSelection | any = event.selection;
    const mousePosition = d3.pointer(event);
    if (!extent) {
      return;
    } else if (
      extent[1][0] - extent[0][0] < 5 ||
      extent[1][1] - extent[0][1] < 5
    ) {
      removeBrush();
    } else {
      // inverting pixels to x,y values
      const left: number = brushRef.current.xScale.invert(extent[0][0]);
      const right: number = brushRef.current.xScale.invert(extent[1][0]);

      const top: number = brushRef.current.yScale.invert(extent[0][1]);
      const bottom: number = brushRef.current.yScale.invert(extent[1][1]);

      const [xMin, xMax]: number[] = brushRef.current.xScale.domain();
      const [yMin, yMax]: number[] = brushRef.current.yScale.domain();

      const xValues: number[] | null =
        extent[1][0] - extent[0][0] < 5
          ? null
          : [left < xMin ? xMin : left, right > xMax ? xMax : right];

      const yValues: number[] | null =
        extent[1][1] - extent[0][1] < 5
          ? null
          : [bottom < yMin ? yMin : bottom, top > yMax ? yMax : top];

      handleZoomIn({
        xValues,
        yValues,
        mousePosition,
      });
    }
    svgNodeRef.current.on('dblclick', handleZoomOut);
    removeBrush();
  }

  function handleZoomIn({
    xValues,
    yValues,
    mousePosition,
  }: IHandleBrushChange): void {
    //
    const { width, height, margin } = visBoxRef.current;

    // updating Scales domain
    brushRef.current.xScale
      .domain(xValues)
      .range([0, width - margin.left - margin.right]);
    brushRef.current.yScale
      .domain(yValues)
      .range([height - margin.top - margin.bottom, 0]);

    // updating axes with new Scales
    axesRef.current.updateXAxis(brushRef.current.xScale);
    axesRef.current.updateYAxis(brushRef.current.yScale);

    attributesRef.current.updateHoverAttributes(mousePosition);

    linesNodeRef.current
      .selectAll('.Line')
      .transition()
      .duration(500)
      .attr(
        'd',
        lineGenerator(brushRef.current.xScale, brushRef.current.yScale),
      );
  }

  function handleZoomOut(event: Event): void {
    const { width, height, margin } = visBoxRef.current;

<<<<<<< HEAD
    const xScale = getAxisScale({
=======
    const xScale = getAxesScale({
>>>>>>> 8b68a392
      domainData: [min.x, max.x],
      rangeData: [0, width - margin.left - margin.right],
      scaleType: axesScaleType.xAxis,
    });
<<<<<<< HEAD
    const yScale = getAxisScale({
=======
    const yScale = getAxesScale({
>>>>>>> 8b68a392
      domainData: [min.y, max.y],
      rangeData: [height - margin.top - margin.bottom, 0],
      scaleType: axesScaleType.yAxis,
    });
    // setting axes to initial state
    axesRef.current.updateXAxis(xScale);
    axesRef.current.updateYAxis(yScale);

    // setting scales and lines to initial state
    brushRef.current.updateScales(xScale, yScale);
    linesRef.current.updateLinesScales(xScale, yScale);

    attributesRef.current.updateScales(xScale, yScale);
    attributesRef.current.updateHoverAttributes(d3.pointer(event));
  }
}

export default drawBrush;<|MERGE_RESOLUTION|>--- conflicted
+++ resolved
@@ -2,11 +2,7 @@
 
 import { IDrawBrushProps, IHandleBrushChange } from 'types/utils/d3/drawBrush';
 import { IGetAxesScale } from 'types/utils/d3/getAxesScale';
-<<<<<<< HEAD
 import getAxisScale from './getAxisScale';
-=======
-import getAxesScale from './getAxesScale';
->>>>>>> 8b68a392
 import lineGenerator from './lineGenerator';
 
 function drawBrush(props: IDrawBrushProps): void {
@@ -125,20 +121,12 @@
   function handleZoomOut(event: Event): void {
     const { width, height, margin } = visBoxRef.current;
 
-<<<<<<< HEAD
     const xScale = getAxisScale({
-=======
-    const xScale = getAxesScale({
->>>>>>> 8b68a392
       domainData: [min.x, max.x],
       rangeData: [0, width - margin.left - margin.right],
       scaleType: axesScaleType.xAxis,
     });
-<<<<<<< HEAD
     const yScale = getAxisScale({
-=======
-    const yScale = getAxesScale({
->>>>>>> 8b68a392
       domainData: [min.y, max.y],
       rangeData: [height - margin.top - margin.bottom, 0],
       scaleType: axesScaleType.yAxis,
