import * as d3 from 'd3';

import {
  IClosestCircle,
  IDrawHoverAttributesProps,
  IGetCoordinates,
  IGetCoordinatesProps,
  IAxisLineData,
  INearestCircle,
  ISetAxisLabelProps,
  IGetNearestCirclesProps,
  IGetNearestCircles,
<<<<<<< HEAD
  IActivePointData,
} from '../../types/utils/d3/drawHoverAttributes';
import classes from 'components/LineChart/LineChart.module.css';
=======
} from 'types/utils/d3/drawHoverAttributes';
>>>>>>> 11baf468
import { CircleEnum, XAlignmentEnum } from './index';
import { IGetAxisScale } from 'types/utils/d3/getAxesScale';

import classes from 'components/LineChart/LineChart.module.css';

function drawHoverAttributes(props: IDrawHoverAttributesProps): void {
  const {
    data,
    attributesNodeRef,
    attributesRef,
    plotBoxRef,
    visAreaRef,
    visBoxRef,
    xAxisLabelNodeRef,
    yAxisLabelNodeRef,
    xAlignment,
    index,
    callback,
  } = props;

  attributesRef.current.updateScales = function (
    xScale: IGetAxisScale['xScale'],
    yScale: IGetAxisScale['yScale'],
  ) {
    attributesRef.current.xScale = xScale;
    attributesRef.current.yScale = yScale;
  };

  const { margin } = visBoxRef.current;
  const { height, width } = plotBoxRef.current;

  const svgArea = d3.select(visAreaRef.current).select('svg');

  function updateHoverAttributes(
    mousePosition: [number, number],
  ): IActivePointData {
    const { mouseX, mouseY } = getCoordinates({
      mouse: mousePosition,
      xScale: attributesRef.current.xScale,
      yScale: attributesRef.current.yScale,
      margin,
    });

    const { nearestCircles, closestCircle } = getNearestCircles({
      data,
      xScale: attributesRef.current.xScale,
      yScale: attributesRef.current.yScale,
      mouseX,
      mouseY,
    });

    // Draw Circles
    attributesNodeRef.current
      .selectAll('circle')
      .data(nearestCircles)
      .join('circle')
      .attr('class', `${classes.HoverCircle}`)
      .attr('clip-path', 'url(#circles-rect-clip-' + index + ')')
      .attr('id', function (this: SVGElement, circle: INearestCircle) {
        // Set closest circle style
        if (closestCircle.key === circle.key) {
          d3.select(this).classed(classes.active, true).raise();
        }
        return circle.key;
      })
      .attr('cx', (circle: INearestCircle) => circle.x)
      .attr('cy', (circle: INearestCircle) => circle.y)
      .attr('r', (circle: INearestCircle) =>
        closestCircle.key === circle.key
          ? CircleEnum.ActiveRadius
          : CircleEnum.Radius,
      )
      .style('fill', (circle: INearestCircle) => circle.color)
      .on('click', function (this: SVGElement, circle: INearestCircle) {
        // TODO handle click
        // handlePointClick(
        //   closestStep,
        //   trace.runHash,
        //   trace.metricName,
        //   trace.traceContext,
        // );

        d3.select(this)
          .classed(classes.active, false)
          .classed(classes.focus, true);
      });

    // TODO highlight Line
    // linesRef.current.classed();
    // const hoverLine = d3.select(`[id=Line-${closestCircle.key}]`);
    // hoverLine.classed(`${classes.HighlightLine}`, true);

    setAxisLabel({
      closestCircle,
      visAreaRef,
      visBoxRef,
      plotBoxRef,
      xAxisLabelNodeRef,
      yAxisLabelNodeRef,
      xScale: attributesRef.current.xScale,
      yScale: attributesRef.current.yScale,
      xAlignment,
    });

    const axisLineData: IAxisLineData[] = [
      { x1: closestCircle.x, y1: 0, x2: closestCircle.x, y2: height },
      { x1: 0, y1: closestCircle.y, x2: width, y2: closestCircle.y },
    ];

    // Draw horizontal/vertical lines
    attributesNodeRef.current
      .selectAll('line')
      .data(axisLineData)
      .join('line')
      .attr('class', `${classes.HoverLine}`)
      .style('stroke-width', 1)
      .style('stroke-dasharray', '4 2')
      .style('fill', 'none')
      .lower()
      .attr('x1', (axisLine: IAxisLineData) => axisLine.x1)
      .attr('y1', (axisLine: IAxisLineData) => axisLine.y1)
      .attr('x2', (axisLine: IAxisLineData) => axisLine.x2)
      .attr('y2', (axisLine: IAxisLineData) => axisLine.y2);

    return {
      key: closestCircle.key,
      xValue: attributesRef.current.xScale.invert(closestCircle.x),
      yValue: attributesRef.current.yScale.invert(closestCircle.y),
    };
  }

  function handleMouseMove(
    event: MouseEvent | undefined,
    mousePosition?: number[] | any,
  ) {
    let mouse: [number, number];
    if (event) {
      mouse = d3.pointer(event);
    } else {
      mouse = mousePosition;
    }

    const activePointData = updateHoverAttributes(mouse);

    if (typeof callback === 'function') {
      callback(mouse, activePointData);
    }
  }

<<<<<<< HEAD
  attributesRef.current.updateHoverAttributes = updateHoverAttributes;

=======
  attributesRef.current.updateHoverAttributes = handleMouseMove;
>>>>>>> 11baf468
  svgArea?.on('mousemove', handleMouseMove);

  svgArea?.on('mouseleave', (event) => {
    // TODO handle mouseLeave
  });
}

function getNearestCircles({
  data,
  xScale,
  yScale,
  mouseX,
  mouseY,
}: IGetNearestCirclesProps): IGetNearestCircles {
  // Closest xPoint for mouseX
  const xPoint = xScale.invert(mouseX);

  let closestCircles: IClosestCircle[] = [
    {
      key: '',
      r: null,
      x: 0,
      y: 0,
    },
  ];

  const nearestCircles: INearestCircle[] = [];

  for (const line of data) {
    const index = d3.bisectCenter(line.data.xValues, xPoint);

    const closestXPixel = xScale(line.data.xValues[index]);
    const closestYPixel = yScale(line.data.yValues[index]);

    // Find closest circles
    const rX = Math.abs(closestXPixel - mouseX);
    const rY = Math.abs(closestYPixel - mouseY);
    const r = Math.sqrt(Math.pow(rX, 2) + Math.pow(rY, 2));
    if (closestCircles[0].r === null || r <= closestCircles[0].r) {
      const circle = {
        key: line.key,
        r,
        x: closestXPixel,
        y: closestYPixel,
      };
      if (r === closestCircles[0].r) {
        // Circle coordinates can be equal, to show only one circle on hover
        // we need to keep array of closest circles
        closestCircles.push(circle);
      } else {
        closestCircles = [circle];
      }
    }
    nearestCircles.push({
      x: closestXPixel,
      y: closestYPixel,
      key: line.key,
      color: line.color,
    });
  }
  closestCircles.sort((a, b) => (a.key > b.key ? 1 : -1));
  return { nearestCircles, closestCircle: closestCircles[0] };
}

function getCoordinates({
  mouse,
  margin,
  xScale,
  yScale,
}: IGetCoordinatesProps): IGetCoordinates {
  const xPixel = Math.floor(mouse[0]) - margin.left;
  const yPixel = Math.floor(mouse[1]) - margin.top;
  const [xMin, xMax] = xScale.range();
  const [yMax, yMin] = yScale.range();

  return {
    mouseX: xPixel < xMin ? xMin : xPixel > xMax ? xMax : xPixel,
    mouseY: yPixel < yMin ? yMin : yPixel > yMax ? yMax : yPixel,
  };
}

function setAxisLabel({
  closestCircle,
  visAreaRef,
  visBoxRef,
  plotBoxRef,
  xAxisLabelNodeRef,
  yAxisLabelNodeRef,
  xAlignment,
  xScale,
  yScale,
}: ISetAxisLabelProps) {
  if (xAxisLabelNodeRef.current) {
    xAxisLabelNodeRef.current.remove();
    xAxisLabelNodeRef.current = null;
  }
  if (yAxisLabelNodeRef.current) {
    yAxisLabelNodeRef.current.remove();
    yAxisLabelNodeRef.current = null;
  }

  const xAxisTickValue = xScale.invert(closestCircle.x);
  const yAxisTickValue = yScale.invert(closestCircle.y);

  const xAxisValueLabel = xAxisTickValue;
  const yAxisValueLabel = yAxisTickValue;

  // Set X axis value label related by 'xAlignment'
  // TODO change axis label related by x alignment
  // switch (xAlignment) {
  //   case XAlignmentEnum.Epoch:
  //     break;
  //   case XAlignmentEnum.RelativeTime:
  //     break;
  //   case XAlignmentEnum.AbsoluteTime:
  //     break;
  //   default:
  //     xAxisValueLabel = xAxisTickValue;
  // }

  const { height, width, margin } = visBoxRef.current;
  const visArea = d3.select(visAreaRef.current);

  if (xAxisValueLabel) {
    const formattedValue = Math.round(xAxisValueLabel * 10e9) / 10e9;

    xAxisLabelNodeRef.current = visArea
      .append('div')
      .attr(
        'class',
        `${classes.ChartMouseValue} ${classes.ChartMouseValueXAxis}`,
      )
      .style('top', `${height - margin.bottom + 1}px`)
      .text(formattedValue);

    const axisLeftEdge = margin.left - 1;
    const axisRightEdge = width - margin.right + 1;
    let xAxisValueWidth = xAxisLabelNodeRef.current.node().offsetWidth;
    if (xAxisValueWidth > plotBoxRef.current.width) {
      xAxisValueWidth = plotBoxRef.current.width;
    }

    xAxisLabelNodeRef.current
      .style('width', `${xAxisValueWidth}px`)
      .style(
        'left',
        `${
          closestCircle.x - xAxisValueWidth / 2 < 0
            ? axisLeftEdge + xAxisValueWidth / 2
            : closestCircle.x + axisLeftEdge + xAxisValueWidth / 2 >
              axisRightEdge
            ? axisRightEdge - xAxisValueWidth / 2
            : closestCircle.x + axisLeftEdge
        }px`,
      );
  }

  if (yAxisValueLabel) {
    const formattedValue = Math.round(yAxisTickValue * 10e9) / 10e9;
    yAxisLabelNodeRef.current = visArea
      .append('div')
      .attr(
        'class',
        `${classes.ChartMouseValue} ${classes.ChartMouseValueYAxis}`,
      )
      .attr('title', formattedValue)
      .style('max-width', `${margin.left - 5}px`)
      .style('right', `${width - margin.left - 2}px`)
      .text(formattedValue);

    const axisTopEdge = margin.top - 1;
    const axisBottomEdge = height - margin.top;
    const yAxisValueHeight = yAxisLabelNodeRef.current.node().offsetHeight;
    yAxisLabelNodeRef.current.style(
      'top',
      `${
        closestCircle.y - yAxisValueHeight / 2 < 0
          ? axisTopEdge + yAxisValueHeight / 2
          : closestCircle.y + axisTopEdge + yAxisValueHeight / 2 >
            axisBottomEdge
          ? axisBottomEdge - yAxisValueHeight / 2
          : closestCircle.y + axisTopEdge
      }px`,
    );
  }
}

export default drawHoverAttributes;<|MERGE_RESOLUTION|>--- conflicted
+++ resolved
@@ -10,13 +10,8 @@
   ISetAxisLabelProps,
   IGetNearestCirclesProps,
   IGetNearestCircles,
-<<<<<<< HEAD
   IActivePointData,
 } from '../../types/utils/d3/drawHoverAttributes';
-import classes from 'components/LineChart/LineChart.module.css';
-=======
-} from 'types/utils/d3/drawHoverAttributes';
->>>>>>> 11baf468
 import { CircleEnum, XAlignmentEnum } from './index';
 import { IGetAxisScale } from 'types/utils/d3/getAxesScale';
 
@@ -166,12 +161,8 @@
     }
   }
 
-<<<<<<< HEAD
   attributesRef.current.updateHoverAttributes = updateHoverAttributes;
 
-=======
-  attributesRef.current.updateHoverAttributes = handleMouseMove;
->>>>>>> 11baf468
   svgArea?.on('mousemove', handleMouseMove);
 
   svgArea?.on('mouseleave', (event) => {
