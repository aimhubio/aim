--- conflicted
+++ resolved
@@ -298,26 +298,6 @@
   closestCircles.sort((a, b) => (a.key > b.key ? 1 : -1));
   return { nearestCircles, closestCircle: closestCircles[0] };
 }
-<<<<<<< HEAD
-=======
-
-function getCoordinates({
-  mouse,
-  margin,
-  xScale,
-  yScale,
-}: IGetCoordinatesProps): IGetCoordinates {
-  const xPixel = Math.floor(mouse[0]) - margin.left;
-  const yPixel = Math.floor(mouse[1]) - margin.top;
-  const [xMin, xMax] = xScale.range();
-  const [yMax, yMin] = yScale.range();
-  return {
-    mouseX: xPixel < xMin ? xMin : xPixel > xMax ? xMax : xPixel,
-    mouseY: yPixel < yMin ? yMin : yPixel > yMax ? yMax : yPixel,
-  };
-}
-
->>>>>>> 8b68a392
 function setAxisLabel({
   closestCircle,
   visAreaRef,
