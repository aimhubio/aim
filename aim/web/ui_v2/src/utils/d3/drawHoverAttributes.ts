--- conflicted
+++ resolved
@@ -11,15 +11,10 @@
   ISetAxisLabelProps,
   IGetNearestCirclesProps,
   IGetNearestCircles,
-<<<<<<< HEAD
-} from '../../types/utils/d3/drawHoverAttributes';
-=======
 } from 'types/utils/d3/drawHoverAttributes';
->>>>>>> 11baf468
 import { CircleEnum, XAlignmentEnum } from './index';
 import { IGetAxisScale } from 'types/utils/d3/getAxesScale';
-
-import classes from 'components/LineChart/LineChart.module.css';
+import HighlightEnum from '../../components/HighlightModesPopover/HighlightEnum';
 
 function drawHoverAttributes(props: IDrawHoverAttributesProps): void {
   const {
@@ -37,7 +32,6 @@
     linesNodeRef,
     highlightedNodeRef,
     highlightMode,
-    renderChartRef,
   } = props;
 
   attributesRef.current.updateScales = function (
@@ -72,7 +66,10 @@
     if (closestCircleRef.current !== closestCircle) {
       // hover Line Changed case
       if (closestCircle.key !== closestCircleRef.current?.key) {
-        linesNodeRef.current.classed('highlight', highlightMode !== 0);
+        linesNodeRef.current.classed(
+          'highlight',
+          highlightMode !== HighlightEnum.Off,
+        );
         // previous line
         if (closestCircleRef.current?.key) {
           linesNodeRef.current
@@ -102,8 +99,12 @@
         closestCircle.x !== closestCircleRef.current?.x ||
         closestCircle.y !== closestCircleRef.current?.y
       ) {
-        attributesNodeRef.current.classed('highlight', highlightMode !== 0);
-
+        attributesNodeRef.current.classed(
+          'highlight',
+          highlightMode !== HighlightEnum.Off,
+        );
+
+        // FIXME need to check  axisLineData coords min max size
         const axisLineData: IAxisLineData[] = [
           { x1: closestCircle.x, y1: 0, x2: closestCircle.x, y2: height },
           { x1: 0, y1: closestCircle.y, x2: width, y2: closestCircle.y },
@@ -114,7 +115,11 @@
           .selectAll('line')
           .data(axisLineData)
           .join('line')
-          .attr('class', 'HoverLine')
+          .attr(
+            'class',
+            (d: IAxisLineData, i: number) =>
+              `HoverLine HoverLine-${i === 0 ? 'x' : 'y'}`,
+          )
           .style('stroke-width', 1)
           .style('stroke-dasharray', '4 2')
           .style('fill', 'none')
@@ -165,19 +170,27 @@
   }
 
   attributesRef.current.updateHoverAttributes = handleMouseMove;
-<<<<<<< HEAD
 
   svgArea?.on('mousemove', (event: MouseEvent) => {
     handleMouseMove(d3.pointer(event));
-=======
-  svgArea?.on('mousemove', handleMouseMove);
-
-  svgArea?.on('mouseleave', (event) => {
-    // TODO handle mouseLeave
->>>>>>> 11baf468
   });
 
-  svgArea?.on('mouseleave', renderChartRef.current);
+  svgArea?.on('mouseleave', () => {
+    if (closestCircleRef.current?.key) {
+      linesNodeRef.current
+        .select(`[id=Line-${closestCircleRef.current.key}]`)
+        .classed('active', false);
+
+      attributesNodeRef.current
+        .select(`[id=Circle-${closestCircleRef.current.key}]`)
+        .attr('r', CircleEnum.Radius)
+        .classed('active', false);
+
+      attributesNodeRef.current.select('.HoverLine-y').remove();
+
+      yAxisLabelNodeRef.current?.remove();
+    }
+  });
 }
 
 function getNearestCircles({
