--- conflicted
+++ resolved
@@ -422,20 +422,12 @@
     return activePoint;
   }
 
-<<<<<<< HEAD
-  function updateFocusedChart(props?: IUpdateFocusedChartProps): void {
-=======
   function updateFocusedChart(params?: IUpdateFocusedChartProps): void {
->>>>>>> 8028c939
     const {
       mousePos,
       focusedStateActive = attributesRef.current.focusedState?.active || false,
       force = false,
-<<<<<<< HEAD
-    } = props || {};
-=======
     } = params || {};
->>>>>>> 8028c939
     const { xScale, yScale, focusedState, xStep } = attributesRef.current;
 
     let mousePosition: [number, number] | [] = [];
