--- conflicted
+++ resolved
@@ -26,7 +26,6 @@
   attributesNodeRef,
 }: IDrawParallelLinesProps) {
   const keysOfDimensions: string[] = Object.keys(dimensions);
-<<<<<<< HEAD
   linesRenderer({
     data,
     keysOfDimensions,
@@ -34,11 +33,7 @@
     linesNodeRef,
     attributesRef,
   });
-  linesRef.current.updateLines = function (updatedData: LinesDataType[]) {
-=======
-  linesRenderer({ data, keysOfDimensions, linesNodeRef, attributesRef });
   linesRef.current.updateLines = function (updatedData: ILinesDataType[]) {
->>>>>>> 50c0fa24
     linesNodeRef.current?.selectAll('*')?.remove();
     attributesNodeRef.current?.selectAll('*')?.remove();
     linesRenderer({
