import * as d3 from 'd3';

import { CurveEnum } from './';
import { IDrawLinesProps } from 'types/utils/d3/drawLines';
<<<<<<< HEAD
import { IGetAxisScale } from '../../types/utils/d3/getAxesScale';
=======
import { IGetAxisScale } from 'types/utils/d3/getAxesScale';
>>>>>>> 11baf468

const toTupleData = (x: number[], y: number[]): [number, number][] => {
  return x.map((v: number, i: number) => [v, y[i]]);
};

function drawLines(props: IDrawLinesProps): void {
<<<<<<< HEAD
  const { linesRef, linesNodeRef, data, xScale, yScale, index, highlightMode } =
    props;
=======
  const {
    data,
    index,
    xScale,
    yScale,
    linesRef,
    linesNodeRef,
    curveInterpolation,
  } = props;
>>>>>>> 11baf468
  if (!linesNodeRef?.current) {
    return;
  }

  linesRef.current.lineGenerator = function (
<<<<<<< HEAD
    xScaleFn: IGetAxisScale['xScale'] = xScale,
    yScaleFn: IGetAxisScale['yScale'] = yScale,
  ) {
    return d3
      .line()
      .x((d) => xScaleFn(d[0]))
      .y((d) => yScaleFn(d[1]))
      .curve(d3[CurveEnum.Linear]);
=======
    xValues: IGetAxisScale['xScale'] = xScale,
    yValues: IGetAxisScale['yScale'] = yScale,
    curve: CurveEnum = curveInterpolation,
  ) {
    return d3
      .line()
      .x((d) => xValues(d[0]))
      .y((d) => yValues(d[1]))
      .curve(d3[curve]);
>>>>>>> 11baf468
  };

  for (const line of data) {
    linesNodeRef.current
      .append('path')
      .data([toTupleData(line.data.xValues, line.data.yValues)])
      .attr('id', `Line-${line.key}`)
      .attr('clip-path', `url(#lines-rect-clip-${index})`)
      .attr('d', linesRef.current.lineGenerator())
      .attr('class', 'Line')
      .attr(
        'data-selector',
        `Line-Sel-${highlightMode}-${line.selectors[highlightMode]}`,
      )
      .style('fill', 'none')
      .style('stroke', line.color)
      .style('stroke-dasharray', line.dasharray);
  }

  linesRef.current.updateLines = function (
    xScale: IGetAxisScale['xScale'],
    yScale: IGetAxisScale['yScale'],
    curve?: CurveEnum,
  ) {
    linesNodeRef.current
      .selectAll('.Line')
      .transition()
      .duration(500)
      .attr('d', linesRef.current.lineGenerator(xScale, yScale, curve));
  };
}

export default drawLines;<|MERGE_RESOLUTION|>--- conflicted
+++ resolved
@@ -2,21 +2,13 @@
 
 import { CurveEnum } from './';
 import { IDrawLinesProps } from 'types/utils/d3/drawLines';
-<<<<<<< HEAD
-import { IGetAxisScale } from '../../types/utils/d3/getAxesScale';
-=======
 import { IGetAxisScale } from 'types/utils/d3/getAxesScale';
->>>>>>> 11baf468
 
 const toTupleData = (x: number[], y: number[]): [number, number][] => {
   return x.map((v: number, i: number) => [v, y[i]]);
 };
 
 function drawLines(props: IDrawLinesProps): void {
-<<<<<<< HEAD
-  const { linesRef, linesNodeRef, data, xScale, yScale, index, highlightMode } =
-    props;
-=======
   const {
     data,
     index,
@@ -25,23 +17,14 @@
     linesRef,
     linesNodeRef,
     curveInterpolation,
+    highlightMode,
   } = props;
->>>>>>> 11baf468
+
   if (!linesNodeRef?.current) {
     return;
   }
 
   linesRef.current.lineGenerator = function (
-<<<<<<< HEAD
-    xScaleFn: IGetAxisScale['xScale'] = xScale,
-    yScaleFn: IGetAxisScale['yScale'] = yScale,
-  ) {
-    return d3
-      .line()
-      .x((d) => xScaleFn(d[0]))
-      .y((d) => yScaleFn(d[1]))
-      .curve(d3[CurveEnum.Linear]);
-=======
     xValues: IGetAxisScale['xScale'] = xScale,
     yValues: IGetAxisScale['yScale'] = yScale,
     curve: CurveEnum = curveInterpolation,
@@ -51,7 +34,6 @@
       .x((d) => xValues(d[0]))
       .y((d) => yValues(d[1]))
       .curve(d3[curve]);
->>>>>>> 11baf468
   };
 
   for (const line of data) {
