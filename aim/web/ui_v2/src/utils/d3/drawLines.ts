import * as d3 from 'd3';

import { CurveEnum } from './';
import { IDrawLinesProps } from 'types/utils/d3/drawLines';
import { IGetAxesScale } from 'types/utils/d3/getAxesScale';
<<<<<<< HEAD
import { IProcessedData } from 'types/utils/d3/processData';

const toTupleData = (x: number[], y: number[]): [number, number][] => {
  return x.map((v: number, i: number) => [v, y[i]]);
};
=======
import { toTupleData } from 'utils/toTupleData';
import lineGenerator from './lineGenerator';
import { IProcessedData } from 'types/utils/d3/processData';
>>>>>>> 8b68a392

function drawLines(props: IDrawLinesProps): void {
  const {
    data,
    index,
    xScale,
    yScale,
    linesRef,
    linesNodeRef,
    curveInterpolation,
    highlightMode,
  } = props;

  if (!linesNodeRef?.current) {
    return;
  }

  linesRef.current.lineGenerator = function (
    xScaleValues: IGetAxesScale['xScale'] = xScale,
    yScaleValues: IGetAxesScale['yScale'] = yScale,
    curve: CurveEnum = curveInterpolation,
  ) {
    return d3
      .line()
      .x((d) => xScaleValues(d[0]))
      .y((d) => yScaleValues(d[1]))
      .curve(d3[curve]);
  };

  linesRef.current.updateLinesScales = function (
    xScale: IGetAxesScale['xScale'],
    yScale: IGetAxesScale['yScale'],
    curve?: CurveEnum,
  ) {
    linesNodeRef.current
      .selectAll('.Line')
      .transition()
      .duration(500)
      .attr('d', lineGenerator(xScale, yScale, curve));
  };

  linesRef.current.updateLines = function (updateData: IProcessedData[]) {
    let selection = linesNodeRef.current.selectAll('.Line').data(updateData);
    selection
      .enter()
      .append('path')
      .attr('class', 'Line')
      .merge(selection)
      .attr('id', (line: any) => `Line-${line.key}`)
      .attr('clip-path', `url(#lines-rect-clip-${index})`)
      .attr(
        'data-selector',
        (line: any) =>
          `Line-Sel-${highlightMode}-${line.selectors[highlightMode]}`,
      )
      .style('fill', 'none')
      .style('stroke', (line: any) => line.color)
      .style('stroke-dasharray', (line: any) => line.dasharray)
      .data(
        updateData.map((line) =>
          toTupleData(line.data.xValues, line.data.yValues),
        ),
      )
      .attr('d', linesRef.current.lineGenerator(xScale, yScale));
  };
<<<<<<< HEAD

  linesRef.current.updateLines = function (updateData: IProcessedData[]) {
    let selection = linesNodeRef.current.selectAll('.Line').data(updateData);
    selection
      .enter()
      .append('path')
      .attr('class', 'Line')
      .merge(selection)
      .attr('id', (line: any) => `Line-${line.key}`)
      .attr('clip-path', `url(#lines-rect-clip-${index})`)
      .attr(
        'data-selector',
        (line: any) =>
          `Line-Sel-${highlightMode}-${line.selectors[highlightMode]}`,
      )
      .style('fill', 'none')
      .style('stroke', (line: any) => line.color)
      .style('stroke-dasharray', (line: any) => line.dasharray)
      .data(
        updateData.map((line) =>
          toTupleData(line.data.xValues, line.data.yValues),
        ),
      )
      .attr('d', linesRef.current.lineGenerator(xScale, yScale));
  };
=======
>>>>>>> 8b68a392
  linesRef.current.updateLines(data);
}

export default drawLines;<|MERGE_RESOLUTION|>--- conflicted
+++ resolved
@@ -3,17 +3,9 @@
 import { CurveEnum } from './';
 import { IDrawLinesProps } from 'types/utils/d3/drawLines';
 import { IGetAxesScale } from 'types/utils/d3/getAxesScale';
-<<<<<<< HEAD
-import { IProcessedData } from 'types/utils/d3/processData';
-
-const toTupleData = (x: number[], y: number[]): [number, number][] => {
-  return x.map((v: number, i: number) => [v, y[i]]);
-};
-=======
 import { toTupleData } from 'utils/toTupleData';
 import lineGenerator from './lineGenerator';
 import { IProcessedData } from 'types/utils/d3/processData';
->>>>>>> 8b68a392
 
 function drawLines(props: IDrawLinesProps): void {
   const {
@@ -79,34 +71,6 @@
       )
       .attr('d', linesRef.current.lineGenerator(xScale, yScale));
   };
-<<<<<<< HEAD
-
-  linesRef.current.updateLines = function (updateData: IProcessedData[]) {
-    let selection = linesNodeRef.current.selectAll('.Line').data(updateData);
-    selection
-      .enter()
-      .append('path')
-      .attr('class', 'Line')
-      .merge(selection)
-      .attr('id', (line: any) => `Line-${line.key}`)
-      .attr('clip-path', `url(#lines-rect-clip-${index})`)
-      .attr(
-        'data-selector',
-        (line: any) =>
-          `Line-Sel-${highlightMode}-${line.selectors[highlightMode]}`,
-      )
-      .style('fill', 'none')
-      .style('stroke', (line: any) => line.color)
-      .style('stroke-dasharray', (line: any) => line.dasharray)
-      .data(
-        updateData.map((line) =>
-          toTupleData(line.data.xValues, line.data.yValues),
-        ),
-      )
-      .attr('d', linesRef.current.lineGenerator(xScale, yScale));
-  };
-=======
->>>>>>> 8b68a392
   linesRef.current.updateLines(data);
 }
 
