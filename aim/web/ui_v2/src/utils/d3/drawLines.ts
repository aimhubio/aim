import * as d3 from 'd3';

import { CurveEnum } from './';
import { IDrawLinesProps } from 'types/utils/d3/drawLines';
import { IDrawAxesProps } from 'types/utils/d3/drawAxes';

const toTupleData = (x: number[], y: number[]): [number, number][] => {
  return x.map((v: number, i: number) => [v, y[i]]);
};

function drawLines(props: IDrawLinesProps): void {
  const { linesRef, data, xScale, yScale, index } = props;
  if (!linesRef?.current) {
    return;
  }

  linesRef.current.lineGenerator = function (
    xValues: IDrawAxesProps | any = xScale,
    yValues: IDrawAxesProps | any = yScale,
  ) {
    return d3
      .line()
      .x((d) => xValues(d[0]))
      .y((d) => yValues(d[1]))
      .curve(d3[CurveEnum.Linear]);
  };

  for (const line of data) {
    linesRef.current
      .append('path')
<<<<<<< HEAD
      .data([line.data])
      .attr('clip-path', `url(#lines-rect-clip-${index})`)
      .attr('d', linesRef.current.lineGenerator())
      .attr('class', 'PlotLine')
=======
      .data([toTupleData(line.data.xValues, line.data.yValues)])
      .attr('d', lineGenerator)
      .attr('class', 'Line')
      .attr('id', `Line-${line.key}`)
>>>>>>> ff96362e
      .style('fill', 'none')
      .style('stroke', line.color)
      .style('stroke-dasharray', line.dasharray);
  }
}

export default drawLines;<|MERGE_RESOLUTION|>--- conflicted
+++ resolved
@@ -28,17 +28,11 @@
   for (const line of data) {
     linesRef.current
       .append('path')
-<<<<<<< HEAD
-      .data([line.data])
+      .data([toTupleData(line.data.xValues, line.data.yValues)])
+      .attr('id', `Line-${line.key}`)
       .attr('clip-path', `url(#lines-rect-clip-${index})`)
       .attr('d', linesRef.current.lineGenerator())
-      .attr('class', 'PlotLine')
-=======
-      .data([toTupleData(line.data.xValues, line.data.yValues)])
-      .attr('d', lineGenerator)
       .attr('class', 'Line')
-      .attr('id', `Line-${line.key}`)
->>>>>>> ff96362e
       .style('fill', 'none')
       .style('stroke', line.color)
       .style('stroke-dasharray', line.dasharray);
