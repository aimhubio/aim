--- conflicted
+++ resolved
@@ -2,10 +2,7 @@
 
 import { CurveEnum } from './';
 import { IDrawLinesProps } from 'types/utils/d3/drawLines';
-<<<<<<< HEAD
-import { IDrawAxesProps } from '../../types/utils/d3/drawAxes';
-=======
->>>>>>> 91bc0955
+import { IDrawAxesProps } from 'types/utils/d3/drawAxes';
 
 function drawLines(props: IDrawLinesProps): void {
   const { linesRef, data, xScale, yScale, index } = props;
@@ -14,13 +11,13 @@
   }
 
   linesRef.current.lineGenerator = function (
-    x: IDrawAxesProps | any = xScale,
-    y: IDrawAxesProps | any = yScale,
+    xValues: IDrawAxesProps | any = xScale,
+    yValues: IDrawAxesProps | any = yScale,
   ) {
     return d3
       .line()
-      .x((d) => x(d[0]))
-      .y((d) => y(d[1]))
+      .x((d) => xValues(d[0]))
+      .y((d) => yValues(d[1]))
       .curve(d3[CurveEnum.Linear]);
   };
 
