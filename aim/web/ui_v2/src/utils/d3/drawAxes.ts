--- conflicted
+++ resolved
@@ -24,11 +24,7 @@
   ) {
     axesRef.current.xAxis
       .transition()
-<<<<<<< HEAD
-      .duration(1000)
-=======
       .duration(500)
->>>>>>> de2cf43f
       .call(d3.axisBottom(xScaleUpdate));
   };
 
@@ -37,11 +33,7 @@
   ) {
     axesRef.current.yAxis
       .transition()
-<<<<<<< HEAD
-      .duration(1000)
-=======
       .duration(500)
->>>>>>> de2cf43f
       .call(d3.axisLeft(yScaleUpdate));
   };
 }
