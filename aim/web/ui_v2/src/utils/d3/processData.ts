--- conflicted
+++ resolved
@@ -1,8 +1,8 @@
 import _ from 'lodash';
 
 import { IProcessData, IProcessDataProps } from 'types/utils/d3/processData';
+import { minMaxOfArray } from 'utils/minMaxOfArray';
 import { removeOutliers } from './removeOutliers';
-import { minMaxOfArray } from 'utils/minMaxOfArray';
 
 const isInvalidValue = (v: number): boolean =>
   !isFinite(v) || isNaN(v) || v === null;
@@ -64,28 +64,19 @@
   yValues = _.uniq(yValues);
 
   if (!props.displayOutliers) {
-    ySteps = removeOutliers(ySteps, 4);
+    yValues = removeOutliers(yValues, 4);
   }
 
-  const [yMin, yMax] = minMaxOfArray(ySteps);
-  const [xMin, xMax] = minMaxOfArray(xSteps);
+  const [yMin, yMax] = minMaxOfArray(yValues);
+  const [xMin, xMax] = minMaxOfArray(xValues);
   return {
     min: {
-<<<<<<< HEAD
       x: xMin,
       y: yMin,
     },
     max: {
       x: xMax,
       y: yMax,
-=======
-      x: Math.min(...xValues),
-      y: Math.min(...yValues),
-    },
-    max: {
-      x: Math.max(...xValues),
-      y: Math.max(...yValues),
->>>>>>> ff96362e
     },
     processedData,
   };
