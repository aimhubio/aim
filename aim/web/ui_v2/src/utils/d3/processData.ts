import _ from 'lodash';

import { IProcessData, IProcessDataProps } from 'types/utils/d3/processData';
import { removeOutliers } from './removeOutliers';
import { minMaxOfArray } from 'utils/minMaxOfArray';

const isInvalidValue = (v: number): boolean =>
  !isFinite(v) || isNaN(v) || v === null;

const toTupleData = (x: number[], y: number[]): [number, number][] => {
  return x.map((v: number, i: number) => [v, y[i]]);
};

function processData(props: IProcessDataProps): IProcessData {
  const { data } = props;

  let xValues: number[] = [];
  let yValues: number[] = [];

  const processedData = data.map((line) => {
    const invalidXIndices = line.data.xValues.reduce(
      (acc: number[], v: number, i: number) => {
        if (isInvalidValue(v)) {
          acc.concat([i]);
        }
        return acc;
      },
      [],
    );
    const invalidYIndices = line.data.yValues.reduce(
      (acc: number[], v: number, i: number) => {
        if (isInvalidValue(v)) {
          acc.concat([i]);
        }
        return acc;
      },
      [],
    );

    const filteredXValues = line.data.xValues.filter(
      (v, i) =>
        invalidXIndices.indexOf(i) === -1 && invalidYIndices.indexOf(i) === -1,
    );
    const filteredYValues = line.data.yValues.filter(
      (v, i) =>
        invalidXIndices.indexOf(i) === -1 && invalidYIndices.indexOf(i) === -1,
    );

    xValues = xValues.concat(filteredXValues);
    yValues = yValues.concat(filteredYValues);

    return Object.assign({}, line, {
      data: toTupleData(filteredXValues, filteredYValues),
    });
  });

  xValues = _.uniq(xValues);
  yValues = _.uniq(yValues);

  if (!props.displayOutliers) {
    ySteps = removeOutliers(ySteps, 4);
  }

  const [yMin, yMax] = minMaxOfArray(ySteps);
  const [xMin, xMax] = minMaxOfArray(xSteps);
  return {
    min: {
<<<<<<< HEAD
      x: xMin,
      y: yMin,
    },
    max: {
      x: xMax,
      y: yMax,
=======
      x: Math.min(...xValues),
      y: Math.min(...yValues),
    },
    max: {
      x: Math.max(...xValues),
      y: Math.max(...yValues),
>>>>>>> 36c4224b
    },
    processedData,
    xValues,
    yValues,
  };
}

export default processData;<|MERGE_RESOLUTION|>--- conflicted
+++ resolved
@@ -65,21 +65,12 @@
   const [xMin, xMax] = minMaxOfArray(xSteps);
   return {
     min: {
-<<<<<<< HEAD
       x: xMin,
       y: yMin,
     },
     max: {
       x: xMax,
       y: yMax,
-=======
-      x: Math.min(...xValues),
-      y: Math.min(...yValues),
-    },
-    max: {
-      x: Math.max(...xValues),
-      y: Math.max(...yValues),
->>>>>>> 36c4224b
     },
     processedData,
     xValues,
