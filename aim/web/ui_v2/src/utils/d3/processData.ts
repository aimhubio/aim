import _ from 'lodash';

import { IProcessData, IProcessDataProps } from 'types/utils/d3/processData';
import { minMaxOfArray } from 'utils/minMaxOfArray';
import { removeOutliers } from './removeOutliers';

const isInvalidValue = (v: number): boolean =>
  !isFinite(v) || isNaN(v) || v === null;
<<<<<<< HEAD

const toTupleData = (x: number[], y: number[]): [number, number][] => {
  return x.map((v: number, i: number) => [v, y[i]]);
};

function processData(props: IProcessDataProps): IProcessData {
  const { data } = props;
=======

function processData(props: IProcessDataProps): IProcessData {
  const { data, displayOutliers } = props;
>>>>>>> de2cf43f

  let xValues: number[] = [];
  let yValues: number[] = [];

  const processedData = data.map((line) => {
    const invalidXIndices = line.data.xValues.reduce(
      (acc: number[], v: number, i: number) => {
        if (isInvalidValue(v)) {
<<<<<<< HEAD
          acc.concat([i]);
=======
          acc = acc.concat([i]);
>>>>>>> de2cf43f
        }
        return acc;
      },
      [],
    );
    const invalidYIndices = line.data.yValues.reduce(
      (acc: number[], v: number, i: number) => {
        if (isInvalidValue(v)) {
<<<<<<< HEAD
          acc.concat([i]);
=======
          acc = acc.concat([i]);
>>>>>>> de2cf43f
        }
        return acc;
      },
      [],
    );

    const filteredXValues = line.data.xValues.filter(
      (v, i) =>
        invalidXIndices.indexOf(i) === -1 && invalidYIndices.indexOf(i) === -1,
    );
    const filteredYValues = line.data.yValues.filter(
      (v, i) =>
        invalidXIndices.indexOf(i) === -1 && invalidYIndices.indexOf(i) === -1,
    );

    xValues = xValues.concat(filteredXValues);
    yValues = yValues.concat(filteredYValues);

<<<<<<< HEAD
    return Object.assign({}, line, {
      data: toTupleData(filteredXValues, filteredYValues),
    });
=======
    return Object.assign(
      {
        color: '#000',
        dasharray: '0',
      },
      line,
      {
        data: {
          xValues: filteredXValues,
          yValues: filteredYValues,
        },
      },
    );
>>>>>>> de2cf43f
  });

  xValues = _.uniq(xValues);
  yValues = _.uniq(yValues);

<<<<<<< HEAD
  if (!props.displayOutliers) {
    yValues = removeOutliers(yValues, 4);
  }

  const [xMin, xMax] = minMaxOfArray(xValues);
  const [yMin, yMax] = minMaxOfArray(yValues);

=======
  if (!displayOutliers) {
    yValues = removeOutliers(yValues, 4);
  }

  const [yMin, yMax] = minMaxOfArray(yValues);
  const [xMin, xMax] = minMaxOfArray(xValues);
>>>>>>> de2cf43f
  return {
    min: {
      x: xMin,
      y: yMin,
    },
    max: {
      x: xMax,
      y: yMax,
    },
    processedData,
    xValues,
    yValues,
  };
}

export default processData;<|MERGE_RESOLUTION|>--- conflicted
+++ resolved
@@ -6,19 +6,9 @@
 
 const isInvalidValue = (v: number): boolean =>
   !isFinite(v) || isNaN(v) || v === null;
-<<<<<<< HEAD
-
-const toTupleData = (x: number[], y: number[]): [number, number][] => {
-  return x.map((v: number, i: number) => [v, y[i]]);
-};
-
-function processData(props: IProcessDataProps): IProcessData {
-  const { data } = props;
-=======
 
 function processData(props: IProcessDataProps): IProcessData {
   const { data, displayOutliers } = props;
->>>>>>> de2cf43f
 
   let xValues: number[] = [];
   let yValues: number[] = [];
@@ -27,11 +17,7 @@
     const invalidXIndices = line.data.xValues.reduce(
       (acc: number[], v: number, i: number) => {
         if (isInvalidValue(v)) {
-<<<<<<< HEAD
-          acc.concat([i]);
-=======
           acc = acc.concat([i]);
->>>>>>> de2cf43f
         }
         return acc;
       },
@@ -40,11 +26,7 @@
     const invalidYIndices = line.data.yValues.reduce(
       (acc: number[], v: number, i: number) => {
         if (isInvalidValue(v)) {
-<<<<<<< HEAD
-          acc.concat([i]);
-=======
           acc = acc.concat([i]);
->>>>>>> de2cf43f
         }
         return acc;
       },
@@ -63,11 +45,6 @@
     xValues = xValues.concat(filteredXValues);
     yValues = yValues.concat(filteredYValues);
 
-<<<<<<< HEAD
-    return Object.assign({}, line, {
-      data: toTupleData(filteredXValues, filteredYValues),
-    });
-=======
     return Object.assign(
       {
         color: '#000',
@@ -81,28 +58,17 @@
         },
       },
     );
->>>>>>> de2cf43f
   });
 
   xValues = _.uniq(xValues);
   yValues = _.uniq(yValues);
 
-<<<<<<< HEAD
-  if (!props.displayOutliers) {
-    yValues = removeOutliers(yValues, 4);
-  }
-
-  const [xMin, xMax] = minMaxOfArray(xValues);
-  const [yMin, yMax] = minMaxOfArray(yValues);
-
-=======
   if (!displayOutliers) {
     yValues = removeOutliers(yValues, 4);
   }
 
   const [yMin, yMax] = minMaxOfArray(yValues);
   const [xMin, xMax] = minMaxOfArray(xValues);
->>>>>>> de2cf43f
   return {
     min: {
       x: xMin,
@@ -113,8 +79,6 @@
       y: yMax,
     },
     processedData,
-    xValues,
-    yValues,
   };
 }
 
