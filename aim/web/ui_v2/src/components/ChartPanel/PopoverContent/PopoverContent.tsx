import React from 'react';
import { Box, Divider, Paper, Typography } from '@material-ui/core';
import _ from 'lodash-es';

import contextToString from 'utils/contextToString';

import { ChartTypeEnum } from 'utils/d3';
import { IPopoverContentProps } from 'types/components/ChartPanel/PopoverContent';

import './PopoverContent.scss';

function PopoverContent({
  tooltipContent,
  focusedState,
  chartType,
}: IPopoverContentProps) {
  function renderPopoverHeader(): React.ReactNode {
    switch (chartType) {
      case ChartTypeEnum.LineChart:
        return (
          <>
            <Typography>
              {tooltipContent.metricName}: {focusedState?.yValue ?? '--'}
            </Typography>
            <Typography>
              Step: {focusedState?.xValue ?? '--'}{' '}
              {contextToString(tooltipContent.metricContext)}
            </Typography>
          </>
        );
      case ChartTypeEnum.HighPlot:
        const [metric, context] = (focusedState?.xValue as string)?.split('-');
        return (
          <>
            <Typography>Value: {focusedState?.yValue ?? '--'}</Typography>
            <Typography>
              Metric: <strong>{metric ?? '--'}</strong> {context || null}
            </Typography>
          </>
        );
      default:
        return null;
    }
  }

  const { params = {}, group_config = {} } = tooltipContent;
  return (
    <Paper
      className='PopoverContent__container'
      style={{ pointerEvents: focusedState?.active ? 'auto' : 'none' }}
    >
      <Box p={1}>
        {renderPopoverHeader()}
        {_.isEmpty(group_config) ? null : (
          <Box mt={0.5}>
            <Divider style={{ margin: '0.5em 0' }} />
            <Typography variant='subtitle1' style={{ fontWeight: 500 }}>
              Group Config
            </Typography>
            {Object.keys(group_config).map((groupConfigKey: string) =>
              _.isEmpty(group_config[groupConfigKey]) ? null : (
                <React.Fragment key={groupConfigKey}>
                  <Typography variant='subtitle2'>
                    <span style={{ textTransform: 'capitalize' }}>
                      {groupConfigKey}
                    </span>{' '}
                    params
                  </Typography>
                  {Object.keys(group_config[groupConfigKey]).map((item) => (
                    <Typography key={item} color='textSecondary'>
                      {item}: {group_config[groupConfigKey][item] ?? '--'}
                    </Typography>
                  ))}
                </React.Fragment>
              ),
            )}
          </Box>
        )}
        {_.isEmpty(params) ? null : (
          <Box mt={0.5}>
            <Divider style={{ margin: '0.5em 0' }} />
            <Typography variant='subtitle1' style={{ fontWeight: 500 }}>
              Params
            </Typography>
            {Object.keys(params).map((paramKey) => (
<<<<<<< HEAD
              <Typography key={paramKey}>
                {paramKey}: {JSON.stringify(params[paramKey]) ?? '--'}
=======
              <Typography key={paramKey} color='textSecondary'>
                {paramKey}: {params[paramKey] ?? '--'}
>>>>>>> aa30d7d0
              </Typography>
            ))}
          </Box>
        )}
      </Box>
    </Paper>
  );
}

export default PopoverContent;<|MERGE_RESOLUTION|>--- conflicted
+++ resolved
@@ -83,13 +83,8 @@
               Params
             </Typography>
             {Object.keys(params).map((paramKey) => (
-<<<<<<< HEAD
-              <Typography key={paramKey}>
+              <Typography key={paramKey} color='textSecondary'>
                 {paramKey}: {JSON.stringify(params[paramKey]) ?? '--'}
-=======
-              <Typography key={paramKey} color='textSecondary'>
-                {paramKey}: {params[paramKey] ?? '--'}
->>>>>>> aa30d7d0
               </Typography>
             ))}
           </Box>
