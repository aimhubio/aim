--- conflicted
+++ resolved
@@ -12,13 +12,9 @@
 import chartGridPattern from 'config/chart-grid-pattern/chartGridPattern';
 import { chartTypesConfig } from './config';
 import { ISyncHoverStateParams } from 'types/utils/d3/drawHoverAttributes';
-<<<<<<< HEAD
 import { ChartTypeEnum } from 'utils/d3';
-import useStyles from './chartPanelStyle';
-=======
+import ChartPopover from './ChartPopover';
 import './chartPanelStyle.scss';
-import ChartPopover from './ChartPopover';
->>>>>>> 2b4ed21d
 
 const ChartPanel = React.forwardRef(function ChartPanel(
   props: IChartPanelProps,
@@ -37,7 +33,6 @@
       const { activePoint, focusedStateActive } = params;
       // on MouseHover
       if (activePoint !== null) {
-<<<<<<< HEAD
         if (props.chartType !== ChartTypeEnum.HighPlot) {
           chartRefs.forEach((chartRef, index) => {
             if (index === activePoint.chartIndex) {
@@ -46,14 +41,6 @@
             chartRef.current?.updateHoverAttributes?.(activePoint.xValue);
           });
         }
-=======
-        chartRefs.forEach((chartRef, index) => {
-          if (index === activePoint.chartIndex) {
-            return;
-          }
-          chartRef.current?.updateHoverAttributes?.(activePoint.xValue);
-        });
->>>>>>> 2b4ed21d
 
         if (props.onActivePointChange) {
           props.onActivePointChange(activePoint, focusedStateActive);
