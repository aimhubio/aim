import React from 'react';
import {
  Grid,
  Paper,
  Popover,
  Typography,
  Box,
  PopoverPosition,
} from '@material-ui/core';
import { isEqual } from 'lodash-es';

import { IChartPanelProps } from 'types/components/ChartPanel/ChartPanel';
import { IActivePointData } from 'types/utils/d3/drawHoverAttributes';
import LineChart from 'components/LineChart/LineChart';

import useStyles from './chartPanelStyle';
import chartGridPattern from 'config/chart-grid-pattern/chartGridPattern';

const ChartPanel = React.forwardRef(function ChartPanel(
  props: IChartPanelProps,
  ref,
) {
  const classes = useStyles();
  const { data, onActivePointChange, chartProps, controls } = props;

  const [chartRefs, setChartsRefs] = React.useState<React.RefObject<any>[]>(
    new Array(data.length).fill('*').map(() => React.createRef()),
  );
  const [popover, setPopover] = React.useState<PopoverPosition | null>(null);

  // TODO this refs must stay on model
  const activePointDataRef = React.useRef<IActivePointData>();
  const hasFocusedCircleRef = React.useRef<boolean>(false);

  const onPopoverChange = React.useCallback(
    (popover: PopoverPosition | null): void => {
      setPopover((prevState) => {
        if (isEqual(prevState, popover)) {
          return prevState;
        }
        return popover;
      });
    },
    [],
  );

  const syncChartMouseLeave = React.useCallback(
    (chartIndex: number): void => {
      chartRefs.forEach((chartRef, index) => {
        if (index === chartIndex) {
          onPopoverChange(null);
          return;
        }
        chartRef.current.clearLinesAndAttributes?.();
      });
    },
    [chartRefs, onPopoverChange],
  );

  // TODO: update only x with applied scale
  const syncHoverState = React.useCallback(
<<<<<<< HEAD
    (
      chartIndex: number,
      mousePosition: [number, number],
      activePointData: IActivePointData,
    ): void => {
      chartRefs.forEach((chartRef, index) => {
        if (index === chartIndex) {
          activePointDataRef.current = activePointData;
          onPopoverChange({
            top: activePointData.pageY,
            left: activePointData.pageX,
          });
=======
    (mousePosition: [number, number], activePointData: IActivePointData) => {
      chartRefs.forEach((chartRef, index) => {
        if (index === activePointData.chartIndex) {
>>>>>>> 8b68a392
          return;
        }
        chartRef.current.updateHoverAttributes?.(mousePosition);
      });
<<<<<<< HEAD
      if (onActivePointChange) {
        onActivePointChange(activePointData);
      }
    },
    [chartRefs, onActivePointChange, onPopoverChange],
=======
      if (props.onActivePointChange) {
        props.onActivePointChange(activePointData);
      }
    },
    [chartRefs, props.onActivePointChange],
>>>>>>> 8b68a392
  );

  React.useImperativeHandle(ref, () => ({
    setActiveLine: (lineKey: string, chartIndex: number) => {
      chartRefs.forEach((chartRef) => {
        chartRef.current?.setActiveLine?.(lineKey, chartIndex);
      });
    },
    // TODO update lines without reRendering
    updateLines: (data: any) => {
      chartRefs.forEach((chartRef, index) => {
        chartRef.current?.updateLines?.(data[index]);
      });
    },
  }));

  // TODO: remove setTimeout
  React.useEffect(() => {
    setTimeout(() => {
      setChartsRefs((refs) => [...refs]);
    });
  }, []);

  return (
    <Grid container spacing={1} className={classes.chartContainer}>
      <Grid item xs className={classes.chartPanel}>
        <Paper className={classes.paper}>
          <Grid container spacing={1} className={classes.chartGrid}>
            {data.map((lineChartData, index) => (
              <Grid
                key={index}
                item
                xs={
                  data.length > 9
                    ? 4
                    : (chartGridPattern[data.length][index] as any)
                }
              >
                <LineChart
                  ref={chartRefs[index]}
                  {...chartProps[0]}
                  index={index}
<<<<<<< HEAD
                  data={lineChartData}
                  onMouseOver={syncHoverState}
                  onMouseLeave={syncChartMouseLeave}
                  hasFocusedCircleRef={hasFocusedCircleRef}
=======
                  data={data}
                  onMouseOver={syncHoverState}
>>>>>>> 8b68a392
                />
              </Grid>
            ))}
          </Grid>
        </Paper>
      </Grid>
      <Grid item>
        <Paper className={classes.paper}>{controls}</Paper>
      </Grid>
      {!!popover && (
        <Popover
          id={'lineChart-popover'}
          open={!!(data.length > 0 && popover)}
          anchorReference='anchorPosition'
          anchorPosition={popover}
          className={classes.popover}
          classes={{
            paper: classes.popoverContent,
          }}
        >
          <Box p={1}>
            <Typography>Value: {activePointDataRef.current?.yValue}</Typography>
            <Typography>Step: {activePointDataRef.current?.xValue}</Typography>
          </Box>
        </Popover>
      )}
    </Grid>
  );
});

export default ChartPanel;<|MERGE_RESOLUTION|>--- conflicted
+++ resolved
@@ -59,53 +59,32 @@
 
   // TODO: update only x with applied scale
   const syncHoverState = React.useCallback(
-<<<<<<< HEAD
     (
-      chartIndex: number,
       mousePosition: [number, number],
       activePointData: IActivePointData,
     ): void => {
       chartRefs.forEach((chartRef, index) => {
-        if (index === chartIndex) {
+        if (index === activePointData.chartIndex) {
           activePointDataRef.current = activePointData;
           onPopoverChange({
             top: activePointData.pageY,
             left: activePointData.pageX,
           });
-=======
-    (mousePosition: [number, number], activePointData: IActivePointData) => {
-      chartRefs.forEach((chartRef, index) => {
-        if (index === activePointData.chartIndex) {
->>>>>>> 8b68a392
           return;
         }
         chartRef.current.updateHoverAttributes?.(mousePosition);
       });
-<<<<<<< HEAD
       if (onActivePointChange) {
         onActivePointChange(activePointData);
       }
     },
     [chartRefs, onActivePointChange, onPopoverChange],
-=======
-      if (props.onActivePointChange) {
-        props.onActivePointChange(activePointData);
-      }
-    },
-    [chartRefs, props.onActivePointChange],
->>>>>>> 8b68a392
   );
 
   React.useImperativeHandle(ref, () => ({
     setActiveLine: (lineKey: string, chartIndex: number) => {
       chartRefs.forEach((chartRef) => {
         chartRef.current?.setActiveLine?.(lineKey, chartIndex);
-      });
-    },
-    // TODO update lines without reRendering
-    updateLines: (data: any) => {
-      chartRefs.forEach((chartRef, index) => {
-        chartRef.current?.updateLines?.(data[index]);
       });
     },
   }));
@@ -136,15 +115,10 @@
                   ref={chartRefs[index]}
                   {...chartProps[0]}
                   index={index}
-<<<<<<< HEAD
                   data={lineChartData}
                   onMouseOver={syncHoverState}
                   onMouseLeave={syncChartMouseLeave}
                   hasFocusedCircleRef={hasFocusedCircleRef}
-=======
-                  data={data}
-                  onMouseOver={syncHoverState}
->>>>>>> 8b68a392
                 />
               </Grid>
             ))}
