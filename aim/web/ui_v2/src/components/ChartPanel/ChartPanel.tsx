--- conflicted
+++ resolved
@@ -139,7 +139,6 @@
 
   return (
     <Grid container className='ChartPanel__container'>
-<<<<<<< HEAD
       {props.panelResizing ? (
         <div className='ChartPanel__resizing'>
           <Typography variant='subtitle1' color='primary'>
@@ -156,13 +155,6 @@
             >
               {props.data.map((chartData: any, index: number) => {
                 const Component = chartTypesConfig[props.chartType];
-                const aggregatedData = props.aggregatedData?.filter(
-                  (data) => data.chartIndex === index,
-                );
-                const title =
-                  props.data.length > 1 && props.chartTitleData
-                    ? props.chartTitleData[index]
-                    : {};
                 return (
                   <Grid
                     key={index}
@@ -178,14 +170,9 @@
                   >
                     <Component
                       ref={chartRefs[index]}
-                      // TODO change props.chartProps[0] to props.chartProps
-                      {...props.chartProps[0]}
+                      {...props.chartProps[index]}
                       index={index}
                       data={chartData}
-                      title={title}
-                      aggregatedData={aggregatedData}
-                      aggregationConfig={props.aggregationConfig}
-                      alignmentConfig={props.alignmentConfig}
                       syncHoverState={syncHoverState}
                     />
                   </Grid>
@@ -197,7 +184,7 @@
               open={
                 props.data.length > 0 &&
                 !props.panelResizing &&
-                !props.zoomMode &&
+                !props.zoom?.active &&
                 (props.tooltip.display || props.focusedState.active)
               }
               containerRef={containerRef}
@@ -215,67 +202,6 @@
           </Grid>
         </>
       )}
-=======
-      <Grid item xs className='ChartPanel'>
-        {props.panelResizing ? (
-          <div className='ChartPanel__resizing'>
-            <Typography variant='subtitle1' color='primary'>
-              Release to resize
-            </Typography>
-          </div>
-        ) : (
-          <Grid
-            ref={containerRef}
-            container
-            className='ChartPanel__paper__grid'
-          >
-            {props.data.map((chartData: any, index: number) => {
-              const Component = chartTypesConfig[props.chartType];
-              return (
-                <Grid
-                  key={index}
-                  item
-                  className='ChartPanel__paper__grid__chartBox'
-                  xs={
-                    props.data.length > 9
-                      ? 4
-                      : (chartGridPattern[props.data.length][index] as GridSize)
-                  }
-                >
-                  <Component
-                    ref={chartRefs[index]}
-                    {...props.chartProps[index]}
-                    index={index}
-                    data={chartData}
-                    syncHoverState={syncHoverState}
-                  />
-                </Grid>
-              );
-            })}
-          </Grid>
-        )}
-        <ChartPopover
-          popoverPosition={popoverPosition}
-          open={
-            props.data.length > 0 &&
-            !props.panelResizing &&
-            !props.zoom?.active &&
-            (props.tooltip.display || props.focusedState.active)
-          }
-          containerRef={containerRef}
-        >
-          <PopoverContent
-            chartType={props.chartType}
-            tooltipContent={props.tooltip.content}
-            focusedState={props.focusedState}
-            alignmentConfig={props.alignmentConfig}
-          />
-        </ChartPopover>
-      </Grid>
-      <Grid className='Metrics__controls__container' item>
-        {props.controls}
-      </Grid>
->>>>>>> 2355ba17
     </Grid>
   );
 });
