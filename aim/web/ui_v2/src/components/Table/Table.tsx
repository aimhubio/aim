// @ts-nocheck
/* eslint-disable react/prop-types */

import React from 'react';
import { Box, Button, Grid } from '@material-ui/core';
import { isEmpty, isNil } from 'lodash-es';

import { ITableProps } from 'types/components/Table/Table';
import BaseTable from './BaseTable';
import AutoResizer from './AutoResizer';
import CustomTable from '../CustomTable/Table';

import manageColumnsIcon from 'assets/icons/table/manageColumns.svg';
import rowHeightIcon from 'assets/icons/table/rowHeight.svg';
import sortIcon from 'assets/icons/table/sort.svg';
import visibilityOffIcon from 'assets/icons/table/visibilityOff.svg';
import ControlPopover from 'components/ControlPopover/ControlPopover';
import HideRows from 'pages/Metrics/components/Table/HideRowsPopover/HideRows';
import RowHeight from 'pages/Metrics/components/Table/RowHeightPopover/RowHeight';
import ManageColumns from 'pages/Metrics/components/Table/ManageColumnsPopover/ManageColumnsPopover';
import SortPopover from 'pages/Metrics/components/Table/SortPopover/SortPopover';
<<<<<<< HEAD
import EmptyComponent from 'components/EmptyComponent/EmptyComponent';
=======
import BusyLoaderWrapper from 'components/BusyLoaderWrapper/BusyLoaderWrapper';
>>>>>>> cc7c05cc

import './Table.scss';

const Table = React.forwardRef(function Table(
  {
    onManageColumns,
    onSort,
    onRowsChange,
    onExport,
    onRowHeightChange,
    onRowHover,
    onRowClick,
    custom,
    data,
    columns,
    navBarItems,
    rowHeight = 30,
    headerHeight = 30,
    sortOptions,
    hideHeaderActions = false,
    fixed = true,
    emptyText = 'No Data',
<<<<<<< HEAD
    excludedFields,
    setExcludedFields,
    alwaysVisibleColumns,
    rowHeightMode,
    columnsOrder,
    updateColumns,
    columnsWidths,
    updateColumnsWidths,
    sortFields,
    setSortFields,
    groups,
    ...props
=======
    isLoading,
>>>>>>> cc7c05cc
  }: ITableProps,
  ref,
): React.FunctionComponentElement<React.ReactNode> {
  const tableRef = React.useRef();
  const startIndex = React.useRef(0);
  const endIndex = React.useRef(0);
  const expandedGroups = React.useRef([]);
  const tableContainerRef = React.useRef();
  const dataRef = React.useRef(data);
  const columnsRef = React.useRef(columns);

  const [rowData, setRowData] = React.useState(data);
  const [columnsData, setColumnsData] = React.useState(columns);

  React.useImperativeHandle(ref, () => ({
    updateData: updateData,
    setHoveredRow: tableRef.current?.setHoveredRow,
    setActiveRow: tableRef.current?.setActiveRow,
    scrollToRow: tableRef.current?.scrollToRowByKey,
  }));

  function calculateWindow({
    scrollTop,
    offsetHeight,
    scrollHeight,
    itemHeight,
    groupMargin,
  }) {
    const offset = 10;

    if (groups) {
      let beforeScrollHeight = 0;
      let scrollBottomHeight = 0;
      let start = 0;
      let end = 0;
      let startIsSet = false;
      let endIsSet = false;
      for (let groupKey in dataRef.current) {
        beforeScrollHeight += itemHeight + groupMargin;
        scrollBottomHeight += itemHeight + groupMargin;
        if (expandedGroups.current.includes(groupKey)) {
          dataRef.current[groupKey].items.forEach((row) => {
            if (scrollTop > beforeScrollHeight) {
              beforeScrollHeight += itemHeight;
            } else if (!startIsSet) {
              start = row.index;
              startIsSet = true;
            }

            if (scrollBottomHeight < scrollTop + offsetHeight) {
              scrollBottomHeight += itemHeight;
            } else if (!endIsSet) {
              end = row.index;
              endIsSet = true;
            }
          });
        } else {
          if (!endIsSet && !!dataRef.current[groupKey]?.items[0]?.index) {
            end = dataRef.current[groupKey]?.items[0]?.index;
          }
        }
      }

      const startIndex = start < offset ? 0 : start - offset;
      const endIndex = end + offset;

      return {
        startIndex,
        endIndex,
      };
    }

    const windowSize = Math.ceil(offsetHeight / itemHeight);
    const start = Math.floor(scrollTop / itemHeight);
    const startIndex = start < offset ? 0 : start - offset;
    const endIndex = start + windowSize + offset;

    return {
      startIndex,
      endIndex,
    };
  }

  function updateData({ newData, newColumns }) {
    if (custom) {
      if (!!newData) {
        dataRef.current = newData;
      }
      if (!!newColumns) {
        columnsRef.current = newColumns;
      }
      virtualizedUpdate();
    } else {
      if (!!newData) {
        setRowData(newData);
      }
      if (!!newColumns) {
        setColumnsData(newColumns);
      }
    }
  }

  function virtualizedUpdate() {
    if (groups) {
      window.requestAnimationFrame(() => {
        ['value', 'step', 'epoch', 'time'].forEach((colKey) => {
          for (let groupKey in dataRef.current) {
            const groupHeaderRowCell = document.querySelector(
              `.Table__cell.${colKey}.index-${groupKey}`,
            );
            if (!!groupHeaderRowCell) {
              const groupRow = dataRef.current[groupKey];
              if (!!groupRow && !!groupRow.data) {
                groupHeaderRowCell.textContent = groupRow.data[colKey];
                if (expandedGroups.current.includes(groupKey)) {
                  groupRow.items.forEach((row) => {
                    if (row.index > endIndex.current) {
                      return;
                    }
                    if (row.index >= startIndex.current) {
                      const cell = document.querySelector(
                        `.Table__cell.${colKey}.index-${row.index}`,
                      );
                      if (!!cell) {
                        cell.textContent = row[colKey];
                      }
                    }
                  });
                }
              }
            }
          }
        });
      });
    } else {
      window.requestAnimationFrame(() => {
        ['value', 'step', 'epoch', 'time'].forEach((colKey) => {
          for (let i = startIndex.current; i < endIndex.current; i++) {
            const cell = document.querySelector(
              `.Table__cell.${colKey}.index-${i}`,
            );
            if (!!cell) {
              const row = dataRef.current[i];
              if (!!row) {
                cell.textContent = row[colKey];
              }
            }
          }
        });
      });
    }
  }

  function onGroupExpandToggle(groupKey) {
    if (Array.isArray(groupKey)) {
      expandedGroups.current = expandedGroups.current;
    } else if (expandedGroups.current.includes(groupKey)) {
      expandedGroups.current = expandedGroups.current.filter(
        (item) => item !== groupKey,
      );
    } else {
      expandedGroups.current = expandedGroups.current.concat([groupKey]);
    }

    const windowEdges = calculateWindow({
      scrollTop: tableContainerRef.current.scrollTop,
      offsetHeight: tableContainerRef.current.offsetHeight,
      scrollHeight: tableContainerRef.current.scrollHeight,
      itemHeight: 32,
      groupMargin: 8,
    });

    startIndex.current = windowEdges.startIndex;
    endIndex.current = windowEdges.endIndex;

    virtualizedUpdate();
  }

  React.useEffect(() => {
    if (custom) {
      const windowEdges = calculateWindow({
        scrollTop: tableContainerRef.current.scrollTop,
        offsetHeight: tableContainerRef.current.offsetHeight,
        scrollHeight: tableContainerRef.current.scrollHeight,
        itemHeight: 32,
        groupMargin: 8,
      });

      startIndex.current = windowEdges.startIndex;
      endIndex.current = windowEdges.endIndex;

      virtualizedUpdate();

      tableContainerRef.current.onscroll = ({ target }) => {
        const windowEdges = calculateWindow({
          scrollTop: target.scrollTop,
          offsetHeight: target.offsetHeight,
          scrollHeight: target.scrollHeight,
          itemHeight: 32,
          groupMargin: 8,
        });

        startIndex.current = windowEdges.startIndex;
        endIndex.current = windowEdges.endIndex;

        virtualizedUpdate();
      };
    }

    return () => {
      if (custom && tableContainerRef.current) {
        tableContainerRef.current.onscroll = null;
      }
    };
  }, [custom]);

  return (
    <BusyLoaderWrapper
      isLoading={isLoading || isNil(rowData)}
      className='Tags__TagList__tagListBusyLoader'
    >
      {!isEmpty(rowData) ? (
        <Box borderColor='grey.400' borderRadius={2} style={{ height: '100%' }}>
          {!hideHeaderActions && (
            <Box component='nav' p={0.5}>
              <Grid
                container
                justifyContent='space-between'
                alignItems='center'
              >
                <Grid xs item>
                  <Grid container spacing={1}>
                    {onManageColumns && (
                      <ControlPopover
                        anchorOrigin={{
                          vertical: 'bottom',
                          horizontal: 'center',
                        }}
                        transformOrigin={{
                          vertical: 'top',
                          horizontal: 'center',
                        }}
                        title='Manage Table Columns'
                        anchor={({ onAnchorClick, opened }) => (
                          <Grid
                            onClick={onAnchorClick}
                            className='Table__header__item'
                            item
                          >
                            <img src={manageColumnsIcon} alt='manage Columns' />
                            <span onClick={onManageColumns}>
                              Manage Columns
                            </span>
                          </Grid>
                        )}
                        component={<ManageColumns columnsData={columns} />}
                      />
                    )}
                    {onRowsChange && (
                      <ControlPopover
                        anchorOrigin={{
                          vertical: 'bottom',
                          horizontal: 'center',
                        }}
                        transformOrigin={{
                          vertical: 'top',
                          horizontal: 'center',
                        }}
                        title='Manage Rows Visibility'
                        anchor={({ onAnchorClick, opened }) => (
                          <Grid
                            onClick={onAnchorClick}
                            className='Table__header__item'
                            item
                          >
                            <img src={visibilityOffIcon} alt='sort' />
                            <span onClick={onSort}>Hide Rows</span>
                          </Grid>
                        )}
                        component={<HideRows />}
                      />
                    )}
                    {onSort && (
                      <ControlPopover
                        anchorOrigin={{
                          vertical: 'bottom',
                          horizontal: 'center',
                        }}
                        transformOrigin={{
                          vertical: 'top',
                          horizontal: 'center',
                        }}
                        title='Sort table by:'
                        anchor={({ onAnchorClick }) => (
                          <Grid
                            onClick={onAnchorClick}
                            className='Table__header__item'
                            item
                          >
                            <img src={sortIcon} alt='sort' />
                            <span onClick={onSort}>Sort</span>
                          </Grid>
                        )}
                        component={<SortPopover sortOptions={sortOptions} />}
                      />
                    )}
                    {onRowHeightChange && (
                      <ControlPopover
                        anchorOrigin={{
                          vertical: 'bottom',
                          horizontal: 'center',
                        }}
                        transformOrigin={{
                          vertical: 'top',
                          horizontal: 'center',
                        }}
                        title='Select Row Height'
                        anchor={({ onAnchorClick }) => (
                          <Grid
                            onClick={onAnchorClick}
                            className='Table__header__item'
                            item
                          >
                            <img src={rowHeightIcon} alt='rowHeight' />
                            <span onClick={onRowHeightChange}>Row Height</span>
                          </Grid>
                        )}
                        component={<RowHeight />}
                      />
                    )}
                    <Grid item xs />
                    {onExport && (
                      <Grid item xs={1}>
                        <Button
                          fullWidth
                          variant='outlined'
                          color='primary'
                          size='small'
                        >
                          Export
                        </Button>
                      </Grid>
                    )}
                  </Grid>
                </Grid>
              </Grid>
            </Box>
          )}
          <Box style={{ height: '100%' }}>
            <AutoResizer>
              {({ width, height }) => (
                <BaseTable
                  ref={tableRef}
                  classPrefix='BaseTable'
                  columns={columnsData}
                  data={rowData}
                  frozenData={[]}
                  width={width}
                  height={height}
                  fixed={fixed}
                  rowKey='key'
                  isScrolling
                  headerHeight={headerHeight}
                  rowHeight={rowHeight}
                  footerHeight={0}
                  defaultExpandedRowKeys={[]}
                  expandColumnKey='#'
                  rowProps={({ rowIndex }) => rowData[rowIndex]?.rowProps}
                  sortBy={{}}
                  useIsScrolling={false}
                  overscanRowCount={1}
                  onEndReachedThreshold={500}
                  getScrollbarSize={() => null}
                  ignoreFunctionInColumnCompare={false}
                  onScroll={() => null}
                  onRowsRendered={() => null}
                  onScrollbarPresenceChange={() => null}
                  onRowExpand={() => null}
                  onExpandedRowsChange={() => null}
                  onColumnSort={() => null}
                  onColumnResize={() => null}
                  onColumnResizeEnd={() => null}
                  onRowHover={onRowHover}
                  onRowClick={onRowClick}
                />
              )}
            </AutoResizer>
          </Box>
        </Box>
      ) : (
        <EmptyComponent size='big' content={emptyText} />
      )}
<<<<<<< HEAD
      <div
        style={{ height: 'calc(100% - 52px)', overflow: 'auto' }}
        ref={tableContainerRef}
      >
        <AutoResizer>
          {({ width, height }) =>
            custom ? (
              <div style={{ width, height }}>
                <CustomTable
                  excludedFields={excludedFields}
                  setExcludedFields={setExcludedFields}
                  alwaysVisibleColumns={alwaysVisibleColumns}
                  rowHeightMode={rowHeightMode}
                  columnsOrder={columnsOrder}
                  updateColumns={() => null}
                  columnsWidths={columnsWidths}
                  updateColumnsWidths={() => null}
                  sortFields={sortFields}
                  setSortFields={setSortFields}
                  data={rowData}
                  columns={columnsData}
                  groups={groups}
                  onGroupExpandToggle={onGroupExpandToggle}
                  onRowHover={onRowHover}
                  onRowClick={onRowClick}
                  {...props}
                />
              </div>
            ) : (
              <BaseTable
                ref={tableRef}
                classPrefix='BaseTable'
                columns={columnsData}
                data={rowData}
                frozenData={[]}
                width={width}
                height={height}
                fixed={fixed}
                rowKey='key'
                isScrolling
                headerHeight={headerHeight}
                rowHeight={rowHeight}
                footerHeight={0}
                defaultExpandedRowKeys={[]}
                expandColumnKey='#'
                rowProps={({ rowIndex }) => data[rowIndex]?.rowProps}
                sortBy={{}}
                useIsScrolling={false}
                overscanRowCount={1}
                onEndReachedThreshold={500}
                getScrollbarSize={() => null}
                ignoreFunctionInColumnCompare={false}
                onScroll={() => null}
                onRowsRendered={() => null}
                onScrollbarPresenceChange={() => null}
                onRowExpand={() => null}
                onExpandedRowsChange={() => null}
                onColumnSort={() => null}
                onColumnResize={() => null}
                onColumnResizeEnd={() => null}
                onRowHover={onRowHover}
                onRowClick={onRowClick}
              />
            )
          }
        </AutoResizer>
      </div>
    </Box>
  ) : (
    <EmptyComponent size='big' content={emptyText} />
=======
    </BusyLoaderWrapper>
>>>>>>> cc7c05cc
  );
});

export default React.memo(Table, () => true);<|MERGE_RESOLUTION|>--- conflicted
+++ resolved
@@ -19,11 +19,8 @@
 import RowHeight from 'pages/Metrics/components/Table/RowHeightPopover/RowHeight';
 import ManageColumns from 'pages/Metrics/components/Table/ManageColumnsPopover/ManageColumnsPopover';
 import SortPopover from 'pages/Metrics/components/Table/SortPopover/SortPopover';
-<<<<<<< HEAD
 import EmptyComponent from 'components/EmptyComponent/EmptyComponent';
-=======
 import BusyLoaderWrapper from 'components/BusyLoaderWrapper/BusyLoaderWrapper';
->>>>>>> cc7c05cc
 
 import './Table.scss';
 
@@ -46,7 +43,6 @@
     hideHeaderActions = false,
     fixed = true,
     emptyText = 'No Data',
-<<<<<<< HEAD
     excludedFields,
     setExcludedFields,
     alwaysVisibleColumns,
@@ -58,10 +54,8 @@
     sortFields,
     setSortFields,
     groups,
+    isLoading,
     ...props
-=======
-    isLoading,
->>>>>>> cc7c05cc
   }: ITableProps,
   ref,
 ): React.FunctionComponentElement<React.ReactNode> {
@@ -410,124 +404,78 @@
               </Grid>
             </Box>
           )}
-          <Box style={{ height: '100%' }}>
+          <div
+            style={{ height: 'calc(100% - 52px)', overflow: 'auto' }}
+            ref={tableContainerRef}
+          >
             <AutoResizer>
-              {({ width, height }) => (
-                <BaseTable
-                  ref={tableRef}
-                  classPrefix='BaseTable'
-                  columns={columnsData}
-                  data={rowData}
-                  frozenData={[]}
-                  width={width}
-                  height={height}
-                  fixed={fixed}
-                  rowKey='key'
-                  isScrolling
-                  headerHeight={headerHeight}
-                  rowHeight={rowHeight}
-                  footerHeight={0}
-                  defaultExpandedRowKeys={[]}
-                  expandColumnKey='#'
-                  rowProps={({ rowIndex }) => rowData[rowIndex]?.rowProps}
-                  sortBy={{}}
-                  useIsScrolling={false}
-                  overscanRowCount={1}
-                  onEndReachedThreshold={500}
-                  getScrollbarSize={() => null}
-                  ignoreFunctionInColumnCompare={false}
-                  onScroll={() => null}
-                  onRowsRendered={() => null}
-                  onScrollbarPresenceChange={() => null}
-                  onRowExpand={() => null}
-                  onExpandedRowsChange={() => null}
-                  onColumnSort={() => null}
-                  onColumnResize={() => null}
-                  onColumnResizeEnd={() => null}
-                  onRowHover={onRowHover}
-                  onRowClick={onRowClick}
-                />
-              )}
+              {({ width, height }) =>
+                custom ? (
+                  <div style={{ width, height }}>
+                    <CustomTable
+                      excludedFields={excludedFields}
+                      setExcludedFields={setExcludedFields}
+                      alwaysVisibleColumns={alwaysVisibleColumns}
+                      rowHeightMode={rowHeightMode}
+                      columnsOrder={columnsOrder}
+                      updateColumns={() => null}
+                      columnsWidths={columnsWidths}
+                      updateColumnsWidths={() => null}
+                      sortFields={sortFields}
+                      setSortFields={setSortFields}
+                      data={rowData}
+                      columns={columnsData}
+                      groups={groups}
+                      onGroupExpandToggle={onGroupExpandToggle}
+                      onRowHover={onRowHover}
+                      onRowClick={onRowClick}
+                      {...props}
+                    />
+                  </div>
+                ) : (
+                  <BaseTable
+                    ref={tableRef}
+                    classPrefix='BaseTable'
+                    columns={columnsData}
+                    data={rowData}
+                    frozenData={[]}
+                    width={width}
+                    height={height}
+                    fixed={fixed}
+                    rowKey='key'
+                    isScrolling
+                    headerHeight={headerHeight}
+                    rowHeight={rowHeight}
+                    footerHeight={0}
+                    defaultExpandedRowKeys={[]}
+                    expandColumnKey='#'
+                    rowProps={({ rowIndex }) => rowData[rowIndex]?.rowProps}
+                    sortBy={{}}
+                    useIsScrolling={false}
+                    overscanRowCount={1}
+                    onEndReachedThreshold={500}
+                    getScrollbarSize={() => null}
+                    ignoreFunctionInColumnCompare={false}
+                    onScroll={() => null}
+                    onRowsRendered={() => null}
+                    onScrollbarPresenceChange={() => null}
+                    onRowExpand={() => null}
+                    onExpandedRowsChange={() => null}
+                    onColumnSort={() => null}
+                    onColumnResize={() => null}
+                    onColumnResizeEnd={() => null}
+                    onRowHover={onRowHover}
+                    onRowClick={onRowClick}
+                  />
+                )
+              }
             </AutoResizer>
-          </Box>
+          </div>
         </Box>
       ) : (
         <EmptyComponent size='big' content={emptyText} />
       )}
-<<<<<<< HEAD
-      <div
-        style={{ height: 'calc(100% - 52px)', overflow: 'auto' }}
-        ref={tableContainerRef}
-      >
-        <AutoResizer>
-          {({ width, height }) =>
-            custom ? (
-              <div style={{ width, height }}>
-                <CustomTable
-                  excludedFields={excludedFields}
-                  setExcludedFields={setExcludedFields}
-                  alwaysVisibleColumns={alwaysVisibleColumns}
-                  rowHeightMode={rowHeightMode}
-                  columnsOrder={columnsOrder}
-                  updateColumns={() => null}
-                  columnsWidths={columnsWidths}
-                  updateColumnsWidths={() => null}
-                  sortFields={sortFields}
-                  setSortFields={setSortFields}
-                  data={rowData}
-                  columns={columnsData}
-                  groups={groups}
-                  onGroupExpandToggle={onGroupExpandToggle}
-                  onRowHover={onRowHover}
-                  onRowClick={onRowClick}
-                  {...props}
-                />
-              </div>
-            ) : (
-              <BaseTable
-                ref={tableRef}
-                classPrefix='BaseTable'
-                columns={columnsData}
-                data={rowData}
-                frozenData={[]}
-                width={width}
-                height={height}
-                fixed={fixed}
-                rowKey='key'
-                isScrolling
-                headerHeight={headerHeight}
-                rowHeight={rowHeight}
-                footerHeight={0}
-                defaultExpandedRowKeys={[]}
-                expandColumnKey='#'
-                rowProps={({ rowIndex }) => data[rowIndex]?.rowProps}
-                sortBy={{}}
-                useIsScrolling={false}
-                overscanRowCount={1}
-                onEndReachedThreshold={500}
-                getScrollbarSize={() => null}
-                ignoreFunctionInColumnCompare={false}
-                onScroll={() => null}
-                onRowsRendered={() => null}
-                onScrollbarPresenceChange={() => null}
-                onRowExpand={() => null}
-                onExpandedRowsChange={() => null}
-                onColumnSort={() => null}
-                onColumnResize={() => null}
-                onColumnResizeEnd={() => null}
-                onRowHover={onRowHover}
-                onRowClick={onRowClick}
-              />
-            )
-          }
-        </AutoResizer>
-      </div>
-    </Box>
-  ) : (
-    <EmptyComponent size='big' content={emptyText} />
-=======
     </BusyLoaderWrapper>
->>>>>>> cc7c05cc
   );
 });
 
