// @ts-nocheck
/* eslint-disable react/prop-types */

import React from 'react';
import { Box, Grid } from '@material-ui/core';
import Button from 'components/Button/Button';
import { isEmpty, isNil } from 'lodash-es';

import { ITableProps } from 'types/components/Table/Table';
import BaseTable from './BaseTable';
import AutoResizer from './AutoResizer';
import CustomTable from '../CustomTable/Table';

import ControlPopover from 'components/ControlPopover/ControlPopover';
import HideRows from 'pages/Metrics/components/Table/HideRowsPopover/HideRows';
import RowHeight from 'pages/Metrics/components/Table/RowHeightPopover/RowHeight';
import ManageColumns from 'pages/Metrics/components/Table/ManageColumnsPopover/ManageColumnsPopover';
import SortPopover from 'pages/Metrics/components/Table/SortPopover/SortPopover';
import EmptyComponent from 'components/EmptyComponent/EmptyComponent';
import BusyLoaderWrapper from 'components/BusyLoaderWrapper/BusyLoaderWrapper';
import Icon from 'components/Icon/Icon';

import './Table.scss';

const Table = React.forwardRef(function Table(
  {
    onManageColumns,
    onSort,
    onRowsChange,
    onExport,
    onRowHeightChange,
    onRowHover,
    onRowClick,
    custom,
    data,
    columns,
    navBarItems,
    rowHeight = 30,
    headerHeight = 30,
    sortOptions,
    hideHeaderActions = false,
    fixed = true,
    emptyText = 'No Data',
    excludedFields,
    setExcludedFields,
    alwaysVisibleColumns,
    rowHeightMode,
    columnsOrder,
    updateColumns,
    columnsWidths,
    updateColumnsWidths,
    sortFields,
    setSortFields,
    groups,
    isLoading,
    ...props
  }: ITableProps,
  ref,
): React.FunctionComponentElement<React.ReactNode> {
  const tableRef = React.useRef();
  const startIndex = React.useRef(0);
  const endIndex = React.useRef(0);
  const expandedGroups = React.useRef([]);
<<<<<<< HEAD
  const tableContainerRef = React.useRef({});
=======
  const hoveredRowKey = React.useRef(null);
  const activeRowKey = React.useRef(null);
  const tableContainerRef = React.useRef();
>>>>>>> 54b769c0
  const dataRef = React.useRef(data);
  const columnsRef = React.useRef(columns);

  const [rowData, setRowData] = React.useState(data);
  const [columnsData, setColumnsData] = React.useState(columns);
  const [expanded, setExpanded] = React.useState({});

  React.useImperativeHandle(ref, () => ({
    updateData: updateData,
    setHoveredRow: setHoveredRow,
    setActiveRow: setActiveRow,
    scrollToRow: scrollToRow,
  }));

  function calculateWindow({
    scrollTop,
    offsetHeight,
    itemHeight,
    groupMargin,
  }) {
    const offset = 10;

    if (groups) {
      let beforeScrollHeight = 0;
      let scrollBottomHeight = 0;
      let start = 0;
      let end = 0;
      let startIsSet = false;
      let endIsSet = false;
      for (let groupKey in dataRef.current) {
        beforeScrollHeight += itemHeight + groupMargin;
        scrollBottomHeight += itemHeight + groupMargin;
        if (expandedGroups.current.includes(groupKey)) {
          dataRef.current[groupKey].items.forEach((row) => {
            if (scrollTop > beforeScrollHeight) {
              beforeScrollHeight += itemHeight;
            } else if (!startIsSet) {
              start = row.index;
              startIsSet = true;
            }

            if (scrollBottomHeight < scrollTop + offsetHeight) {
              scrollBottomHeight += itemHeight;
            } else if (!endIsSet) {
              end = row.index;
              endIsSet = true;
            }
          });
        } else {
          if (!endIsSet && !!dataRef.current[groupKey]?.items[0]?.index) {
            end = dataRef.current[groupKey]?.items[0]?.index;
          }
        }
      }

      const startIndex = start < offset ? 0 : start - offset;
      const endIndex = end + offset;

      return {
        startIndex,
        endIndex,
      };
    }

    const windowSize = Math.ceil(offsetHeight / itemHeight);
    const start = Math.floor(scrollTop / itemHeight);
    const startIndex = start < offset ? 0 : start - offset;
    const endIndex = start + windowSize + offset;

    return {
      startIndex,
      endIndex,
    };
  }

  function updateData({ newData, newColumns }) {
    if (custom) {
      if (!!newData) {
        dataRef.current = newData;
      }
      if (!!newColumns) {
        columnsRef.current = newColumns;
      }
      virtualizedUpdate();
    } else {
      if (!!newData) {
        setRowData(newData);
      }
      if (!!newColumns) {
        setColumnsData(newColumns);
      }
    }
  }

  function setHoveredRow(rowKey: string) {
    window.requestAnimationFrame(() => {
      if (custom) {
        if (hoveredRowKey.current === rowKey) {
          hoveredRowKey.current = null;
        } else {
          hoveredRowKey.current = rowKey;
        }
        if (activeRowKey.current === null) {
          updateHoveredRow(`rowKey-${hoveredRowKey.current}`);
        }
      } else {
        tableRef.current?.setHoveredRow(rowKey);
      }
    });
  }

  function setActiveRow(rowKey: string, toggle = false) {
    window.requestAnimationFrame(() => {
      if (custom) {
        if (toggle && activeRowKey.current === rowKey) {
          activeRowKey.current = null;
        } else {
          activeRowKey.current = rowKey;
        }
        updateHoveredRow(`rowKey-${activeRowKey.current}`);
      } else {
        tableRef.current?.setActiveRow(rowKey);
      }
    });
  }

  function scrollToRow(rowKey: string) {
    window.requestAnimationFrame(() => {
      if (custom) {
        function scrollToElement() {
          const rowCell = document.querySelector(
            `.Table__cell.rowKey-${rowKey}`,
          );

          if (!!rowCell) {
            const top = rowCell.offsetTop - (groups ? 3 : 2) * rowHeight;
            if (
              tableContainerRef.current.scrollTop > top ||
              tableContainerRef.current.scrollTop +
                tableContainerRef.current.offsetHeight <
                top
            ) {
              tableContainerRef.current.scrollTo({
                top,
              });
            }
          }
        }
        if (groups) {
          for (let groupKey in dataRef.current) {
            if (dataRef.current[groupKey].data.groupRowsKeys.includes(rowKey)) {
              if (expandedGroups.current.includes(groupKey)) {
                scrollToElement();
              } else {
                expandedGroups.current.push(groupKey);
                setExpanded(
                  Object.fromEntries(
                    expandedGroups.current.map((key) => [key, true]),
                  ),
                );
                // TODO: probably need useEffect for this
                setTimeout(() => {
                  window.requestAnimationFrame(() => {
                    updateHoveredRow(`rowKey-${rowKey}`);
                    scrollToElement();
                  });
                }, 100);
              }
            }
          }
        } else {
          scrollToElement();
        }
      } else {
        tableRef.current?.scrollToRowByKey(rowKey);
      }
    });
  }

  function virtualizedUpdate() {
    if (groups) {
      window.requestAnimationFrame(() => {
        ['value', 'step', 'epoch', 'time'].forEach((colKey) => {
          for (let groupKey in dataRef.current) {
            const groupHeaderRowCell = document.querySelector(
              `.Table__cell.${colKey}.index-${groupKey}`,
            );
            if (!!groupHeaderRowCell) {
              const groupRow = dataRef.current[groupKey];
              if (!!groupRow && !!groupRow.data) {
                groupHeaderRowCell.textContent = groupRow.data[colKey];
                if (expandedGroups.current.includes(groupKey)) {
                  groupRow.items.forEach((row) => {
                    if (row.index > endIndex.current) {
                      return;
                    }
                    if (row.index >= startIndex.current) {
                      const cell = document.querySelector(
                        `.Table__cell.${colKey}.index-${row.index}`,
                      );
                      if (!!cell) {
                        cell.textContent = row[colKey];
                      }
                    }
                  });
                }
              }
            }
          }
        });
      });
    } else {
      window.requestAnimationFrame(() => {
        ['value', 'step', 'epoch', 'time'].forEach((colKey) => {
          for (let i = startIndex.current; i < endIndex.current; i++) {
            const cell = document.querySelector(
              `.Table__cell.${colKey}.index-${i}`,
            );
            if (!!cell) {
              const row = dataRef.current[i];
              if (!!row) {
                cell.textContent = row[colKey];
              }
            }
          }
        });
      });
    }
  }

  function onGroupExpandToggle(groupKey) {
    if (Array.isArray(groupKey)) {
      expandedGroups.current = expandedGroups.current;
    } else if (expandedGroups.current.includes(groupKey)) {
      expandedGroups.current = expandedGroups.current.filter(
        (item) => item !== groupKey,
      );
    } else {
      expandedGroups.current = expandedGroups.current.concat([groupKey]);
    }

    const windowEdges = calculateWindow({
      scrollTop: tableContainerRef.current.scrollTop,
      offsetHeight: tableContainerRef.current.offsetHeight,
      scrollHeight: tableContainerRef.current.scrollHeight,
      itemHeight: 32,
      groupMargin: 8,
    });

    startIndex.current = windowEdges.startIndex;
    endIndex.current = windowEdges.endIndex;

    virtualizedUpdate();
  }

  function rowHoverHandler(row) {
    if (activeRowKey.current === null) {
      if (typeof onRowHover === 'function') {
        onRowHover(row.key);
      }
      updateHoveredRow(`rowKey-${row.key}`);
    }
  }

  function rowClickHandler(row) {
    if (activeRowKey.current === row.key) {
      activeRowKey.current = null;
    } else {
      activeRowKey.current = row.key;
    }

    updateHoveredRow(`rowKey-${activeRowKey.current}`);

    if (typeof onRowClick === 'function') {
      onRowClick(activeRowKey.current);
    }
  }

  function updateHoveredRow(activeRowClass) {
    if (activeRowClass !== 'rowKey-null') {
      window.requestAnimationFrame(() => {
        const prevActiveRow = document.querySelectorAll('.Table__cell.active');
        if (!!prevActiveRow && prevActiveRow.length > 0) {
          prevActiveRow.forEach((cell) => cell.classList.remove('active'));
        }

        const activeRow = document.querySelectorAll(
          `.Table__cell.${activeRowClass}`,
        );

        if (!!activeRow && activeRow.length > 0) {
          activeRow.forEach((cell) => cell.classList.add('active'));
        }
      });
    }
  }

  React.useEffect(() => {
    if (custom) {
      const windowEdges = calculateWindow({
        scrollTop: tableContainerRef.current.scrollTop,
        offsetHeight: tableContainerRef.current.offsetHeight,
        scrollHeight: tableContainerRef.current.scrollHeight,
        itemHeight: 32,
        groupMargin: 8,
      });

      startIndex.current = windowEdges.startIndex;
      endIndex.current = windowEdges.endIndex;

      virtualizedUpdate();

      tableContainerRef.current.onscroll = ({ target }) => {
        const windowEdges = calculateWindow({
          scrollTop: target.scrollTop,
          offsetHeight: target.offsetHeight,
          scrollHeight: target.scrollHeight,
          itemHeight: 32,
          groupMargin: 8,
        });

        startIndex.current = windowEdges.startIndex;
        endIndex.current = windowEdges.endIndex;

        virtualizedUpdate();
      };
    }

    return () => {
      if (custom && tableContainerRef.current) {
        tableContainerRef.current.onscroll = null;
      }
    };
  }, [custom]);

  return (
    <BusyLoaderWrapper
      isLoading={isLoading || isNil(rowData)}
      className='Tags__TagList__tagListBusyLoader'
    >
      {!isEmpty(rowData) ? (
        <Box borderColor='grey.400' borderRadius={2} style={{ height: '100%' }}>
          {!hideHeaderActions && (
            <Box component='nav' p={0.5}>
              <Grid
                container
                justifyContent='space-between'
                alignItems='center'
              >
                <Grid xs item>
                  <Grid container spacing={1}>
                    {onManageColumns && (
                      <ControlPopover
                        anchorOrigin={{
                          vertical: 'bottom',
                          horizontal: 'center',
                        }}
                        transformOrigin={{
                          vertical: 'top',
                          horizontal: 'center',
                        }}
                        title='Manage Table Columns'
                        anchor={({ onAnchorClick, opened }) => (
                          <Grid
                            onClick={onAnchorClick}
                            className='Table__header__item'
                            item
                          >
                            <Icon name='manage-calumn' />
                            <span onClick={onManageColumns}>
                              Manage Columns
                            </span>
                          </Grid>
                        )}
                        component={<ManageColumns columnsData={columns} />}
                      />
                    )}
                    {onRowsChange && (
                      <ControlPopover
                        anchorOrigin={{
                          vertical: 'bottom',
                          horizontal: 'center',
                        }}
                        transformOrigin={{
                          vertical: 'top',
                          horizontal: 'center',
                        }}
                        title='Manage Rows Visibility'
                        anchor={({ onAnchorClick, opened }) => (
                          <Grid
                            onClick={onAnchorClick}
                            className='Table__header__item'
                            item
                          >
                            <Icon name='eye-outline-hide' />
                            <span onClick={onSort}>Hide Rows</span>
                          </Grid>
                        )}
                        component={<HideRows />}
                      />
                    )}
                    {onSort && (
                      <ControlPopover
                        anchorOrigin={{
                          vertical: 'bottom',
                          horizontal: 'center',
                        }}
                        transformOrigin={{
                          vertical: 'top',
                          horizontal: 'center',
                        }}
                        title='Sort table by:'
                        anchor={({ onAnchorClick }) => (
                          <Grid
                            onClick={onAnchorClick}
                            className='Table__header__item'
                            item
                          >
                            <Icon name='sort-outside' />
                            <span onClick={onSort}>Sort</span>
                          </Grid>
                        )}
                        component={<SortPopover sortOptions={sortOptions} />}
                      />
                    )}
                    {onRowHeightChange && (
                      <ControlPopover
                        anchorOrigin={{
                          vertical: 'bottom',
                          horizontal: 'center',
                        }}
                        transformOrigin={{
                          vertical: 'top',
                          horizontal: 'center',
                        }}
                        title='Select Row Height'
                        anchor={({ onAnchorClick }) => (
                          <Grid
                            onClick={onAnchorClick}
                            className='Table__header__item'
                            item
                          >
                            <Icon name='row-height' />
                            <span onClick={onRowHeightChange}>Row Height</span>
                          </Grid>
                        )}
                        component={<RowHeight />}
                      />
                    )}
                    <Grid item xs />
                    {onExport && (
                      <Grid item xs={1}>
                        <Button
                          fullWidth
                          variant='outlined'
                          color='primary'
                          size='small'
                          onClick={onExport}
                        >
                          Export
                        </Button>
                      </Grid>
                    )}
                  </Grid>
                </Grid>
              </Grid>
            </Box>
          )}
          <div
            style={{ height: 'calc(100% - 52px)', overflow: 'auto' }}
            ref={tableContainerRef}
          >
            <AutoResizer>
              {({ width, height }) =>
                custom ? (
                  <div style={{ width, height }}>
                    <CustomTable
                      expanded={expanded}
                      excludedFields={excludedFields}
                      setExcludedFields={setExcludedFields}
                      alwaysVisibleColumns={alwaysVisibleColumns}
                      rowHeightMode={rowHeightMode}
                      columnsOrder={columnsOrder}
                      updateColumns={() => null}
                      columnsWidths={columnsWidths}
                      updateColumnsWidths={() => null}
                      sortFields={sortFields}
                      setSortFields={setSortFields}
                      data={rowData}
                      columns={columnsData}
                      groups={groups}
                      onGroupExpandToggle={onGroupExpandToggle}
                      onRowHover={rowHoverHandler}
                      onRowClick={rowClickHandler}
                      {...props}
                    />
                  </div>
                ) : (
                  <BaseTable
                    ref={tableRef}
                    classPrefix='BaseTable'
                    columns={columnsData}
                    data={rowData}
                    frozenData={[]}
                    width={width}
                    height={height}
                    fixed={fixed}
                    rowKey='key'
                    isScrolling
                    headerHeight={headerHeight}
                    rowHeight={rowHeight}
                    footerHeight={0}
                    defaultExpandedRowKeys={[]}
                    expandColumnKey='#'
                    rowProps={({ rowIndex }) => rowData[rowIndex]?.rowProps}
                    sortBy={{}}
                    useIsScrolling={false}
                    overscanRowCount={1}
                    onEndReachedThreshold={500}
                    getScrollbarSize={() => null}
                    ignoreFunctionInColumnCompare={false}
                    onScroll={() => null}
                    onRowsRendered={() => null}
                    onScrollbarPresenceChange={() => null}
                    onRowExpand={() => null}
                    onExpandedRowsChange={() => null}
                    onColumnSort={() => null}
                    onColumnResize={() => null}
                    onColumnResizeEnd={() => null}
                    onRowHover={onRowHover}
                    onRowClick={onRowClick}
                  />
                )
              }
            </AutoResizer>
          </div>
        </Box>
      ) : (
        <EmptyComponent size='big' content={emptyText} />
      )}
    </BusyLoaderWrapper>
  );
});

export default React.memo(Table);<|MERGE_RESOLUTION|>--- conflicted
+++ resolved
@@ -61,13 +61,9 @@
   const startIndex = React.useRef(0);
   const endIndex = React.useRef(0);
   const expandedGroups = React.useRef([]);
-<<<<<<< HEAD
-  const tableContainerRef = React.useRef({});
-=======
   const hoveredRowKey = React.useRef(null);
   const activeRowKey = React.useRef(null);
   const tableContainerRef = React.useRef();
->>>>>>> 54b769c0
   const dataRef = React.useRef(data);
   const columnsRef = React.useRef(columns);
 
