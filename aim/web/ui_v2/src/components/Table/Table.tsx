// @ts-nocheck
/* eslint-disable react/prop-types */

import React from 'react';
import { Box } from '@material-ui/core';
import Button from 'components/Button/Button';
import { debounce, isEmpty, isNil } from 'lodash-es';

import { ITableProps } from 'types/components/Table/Table';
import BaseTable from './BaseTable';
import AutoResizer from './AutoResizer';
import CustomTable from '../CustomTable/Table';

import ControlPopover from 'components/ControlPopover/ControlPopover';
import HideRows from 'pages/Metrics/components/Table/HideRowsPopover/HideRowsPopover';
import RowHeight from 'pages/Metrics/components/Table/RowHeightPopover/RowHeightPopover';
import ManageColumns from 'pages/Metrics/components/Table/ManageColumnsPopover/ManageColumnsPopover';
import SortPopover from 'pages/Metrics/components/Table/SortPopover/SortPopover';
import EmptyComponent from 'components/EmptyComponent/EmptyComponent';
import BusyLoaderWrapper from 'components/BusyLoaderWrapper/BusyLoaderWrapper';
import { RowHeightSize } from 'config/table/tableConfigs';
import Icon from 'components/Icon/Icon';
import TableLoader from '../TableLoader/TableLoader';

import './Table.scss';

const Table = React.forwardRef(function Table(
  {
    onManageColumns,
    onColumnsVisibilityChange,
    onTableDiffShow,
    onSort,
    onRowsChange,
    onExport,
    onRowHeightChange,
    onRowHover,
    onRowClick,
    custom,
    data,
    columns,
    navBarItems,
    rowHeight = RowHeightSize.md,
    headerHeight = RowHeightSize.md,
    sortOptions,
    hideHeaderActions = false,
    fixed = true,
    emptyText = 'No Data',
    excludedFields,
    setExcludedFields,
    alwaysVisibleColumns,
    rowHeightMode,
    columnsOrder,
    hiddenColumns,
    updateColumns,
    columnsWidths,
    updateColumnsWidths,
    sortFields,
    hiddenRows,
    groups,
    isLoading,
    showRowClickBehaviour = true,
    showResizeContainerActionBar = true,
    ...props
  }: ITableProps,
  ref,
): React.FunctionComponentElement<React.ReactNode> {
  const tableRef = React.useRef();
  const startIndex = React.useRef(0);
  const endIndex = React.useRef(0);
  const expandedGroups = React.useRef([]);
  const hoveredRowKey = React.useRef(null);
  const activeRowKey = React.useRef(null);
  const tableContainerRef = React.useRef();
  const dataRef = React.useRef(data);
  const columnsRef = React.useRef(columns);
  const hiddenColumnsRef = React.useRef(hiddenColumns);

  const [rowData, setRowData] = React.useState(data);
  const [columnsData, setColumnsData] = React.useState(columns);
  const [expanded, setExpanded] = React.useState({});
  const scrollTopMutableRef = React.useRef({ top: 0 });

  React.useImperativeHandle(ref, () => ({
    updateData: updateData,
    setHoveredRow: setHoveredRow,
    setActiveRow: setActiveRow,
    scrollToRow: scrollToRow,
  }));

  function calculateWindow({
    scrollTop,
    offsetHeight,
    itemHeight,
    groupMargin,
  }) {
    const offset = 10;

    if (groups) {
      let beforeScrollHeight = 0;
      let scrollBottomHeight = 0;
      let start = 0;
      let end = 0;
      let startIsSet = false;
      let endIsSet = false;
      for (let groupKey in dataRef.current) {
        beforeScrollHeight += itemHeight + groupMargin;
        scrollBottomHeight += itemHeight + groupMargin;
        if (expandedGroups.current.includes(groupKey)) {
          dataRef.current[groupKey].items.forEach((row) => {
            if (scrollTop > beforeScrollHeight) {
              beforeScrollHeight += itemHeight;
            } else if (!startIsSet) {
              start = row.index;
              startIsSet = true;
            }

            if (scrollBottomHeight < scrollTop + offsetHeight) {
              scrollBottomHeight += itemHeight;
            } else if (!endIsSet) {
              end = row.index;
              endIsSet = true;
            }
          });
        } else {
          if (!endIsSet && !!dataRef.current[groupKey]?.items[0]?.index) {
            end = dataRef.current[groupKey]?.items[0]?.index;
          }
        }
      }

      const startIndex = start < offset ? 0 : start - offset;
      const endIndex = end + offset;

      return {
        startIndex,
        endIndex,
      };
    }

    const windowSize = Math.ceil(offsetHeight / itemHeight);
    const start = Math.floor(scrollTop / itemHeight);
    const startIndex = start < offset ? 0 : start - offset;
    const endIndex = start + windowSize + offset;

    return {
      startIndex,
      endIndex,
    };
  }

  function updateData({ newData, newColumns, hiddenColumns, dynamicData }) {
    if (custom && dynamicData) {
      if (!!newData) {
        dataRef.current = newData;
      }
      if (!!hiddenColumns) {
        hiddenColumnsRef.current = hiddenColumns;
      }
      if (!!newColumns) {
        columnsRef.current = newColumns;
        setColumnsData(newColumns);
      }
      virtualizedUpdate();
    } else {
      if (!!newData) {
        dataRef.current = newData;
        setRowData(newData);
      }
      if (!!hiddenColumns) {
        hiddenColumnsRef.current = hiddenColumns;
      }
      if (!!newColumns) {
        columnsRef.current = newColumns;
        setColumnsData(newColumns);
      }
    }
  }

  function setHoveredRow(rowKey: string) {
    window.requestAnimationFrame(() => {
      if (custom) {
        if (hoveredRowKey.current === rowKey) {
          hoveredRowKey.current = null;
        } else {
          hoveredRowKey.current = rowKey;
        }
        if (activeRowKey.current === null) {
          updateHoveredRow(`rowKey-${hoveredRowKey.current}`);
        }
      } else {
        tableRef.current?.setHoveredRow(rowKey);
      }
    });
  }

  function setActiveRow(rowKey: string, toggle = false) {
    window.requestAnimationFrame(() => {
      if (custom) {
        if (toggle && activeRowKey.current === rowKey) {
          activeRowKey.current = null;
        } else {
          activeRowKey.current = rowKey;
        }
        updateHoveredRow(`rowKey-${activeRowKey.current}`);
      } else {
        tableRef.current?.setActiveRow(rowKey);
      }
    });
  }

  function scrollToRow(rowKey: string) {
    window.requestAnimationFrame(() => {
      if (custom) {
        function scrollToElement() {
          const rowCell = document.querySelector(
            `.Table__cell.rowKey-${rowKey}`,
          );

          if (!!rowCell) {
            const top = rowCell.offsetTop - (groups ? 3 : 2) * rowHeight;
            if (
              tableContainerRef.current.scrollTop > top ||
              tableContainerRef.current.scrollTop +
                tableContainerRef.current.offsetHeight <
                top
            ) {
              tableContainerRef.current.scrollTo({
                top,
              });
            }
          }
        }

        if (groups) {
          for (let groupKey in dataRef.current) {
            if (dataRef.current[groupKey].data.groupRowsKeys.includes(rowKey)) {
              if (expandedGroups.current.includes(groupKey)) {
                scrollToElement();
              } else {
                expandedGroups.current.push(groupKey);
                setExpanded(
                  Object.fromEntries(
                    expandedGroups.current.map((key) => [key, true]),
                  ),
                );
                // TODO: probably need useEffect for this
                setTimeout(() => {
                  window.requestAnimationFrame(() => {
                    updateHoveredRow(`rowKey-${rowKey}`);
                    scrollToElement();
                  });
                }, 100);
              }
            }
          }
        } else {
          scrollToElement();
        }
      } else {
        tableRef.current?.scrollToRowByKey(rowKey);
      }
    });
  }

  function virtualizedUpdate() {
    if (groups) {
      window.requestAnimationFrame(() => {
        ['value', 'step', 'epoch', 'time'].forEach((colKey) => {
          for (let groupKey in dataRef.current) {
            const groupHeaderRowCell = document.querySelector(
              `.Table__cell.${colKey}.index-${groupKey}`,
            );
            if (!!groupHeaderRowCell) {
              const groupRow = dataRef.current[groupKey];
              if (!!groupRow && !!groupRow.data) {
                groupHeaderRowCell.textContent = groupRow.data[colKey];
                if (expandedGroups.current.includes(groupKey)) {
                  groupRow.items.forEach((row) => {
                    if (row.index > endIndex.current) {
                      return;
                    }
                    if (row.index >= startIndex.current) {
                      const cell = document.querySelector(
                        `.Table__cell.${colKey}.index-${row.index}`,
                      );
                      if (!!cell) {
                        cell.textContent = row[colKey];
                      }
                    }
                  });
                }
              }
            }
          }
        });
      });
    } else {
      window.requestAnimationFrame(() => {
        ['value', 'step', 'epoch', 'time'].forEach((colKey) => {
          for (let i = startIndex.current; i < endIndex.current; i++) {
            const cell = document.querySelector(
              `.Table__cell.${colKey}.index-${i}`,
            );
            if (!!cell) {
              const row = dataRef.current[i];
              if (!!row) {
                cell.textContent = row[colKey];
              }
            }
          }
        });
      });
    }
  }

  function onGroupExpandToggle(groupKey) {
    if (Array.isArray(groupKey)) {
      expandedGroups.current = expandedGroups.current;
    } else if (expandedGroups.current.includes(groupKey)) {
      expandedGroups.current = expandedGroups.current.filter(
        (item) => item !== groupKey,
      );
    } else {
      expandedGroups.current = expandedGroups.current.concat([groupKey]);
    }

    const windowEdges = calculateWindow({
      scrollTop: tableContainerRef.current.scrollTop,
      offsetHeight: tableContainerRef.current.offsetHeight,
      scrollHeight: tableContainerRef.current.scrollHeight,
      itemHeight: rowHeight,
      groupMargin: 8,
    });

    startIndex.current = windowEdges.startIndex;
    endIndex.current = windowEdges.endIndex;

    virtualizedUpdate();
  }

  function rowHoverHandler(row) {
    if (activeRowKey.current === null) {
      if (typeof onRowHover === 'function') {
        onRowHover(row.key);
      }
      updateHoveredRow(`rowKey-${row.key}`);
    }
  }

  function rowClickHandler(row) {
    if (showRowClickBehaviour) {
      if (activeRowKey.current === row.key) {
        activeRowKey.current = null;
      } else {
        activeRowKey.current = row.key;
      }

      updateHoveredRow(`rowKey-${activeRowKey.current}`);
    }

    if (typeof onRowClick === 'function') {
      onRowClick(
        activeRowKey.current === null ? undefined : activeRowKey.current,
      );
    }
  }

  function updateHoveredRow(activeRowClass) {
    if (activeRowClass !== 'rowKey-null') {
      window.requestAnimationFrame(() => {
        const prevActiveRow = document.querySelectorAll('.Table__cell.active');
        if (!!prevActiveRow && prevActiveRow.length > 0) {
          prevActiveRow.forEach((cell) => cell.classList.remove('active'));
        }

        const activeRow = document.querySelectorAll(
          `.Table__cell.${activeRowClass}`,
        );

        if (!!activeRow && activeRow.length > 0) {
          activeRow.forEach((cell) => cell.classList.add('active'));
        }
      });
    }
  }

  React.useEffect(() => {
    if (custom && !!tableContainerRef.current) {
      const windowEdges = calculateWindow({
        scrollTop: tableContainerRef.current.scrollTop,
        offsetHeight: tableContainerRef.current.offsetHeight,
        scrollHeight: tableContainerRef.current.scrollHeight,
        itemHeight: rowHeight,
        groupMargin: 8,
      });

      startIndex.current = windowEdges.startIndex;
      endIndex.current = windowEdges.endIndex;

      virtualizedUpdate();

      tableContainerRef.current.onscroll = debounce(({ target }) => {
        const windowEdges = calculateWindow({
          scrollTop: target.scrollTop,
          offsetHeight: target.offsetHeight,
          scrollHeight: target.scrollHeight,
          itemHeight: rowHeight,
          groupMargin: 8,
        });

        startIndex.current = windowEdges.startIndex;
        endIndex.current = windowEdges.endIndex;
        virtualizedUpdate();

        const isDownScrolling =
          scrollTopMutableRef.current.top < target.scrollTop;
        scrollTopMutableRef.current.top = target.scrollTop;

        if (
          props.allowInfiniteLoading &&
          props.infiniteLoadHandler &&
          isDownScrolling
        ) {
          const index = windowEdges.endIndex - 10 - 3; // 10: offset, 3: header rows
          if (index + 5 >= rowData.length) {
            props.infiniteLoadHandler(rowData[index - 1]);
          }
        }
      }, 100);
    }

    return () => {
      if (custom && tableContainerRef.current) {
        tableContainerRef.current.onscroll = null;
      }
    };
  }, [custom, rowData]);

  // The right check is !props.isInfiniteLoading && (isLoading || isNil(rowData))
  // but after setting isInfiniteLoading to true, the rowData becomes null, unnecessary renders happening
  // @TODO sanitize this point
  return (
    <BusyLoaderWrapper
      isLoading={!props.isInfiniteLoading && (isLoading || isNil(rowData))}
      loaderComponent={<TableLoader />}
      className='Tags__TagList__tagListBusyLoader'
    >
      {!isEmpty(rowData) ? (
        <Box borderColor='grey.400' borderRadius={2} style={{ height: '100%' }}>
          {!hideHeaderActions && (
            <div className='Table__header__popovers__container'>
<<<<<<< HEAD
              {/*<div className='Table__header__select__resize'>*/}
              {/*  <Icon name='table-resize-hide' />*/}
              {/*  <Icon name='table-resize-resizable' />*/}
              {/*  <Icon name='table-resize-maximize' />*/}
              {/*</div>*/}
=======
              {showResizeContainerActionBar && (
                <div className='Table__header__select__resize'>
                  <Icon name='table-resize-hide' />
                  <Icon name='table-resize-resizable' />
                  <Icon name='table-resize-maximize' />
                </div>
              )}

>>>>>>> fb5a872d
              <div className='flex fac Table__header__popovers__buttons'>
                {onManageColumns && (
                  <ControlPopover
                    title='Manage Table Columns'
                    anchorOrigin={{
                      vertical: 'bottom',
                      horizontal: 'left',
                    }}
                    transformOrigin={{
                      vertical: 'top',
                      horizontal: 'left',
                    }}
                    anchor={({ onAnchorClick, opened }) => (
                      <Button
                        type='text'
                        onClick={onAnchorClick}
                        className={`Table__header__item ${
                          opened ? 'opened' : ''
                        }`}
                      >
                        <Icon name='manage-calumn' />
                        <span>Manage Columns</span>
                      </Button>
                    )}
                    component={
                      <ManageColumns
                        columnsData={columnsData.filter(
                          (item: any) =>
                            item.key !== '#' && item.key !== 'actions',
                        )}
                        hiddenColumns={hiddenColumnsRef.current}
                        onManageColumns={onManageColumns}
                        onColumnsVisibilityChange={onColumnsVisibilityChange}
                        onTableDiffShow={onTableDiffShow}
                      />
                    }
                  />
                )}
                {onRowsChange && (
                  <ControlPopover
                    anchorOrigin={{
                      vertical: 'bottom',
                      horizontal: 'left',
                    }}
                    transformOrigin={{
                      vertical: 'top',
                      horizontal: 'left',
                    }}
                    anchor={({ onAnchorClick, opened }) => (
                      <Button
                        type='text'
                        onClick={onAnchorClick}
                        className={`Table__header__item ${
                          opened ? 'opened' : ''
                        }`}
                      >
                        <Icon name='eye-outline-hide' />
                        <span>Hide Rows</span>
                      </Button>
                    )}
                    component={<HideRows toggleRowsVisibility={onRowsChange} />}
                  />
                )}
                {onSort && (
                  <ControlPopover
                    anchorOrigin={{
                      vertical: 'bottom',
                      horizontal: 'left',
                    }}
                    transformOrigin={{
                      vertical: 'top',
                      horizontal: 'left',
                    }}
                    title='Sort table by:'
                    anchor={({ onAnchorClick, opened }) => (
                      <Button
                        type='text'
                        onClick={onAnchorClick}
                        className={`Table__header__item ${
                          opened ? 'opened' : ''
                        }`}
                      >
                        <Icon name='sort-outside' />
                        <span>Sort</span>
                      </Button>
                    )}
                    component={
                      <SortPopover
                        sortOptions={sortOptions}
                        sortFields={sortFields}
                        onSort={onSort}
                      />
                    }
                  />
                )}
                {onRowHeightChange && (
                  <ControlPopover
                    title='Select Table Row Height'
                    anchorOrigin={{
                      vertical: 'bottom',
                      horizontal: 'left',
                    }}
                    transformOrigin={{
                      vertical: 'top',
                      horizontal: 'left',
                    }}
                    anchor={({ onAnchorClick, opened }) => (
                      <Button
                        type='text'
                        onClick={onAnchorClick}
                        className={`Table__header__item ${
                          opened ? 'opened' : ''
                        }`}
                      >
                        <Icon name='row-height' />
                        <span>Row Height</span>
                      </Button>
                    )}
                    component={
                      <RowHeight
                        rowHeight={rowHeight}
                        onRowHeightChange={onRowHeightChange}
                      />
                    }
                  />
                )}
              </div>
              {onExport && (
                <div className='flex fac'>
                  <Button
                    fullWidth
                    variant='outlined'
                    color='primary'
                    size='small'
                    onClick={onExport}
                  >
                    Export
                  </Button>
                </div>
              )}
            </div>
          )}
          <div
            style={{ height: 'calc(100% - 52px)', overflow: 'auto' }}
            ref={tableContainerRef}
          >
            <AutoResizer>
              {({ width, height }) =>
                custom ? (
                  <div style={{ width, height }}>
                    <CustomTable
                      expanded={expanded}
                      excludedFields={excludedFields}
                      setExcludedFields={setExcludedFields}
                      alwaysVisibleColumns={alwaysVisibleColumns}
                      rowHeightMode={rowHeightMode}
                      updateColumns={() => null}
                      columnsWidths={columnsWidths}
                      updateColumnsWidths={() => null}
                      sortFields={sortFields}
                      setSortFields={onSort}
                      hiddenRows={hiddenRows}
                      data={rowData}
                      columns={columnsData.filter((col) => !col.isHidden)}
                      groups={groups}
                      onGroupExpandToggle={onGroupExpandToggle}
                      onRowHover={rowHoverHandler}
                      onRowClick={rowClickHandler}
                      {...props}
                    />
                  </div>
                ) : (
                  <BaseTable
                    ref={tableRef}
                    classPrefix='BaseTable'
                    columns={columnsData}
                    data={rowData}
                    frozenData={[]}
                    width={width}
                    height={height}
                    fixed={fixed}
                    rowKey='key'
                    isScrolling
                    headerHeight={headerHeight}
                    rowHeight={rowHeight}
                    footerHeight={0}
                    defaultExpandedRowKeys={[]}
                    expandColumnKey='#'
                    rowProps={({ rowIndex }) => rowData[rowIndex]?.rowProps}
                    sortBy={{}}
                    useIsScrolling={false}
                    overscanRowCount={1}
                    onEndReachedThreshold={500}
                    getScrollbarSize={() => null}
                    ignoreFunctionInColumnCompare={false}
                    onScroll={() => null}
                    onRowsRendered={() => null}
                    onScrollbarPresenceChange={() => null}
                    onRowExpand={() => null}
                    onExpandedRowsChange={() => null}
                    onColumnSort={() => null}
                    onColumnResize={() => null}
                    onColumnResizeEnd={() => null}
                    onRowHover={onRowHover}
                    onRowClick={onRowClick}
                  />
                )
              }
            </AutoResizer>
          </div>
        </Box>
      ) : (
        <EmptyComponent size='big' content={emptyText} />
      )}
    </BusyLoaderWrapper>
  );
});

export default React.memo(Table, () => true);<|MERGE_RESOLUTION|>--- conflicted
+++ resolved
@@ -449,22 +449,13 @@
         <Box borderColor='grey.400' borderRadius={2} style={{ height: '100%' }}>
           {!hideHeaderActions && (
             <div className='Table__header__popovers__container'>
-<<<<<<< HEAD
-              {/*<div className='Table__header__select__resize'>*/}
-              {/*  <Icon name='table-resize-hide' />*/}
-              {/*  <Icon name='table-resize-resizable' />*/}
-              {/*  <Icon name='table-resize-maximize' />*/}
-              {/*</div>*/}
-=======
-              {showResizeContainerActionBar && (
+              {/* {showResizeContainerActionBar && (
                 <div className='Table__header__select__resize'>
                   <Icon name='table-resize-hide' />
                   <Icon name='table-resize-resizable' />
                   <Icon name='table-resize-maximize' />
                 </div>
-              )}
-
->>>>>>> fb5a872d
+              )} */}
               <div className='flex fac Table__header__popovers__buttons'>
                 {onManageColumns && (
                   <ControlPopover
