// @ts-nocheck
/* eslint-disable react/prop-types */

import React from 'react';
import { Box, Button, Grid } from '@material-ui/core';

import { ITableProps } from 'types/components/Table/Table';
import BaseTable from './BaseTable';
import AutoResizer from './AutoResizer';

import manageColumnsIcon from 'assets/icons/table/manageColumns.svg';
import rowHeightIcon from 'assets/icons/table/rowHeight.svg';
import sortIcon from 'assets/icons/table/sort.svg';
import visibilityOffIcon from 'assets/icons/table/visibilityOff.svg';
import ControlPopover from 'components/ControlPopover/ControlPopover';
import HideRows from 'pages/Metrics/components/Table/HideRowsPopover/HideRows';
import RowHeight from 'pages/Metrics/components/Table/RowHeightPopover/RowHeight';
import ManageColumns from 'pages/Metrics/components/Table/ManageColumnsPopover/ManageColumnsPopover';
import SortPopover from 'pages/Metrics/components/Table/SortPopover/SortPopover';

import './Table.scss';

const Table = React.forwardRef(function Table(
  {
    onManageColumns,
    onSort,
    onRowsChange,
    onExport,
    onRowHeightChange,
    data,
    columns,
    navBarItems,
    rowHeight = 30,
    headerHeight = 30,
    sortOptions,
    onRowHover,
    onRowClick,
    hideHeaderActions = false,
    fixed = true,
  }: ITableProps,
  ref,
): React.FunctionComponentElement<React.ReactNode> {
  const tableRef = React.useRef();
  const [rowData, setRowData] = React.useState(data);
  const [columnsData, setColumnsData] = React.useState(columns);

  React.useImperativeHandle(ref, () => ({
    updateData: ({ newData, newColumns }) => {
      if (!!newData) {
        setRowData(newData);
      }
      if (!!newColumns) {
        setColumnsData(newColumns);
      }
      // tableRef.current?.forceUpdateTable();
    },
    setHoveredRow: tableRef.current?.setHoveredRow,
    setActiveRow: tableRef.current?.setActiveRow,
    scrollToRow: tableRef.current?.scrollToRowByKey,
  }));

  return (
    <Box borderColor='grey.400' borderRadius={2} style={{ height: '100%' }}>
      {!hideHeaderActions && (
        <Box component='nav' p={0.5}>
          <Grid container justifyContent='space-between' alignItems='center'>
            <Grid xs item>
              <Grid container spacing={1}>
                {onManageColumns && (
                  <ControlPopover
                    anchorOrigin={{ vertical: 'bottom', horizontal: 'center' }}
                    transformOrigin={{
                      vertical: 'top',
                      horizontal: 'center',
                    }}
                    title='Manage Table Columns'
                    anchor={({ onAnchorClick, opened }) => (
                      <Grid
                        onClick={onAnchorClick}
                        className='Table__header__item'
                        item
                      >
                        <img src={manageColumnsIcon} alt='manage Columns' />
                        <span onClick={onManageColumns}>Manage Columns</span>
                      </Grid>
                    )}
                    component={<ManageColumns columnsData={columns} />}
                  />
                )}
                {onRowsChange && (
                  <ControlPopover
                    anchorOrigin={{ vertical: 'bottom', horizontal: 'center' }}
                    transformOrigin={{
                      vertical: 'top',
                      horizontal: 'center',
                    }}
                    title='Manage Rows Visibility'
                    anchor={({ onAnchorClick, opened }) => (
                      <Grid
                        onClick={onAnchorClick}
                        className='Table__header__item'
                        item
                      >
                        <img src={visibilityOffIcon} alt='sort' />
                        <span onClick={onSort}>Hide Rows</span>
                      </Grid>
                    )}
                    component={<HideRows />}
                  />
                )}
                {onSort && (
                  <ControlPopover
                    anchorOrigin={{ vertical: 'bottom', horizontal: 'center' }}
                    transformOrigin={{
                      vertical: 'top',
                      horizontal: 'center',
                    }}
                    title='Sort table by:'
                    anchor={({ onAnchorClick }) => (
                      <Grid
                        onClick={onAnchorClick}
                        className='Table__header__item'
                        item
                      >
                        <img src={sortIcon} alt='sort' />
                        <span onClick={onSort}>Sort</span>
                      </Grid>
                    )}
                    component={<SortPopover sortOptions={sortOptions} />}
                  />
                )}
                {onRowHeightChange && (
                  <ControlPopover
                    anchorOrigin={{ vertical: 'bottom', horizontal: 'center' }}
                    transformOrigin={{
                      vertical: 'top',
                      horizontal: 'center',
                    }}
                    title='Select Row Height'
                    anchor={({ onAnchorClick }) => (
                      <Grid
                        onClick={onAnchorClick}
                        className='Table__header__item'
                        item
                      >
                        <img src={rowHeightIcon} alt='rowHeight' />
                        <span onClick={onRowHeightChange}>Row Height</span>
                      </Grid>
                    )}
                    component={<RowHeight />}
                  />
                )}
                <Grid item xs />
                {onExport && (
                  <Grid item xs={1}>
                    <Button
                      fullWidth
                      variant='outlined'
                      color='primary'
                      size='small'
                    >
                      Export
                    </Button>
                  </Grid>
                )}
              </Grid>
            </Grid>
          </Grid>
        </Box>
      )}
      <Box style={{ height: 'calc(100% - 44px)' }}>
        <AutoResizer>
          {({ width, height }) => (
            <BaseTable
              ref={tableRef}
              classPrefix='BaseTable'
              columns={columnsData}
              data={rowData}
              frozenData={[]}
              width={width}
              height={height}
              fixed={fixed}
              rowKey='key'
<<<<<<< HEAD
              headerHeight={headerHeight}
              rowHeight={rowHeight}
=======
              headerHeight={30}
              rowHeight={props.rowHeight}
>>>>>>> c0e7c0a2
              footerHeight={0}
              defaultExpandedRowKeys={[]}
              expandColumnKey='#'
              rowProps={({ rowIndex }) => data[rowIndex]?.rowProps}
              sortBy={{}}
              useIsScrolling={false}
              overscanRowCount={1}
              onEndReachedThreshold={500}
              getScrollbarSize={() => null}
              ignoreFunctionInColumnCompare={false}
              onScroll={() => null}
              onRowsRendered={() => null}
              onScrollbarPresenceChange={() => null}
              onRowExpand={() => null}
              onExpandedRowsChange={() => null}
              onColumnSort={() => null}
              onColumnResize={() => null}
              onColumnResizeEnd={() => null}
              onRowHover={onRowHover}
              onRowClick={onRowClick}
            />
          )}
        </AutoResizer>
      </Box>
    </Box>
  );
});

export default React.memo(Table);<|MERGE_RESOLUTION|>--- conflicted
+++ resolved
@@ -181,13 +181,8 @@
               height={height}
               fixed={fixed}
               rowKey='key'
-<<<<<<< HEAD
               headerHeight={headerHeight}
               rowHeight={rowHeight}
-=======
-              headerHeight={30}
-              rowHeight={props.rowHeight}
->>>>>>> c0e7c0a2
               footerHeight={0}
               defaultExpandedRowKeys={[]}
               expandColumnKey='#'
