// @ts-nocheck
/* eslint-disable react/prop-types */

import React from 'react';
import { Box } from '@material-ui/core';
import Button from 'components/Button/Button';
import { debounce, isEmpty, isNil } from 'lodash-es';

import { ITableProps } from 'types/components/Table/Table';
import BaseTable from './BaseTable';
import AutoResizer from './AutoResizer';
import CustomTable from '../CustomTable/Table';

import ControlPopover from 'components/ControlPopover/ControlPopover';
import HideRows from 'pages/Metrics/components/Table/HideRowsPopover/HideRowsPopover';
import RowHeight from 'pages/Metrics/components/Table/RowHeightPopover/RowHeightPopover';
import ManageColumns from 'pages/Metrics/components/Table/ManageColumnsPopover/ManageColumnsPopover';
import SortPopover from 'pages/Metrics/components/Table/SortPopover/SortPopover';
import EmptyComponent from 'components/EmptyComponent/EmptyComponent';
import BusyLoaderWrapper from 'components/BusyLoaderWrapper/BusyLoaderWrapper';
import { RowHeightSize } from 'config/table/tableConfigs';
import Icon from 'components/Icon/Icon';
import TableLoader from '../TableLoader/TableLoader';

import './Table.scss';

const Table = React.forwardRef(function Table(
  {
    onManageColumns,
    onSort,
    onRowsChange,
    onExport,
    onRowHeightChange,
    onRowHover,
    onRowClick,
    custom,
    data,
    columns,
    navBarItems,
    rowHeight = RowHeightSize.md,
    headerHeight = RowHeightSize.md,
    sortOptions,
    hideHeaderActions = false,
    fixed = true,
    emptyText = 'No Data',
    excludedFields,
    setExcludedFields,
    alwaysVisibleColumns,
    rowHeightMode,
    columnsOrder,
    updateColumns,
    columnsWidths,
    updateColumnsWidths,
    sortFields,
    hiddenRows,
    groups,
    isLoading,
    ...props
  }: ITableProps,
  ref,
): React.FunctionComponentElement<React.ReactNode> {
  const tableRef = React.useRef();
  const startIndex = React.useRef(0);
  const endIndex = React.useRef(0);
  const expandedGroups = React.useRef([]);
  const hoveredRowKey = React.useRef(null);
  const activeRowKey = React.useRef(null);
  const tableContainerRef = React.useRef();
  const dataRef = React.useRef(data);
  const columnsRef = React.useRef(columns);

  const [rowData, setRowData] = React.useState(data);
  const [columnsData, setColumnsData] = React.useState(columns);
  const [expanded, setExpanded] = React.useState({});

  React.useImperativeHandle(ref, () => ({
    updateData: updateData,
    setHoveredRow: setHoveredRow,
    setActiveRow: setActiveRow,
    scrollToRow: scrollToRow,
  }));

  function calculateWindow({
    scrollTop,
    offsetHeight,
    itemHeight,
    groupMargin,
  }) {
    const offset = 10;

    if (groups) {
      let beforeScrollHeight = 0;
      let scrollBottomHeight = 0;
      let start = 0;
      let end = 0;
      let startIsSet = false;
      let endIsSet = false;
      for (let groupKey in dataRef.current) {
        beforeScrollHeight += itemHeight + groupMargin;
        scrollBottomHeight += itemHeight + groupMargin;
        if (expandedGroups.current.includes(groupKey)) {
          dataRef.current[groupKey].items.forEach((row) => {
            if (scrollTop > beforeScrollHeight) {
              beforeScrollHeight += itemHeight;
            } else if (!startIsSet) {
              start = row.index;
              startIsSet = true;
            }

            if (scrollBottomHeight < scrollTop + offsetHeight) {
              scrollBottomHeight += itemHeight;
            } else if (!endIsSet) {
              end = row.index;
              endIsSet = true;
            }
          });
        } else {
          if (!endIsSet && !!dataRef.current[groupKey]?.items[0]?.index) {
            end = dataRef.current[groupKey]?.items[0]?.index;
          }
        }
      }

      const startIndex = start < offset ? 0 : start - offset;
      const endIndex = end + offset;

      return {
        startIndex,
        endIndex,
      };
    }

    const windowSize = Math.ceil(offsetHeight / itemHeight);
    const start = Math.floor(scrollTop / itemHeight);
    const startIndex = start < offset ? 0 : start - offset;
    const endIndex = start + windowSize + offset;

    return {
      startIndex,
      endIndex,
    };
  }

  function updateData({ newData, newColumns, dynamicData }) {
    if (custom && dynamicData) {
      if (!!newData) {
        dataRef.current = newData;
      }
      if (!!newColumns) {
        columnsRef.current = newColumns;
        setColumnsData(newColumns);
      }
      virtualizedUpdate();
    } else {
      if (!!newData) {
        dataRef.current = newData;
        setRowData(newData);
      }
      if (!!newColumns) {
        columnsRef.current = newColumns;
        setColumnsData(newColumns);
      }
    }
  }

  function setHoveredRow(rowKey: string) {
    window.requestAnimationFrame(() => {
      if (custom) {
        if (hoveredRowKey.current === rowKey) {
          hoveredRowKey.current = null;
        } else {
          hoveredRowKey.current = rowKey;
        }
        if (activeRowKey.current === null) {
          updateHoveredRow(`rowKey-${hoveredRowKey.current}`);
        }
      } else {
        tableRef.current?.setHoveredRow(rowKey);
      }
    });
  }

  function setActiveRow(rowKey: string, toggle = false) {
    window.requestAnimationFrame(() => {
      if (custom) {
        if (toggle && activeRowKey.current === rowKey) {
          activeRowKey.current = null;
        } else {
          activeRowKey.current = rowKey;
        }
        updateHoveredRow(`rowKey-${activeRowKey.current}`);
      } else {
        tableRef.current?.setActiveRow(rowKey);
      }
    });
  }

  function scrollToRow(rowKey: string) {
    window.requestAnimationFrame(() => {
      if (custom) {
        function scrollToElement() {
          const rowCell = document.querySelector(
            `.Table__cell.rowKey-${rowKey}`,
          );

          if (!!rowCell) {
            const top = rowCell.offsetTop - (groups ? 3 : 2) * rowHeight;
            if (
              tableContainerRef.current.scrollTop > top ||
              tableContainerRef.current.scrollTop +
                tableContainerRef.current.offsetHeight <
                top
            ) {
              tableContainerRef.current.scrollTo({
                top,
              });
            }
          }
        }

        if (groups) {
          for (let groupKey in dataRef.current) {
            if (dataRef.current[groupKey].data.groupRowsKeys.includes(rowKey)) {
              if (expandedGroups.current.includes(groupKey)) {
                scrollToElement();
              } else {
                expandedGroups.current.push(groupKey);
                setExpanded(
                  Object.fromEntries(
                    expandedGroups.current.map((key) => [key, true]),
                  ),
                );
                // TODO: probably need useEffect for this
                setTimeout(() => {
                  window.requestAnimationFrame(() => {
                    updateHoveredRow(`rowKey-${rowKey}`);
                    scrollToElement();
                  });
                }, 100);
              }
            }
          }
        } else {
          scrollToElement();
        }
      } else {
        tableRef.current?.scrollToRowByKey(rowKey);
      }
    });
  }

  function virtualizedUpdate() {
    if (groups) {
      window.requestAnimationFrame(() => {
        ['value', 'step', 'epoch', 'time'].forEach((colKey) => {
          for (let groupKey in dataRef.current) {
            const groupHeaderRowCell = document.querySelector(
              `.Table__cell.${colKey}.index-${groupKey}`,
            );
            if (!!groupHeaderRowCell) {
              const groupRow = dataRef.current[groupKey];
              if (!!groupRow && !!groupRow.data) {
                groupHeaderRowCell.textContent = groupRow.data[colKey];
                if (expandedGroups.current.includes(groupKey)) {
                  groupRow.items.forEach((row) => {
                    if (row.index > endIndex.current) {
                      return;
                    }
                    if (row.index >= startIndex.current) {
                      const cell = document.querySelector(
                        `.Table__cell.${colKey}.index-${row.index}`,
                      );
                      if (!!cell) {
                        cell.textContent = row[colKey];
                      }
                    }
                  });
                }
              }
            }
          }
        });
      });
    } else {
      window.requestAnimationFrame(() => {
        ['value', 'step', 'epoch', 'time'].forEach((colKey) => {
          for (let i = startIndex.current; i < endIndex.current; i++) {
            const cell = document.querySelector(
              `.Table__cell.${colKey}.index-${i}`,
            );
            if (!!cell) {
              const row = dataRef.current[i];
              if (!!row) {
                cell.textContent = row[colKey];
              }
            }
          }
        });
      });
    }
  }

  function onGroupExpandToggle(groupKey) {
    if (Array.isArray(groupKey)) {
      expandedGroups.current = expandedGroups.current;
    } else if (expandedGroups.current.includes(groupKey)) {
      expandedGroups.current = expandedGroups.current.filter(
        (item) => item !== groupKey,
      );
    } else {
      expandedGroups.current = expandedGroups.current.concat([groupKey]);
    }

    const windowEdges = calculateWindow({
      scrollTop: tableContainerRef.current.scrollTop,
      offsetHeight: tableContainerRef.current.offsetHeight,
      scrollHeight: tableContainerRef.current.scrollHeight,
      itemHeight: rowHeight,
      groupMargin: 8,
    });

    startIndex.current = windowEdges.startIndex;
    endIndex.current = windowEdges.endIndex;

    virtualizedUpdate();
  }

  function rowHoverHandler(row) {
    if (activeRowKey.current === null) {
      if (typeof onRowHover === 'function') {
        onRowHover(row.key);
      }
      updateHoveredRow(`rowKey-${row.key}`);
    }
  }

  function rowClickHandler(row) {
    if (activeRowKey.current === row.key) {
      activeRowKey.current = null;
    } else {
      activeRowKey.current = row.key;
    }

    updateHoveredRow(`rowKey-${activeRowKey.current}`);

    if (typeof onRowClick === 'function') {
      onRowClick(
        activeRowKey.current === null ? undefined : activeRowKey.current,
      );
    }
  }

  function updateHoveredRow(activeRowClass) {
    if (activeRowClass !== 'rowKey-null') {
      window.requestAnimationFrame(() => {
        const prevActiveRow = document.querySelectorAll('.Table__cell.active');
        if (!!prevActiveRow && prevActiveRow.length > 0) {
          prevActiveRow.forEach((cell) => cell.classList.remove('active'));
        }

        const activeRow = document.querySelectorAll(
          `.Table__cell.${activeRowClass}`,
        );

        if (!!activeRow && activeRow.length > 0) {
          activeRow.forEach((cell) => cell.classList.add('active'));
        }
      });
    }
  }

  React.useEffect(() => {
    if (custom && !!tableContainerRef.current) {
      const windowEdges = calculateWindow({
        scrollTop: tableContainerRef.current.scrollTop,
        offsetHeight: tableContainerRef.current.offsetHeight,
        scrollHeight: tableContainerRef.current.scrollHeight,
        itemHeight: rowHeight,
        groupMargin: 8,
      });

      startIndex.current = windowEdges.startIndex;
      endIndex.current = windowEdges.endIndex;

      virtualizedUpdate();

      tableContainerRef.current.onscroll = debounce(({ target }) => {
        const windowEdges = calculateWindow({
          scrollTop: target.scrollTop,
          offsetHeight: target.offsetHeight,
          scrollHeight: target.scrollHeight,
          itemHeight: rowHeight,
          groupMargin: 8,
        });

        startIndex.current = windowEdges.startIndex;
        endIndex.current = windowEdges.endIndex;
        virtualizedUpdate();
        if (props.isInfiniteLoading && props.infiniteLoadHandler) {
          const index = windowEdges.endIndex - 10 - 3; // 10: offset, 3: header rows
          if (index + 5 >= rowData.length) {
            props.infiniteLoadHandler(rowData[index]);
          }
        }
      }, 100);
    }

    return () => {
      if (custom && tableContainerRef.current) {
        tableContainerRef.current.onscroll = null;
      }
    };
  }, [custom, rowData]);

  return (
    <BusyLoaderWrapper
      isLoading={isLoading || isNil(rowData)}
      loaderComponent={<TableLoader />}
      className='Tags__TagList__tagListBusyLoader'
    >
      {!isEmpty(rowData) ? (
        <Box borderColor='grey.400' borderRadius={2} style={{ height: '100%' }}>
          {!hideHeaderActions && (
<<<<<<< HEAD
            <Box component='nav' p={0.5}>
              <Grid
                container
                justifyContent='space-between'
                alignItems='center'
              >
                <Grid xs item>
                  <Grid container spacing={1}>
                    {onManageColumns && (
                      <ControlPopover
                        anchorOrigin={{
                          vertical: 'bottom',
                          horizontal: 'center',
                        }}
                        transformOrigin={{
                          vertical: 'top',
                          horizontal: 'center',
                        }}
                        title='Manage Table Columns'
                        anchor={({ onAnchorClick, opened }) => (
                          <Grid
                            onClick={onAnchorClick}
                            className='Table__header__item'
                            item
                          >
                            <Icon name='manage-calumn' />
                            <span>Manage Columns</span>
                          </Grid>
                        )}
                        component={
                          <ManageColumns
                            columnsData={columns.filter(
                              (item: any) =>
                                item.key !== '#' && item.key !== 'actions',
                            )}
                            onManageColumns={onManageColumns}
                          />
                        }
                      />
                    )}
                    {onRowsChange && (
                      <ControlPopover
                        anchorOrigin={{
                          vertical: 'bottom',
                          horizontal: 'center',
                        }}
                        transformOrigin={{
                          vertical: 'top',
                          horizontal: 'center',
                        }}
                        anchor={({ onAnchorClick, opened }) => (
                          <Grid
                            onClick={onAnchorClick}
                            className='Table__header__item'
                            item
                          >
                            <Icon name='eye-outline-hide' />
                            <span>Hide Rows</span>
                          </Grid>
                        )}
                        component={
                          <HideRows toggleRowsVisibility={onRowsChange} />
                        }
                      />
                    )}
                    {onSort && (
                      <ControlPopover
                        anchorOrigin={{
                          vertical: 'bottom',
                          horizontal: 'center',
                        }}
                        transformOrigin={{
                          vertical: 'top',
                          horizontal: 'center',
                        }}
                        title='Sort table by:'
                        anchor={({ onAnchorClick }) => (
                          <Grid
                            onClick={onAnchorClick}
                            className='Table__header__item'
                            item
                          >
                            <Icon name='sort-outside' />
                            <span>Sort</span>
                          </Grid>
                        )}
                        component={
                          <SortPopover
                            sortOptions={sortOptions}
                            sortFields={sortFields}
                            onSort={onSort}
                          />
                        }
                      />
                    )}
                    {onRowHeightChange && (
                      <ControlPopover
                        anchorOrigin={{
                          vertical: 'bottom',
                          horizontal: 'center',
                        }}
                        transformOrigin={{
                          vertical: 'top',
                          horizontal: 'center',
                        }}
                        anchor={({ onAnchorClick }) => (
                          <Grid
                            onClick={onAnchorClick}
                            className='Table__header__item'
                            item
                          >
                            <Icon name='row-height' />
                            <span>Row Height</span>
                          </Grid>
                        )}
                        component={
                          <RowHeight
                            rowHeight={rowHeight}
                            onRowHeightChange={onRowHeightChange}
                          />
                        }
                      />
=======
            <div className='Table__header__popovers__container'>
              <div className='Table__header__select__resize'>
                <Icon name='table-resize-hide' />
                <Icon name='table-resize-resizable' />
                <Icon name='table-resize-maximize' />
              </div>
              <div className='flex fac Table__header__popovers__buttons'>
                {onManageColumns && (
                  <ControlPopover
                    title='Manage Table Columns'
                    anchorOrigin={{
                      vertical: 'bottom',
                      horizontal: 'left',
                    }}
                    transformOrigin={{
                      vertical: 'top',
                      horizontal: 'left',
                    }}
                    anchor={({ onAnchorClick, opened }) => (
                      <Button
                        type='text'
                        onClick={onAnchorClick}
                        className={`Table__header__item ${
                          opened ? 'opened' : ''
                        }`}
                      >
                        <Icon name='manage-calumn' />
                        <span onClick={onManageColumns}>Manage Columns</span>
                      </Button>
                    )}
                    component={<ManageColumns columnsData={columns} />}
                  />
                )}
                {onRowsChange && (
                  <ControlPopover
                    anchorOrigin={{
                      vertical: 'bottom',
                      horizontal: 'left',
                    }}
                    transformOrigin={{
                      vertical: 'top',
                      horizontal: 'left',
                    }}
                    anchor={({ onAnchorClick, opened }) => (
                      <Button
                        type='text'
                        onClick={onAnchorClick}
                        className={`Table__header__item ${
                          opened ? 'opened' : ''
                        }`}
                      >
                        <Icon name='eye-outline-hide' />
                        <span onClick={onSort}>Hide Rows</span>
                      </Button>
                    )}
                    component={<HideRows />}
                  />
                )}
                {onSort && (
                  <ControlPopover
                    anchorOrigin={{
                      vertical: 'bottom',
                      horizontal: 'left',
                    }}
                    transformOrigin={{
                      vertical: 'top',
                      horizontal: 'left',
                    }}
                    title='Sort table by:'
                    anchor={({ onAnchorClick, opened }) => (
                      <Button
                        type='text'
                        onClick={onAnchorClick}
                        className={`Table__header__item ${
                          opened ? 'opened' : ''
                        }`}
                      >
                        <Icon name='sort-outside' />
                        <span onClick={onSort}>Sort</span>
                      </Button>
>>>>>>> 8845f236
                    )}
                    component={<SortPopover sortOptions={sortOptions} />}
                  />
                )}
                {onRowHeightChange && (
                  <ControlPopover
                    title='Select Table Row Height'
                    anchorOrigin={{
                      vertical: 'bottom',
                      horizontal: 'left',
                    }}
                    transformOrigin={{
                      vertical: 'top',
                      horizontal: 'left',
                    }}
                    anchor={({ onAnchorClick, opened }) => (
                      <Button
                        type='text'
                        onClick={onAnchorClick}
                        className={`Table__header__item ${
                          opened ? 'opened' : ''
                        }`}
                      >
                        <Icon name='row-height' />
                        <span onClick={onRowHeightChange}>Row Height</span>
                      </Button>
                    )}
                    component={<RowHeight />}
                  />
                )}
              </div>
              {onExport && (
                <div className='flex fac'>
                  <Button
                    fullWidth
                    variant='outlined'
                    color='primary'
                    size='small'
                    onClick={onExport}
                  >
                    Export
                  </Button>
                </div>
              )}
            </div>
          )}
          <div
            style={{ height: 'calc(100% - 52px)', overflow: 'auto' }}
            ref={tableContainerRef}
          >
            <AutoResizer>
              {({ width, height }) =>
                custom ? (
                  <div style={{ width, height }}>
                    <CustomTable
                      expanded={expanded}
                      excludedFields={excludedFields}
                      setExcludedFields={setExcludedFields}
                      alwaysVisibleColumns={alwaysVisibleColumns}
                      rowHeightMode={rowHeightMode}
                      columnsOrder={columnsOrder}
                      updateColumns={() => null}
                      columnsWidths={columnsWidths}
                      updateColumnsWidths={() => null}
                      sortFields={sortFields}
                      setSortFields={onSort}
                      hiddenRows={hiddenRows}
                      data={rowData}
                      columns={columnsData}
                      groups={groups}
                      onGroupExpandToggle={onGroupExpandToggle}
                      onRowHover={rowHoverHandler}
                      onRowClick={rowClickHandler}
                      {...props}
                    />
                  </div>
                ) : (
                  <BaseTable
                    ref={tableRef}
                    classPrefix='BaseTable'
                    columns={columnsData}
                    data={rowData}
                    frozenData={[]}
                    width={width}
                    height={height}
                    fixed={fixed}
                    rowKey='key'
                    isScrolling
                    headerHeight={headerHeight}
                    rowHeight={rowHeight}
                    footerHeight={0}
                    defaultExpandedRowKeys={[]}
                    expandColumnKey='#'
                    rowProps={({ rowIndex }) => rowData[rowIndex]?.rowProps}
                    sortBy={{}}
                    useIsScrolling={false}
                    overscanRowCount={1}
                    onEndReachedThreshold={500}
                    getScrollbarSize={() => null}
                    ignoreFunctionInColumnCompare={false}
                    onScroll={() => null}
                    onRowsRendered={() => null}
                    onScrollbarPresenceChange={() => null}
                    onRowExpand={() => null}
                    onExpandedRowsChange={() => null}
                    onColumnSort={() => null}
                    onColumnResize={() => null}
                    onColumnResizeEnd={() => null}
                    onRowHover={onRowHover}
                    onRowClick={onRowClick}
                  />
                )
              }
            </AutoResizer>
          </div>
        </Box>
      ) : (
        <EmptyComponent size='big' content={emptyText} />
      )}
    </BusyLoaderWrapper>
  );
});

export default React.memo(Table);<|MERGE_RESOLUTION|>--- conflicted
+++ resolved
@@ -421,130 +421,6 @@
       {!isEmpty(rowData) ? (
         <Box borderColor='grey.400' borderRadius={2} style={{ height: '100%' }}>
           {!hideHeaderActions && (
-<<<<<<< HEAD
-            <Box component='nav' p={0.5}>
-              <Grid
-                container
-                justifyContent='space-between'
-                alignItems='center'
-              >
-                <Grid xs item>
-                  <Grid container spacing={1}>
-                    {onManageColumns && (
-                      <ControlPopover
-                        anchorOrigin={{
-                          vertical: 'bottom',
-                          horizontal: 'center',
-                        }}
-                        transformOrigin={{
-                          vertical: 'top',
-                          horizontal: 'center',
-                        }}
-                        title='Manage Table Columns'
-                        anchor={({ onAnchorClick, opened }) => (
-                          <Grid
-                            onClick={onAnchorClick}
-                            className='Table__header__item'
-                            item
-                          >
-                            <Icon name='manage-calumn' />
-                            <span>Manage Columns</span>
-                          </Grid>
-                        )}
-                        component={
-                          <ManageColumns
-                            columnsData={columns.filter(
-                              (item: any) =>
-                                item.key !== '#' && item.key !== 'actions',
-                            )}
-                            onManageColumns={onManageColumns}
-                          />
-                        }
-                      />
-                    )}
-                    {onRowsChange && (
-                      <ControlPopover
-                        anchorOrigin={{
-                          vertical: 'bottom',
-                          horizontal: 'center',
-                        }}
-                        transformOrigin={{
-                          vertical: 'top',
-                          horizontal: 'center',
-                        }}
-                        anchor={({ onAnchorClick, opened }) => (
-                          <Grid
-                            onClick={onAnchorClick}
-                            className='Table__header__item'
-                            item
-                          >
-                            <Icon name='eye-outline-hide' />
-                            <span>Hide Rows</span>
-                          </Grid>
-                        )}
-                        component={
-                          <HideRows toggleRowsVisibility={onRowsChange} />
-                        }
-                      />
-                    )}
-                    {onSort && (
-                      <ControlPopover
-                        anchorOrigin={{
-                          vertical: 'bottom',
-                          horizontal: 'center',
-                        }}
-                        transformOrigin={{
-                          vertical: 'top',
-                          horizontal: 'center',
-                        }}
-                        title='Sort table by:'
-                        anchor={({ onAnchorClick }) => (
-                          <Grid
-                            onClick={onAnchorClick}
-                            className='Table__header__item'
-                            item
-                          >
-                            <Icon name='sort-outside' />
-                            <span>Sort</span>
-                          </Grid>
-                        )}
-                        component={
-                          <SortPopover
-                            sortOptions={sortOptions}
-                            sortFields={sortFields}
-                            onSort={onSort}
-                          />
-                        }
-                      />
-                    )}
-                    {onRowHeightChange && (
-                      <ControlPopover
-                        anchorOrigin={{
-                          vertical: 'bottom',
-                          horizontal: 'center',
-                        }}
-                        transformOrigin={{
-                          vertical: 'top',
-                          horizontal: 'center',
-                        }}
-                        anchor={({ onAnchorClick }) => (
-                          <Grid
-                            onClick={onAnchorClick}
-                            className='Table__header__item'
-                            item
-                          >
-                            <Icon name='row-height' />
-                            <span>Row Height</span>
-                          </Grid>
-                        )}
-                        component={
-                          <RowHeight
-                            rowHeight={rowHeight}
-                            onRowHeightChange={onRowHeightChange}
-                          />
-                        }
-                      />
-=======
             <div className='Table__header__popovers__container'>
               <div className='Table__header__select__resize'>
                 <Icon name='table-resize-hide' />
@@ -575,7 +451,15 @@
                         <span onClick={onManageColumns}>Manage Columns</span>
                       </Button>
                     )}
-                    component={<ManageColumns columnsData={columns} />}
+                    component={
+                      <ManageColumns
+                        columnsData={columns.filter(
+                          (item: any) =>
+                            item.key !== '#' && item.key !== 'actions',
+                        )}
+                        onManageColumns={onManageColumns}
+                      />
+                    }
                   />
                 )}
                 {onRowsChange && (
@@ -600,7 +484,7 @@
                         <span onClick={onSort}>Hide Rows</span>
                       </Button>
                     )}
-                    component={<HideRows />}
+                    component={<HideRows toggleRowsVisibility={onRowsChange} />}
                   />
                 )}
                 {onSort && (
@@ -625,9 +509,14 @@
                         <Icon name='sort-outside' />
                         <span onClick={onSort}>Sort</span>
                       </Button>
->>>>>>> 8845f236
                     )}
-                    component={<SortPopover sortOptions={sortOptions} />}
+                    component={
+                      <SortPopover
+                        sortOptions={sortOptions}
+                        sortFields={sortFields}
+                        onSort={onSort}
+                      />
+                    }
                   />
                 )}
                 {onRowHeightChange && (
@@ -653,7 +542,12 @@
                         <span onClick={onRowHeightChange}>Row Height</span>
                       </Button>
                     )}
-                    component={<RowHeight />}
+                    component={
+                      <RowHeight
+                        rowHeight={rowHeight}
+                        onRowHeightChange={onRowHeightChange}
+                      />
+                    }
                   />
                 )}
               </div>
