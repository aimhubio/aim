--- conflicted
+++ resolved
@@ -95,11 +95,7 @@
       linesNodeRef.current
         .selectAll('.Line')
         .transition()
-<<<<<<< HEAD
-        .duration(1000)
-=======
         .duration(500)
->>>>>>> de2cf43f
         .attr('d', linesRef.current.lineGenerator(xScale, yScale));
     },
     [axisScaleType, max, min],
@@ -143,24 +139,6 @@
       yScale,
       index,
     });
-<<<<<<< HEAD
-
-    attributesRef.current.xScale = xScale;
-    attributesRef.current.yScale = yScale;
-
-    drawHoverAttributes({
-      data: processedData,
-      visAreaRef,
-      attributesRef,
-      attributesNodeRef,
-      plotBoxRef,
-      visBoxRef,
-      xAxisLabelNodeRef,
-      yAxisLabelNodeRef,
-      xAlignment,
-    });
-
-=======
 
     attributesRef.current.xScale = xScale;
     attributesRef.current.yScale = yScale;
@@ -178,7 +156,6 @@
       index,
     });
 
->>>>>>> de2cf43f
     if (zoomMode) {
       brushRef.current.xScale = xScale;
       brushRef.current.yScale = yScale;
@@ -226,11 +203,7 @@
     linesNodeRef.current
       .selectAll('.Line')
       .transition()
-<<<<<<< HEAD
-      .duration(1000)
-=======
       .duration(500)
->>>>>>> de2cf43f
       .attr(
         'd',
         linesRef.current.lineGenerator(
