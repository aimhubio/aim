--- conflicted
+++ resolved
@@ -21,17 +21,12 @@
   const {
     data,
     index,
-    zoomMode,
-    xAlignment,
     axisScaleType = {},
     displayOutliers,
-<<<<<<< HEAD
     xAlignment,
     zoomMode,
     highlightMode,
-=======
     curveInterpolation,
->>>>>>> 11baf468
   } = props;
   const classes = useStyles();
 
@@ -71,10 +66,8 @@
   const brushRef = React.useRef<any>({});
   const linesRef = React.useRef<any>({});
   const attributesRef = React.useRef<any>({});
-  const renderChartRef = React.useRef<any>();
 
   const closestCircleRef = React.useRef(null);
-  // TODO COMPONENT BECAME BIGGER
 
   const { processedData, min, max } = React.useMemo(
     () =>
@@ -85,36 +78,6 @@
     [data, displayOutliers],
   );
 
-<<<<<<< HEAD
-  const zoomOut = React.useCallback(
-    (event) => {
-      const { xScale, yScale } = getAxisScale({
-        visBoxRef,
-        axisScaleType,
-        min,
-        max,
-      });
-
-      // setting axes to initial state
-      // TODO FIX TYPES
-      axesRef.current.updateXAxis(xScale);
-      axesRef.current.updateYAxis(yScale);
-
-      // setting scales and lines to initial state
-      brushRef.current.updateScales(xScale, yScale);
-      attributesRef.current.updateScales(xScale, yScale);
-      attributesRef.current.updateHoverAttributes(d3.pointer(event));
-      linesNodeRef.current
-        .selectAll('.Line')
-        .transition()
-        .duration(500)
-        .attr('d', linesRef.current.lineGenerator(xScale, yScale));
-    },
-    [axisScaleType, max, min],
-  );
-
-=======
->>>>>>> 11baf468
   const draw = React.useCallback((): void => {
     drawArea({
       index,
@@ -174,7 +137,6 @@
       linesNodeRef,
       highlightedNodeRef,
       highlightMode,
-      renderChartRef,
     });
 
     if (zoomMode) {
@@ -196,14 +158,10 @@
       });
     }
   }, [
-<<<<<<< HEAD
-=======
     axisScaleType,
     curveInterpolation,
->>>>>>> 11baf468
     index,
     highlightMode,
-    axisScaleType,
     min,
     max,
     processedData,
@@ -211,46 +169,7 @@
     zoomMode,
   ]);
 
-<<<<<<< HEAD
-  const handleBrushChange = ({
-    xValues,
-    yValues,
-    mousePosition,
-  }: IHandleBrushChange): void => {
-    //
-    const { width, height, margin } = visBoxRef.current;
-
-    // updating Scales domain
-    brushRef.current.xScale
-      .domain(xValues)
-      .range([0, width - margin.left - margin.right]);
-    brushRef.current.yScale
-      .domain(yValues)
-      .range([height - margin.top - margin.bottom, 0]);
-
-    // updating axes with new Scales
-    axesRef.current.updateXAxis(brushRef.current.xScale);
-    axesRef.current.updateYAxis(brushRef.current.yScale);
-
-    attributesRef.current.updateHoverAttributes(mousePosition);
-
-    linesNodeRef.current
-      .selectAll('.Line')
-      .transition()
-      .duration(500)
-      .attr(
-        'd',
-        linesRef.current.lineGenerator(
-          brushRef.current.xScale,
-          brushRef.current.yScale,
-        ),
-      );
-  };
-
-  renderChartRef.current = React.useCallback((): void => {
-=======
   const renderChart = React.useCallback((): void => {
->>>>>>> 11baf468
     clearArea({ visAreaRef });
     draw();
   }, [draw]);
@@ -258,17 +177,17 @@
   const resizeObserverCallback: ResizeObserverCallback = React.useCallback(
     (entries: ResizeObserverEntry[]) => {
       if (entries?.length) {
-        requestAnimationFrame(renderChartRef.current);
+        requestAnimationFrame(renderChart);
       }
     },
-    [],
+    [renderChart],
   );
 
   useResizeObserver(resizeObserverCallback, parentRef);
 
   React.useEffect(() => {
-    requestAnimationFrame(renderChartRef.current);
-  }, [props.data, zoomMode, displayOutliers, highlightMode]);
+    requestAnimationFrame(renderChart);
+  }, [props.data, renderChart, zoomMode, displayOutliers, highlightMode]);
 
   return (
     <div
