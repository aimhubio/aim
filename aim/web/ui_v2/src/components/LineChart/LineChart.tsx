import React from 'react';

import {
  drawArea,
  clearArea,
  drawAxes,
  drawLines,
  processData,
  getAxesScale,
  drawBrush,
  drawHoverAttributes,
} from 'utils/d3';
import useResizeObserver from 'hooks/window/useResizeObserver';
import { ILineChartProps } from 'types/components/LineChart/LineChart';

import useStyles from './lineChartStyle';

function LineChart(
  props: ILineChartProps,
): React.FunctionComponentElement<React.ReactNode> {
  const {
    data,
    index,
<<<<<<< HEAD
    zoomMode,
    xAlignment,
    axesScaleType,
=======
    axisScaleType = {},
>>>>>>> 405e4eb0
    displayOutliers,
    xAlignment,
    zoomMode,
    highlightMode,
    curveInterpolation,
  } = props;
  const classes = useStyles();

  // boxes
  const visBoxRef = React.useRef({
    margin: {
      top: 24,
      right: 20,
      bottom: 30,
      left: 60,
    },
    height: 0,
    width: 0,
  });
  const plotBoxRef = React.useRef({
    height: 0,
    width: 0,
  });

  // containers
  const parentRef = React.useRef<HTMLDivElement>(null);
  const visAreaRef = React.useRef<HTMLDivElement>(null);

  // d3 node elements
  const svgNodeRef = React.useRef<any>(null);
  const bgRectNodeRef = React.useRef(null);
  const plotNodeRef = React.useRef(null);
  const axesNodeRef = React.useRef<any>(null);
  const linesNodeRef = React.useRef<any>(null);
  const attributesNodeRef = React.useRef(null);
  const xAxisLabelNodeRef = React.useRef(null);
  const yAxisLabelNodeRef = React.useRef(null);
  const highlightedNodeRef = React.useRef(null);

  // methods and values refs
  const axesRef = React.useRef<any>({});
  const brushRef = React.useRef<any>({});
  const linesRef = React.useRef<any>({});
  const attributesRef = React.useRef<any>({});

  const closestCircleRef = React.useRef(null);

  const { processedData, min, max } = React.useMemo(
    () =>
      processData({
        data,
        displayOutliers,
        axesScaleType,
      }),
    [data, displayOutliers, axesScaleType],
  );

  const draw = React.useCallback((): void => {
    drawArea({
      index,
      visBoxRef,
      plotBoxRef,
      parentRef,
      visAreaRef,
      svgNodeRef,
      bgRectNodeRef,
      plotNodeRef,
      axesNodeRef,
      linesNodeRef,
      attributesNodeRef,
    });

    const { xScale, yScale } = getAxesScale({
      visBoxRef,
      axesScaleType,
      min,
      max,
    });

    attributesRef.current.xScale = xScale;
    attributesRef.current.yScale = yScale;

    drawAxes({
      axesNodeRef,
      axesRef,
      plotBoxRef,
      xScale,
      yScale,
    });

    drawLines({
      data: processedData,
      linesNodeRef,
      linesRef,
      curveInterpolation,
      xScale,
      yScale,
      index,
      highlightMode,
    });

    drawHoverAttributes({
      data: processedData,
      index,
      xAlignment,
      visAreaRef,
      attributesRef,
      plotBoxRef,
      visBoxRef,
      closestCircleRef,
      attributesNodeRef,
      xAxisLabelNodeRef,
      yAxisLabelNodeRef,
      linesNodeRef,
      highlightedNodeRef,
      highlightMode,
    });

    if (zoomMode) {
      brushRef.current.xScale = xScale;
      brushRef.current.yScale = yScale;
      drawBrush({
        brushRef,
        plotBoxRef,
        plotNodeRef,
        visBoxRef,
        axesRef,
        attributesRef,
        linesRef,
        linesNodeRef,
        svgNodeRef,
        axesScaleType,
        min,
        max,
      });
    }
  }, [
    axesScaleType,
    curveInterpolation,
    index,
    highlightMode,
    min,
    max,
    processedData,
    xAlignment,
    zoomMode,
  ]);

  const renderChart = React.useCallback((): void => {
    clearArea({ visAreaRef });
    draw();
  }, [draw]);

  const resizeObserverCallback: ResizeObserverCallback = React.useCallback(
    (entries: ResizeObserverEntry[]) => {
      if (entries?.length) {
        requestAnimationFrame(renderChart);
      }
    },
    [renderChart],
  );

  useResizeObserver(resizeObserverCallback, parentRef);

  React.useEffect(() => {
    requestAnimationFrame(renderChart);
  }, [props.data, renderChart, zoomMode, displayOutliers, highlightMode]);

  return (
    <div
      ref={parentRef}
      className={`${classes.chart} ${zoomMode ? 'zoomMode' : ''}`}
    >
      <div ref={visAreaRef} />
    </div>
  );
}

export default React.memo(LineChart);<|MERGE_RESOLUTION|>--- conflicted
+++ resolved
@@ -21,13 +21,7 @@
   const {
     data,
     index,
-<<<<<<< HEAD
-    zoomMode,
-    xAlignment,
     axesScaleType,
-=======
-    axisScaleType = {},
->>>>>>> 405e4eb0
     displayOutliers,
     xAlignment,
     zoomMode,
