--- conflicted
+++ resolved
@@ -1,12 +1,7 @@
-<<<<<<< HEAD
 import React from 'react';
 import { ILineChartProps } from 'types/components/LineChart/LineChart';
-=======
-import React, { useCallback, useEffect, useRef } from 'react';
 
 import useStyles from './lineChartStyle';
-import { ILineChartProps } from '../../types/components/LineChart/LineChart';
->>>>>>> ff96362e
 import {
   drawArea,
   clearArea,
@@ -14,25 +9,22 @@
   drawLines,
   processData,
   getAxisScale,
-<<<<<<< HEAD
   drawBrush,
+  drawHoverAttributes,
 } from 'utils/d3';
-
-import useStyles from './style';
-=======
-  drawHoverAttributes,
-} from '../../utils/d3';
-import useResizeObserver from '../../hooks/window/useResizeObserver';
->>>>>>> ff96362e
+import useResizeObserver from 'hooks/window/useResizeObserver';
 
 function LineChart(
   props: ILineChartProps,
 ): React.FunctionComponentElement<React.ReactNode> {
-<<<<<<< HEAD
-  const { index, data, axisScaleType = {}, displayOutliers, zoomMode } = props;
-=======
-  const { index, data, axisScaleType = {}, xAlignment } = props;
->>>>>>> ff96362e
+  const {
+    index,
+    data,
+    axisScaleType = {},
+    displayOutliers,
+    xAlignment,
+    zoomMode,
+  } = props;
   const classes = useStyles();
 
   // boxes
@@ -56,7 +48,6 @@
   const visAreaRef = React.useRef<HTMLDivElement>(null);
 
   // d3 elements
-<<<<<<< HEAD
   const svgRef = React.useRef<any>(null);
   const brushRef = React.useRef<any>({});
   const bgRectRef = React.useRef(null);
@@ -64,6 +55,8 @@
   const axesRef = React.useRef<any>(null);
   const linesRef = React.useRef<any>(null);
   const attributesRef = React.useRef(null);
+  const xAxisValueRef = React.useRef(null);
+  const yAxisValueRef = React.useRef(null);
 
   const { processedData, min, max } = React.useMemo(
     () =>
@@ -73,18 +66,29 @@
       }),
     [data, displayOutliers],
   );
-=======
-  const svgRef = useRef(null);
-  const bgRectRef = useRef(null);
-  const plotRef = useRef(null);
-  const axesRef = useRef(null);
-  const linesRef = useRef(null);
-  const attributesRef = useRef(null);
-  const xAxisValueRef = useRef(null);
-  const yAxisValueRef = useRef(null);
->>>>>>> ff96362e
-
-  function draw(): void {
+
+  const zoomOut = React.useCallback(() => {
+    const { xScale, yScale } = getAxisScale({
+      visBoxRef,
+      axisScaleType,
+      min,
+      max,
+    });
+
+    // setting axes to initial state
+    axesRef.current.updateXAxis(xScale);
+    axesRef.current.updateYAxis(yScale);
+
+    // setting scales and lines to initial state
+    brushRef.current.updateScales(xScale, yScale);
+    linesRef.current
+      .selectAll('.Line')
+      .transition()
+      .duration(1000)
+      .attr('d', linesRef.current.lineGenerator(xScale, yScale));
+  }, [axisScaleType, max, min]);
+
+  const draw = React.useCallback((): void => {
     drawArea({
       index,
       visBoxRef,
@@ -112,13 +116,25 @@
       yScale,
     });
 
-<<<<<<< HEAD
     drawLines({
       data: processedData,
       linesRef,
       xScale,
       yScale,
       index,
+    });
+
+    drawHoverAttributes({
+      data: processedData,
+      visAreaRef,
+      attributesRef,
+      plotBoxRef,
+      visBoxRef,
+      xAxisValueRef,
+      yAxisValueRef,
+      xScale,
+      yScale,
+      xAlignment,
     });
 
     if (zoomMode) {
@@ -130,26 +146,18 @@
         plotRef,
         handleBrushChange,
       });
-
       svgRef.current.on('dblclick', zoomOut);
     }
-=======
-    drawLines({ data: processedData, linesRef, xScale, yScale });
-
-    drawHoverAttributes({
-      data: processedData,
-      visAreaRef,
-      attributesRef,
-      plotBoxRef,
-      visBoxRef,
-      xAxisValueRef,
-      yAxisValueRef,
-      xScale,
-      yScale,
-      xAlignment,
-    });
->>>>>>> ff96362e
-  }
+  }, [
+    axisScaleType,
+    index,
+    max,
+    min,
+    processedData,
+    xAlignment,
+    zoomMode,
+    zoomOut,
+  ]);
 
   const handleBrushChange = ({ xValues, yValues }: any): void => {
     //
@@ -168,7 +176,7 @@
     axesRef.current.updateYAxis(brushRef.current.yScale);
 
     linesRef.current
-      .selectAll('.PlotLine')
+      .selectAll('.Line')
       .transition()
       .duration(1000)
       .attr(
@@ -183,32 +191,7 @@
   const renderChart = React.useCallback((): void => {
     clearArea({ visAreaRef });
     draw();
-<<<<<<< HEAD
-  }, [draw, displayOutliers]);
-
-  function zoomOut() {
-    const { xScale, yScale } = getAxisScale({
-      visBoxRef,
-      axisScaleType,
-      min,
-      max,
-    });
-
-    // setting axes to initial state
-    axesRef.current.updateXAxis(xScale);
-    axesRef.current.updateYAxis(yScale);
-
-    // setting scales and lines to initial state
-    brushRef.current.updateScales(xScale, yScale);
-    linesRef.current
-      .selectAll('.PlotLine')
-      .transition()
-      .duration(1000)
-      .attr('d', linesRef.current.lineGenerator(xScale, yScale));
-  }
-=======
   }, [draw]);
->>>>>>> ff96362e
 
   const resizeObserverCallback: ResizeObserverCallback = React.useCallback(
     (entries: ResizeObserverEntry[]) => {
@@ -219,20 +202,11 @@
     [renderChart],
   );
 
-<<<<<<< HEAD
+  useResizeObserver(resizeObserverCallback, parentRef);
+
   React.useEffect(() => {
-    const observer: ResizeObserver = new ResizeObserver(resizeObserverCallback);
-
-    if (observer && parentRef.current) {
-      observer.observe(parentRef.current);
-    }
-=======
-  useResizeObserver(resizeObserverCallback, parentRef);
->>>>>>> ff96362e
-
-  useEffect(() => {
     requestAnimationFrame(renderChart);
-  }, [props.data, renderChart]);
+  }, [props.data, renderChart, zoomMode, displayOutliers]);
 
   return (
     <div
