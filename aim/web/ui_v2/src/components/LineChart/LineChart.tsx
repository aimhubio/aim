--- conflicted
+++ resolved
@@ -75,27 +75,13 @@
   const closestCircleRef = React.useRef<INearestCircle | null>(null);
   const activeLineKeyRef = React.useRef(null);
 
-<<<<<<< HEAD
-  const { processedData, min, max } = React.useMemo(
-    () =>
-      processData({
-        data,
-        displayOutliers,
-        axesScaleType,
-      }),
-    [data, displayOutliers, axesScaleType],
-  );
-
   function draw() {
-=======
-  const draw = React.useCallback((): void => {
     const { processedData, min, max } = processData({
       data,
       displayOutliers,
       axesScaleType,
     });
 
->>>>>>> 8b68a392
     drawArea({
       index,
       visBoxRef,
@@ -162,14 +148,10 @@
       linesNodeRef,
       highlightedNodeRef,
       highlightMode,
-<<<<<<< HEAD
       onMouseOver,
       onMouseLeave,
       hasFocusedCircleRef,
-=======
       focusedState: props.focusedState,
-      callback: props.onMouseOver,
->>>>>>> 8b68a392
     });
 
     if (zoomMode) {
@@ -190,21 +172,7 @@
         max,
       });
     }
-<<<<<<< HEAD
   }
-=======
-  }, [
-    data,
-    displayOutliers,
-    axesScaleType,
-    index,
-    curveInterpolation,
-    highlightMode,
-    xAlignment,
-    props.onMouseOver,
-    zoomMode,
-  ]);
->>>>>>> 8b68a392
 
   function renderChart() {
     clearArea({ visAreaRef });
@@ -233,16 +201,11 @@
     updateHoverAttributes: (mousePosition: [number, number]) => {
       attributesRef.current?.updateHoverAttributes(mousePosition);
     },
-<<<<<<< HEAD
     setActiveLine: (lineKey: string, chartIndex: number) => {
       attributesRef.current?.setActiveLine(lineKey, chartIndex);
     },
     clearLinesAndAttributes: () => {
       attributesRef.current?.clearLinesAndAttributes();
-=======
-    setActiveLine: (lineKey: string) => {
-      attributesRef.current?.setActiveLine(lineKey);
->>>>>>> 8b68a392
     },
   }));
 
