--- conflicted
+++ resolved
@@ -9,21 +9,13 @@
   drawLines,
   processData,
   getAxisScale,
-<<<<<<< HEAD
-=======
   drawBrush,
->>>>>>> de2cf43f
   drawHoverAttributes,
 } from 'utils/d3';
 import useResizeObserver from 'hooks/window/useResizeObserver';
 import { IHandleBrushChange } from 'types/utils/d3/drawBrush';
 
-<<<<<<< HEAD
-import useStyles from './style';
-import useResizeObserver from '../../hooks/window/useResizeObserver';
-=======
 import useStyles from './lineChartStyle';
->>>>>>> de2cf43f
 
 function LineChart(
   props: ILineChartProps,
@@ -139,20 +131,6 @@
       yScale,
     });
 
-<<<<<<< HEAD
-    drawLines({ data: processedData, linesRef, xScale, yScale });
-
-    drawHoverAttributes({
-      data,
-      visAreaRef,
-      attributesRef,
-      plotBoxRef,
-      visBoxRef,
-      xScale,
-      yScale,
-    });
-  }
-=======
     drawLines({
       data: processedData,
       linesNodeRef,
@@ -177,7 +155,6 @@
       xAlignment,
       index,
     });
->>>>>>> de2cf43f
 
     if (zoomMode) {
       brushRef.current.xScale = xScale;
@@ -239,11 +216,7 @@
   const renderChart = React.useCallback((): void => {
     clearArea({ visAreaRef });
     draw();
-<<<<<<< HEAD
-  }, [draw, displayOutliers]);
-=======
   }, [draw]);
->>>>>>> de2cf43f
 
   const resizeObserverCallback: ResizeObserverCallback = React.useCallback(
     (entries: ResizeObserverEntry[]) => {
@@ -256,15 +229,9 @@
 
   useResizeObserver(resizeObserverCallback, parentRef);
 
-<<<<<<< HEAD
-  useEffect(() => {
-    requestAnimationFrame(renderChart);
-  }, [props.data, renderChart]);
-=======
   React.useEffect(() => {
     requestAnimationFrame(renderChart);
   }, [props.data, renderChart, zoomMode, displayOutliers]);
->>>>>>> de2cf43f
 
   return (
     <div
