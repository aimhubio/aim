--- conflicted
+++ resolved
@@ -91,20 +91,12 @@
     });
 
     const { width, height, margin } = visBoxRef.current;
-<<<<<<< HEAD
     const xScale = getAxisScale({
-=======
-    const xScale = getAxesScale({
->>>>>>> 8b68a392
       domainData: [min.x, max.x],
       rangeData: [0, width - margin.left - margin.right],
       scaleType: axesScaleType.xAxis,
     });
-<<<<<<< HEAD
     const yScale = getAxisScale({
-=======
-    const yScale = getAxesScale({
->>>>>>> 8b68a392
       domainData: [min.y, max.y],
       rangeData: [height - margin.top - margin.bottom, 0],
       scaleType: axesScaleType.yAxis,
