--- conflicted
+++ resolved
@@ -1,19 +1,8 @@
-<<<<<<< HEAD
 import React, { useCallback, useEffect, useRef } from 'react';
 
 import useStyles from './lineChartStyle';
-import { ILineChartProps } from '../../types/components/LineChart/LineChart';
-=======
-import React, {
-  FunctionComponentElement,
-  ReactNode,
-  useCallback,
-  useEffect,
-  useRef,
-} from 'react';
+import { ILineChartProps } from 'types/components/LineChart/LineChart';
 
-import { ILineChartProps } from 'types/components/LineChart/LineChart';
->>>>>>> 91bc0955
 import {
   drawArea,
   clearArea,
@@ -21,7 +10,6 @@
   drawLines,
   processData,
   getAxisScale,
-<<<<<<< HEAD
   drawHoverAttributes,
 } from '../../utils/d3';
 import useResizeObserver from '../../hooks/window/useResizeObserver';
@@ -29,17 +17,14 @@
 function LineChart(
   props: ILineChartProps,
 ): React.FunctionComponentElement<React.ReactNode> {
-  const { index, data, axisScaleType = {}, xAlignment } = props;
-=======
-} from 'utils/d3';
+  const {
+    index,
+    data,
+    axisScaleType = {},
+    xAlignment,
+    displayOutliers,
+  } = props;
 
-import useStyles from './style';
-
-function LineChart(
-  props: ILineChartProps,
-): FunctionComponentElement<ReactNode> {
-  const { index, data, axisScaleType = {}, displayOutliers } = props;
->>>>>>> 91bc0955
   const classes = useStyles();
 
   // boxes
@@ -124,11 +109,7 @@
   const renderChart = useCallback((): void => {
     clearArea({ visAreaRef });
     draw();
-<<<<<<< HEAD
   }, [draw]);
-=======
-  }, [displayOutliers]);
->>>>>>> 91bc0955
 
   const resizeObserverCallback: ResizeObserverCallback = useCallback(
     (entries: ResizeObserverEntry[]) => {
