--- conflicted
+++ resolved
@@ -16,7 +16,6 @@
 import './highPlot.scss';
 
 const HighPlot = React.forwardRef(function HighPlot(
-<<<<<<< HEAD
   {
     index,
     curveInterpolation,
@@ -24,9 +23,6 @@
     data,
     isVisibleColorIndicator,
   }: IHighPlotProps,
-=======
-  { index, curveInterpolation, syncHoverState, data }: IHighPlotProps,
->>>>>>> f3198e28
   ref,
 ): React.FunctionComponentElement<React.ReactNode> {
   const classes = useStyles();
