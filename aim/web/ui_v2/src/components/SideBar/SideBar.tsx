import React from 'react';
import { values } from 'lodash-es';
import { NavLink } from 'react-router-dom';
import { ThemeContext } from 'components/Theme/Theme';
import { IThemeContextValues } from 'types/components/Theme/Theme';

import { routes } from 'routes/routes';
import { ListItem, List, Drawer, ListItemText } from '@material-ui/core';
import Brightness4Icon from '@material-ui/icons/Brightness4';
import Brightness7Icon from '@material-ui/icons/Brightness7';
import TimelineOutlinedIcon from '@material-ui/icons/TimelineOutlined';
import useStyles from './sidebarStyle';

import logoImg from 'assets/logo-white.png';

function SideBar(): React.FunctionComponentElement<React.ReactNode> {
  const classes = useStyles();
  const { dark, handleTheme } = React.useContext(
    ThemeContext,
  ) as IThemeContextValues;

  return (
    <Drawer
      PaperProps={{ className: classes.paper }}
      variant='permanent'
      anchor='left'
    >
      <List className={classes.list}>
        <ListItem className={classes.listItem}>
          <img className={classes.logo} src={logoImg} alt='logo' />
        </ListItem>
<<<<<<< HEAD
        {values(routes).map((route, index) => {
          const { showInSidebar, path, displayName } = route;

          return showInSidebar ? (
            <NavLink
              activeClassName={classes.anchorActive}
              className={classes.anchor}
              to={path}
              key={index}
            >
              <ListItem className={classes.listItem} button>
                <TimelineOutlinedIcon />
                <ListItemText
                  primaryTypographyProps={{ className: classes.listItemText }}
                  primary={displayName}
                />
              </ListItem>
            </NavLink>
          ) : (
            <></>
=======
        {Object.values(routes).map((route, index) => {
          const { showInSidebar, path, displayName } = route;

          return (
            showInSidebar && (
              <NavLink
                activeClassName={classes.anchorActive}
                className={classes.anchor}
                to={path}
                key={index}
              >
                <ListItem className={classes.listItem} button>
                  <TimelineOutlinedIcon />
                  <ListItemText
                    primaryTypographyProps={{ className: classes.listItemText }}
                    primary={displayName}
                  />
                </ListItem>
              </NavLink>
            )
>>>>>>> c3541560
          );
        })}
        {/* <ListItem className={classes.listItem} onClick={handleTheme}>
          {dark ? <Brightness7Icon /> : <Brightness4Icon />}
        </ListItem> */}
      </List>
    </Drawer>
  );
}

export default React.memo(SideBar);<|MERGE_RESOLUTION|>--- conflicted
+++ resolved
@@ -1,5 +1,4 @@
 import React from 'react';
-import { values } from 'lodash-es';
 import { NavLink } from 'react-router-dom';
 import { ThemeContext } from 'components/Theme/Theme';
 import { IThemeContextValues } from 'types/components/Theme/Theme';
@@ -29,28 +28,6 @@
         <ListItem className={classes.listItem}>
           <img className={classes.logo} src={logoImg} alt='logo' />
         </ListItem>
-<<<<<<< HEAD
-        {values(routes).map((route, index) => {
-          const { showInSidebar, path, displayName } = route;
-
-          return showInSidebar ? (
-            <NavLink
-              activeClassName={classes.anchorActive}
-              className={classes.anchor}
-              to={path}
-              key={index}
-            >
-              <ListItem className={classes.listItem} button>
-                <TimelineOutlinedIcon />
-                <ListItemText
-                  primaryTypographyProps={{ className: classes.listItemText }}
-                  primary={displayName}
-                />
-              </ListItem>
-            </NavLink>
-          ) : (
-            <></>
-=======
         {Object.values(routes).map((route, index) => {
           const { showInSidebar, path, displayName } = route;
 
@@ -71,7 +48,6 @@
                 </ListItem>
               </NavLink>
             )
->>>>>>> c3541560
           );
         })}
         {/* <ListItem className={classes.listItem} onClick={handleTheme}>
