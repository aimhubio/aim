--- conflicted
+++ resolved
@@ -1,9 +1,4 @@
 .mainContainer {
-<<<<<<< HEAD
-  padding-left: 4.375em;
+  padding-left: 70px;
   flex: 1 1 0;
-=======
-    padding-left: 70px;
-     flex: 1 1 0%     
->>>>>>> 1147b7db
 }