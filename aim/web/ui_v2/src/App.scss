<<<<<<< HEAD
@import 'src/styles/abstracts/_variables.scss';
@import 'src/styles/components/_inputs.scss';
.mainContainer {
  padding-left: 80px;
  flex: 1 1 0;
}
=======
@import './styles/global.scss';
@import './src/styles/base/reset.scss';
@import 'fonts/icomoon/icomoonIcons.scss';
@import './styles/base/_fonts.scss';
>>>>>>> 50dcc458

.mainContainer {
  width: calc(100% - 80px);
}<|MERGE_RESOLUTION|>--- conflicted
+++ resolved
@@ -1,17 +1,10 @@
-<<<<<<< HEAD
-@import 'src/styles/abstracts/_variables.scss';
-@import 'src/styles/components/_inputs.scss';
-.mainContainer {
-  padding-left: 80px;
-  flex: 1 1 0;
-}
-=======
 @import './styles/global.scss';
-@import './src/styles/base/reset.scss';
+@import './src/styles/base/_reset.scss';
 @import 'fonts/icomoon/icomoonIcons.scss';
 @import './styles/base/_fonts.scss';
->>>>>>> 50dcc458
 
 .mainContainer {
   width: calc(100% - 80px);
+  padding-left: 80px;
+  flex: 1 1 0;
 }