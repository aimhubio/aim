import React from 'react';
import * as _ from 'lodash-es';

import COLORS from 'config/colors/colors';
import metricsService from 'services/api/metrics/metricsService';
import createModel from '../model';
import createMetricModel from './metricModel';
import { createRunModel } from './runModel';
import { decode, encode } from 'utils/encoder/encoder';
import getClosestValue from 'utils/getClosestValue';
import { SmoothingAlgorithmEnum } from 'utils/smoothingData';
import getObjectPaths from 'utils/getObjectPaths';
import getTableColumns from 'pages/Metrics/components/TableColumns/TableColumns';
import DASH_ARRAYS from 'config/dash-arrays/dashArrays';
import appsService from 'services/api/apps/appsService';
import dashboardService from 'services/api/dashboard/dashboardService';
import getUrlWithParam from 'utils/getUrlWithParam';
import getStateFromUrl from 'utils/getStateFromUrl';
import {
  aggregateGroupData,
  AggregationAreaMethods,
  AggregationLineMethods,
} from 'utils/aggregateGroupData';
import {
  adjustable_reader,
  decodePathsVals,
  decode_buffer_pairs,
  iterFoldTree,
} from 'utils/encoder/streamEncoding';

// Types
import {
  GroupingSelectOptionType,
  GroupNameType,
  IAggregatedData,
  IAggregationConfig,
  IAppData,
  IDashboardData,
  IGetGroupingPersistIndex,
  IMetricAppConfig,
  IMetricAppModelState,
  IMetricsCollection,
  IMetricTableRowData,
  IOnGroupingModeChangeParams,
  IOnGroupingSelectChangeParams,
  ITooltipData,
} from 'types/services/models/metrics/metricsAppModel';
import { IMetric } from 'types/services/models/metrics/metricModel';
import { IMetricTrace, IRun } from 'types/services/models/metrics/runModel';
import { ILine } from 'types/components/LineChart/LineChart';
import { IOnSmoothingChange } from 'types/pages/metrics/Metrics';
import { IAxesScaleState } from 'types/components/AxesScalePopover/AxesScalePopover';
import { IActivePoint } from 'types/utils/d3/drawHoverAttributes';
import { CurveEnum, ScaleEnum, XAlignmentEnum } from 'utils/d3';
import { IBookmarkFormState } from 'types/pages/metrics/components/BookmarkForm/BookmarkForm';
import { INotification } from 'types/components/NotificationContainer/NotificationContainer';
import { HighlightEnum } from 'components/HighlightModesPopover/HighlightModesPopover';
import { BookmarkNotificationsEnum } from 'config/notification-messages/notificationMessages';
import { ISelectMetricsOption } from 'types/pages/metrics/components/SelectForm/SelectForm';
import getSmoothenedData from 'utils/getSmoothenedData';

const model = createModel<Partial<IMetricAppModelState>>({});
let tooltipData: ITooltipData = {};

function getConfig() {
  return {
    grouping: {
      color: [],
      style: [],
      chart: [],
      // TODO refactor boolean value types objects into one
      reverseMode: {
        color: false,
        style: false,
        chart: false,
      },
      isApplied: {
        color: true,
        style: true,
        chart: true,
      },
      persistence: {
        color: false,
        style: false,
      },
      seed: {
        color: 10,
        style: 10,
      },
      paletteIndex: 0,
      selectOptions: [],
    },
    chart: {
      highlightMode: HighlightEnum.Off,
      displayOutliers: true,
      zoomMode: false,
      axesScaleType: { xAxis: ScaleEnum.Linear, yAxis: ScaleEnum.Linear },
      curveInterpolation: CurveEnum.Linear,
      smoothingAlgorithm: SmoothingAlgorithmEnum.EMA,
<<<<<<< HEAD
      smoothingFactor: 0,
      alignmentConfig: {
        metric: '',
        type: XAlignmentEnum.Step,
      },
=======
      smoothingFactor: 0.1,
>>>>>>> 1c467df8
      aggregationConfig: {
        methods: {
          area: AggregationAreaMethods.MIN_MAX,
          line: AggregationLineMethods.MEAN,
        },
        isApplied: false,
        isEnabled: false,
      },
      focusedState: {
        active: false,
        key: null,
        xValue: null,
        yValue: null,
        chartIndex: null,
      },
    },
    select: {
      metrics: [],
      query: '',
    },
  };
}

let appRequestRef: {
  call: () => Promise<IAppData>;
  abort: () => void;
};

function initialize() {
  model.init();
  model.setState({
    refs: {
      tableRef: { current: null },
      chartPanelRef: { current: null },
    },
  });
}

function setDefaultAppConfigData() {
  const grouping: IMetricAppConfig['grouping'] =
    getStateFromUrl('grouping') || getConfig().grouping;
  const chart: IMetricAppConfig['chart'] =
    getStateFromUrl('chart') || getConfig().chart;
  const select: IMetricAppConfig['select'] =
    getStateFromUrl('select') || getConfig().select;
  const configData: IMetricAppConfig = _.merge(getConfig(), {
    chart,
    grouping,
    select,
  });

  model.setState({
    config: configData,
  });
}

function getAppConfigData(appId: string) {
  if (appRequestRef) {
    appRequestRef.abort();
  }
  appRequestRef = appsService.fetchApp(appId);
  return {
    call: async () => {
      const appData = await appRequestRef.call();
      const configData: IMetricAppConfig = _.merge(getConfig(), appData);
      model.setState({
        config: configData,
      });
    },
    abort: appRequestRef.abort,
  };
}

let metricsRequestRef: {
  call: () => Promise<ReadableStream<IRun<IMetricTrace>[]>>;
  abort: () => void;
};

function getMetricsData() {
  if (metricsRequestRef) {
    metricsRequestRef.abort();
  }
  metricsRequestRef = metricsService.getMetricsData({
    q: 'metric_name == "bleu"',
  });
  return {
    call: async () => {
      const stream = await metricsRequestRef.call();
      let gen = adjustable_reader(stream);
      let buffer_pairs = decode_buffer_pairs(gen);
      let decodedPairs = decodePathsVals(buffer_pairs);
      let objects = iterFoldTree(decodedPairs, 1);

      const runData: IRun<IMetricTrace>[] = [];
      for await (let [keys, val] of objects) {
        runData.push(val as any);
      }

      const { data, params } = processData(runData);
      const configData = model.getState()?.config;
      if (configData) {
        configData.grouping.selectOptions = [
          ...getGroupingSelectOptions(params),
        ];
        setAggregationEnabled(configData);
      }

      model.setState({
        rawData: runData,
        config: configData,
        params,
        data,
        lineChartData: getDataAsLines(data),
        aggregatedData: getAggregatedData(data),
        tableData: getDataAsTableRows(data, null, params),
        tableColumns: getTableColumns(params),
      });
    },
    abort: metricsRequestRef.abort,
  };
}

async function onBookmarkCreate({ name, description }: IBookmarkFormState) {
  const configData: IMetricAppConfig | undefined = model.getState()?.config;
  if (configData) {
    const data: IAppData | any = await appsService.createApp(configData).call();
    if (data.id) {
      dashboardService
        .createDashboard({ app_id: data.id, name, description })
        .call()
        .then((res: IDashboardData | any) => {
          if (res.id) {
            onNotificationAdd({
              id: Date.now(),
              severity: 'success',
              message: BookmarkNotificationsEnum.CREATE,
            });
          }
        })
        .catch((err) => {
          onNotificationAdd({
            id: Date.now(),
            severity: 'error',
            message: BookmarkNotificationsEnum.ERROR,
          });
        });
    }
  }
}

function onBookmarkUpdate(id: string) {
  const configData: IMetricAppConfig | undefined = model.getState()?.config;
  if (configData) {
    appsService
      .updateApp(id, configData)
      .call()
      .then((res: IDashboardData | any) => {
        if (res.id) {
          onNotificationAdd({
            id: Date.now(),
            severity: 'success',
            message: BookmarkNotificationsEnum.UPDATE,
          });
        }
      });
  }
}

function getGroupingSelectOptions(
  params: string[],
): GroupingSelectOptionType[] {
  const paramsOptions: GroupingSelectOptionType[] = params.map((param) => ({
    value: `run.params.${param}`,
    group: 'params',
    label: param,
  }));

  return [
    ...paramsOptions,
    {
      group: 'Other',
      label: 'experiment_name',
      value: 'run.experiment_name',
    },
    {
      group: 'Other',
      label: 'run.hash',
      value: 'run.params.status.hash',
    },
    {
      group: 'Other',
      label: 'metric_name',
      value: 'metric_name',
    },
    {
      group: 'context',
      label: 'subset',
      value: 'context.subset',
    },
  ];
}

function processData(data: IRun<IMetricTrace>[]): {
  data: IMetricsCollection<IMetric>[];
  params: string[];
} {
  const grouping = model.getState()?.config?.grouping;
  let metrics: IMetric[] = [];
  let index: number = -1;
  let params: string[] = [];
  const paletteIndex: number = grouping?.paletteIndex || 0;
  data.forEach((run: IRun<IMetricTrace>) => {
    params = params.concat(
      getObjectPaths(_.omit(run.params, 'experiment_name', 'status')),
    );
    metrics = metrics.concat(
      run.traces.map((trace) => {
        index++;
        return createMetricModel({
          ...trace,
          run: createRunModel(_.omit(run, 'traces') as IRun<IMetricTrace>),
          key: encode({
            runHash: run.params.status.hash,
            metricName: trace.metric_name,
            traceContext: trace.context,
          }),
          dasharray: '0',
          color: COLORS[paletteIndex][index % COLORS[paletteIndex].length],
          data: {
            values: new Float64Array(trace.values.blob),
            iterations: new Float64Array(trace.iters.blob),
            epochs: new Float64Array(trace.epochs?.blob),
            timestamps: new Float64Array(trace.timestamps.blob),
            xValues: [...new Float64Array(trace.iters?.blob)],
            yValues: [...new Float64Array(trace.values?.blob)],
          },
        } as IMetric);
      }),
    );
  });

  const processedData = groupData(metrics);
  const uniqParams = _.uniq(params);

  setTooltipData(processedData, uniqParams);

  return {
    data: processedData,
    params: uniqParams,
  };
}

function getFilteredGroupingOptions(
  grouping: IMetricAppConfig['grouping'],
  groupName: GroupNameType,
): string[] {
  const { selectOptions, reverseMode, isApplied } = grouping;

  const filteredOptions = [...selectOptions]
    .filter((opt) => grouping[groupName].indexOf(opt.value) === -1)
    .map((item) => item.value);
  return isApplied[groupName]
    ? reverseMode[groupName]
      ? filteredOptions
      : grouping[groupName]
    : [];
}

function getGroupingPersistIndex({
  groupValues,
  groupKey,
  grouping,
}: IGetGroupingPersistIndex) {
  const configHash = encode(groupValues[groupKey].config as {});
  let index = BigInt(0);
  for (let i = 0; i < configHash.length; i++) {
    const charCode = configHash.charCodeAt(i);
    if (charCode > 47 && charCode < 58) {
      index += BigInt(
        (charCode - 48) * Math.ceil(Math.pow(16, i) / grouping.seed.color),
      );
    } else if (charCode > 96 && charCode < 103) {
      index += BigInt(
        (charCode - 87) * Math.ceil(Math.pow(16, i) / grouping.seed.color),
      );
    }
  }
  return index;
}

function isGroupingApplied(grouping: IMetricAppConfig['grouping']): boolean {
  const groupByColor = getFilteredGroupingOptions(grouping, 'color');
  const groupByStyle = getFilteredGroupingOptions(grouping, 'style');
  const groupByChart = getFilteredGroupingOptions(grouping, 'chart');
  if (
    groupByColor.length === 0 &&
    groupByStyle.length === 0 &&
    groupByChart.length === 0
  ) {
    return false;
  }
  return true;
}

function groupData(data: IMetric[]): IMetricsCollection<IMetric>[] {
  const configData = model.getState()!.config;
  const grouping = configData!.grouping;
  const { paletteIndex } = grouping;
  const groupByColor = getFilteredGroupingOptions(grouping, 'color');
  const groupByStyle = getFilteredGroupingOptions(grouping, 'style');
  const groupByChart = getFilteredGroupingOptions(grouping, 'chart');
  if (
    groupByColor.length === 0 &&
    groupByStyle.length === 0 &&
    groupByChart.length === 0
  ) {
    return [
      {
        config: null,
        color: null,
        dasharray: null,
        chartIndex: 0,
        data: data,
      },
    ];
  }

  const groupValues: {
    [key: string]: IMetricsCollection<IMetric>;
  } = {};

  const groupingFields = _.uniq(
    groupByColor.concat(groupByStyle).concat(groupByChart),
  );

  for (let i = 0; i < data.length; i++) {
    const groupValue: { [key: string]: unknown } = {};
    groupingFields.forEach((field) => {
      groupValue[field] = _.get(data[i], field);
    });
    const groupKey = encode(groupValue);
    if (groupValues.hasOwnProperty(groupKey)) {
      groupValues[groupKey].data.push(data[i]);
    } else {
      groupValues[groupKey] = {
        config: groupValue,
        color: null,
        dasharray: null,
        chartIndex: 0,
        data: [data[i]],
      };
    }
  }

  let colorIndex = 0;
  let dasharrayIndex = 0;
  let chartIndex = 0;

  const colorConfigsMap: { [key: string]: number } = {};
  const dasharrayConfigsMap: { [key: string]: number } = {};
  const chartIndexConfigsMap: { [key: string]: number } = {};

  for (let groupKey in groupValues) {
    const groupValue = groupValues[groupKey];

    if (groupByColor.length > 0) {
      const colorConfig = _.pick(groupValue.config, groupByColor);
      const colorKey = encode(colorConfig);

      if (grouping.persistence.color && grouping.isApplied.color) {
        let index = getGroupingPersistIndex({
          groupValues,
          groupKey,
          grouping,
        });
        groupValue.color =
          COLORS[paletteIndex][
            Number(index % BigInt(COLORS[paletteIndex].length))
          ];
      } else if (colorConfigsMap.hasOwnProperty(colorKey)) {
        groupValue.color =
          COLORS[paletteIndex][
            colorConfigsMap[colorKey] % COLORS[paletteIndex].length
          ];
      } else {
        colorConfigsMap[colorKey] = colorIndex;
        groupValue.color =
          COLORS[paletteIndex][colorIndex % COLORS[paletteIndex].length];
        colorIndex++;
      }
    }

    if (groupByStyle.length > 0) {
      const dasharrayConfig = _.pick(groupValue.config, groupByStyle);
      const dasharrayKey = encode(dasharrayConfig);
      if (grouping.persistence.style && grouping.isApplied.style) {
        let index = getGroupingPersistIndex({
          groupValues,
          groupKey,
          grouping,
        });
        groupValue.dasharray =
          DASH_ARRAYS[Number(index % BigInt(DASH_ARRAYS.length))];
      } else if (dasharrayConfigsMap.hasOwnProperty(dasharrayKey)) {
        groupValue.dasharray =
          DASH_ARRAYS[dasharrayConfigsMap[dasharrayKey] % DASH_ARRAYS.length];
      } else {
        dasharrayConfigsMap[dasharrayKey] = dasharrayIndex;
        groupValue.dasharray = DASH_ARRAYS[dasharrayIndex % DASH_ARRAYS.length];
        dasharrayIndex++;
      }
    }

    if (groupByChart.length > 0) {
      const chartIndexConfig = _.pick(groupValue.config, groupByChart);
      const chartIndexKey = encode(chartIndexConfig);
      if (chartIndexConfigsMap.hasOwnProperty(chartIndexKey)) {
        groupValue.chartIndex = chartIndexConfigsMap[chartIndexKey];
      } else {
        chartIndexConfigsMap[chartIndexKey] = chartIndex;
        groupValue.chartIndex = chartIndex;
        chartIndex++;
      }
    }
  }

  const groups = Object.values(groupValues);

  const chartConfig = configData!.chart;

  return aggregateGroupData({
    groupData: groups,
    methods: {
      area: chartConfig.aggregationConfig.methods.area,
      line: chartConfig.aggregationConfig.methods.line,
    },
    scale: chartConfig.axesScaleType,
  });
}

function getAggregatedData(
  processedData: IMetricsCollection<IMetric>[],
  configData = model.getState()?.config as IMetricAppConfig,
): IAggregatedData[] {
  if (!processedData) {
    return [];
  }
  const paletteIndex: number = configData?.grouping?.paletteIndex || 0;

  let aggregatedData: IAggregatedData[] = [];
  const { smoothingAlgorithm, smoothingFactor } = configData?.chart;

  processedData.forEach((metricsCollection, index) => {
    let lineY: number[];
    let areaMinY: number[];
    let areaMaxY: number[];
    if (smoothingAlgorithm && smoothingFactor) {
      lineY = getSmoothenedData({
        smoothingAlgorithm,
        smoothingFactor,
        data: metricsCollection.aggregation?.line?.yValues || [],
      });
      areaMinY = getSmoothenedData({
        smoothingAlgorithm,
        smoothingFactor,
        data: metricsCollection.aggregation?.area.min?.yValues || [],
      });
      areaMaxY = getSmoothenedData({
        smoothingAlgorithm,
        smoothingFactor,
        data: metricsCollection.aggregation?.area.max?.yValues || [],
      });
    } else {
      lineY = metricsCollection.aggregation?.line?.yValues as number[];
      areaMinY = metricsCollection.aggregation?.area.min?.yValues as number[];
      areaMaxY = metricsCollection.aggregation?.area.max?.yValues as number[];
    }

    const line = {
      xValues: metricsCollection.aggregation?.line?.xValues as number[],
      yValues: lineY,
    };
    const area: any = {
      min: {
        xValues: metricsCollection.aggregation?.area.min?.xValues,
        yValues: areaMinY,
      },
      max: {
        xValues: metricsCollection.aggregation?.area.max?.xValues,
        yValues: areaMaxY,
      },
    };
    aggregatedData.push({
      key: encode(metricsCollection.data.map((metric) => metric.key) as {}),
      area,
      line,
      chartIndex: metricsCollection.chartIndex || 0,
      color:
        metricsCollection.color ||
        COLORS[paletteIndex][index % COLORS[paletteIndex].length],
      dasharray: metricsCollection.dasharray || '0',
    });
  });

  return aggregatedData;
}

function getDataAsLines(
  processedData: IMetricsCollection<IMetric>[],
  configData: IMetricAppConfig | any = model.getState()?.config,
): ILine[][] {
  if (!processedData) {
    return [];
  }
  const { smoothingAlgorithm, smoothingFactor } = configData?.chart;
  const lines = processedData
    .map((metricsCollection: IMetricsCollection<IMetric>) =>
      metricsCollection.data.map((metric: IMetric) => {
        let yValues;
        if (smoothingAlgorithm && smoothingFactor) {
          yValues = getSmoothenedData({
            smoothingAlgorithm,
            smoothingFactor,
            data: metric.data.yValues,
          });
        } else {
          yValues = metric.data.yValues;
        }
        return {
          ...metric,
          color: metricsCollection.color ?? metric.color,
          dasharray: metricsCollection.dasharray ?? metric.color,
          chartIndex: metricsCollection.chartIndex,
          selectors: [metric.key, metric.key, metric.run.params.status.hash],
          data: {
            xValues: metric.data.xValues,
            yValues,
          },
        };
      }),
    )
    .flat();

  return Object.values(_.groupBy(lines, 'chartIndex'));
}

function getDataAsTableRows(
  processedData: IMetricsCollection<IMetric>[],
  xValue: number | string | null = null,
  paramKeys: string[],
): IMetricTableRowData[][] | any {
  if (!processedData) {
    return [];
  }

  return processedData.map((metricsCollection: IMetricsCollection<IMetric>) =>
    metricsCollection.data.map((metric: IMetric) => {
      const closestIndex =
        xValue === null
          ? null
          : getClosestValue(metric.data.iterations as any, xValue as number)
              .index;
      const rowValues: { [key: string]: unknown } = {
        key: metric.key,
        color: metricsCollection.color ?? metric.color,
        dasharray: metricsCollection.dasharray ?? metric.color,
        experiment: metric.run.params.experiment_name,
        run: metric.run.params.status.name,
        metric: metric.metric_name,
        context: Object.entries(metric.context).map((entry) => entry.join(':')),
        value: `${
          closestIndex === null ? '-' : metric.data.values[closestIndex]
        }`,
        iteration: `${
          closestIndex === null ? '-' : metric.data.iterations[closestIndex]
        }`,
      };
      paramKeys.forEach((paramKey) => {
        rowValues[paramKey] = _.get(metric.run.params, paramKey, '-');
      });
      return rowValues;
    }),
  );
}

function setComponentRefs(refElement: React.MutableRefObject<any> | object) {
  const modelState = model.getState();
  if (modelState?.refs) {
    modelState.refs = Object.assign(modelState.refs, refElement);
    model.setState({ refs: modelState.refs });
  }
}

function setTooltipData(
  processedData: IMetricsCollection<IMetric>[],
  paramKeys: string[],
): void {
  const data: { [key: string]: any } = {};

  function getGroupConfig(metric: IMetric) {
    const configData = model.getState()?.config;
    const groupingItems: GroupNameType[] = ['color', 'style', 'chart'];
    let groupConfig: { [key: string]: {} } = {};
    for (let groupItemKey of groupingItems) {
      const groupItem: string[] = configData?.grouping?.[groupItemKey] || [];
      if (groupItem.length) {
        groupConfig[groupItemKey] = groupItem.reduce((acc, paramKey) => {
          Object.assign(acc, {
            [paramKey.replace('run.params.', '')]: _.get(metric, paramKey),
          });
          return acc;
        }, {});
      }
    }
    return groupConfig;
  }

  for (let metricsCollection of processedData) {
    for (let metric of metricsCollection.data) {
      data[metric.key] = {
        metricName: metric.metric_name,
        metricContext: metric.context,
        group_config: getGroupConfig(metric),
        params: paramKeys.reduce((acc, paramKey) => {
          Object.assign(acc, {
            [paramKey]: _.get(metric, `run.params.${paramKey}`),
          });
          return acc;
        }, {}),
      };
    }
  }

  tooltipData = data;
}

//Chart Methods

function onHighlightModeChange(mode: HighlightEnum): void {
  const configData: IMetricAppConfig | undefined = model.getState()?.config;
  if (configData?.chart) {
    model.setState({
      config: {
        ...configData,
        chart: {
          ...configData.chart,
          highlightMode: mode,
        },
      },
    });
  }
}

function onZoomModeChange(): void {
  const configData: IMetricAppConfig | undefined = model.getState()?.config;
  if (configData?.chart) {
    model.setState({
      config: {
        ...configData,
        chart: {
          ...configData.chart,
          zoomMode: !configData.chart.zoomMode,
        },
      },
    });
  }
}

function onAggregationConfigChange(
  aggregationConfig: Partial<IAggregationConfig>,
): void {
  const configData: IMetricAppConfig | undefined = model.getState()?.config;
  if (configData?.chart && !_.isEmpty(aggregationConfig)) {
    configData.chart = {
      ...configData.chart,
      aggregationConfig: {
        ...configData.chart.aggregationConfig,
        ...aggregationConfig,
      },
    };
    updateModelData(configData);
  }
}

function onSmoothingChange(props: IOnSmoothingChange) {
  const configData: IMetricAppConfig | undefined = model.getState()?.config;
  if (configData?.chart) {
    configData.chart = { ...configData.chart, ...props };
    updateModelData(configData);
  }
}

function onDisplayOutliersChange(): void {
  const configData: IMetricAppConfig | undefined = model.getState()?.config;
  if (configData?.chart) {
    configData.chart.displayOutliers = !configData?.chart.displayOutliers;
    model.setState({ config: configData });
  }
}

function onAxesScaleTypeChange(params: IAxesScaleState): void {
  const configData: IMetricAppConfig | undefined = model.getState()?.config;
  if (configData?.chart) {
    model.setState({
      config: {
        ...configData,
        chart: {
          ...configData.chart,
          axesScaleType: params,
        },
      },
    });
  }
}

function setAggregationEnabled(configData: IMetricAppConfig): void {
  const isAppliedGrouping = isGroupingApplied(configData.grouping);
  configData.chart.aggregationConfig.isEnabled = isAppliedGrouping;
  if (!isAppliedGrouping) {
    configData.chart.aggregationConfig.isApplied = false;
  }
}

function onGroupingSelectChange({
  groupName,
  list,
}: IOnGroupingSelectChangeParams) {
  const configData: IMetricAppConfig | undefined = model.getState()?.config;
  if (configData?.grouping) {
    configData.grouping = { ...configData.grouping, [groupName]: list };
    setAggregationEnabled(configData);
    updateModelData(configData);
  }
}

function onGroupingModeChange({
  groupName,
  value,
}: IOnGroupingModeChangeParams): void {
  const configData: IMetricAppConfig | undefined = model.getState()?.config;
  if (configData?.grouping) {
    configData.grouping.reverseMode = {
      ...configData.grouping.reverseMode,
      [groupName]: value,
    };
    setAggregationEnabled(configData);
    updateModelData(configData);
  }
}

function onGroupingPaletteChange(index: number): void {
  const configData: IMetricAppConfig | undefined = model.getState()?.config;
  if (configData?.grouping) {
    configData.grouping = {
      ...configData.grouping,
      paletteIndex: index,
    };
    setAggregationEnabled(configData);
    updateModelData(configData);
  }
}

function onGroupingReset(groupName: GroupNameType) {
  const configData: IMetricAppConfig | undefined = model.getState()?.config;
  if (configData?.grouping) {
    const { reverseMode, paletteIndex, isApplied, persistence } =
      configData.grouping;
    configData.grouping = {
      ...configData.grouping,
      reverseMode: { ...reverseMode, [groupName]: false },
      [groupName]: [],
      paletteIndex: groupName === 'color' ? 0 : paletteIndex,
      persistence: { ...persistence, [groupName]: false },
      isApplied: { ...isApplied, [groupName]: true },
    };
    setAggregationEnabled(configData);
    updateModelData(configData);
  }
}

function updateModelData(configData: IMetricAppConfig): void {
  const processedData = processData(
    model.getState()?.rawData as IRun<IMetricTrace>[],
  );
  model.setState({
    config: configData,
    data: processedData.data,
    lineChartData: getDataAsLines(processedData.data),
    aggregatedData: getAggregatedData(processedData.data),
    tableData: getDataAsTableRows(
      processedData.data,
      null,
      processedData.params,
    ),
  });
}

function onGroupingApplyChange(groupName: GroupNameType): void {
  const configData: IMetricAppConfig | undefined = model.getState()?.config;
  if (configData?.grouping) {
    configData.grouping = {
      ...configData.grouping,
      isApplied: {
        ...configData.grouping.isApplied,
        [groupName]: !configData.grouping.isApplied[groupName],
      },
    };
    setAggregationEnabled(configData);
    updateModelData(configData);
  }
}

function onGroupingPersistenceChange(groupName: 'style' | 'color'): void {
  const configData: IMetricAppConfig | undefined = model.getState()?.config;
  if (configData?.grouping) {
    configData.grouping = {
      ...configData.grouping,
      persistence: {
        ...configData.grouping.persistence,
        [groupName]: !configData.grouping.persistence[groupName],
      },
    };
    setAggregationEnabled(configData);
    updateModelData(configData);
  }
}

function onActivePointChange(
  activePoint: IActivePoint,
  focusedStateActive: boolean = false,
): void {
  const tableRef: any = model.getState()?.refs?.tableRef;
  const tableData = getDataAsTableRows(
    model.getState()!.data!,
    activePoint.xValue,
    model.getState()!.params!,
  );
  const stateUpdate: Partial<IMetricAppModelState> = {
    tableData,
  };
  if (tableRef) {
    tableRef.current?.updateData({ newData: tableData.flat() });
    tableRef.current?.setHoveredRow?.(activePoint.key);
    tableRef.current?.setActiveRow?.(
      focusedStateActive ? activePoint.key : null,
    );
    if (focusedStateActive) {
      tableRef.current?.scrollToRow?.(activePoint.key);
    }
  }
  const configData: IMetricAppConfig | undefined = model.getState()?.config;
  if (configData?.chart) {
    configData.chart.focusedState = {
      active: focusedStateActive,
      key: activePoint.key,
      xValue: activePoint.xValue,
      yValue: activePoint.yValue,
      chartIndex: activePoint.chartIndex,
    };
    stateUpdate.config = configData;
    stateUpdate.tooltipContent = tooltipData[activePoint.key] || {};
  }

  model.setState(stateUpdate);
}

//Table Methods

function onTableRowHover(rowKey: string): void {
  const configData: IMetricAppConfig | undefined = model.getState()?.config;
  if (configData?.chart) {
    const chartPanelRef: any = model.getState()?.refs?.chartPanelRef;
    if (chartPanelRef && !configData.chart.focusedState.active) {
      chartPanelRef.current?.setActiveLine(rowKey);
    }
  }
}

function onTableRowClick(rowKey: string | null): void {
  const configData: IMetricAppConfig | undefined = model.getState()?.config;
  const chartPanelRef: any = model.getState()?.refs?.chartPanelRef;
  if (chartPanelRef && rowKey) {
    chartPanelRef.current?.setActiveLine(rowKey, true);
  }
  if (configData?.chart) {
    configData.chart.focusedState = {
      ...configData.chart.focusedState,
      active: !!rowKey,
    };
    updateModelData(configData);
  }
}

function updateGroupingStateUrl(): void {
  const groupingData = model.getState()?.config?.grouping;
  if (groupingData) {
    updateUrlParam('grouping', groupingData);
  }
}

function updateChartStateUrl(): void {
  const chartData = model.getState()?.config?.chart;
  if (chartData) {
    updateUrlParam('chart', chartData);
  }
}

function updateSelectStateUrl(): void {
  const selectData = model.getState()?.config?.select;
  if (selectData) {
    updateUrlParam('select', selectData);
  }
}

function updateUrlParam(
  paramName: string,
  data: Record<string, unknown>,
): void {
  const encodedUrl: string = encode(data);
  console.log(data);

  const url: string = getUrlWithParam(paramName, encodedUrl);
  window.history.pushState(null, '', url);
}

function onNotificationDelete(id: number) {
  let notifyData: INotification[] | [] = model.getState()?.notifyData || [];
  notifyData = [...notifyData].filter((i) => i.id !== id);
  model.setState({ notifyData });
}

function onNotificationAdd(notification: INotification) {
  let notifyData: INotification[] | [] = model.getState()?.notifyData || [];
  notifyData = [...notifyData, notification];
  model.setState({ notifyData });
  setTimeout(() => {
    onNotificationDelete(notification.id);
  }, 3000);
}

function onResetConfigData(): void {
  model.setState({
    config: getConfig(),
  });
}

function alignData() {}

function onAlignmentMetricChange(metric: string): void {
  const configData: IMetricAppConfig | undefined = model.getState()?.config;
  if (configData?.chart) {
    model.setState({
      config: {
        ...configData,
        chart: {
          ...configData.chart,
          alignmentConfig: {
            ...configData.chart.alignmentConfig,
            metric: metric,
          },
        },
      },
    });
  }
}

function onAlignmentTypeChange(type: XAlignmentEnum): void {
  const configData: IMetricAppConfig | undefined = model.getState()?.config;
  if (configData?.chart) {
    model.setState({
      config: {
        ...configData,
        chart: {
          ...configData.chart,
          alignmentConfig: { ...configData.chart.alignmentConfig, type: type },
        },
      },
    });
  }
}

function onMetricsSelectChange(data: ISelectMetricsOption[]) {
  const configData: IMetricAppConfig | undefined = model.getState()?.config;
  if (configData?.select) {
    model.setState({
      config: {
        ...configData,
        select: { ...configData.select, metrics: data },
      },
    });
  }
}

const metricAppModel = {
  ...model,
  initialize,
  getMetricsData,
  getAppConfigData,
  getDataAsTableRows,
  setComponentRefs,
  setDefaultAppConfigData,
  onHighlightModeChange,
  onZoomModeChange,
  onSmoothingChange,
  onDisplayOutliersChange,
  onAxesScaleTypeChange,
  onAggregationConfigChange,
  onActivePointChange,
  onTableRowHover,
  onTableRowClick,
  onGroupingSelectChange,
  onGroupingModeChange,
  onGroupingPaletteChange,
  onGroupingReset,
  onGroupingApplyChange,
  onGroupingPersistenceChange,
  onBookmarkCreate,
  updateGroupingStateUrl,
  updateChartStateUrl,
  onNotificationDelete,
  onNotificationAdd,
  onBookmarkUpdate,
  onResetConfigData,
  onAlignmentMetricChange,
  onAlignmentTypeChange,
  onMetricsSelectChange,
  updateSelectStateUrl,
};

export default metricAppModel;<|MERGE_RESOLUTION|>--- conflicted
+++ resolved
@@ -97,15 +97,11 @@
       axesScaleType: { xAxis: ScaleEnum.Linear, yAxis: ScaleEnum.Linear },
       curveInterpolation: CurveEnum.Linear,
       smoothingAlgorithm: SmoothingAlgorithmEnum.EMA,
-<<<<<<< HEAD
       smoothingFactor: 0,
       alignmentConfig: {
         metric: '',
         type: XAlignmentEnum.Step,
       },
-=======
-      smoothingFactor: 0.1,
->>>>>>> 1c467df8
       aggregationConfig: {
         methods: {
           area: AggregationAreaMethods.MIN_MAX,
