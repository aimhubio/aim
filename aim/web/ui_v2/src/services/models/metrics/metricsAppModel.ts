--- conflicted
+++ resolved
@@ -48,16 +48,13 @@
   AggregationAreaMethods,
   AggregationLineMethods,
 } from 'utils/aggregateGroupData';
-<<<<<<< HEAD
 import { INotification } from 'types/components/NotificationContainer/NotificationContainer';
-=======
 import {
   adjustable_reader,
   decodePathsVals,
   decode_buffer_pairs,
   iterFoldTree,
 } from 'utils/encoder/streamEncoding';
->>>>>>> 9be55916
 
 const model = createModel<Partial<IMetricAppModelState>>({});
 
@@ -143,29 +140,6 @@
     q: 'metric_name == "bleu"',
   });
   return {
-<<<<<<< HEAD
-    call: () =>
-      call().then((runData: IRun[]) => {
-        const { data, params } = processData(runData);
-        const configData = model.getState()?.config;
-        if (configData) {
-          configData.grouping.selectOptions = [
-            ...getGroupingSelectOptions(params),
-          ];
-        }
-        model.setState({
-          rawData: runData,
-          config: configData,
-          params,
-          data,
-          lineChartData: getDataAsLines(data),
-          tableData: getDataAsTableRows(data, null, params),
-          tableColumns: getTableColumns(params),
-          notifyData: [],
-        });
-      }),
-    abort,
-=======
     call: async () => {
       const stream = await metricsRequestRef.call();
       let gen = adjustable_reader(stream);
@@ -196,7 +170,6 @@
       });
     },
     abort: metricsRequestRef.abort,
->>>>>>> 9be55916
   };
 }
 
