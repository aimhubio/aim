--- conflicted
+++ resolved
@@ -264,22 +264,6 @@
         if (configData) {
           setModelData(runData, configData);
         }
-<<<<<<< HEAD
-
-        model.setState({
-          requestIsPending: false,
-          rawData: runData,
-          config: configData,
-          params,
-          data,
-          lineChartData: getDataAsLines(data),
-          chartTitleData: getChartTitleData(data),
-          aggregatedData: getAggregatedData(data),
-          tableData: getDataAsTableRows(data, null, params),
-          tableColumns: getTableColumns(params, data[0].config),
-        });
-=======
->>>>>>> c287a836
       }
     },
     abort: metricsRequestRef.abort,
@@ -639,12 +623,7 @@
     }
   }
 
-<<<<<<< HEAD
-  const groups = Object.values(groupValues);
-=======
   const groups = alignData(Object.values(groupValues));
-
->>>>>>> c287a836
   const chartConfig = configData!.chart;
 
   return aggregateGroupData({
@@ -1616,6 +1595,7 @@
     params,
     data,
     lineChartData: getDataAsLines(data),
+    chartTitleData: getChartTitleData(data),
     aggregatedData: getAggregatedData(data),
     tableData: getDataAsTableRows(data, null, params),
     tableColumns: getTableColumns(params, data[0].config),
