import React from 'react';
import * as _ from 'lodash-es';

import COLORS from 'config/colors/colors';
import metricsService from 'services/api/metrics/metricsService';
import createModel from '../model';
import createMetricModel from './metricModel';
import { createRunModel } from './runModel';
import { encode } from 'utils/encoder/encoder';
import getClosestValue from 'utils/getClosestValue';
import { SmoothingAlgorithmEnum } from 'utils/smoothingData';
import getObjectPaths from 'utils/getObjectPaths';
import getTableColumns from 'pages/Metrics/components/TableColumns/TableColumns';
import DASH_ARRAYS from 'config/dash-arrays/dashArrays';
import appsService from 'services/api/apps/appsService';
import dashboardService from 'services/api/dashboard/dashboardService';
import getUrlWithParam from 'utils/getUrlWithParam';
import getStateFromUrl from 'utils/getStateFromUrl';
import {
  aggregateGroupData,
  AggregationAreaMethods,
  AggregationLineMethods,
} from 'utils/aggregateGroupData';
import {
  adjustable_reader,
  decodePathsVals,
  decode_buffer_pairs,
  iterFoldTree,
} from 'utils/encoder/streamEncoding';
import getSmoothenedData from 'utils/getSmoothenedData';
import filterMetricData from 'utils/filterMetricData';
import { RowHeight } from 'config/table/tableConfigs';
import filterTooltipContent from 'utils/filterTooltipContent';

// Types
import {
  IGroupingSelectOption,
  GroupNameType,
  IAggregatedData,
  IAggregationConfig,
  IAlignMetricsDataParams,
  IAppData,
  IChartTooltip,
  IDashboardData,
  IGetGroupingPersistIndex,
  IMetricAppConfig,
  IMetricAppModelState,
  IMetricsCollection,
  IMetricTableRowData,
  IOnGroupingModeChangeParams,
  IOnGroupingSelectChangeParams,
  ITooltipData,
} from 'types/services/models/metrics/metricsAppModel';
import { IMetric } from 'types/services/models/metrics/metricModel';
import { IMetricTrace, IRun } from 'types/services/models/metrics/runModel';
import { ILine } from 'types/components/LineChart/LineChart';
import { IOnSmoothingChange } from 'types/pages/metrics/Metrics';
import { IAxesScaleState } from 'types/components/AxesScalePopover/AxesScalePopover';
import { IActivePoint } from 'types/utils/d3/drawHoverAttributes';
import { CurveEnum, ScaleEnum } from 'utils/d3';
import { IBookmarkFormState } from 'types/pages/metrics/components/BookmarkForm/BookmarkForm';
import { INotification } from 'types/components/NotificationContainer/NotificationContainer';
import { HighlightEnum } from 'components/HighlightModesPopover/HighlightModesPopover';
import { BookmarkNotificationsEnum } from 'config/notification-messages/notificationMessages';
import { AlignmentOptions } from 'config/alignment/alignmentOptions';
import { ISelectMetricsOption } from 'types/pages/metrics/components/SelectForm/SelectForm';
import { trace } from 'console';

const model = createModel<Partial<IMetricAppModelState>>({});
let tooltipData: ITooltipData = {};

function getConfig() {
  return {
    grouping: {
      color: [],
      style: [],
      chart: [],
      // TODO refactor boolean value types objects into one
      reverseMode: {
        color: false,
        style: false,
        chart: false,
      },
      isApplied: {
        color: true,
        style: true,
        chart: true,
      },
      persistence: {
        color: false,
        style: false,
      },
      seed: {
        color: 10,
        style: 10,
      },
      paletteIndex: 0,
      selectOptions: [],
    },
    chart: {
      highlightMode: HighlightEnum.Off,
      displayOutliers: true,
      zoomMode: false,
      axesScaleType: { xAxis: ScaleEnum.Linear, yAxis: ScaleEnum.Linear },
      curveInterpolation: CurveEnum.Linear,
      smoothingAlgorithm: SmoothingAlgorithmEnum.EMA,
      smoothingFactor: 0,
      alignmentConfig: {
        metric: '',
        type: AlignmentOptions.EPOCH,
      },
      aggregationConfig: {
        methods: {
          area: AggregationAreaMethods.MIN_MAX,
          line: AggregationLineMethods.MEAN,
        },
        isApplied: false,
        isEnabled: false,
      },
      tooltip: {
        content: {},
        display: true,
        selectedParams: [],
      },
      focusedState: {
        active: false,
        key: null,
        xValue: null,
        yValue: null,
        chartIndex: null,
      },
    },
    select: {
      metrics: [],
      query: '',
      advancedMode: false,
      advancedQuery: '',
    },
    table: {
      rowHeight: RowHeight.md,
    },
  };
}

let appRequestRef: {
  call: () => Promise<IAppData>;
  abort: () => void;
};

function initialize() {
  model.init();
  model.setState({
    refs: {
      tableRef: { current: null },
      chartPanelRef: { current: null },
    },
  });
}

function setDefaultAppConfigData() {
  const grouping: IMetricAppConfig['grouping'] =
    getStateFromUrl('grouping') || getConfig().grouping;
  const chart: IMetricAppConfig['chart'] =
    getStateFromUrl('chart') || getConfig().chart;
  const select: IMetricAppConfig['select'] =
    getStateFromUrl('select') || getConfig().select;
  const configData: IMetricAppConfig = _.merge(getConfig(), {
    chart,
    grouping,
    select,
  });

  model.setState({
    config: configData,
  });
}

function getAppConfigData(appId: string) {
  if (appRequestRef) {
    appRequestRef.abort();
  }
  appRequestRef = appsService.fetchApp(appId);
  return {
    call: async () => {
      const appData = await appRequestRef.call();
      const configData: IMetricAppConfig = _.merge(getConfig(), appData);
      model.setState({
        config: configData,
      });
    },
    abort: appRequestRef.abort,
  };
}

function getQueryStringFromSelect(
  selectData: IMetricAppConfig['select'] | undefined,
) {
  let query = '';
  if (selectData !== undefined) {
    if (selectData.advancedMode) {
      query = selectData.advancedQuery;
    } else {
      query = `(${selectData.metrics
        .map((metric) =>
          metric.value.context === null
            ? `(metric_name == "${metric.value.metric_name}")`
            : `${Object.keys(metric.value.context).map(
                (item) =>
                  `(metric_name == "${
                    metric.value.metric_name
                  }" and context.${item} == "${
                    (metric.value.context as any)[item]
                  }")`,
              )}`,
        )
        .join(' or ')})${
        selectData.query ? `and ${selectData.query}` : ''
      }`.trim();
    }
  }

  return query;
}

let metricsRequestRef: {
  call: () => Promise<ReadableStream<IRun<IMetricTrace>[]>>;
  abort: () => void;
};

function getMetricsData() {
  if (metricsRequestRef) {
    metricsRequestRef.abort();
  }
  const selectData = model.getState()?.config?.select;
  const metric = model.getState()?.config?.chart.alignmentConfig.metric;
  let query = getQueryStringFromSelect(selectData);
  metricsRequestRef = metricsService.getMetricsData({
    q: query,
    ...(metric && { x_axis: metric }),
  });
  return {
    call: async () => {
      if (query === '') {
        model.setState({
          queryIsEmpty: true,
        });
      } else {
        model.setState({
          requestIsPending: true,
          queryIsEmpty: false,
        });
        const stream = await metricsRequestRef.call();
        let gen = adjustable_reader(stream);
        let buffer_pairs = decode_buffer_pairs(gen);
        let decodedPairs = decodePathsVals(buffer_pairs);
        let objects = iterFoldTree(decodedPairs, 1);

        const runData: IRun<IMetricTrace>[] = [];
        for await (let [keys, val] of objects) {
          runData.push({
            ...(val as any),
            hash: keys[0],
          });
        }

        const { data, params } = processData(runData);
        const configData = model.getState()?.config;
        if (configData) {
          configData.grouping.selectOptions = [
            ...getGroupingSelectOptions(params),
          ];
          setAggregationEnabled(configData);
        }

        model.setState({
          requestIsPending: false,
          rawData: runData,
          config: configData,
          params,
          data,
          lineChartData: getDataAsLines(data),
          aggregatedData: getAggregatedData(data),
          tableData: getDataAsTableRows(data, null, params),
          tableColumns: getTableColumns(params, data[0].config),
        });
      }
    },
    abort: metricsRequestRef.abort,
  };
}

async function onBookmarkCreate({ name, description }: IBookmarkFormState) {
  const configData: IMetricAppConfig | undefined = model.getState()?.config;
  if (configData) {
<<<<<<< HEAD
    const data: IAppData | any = await appsService.createApp(configData).call();
    if (data.id) {
      dashboardService
        .createDashboard({ app_id: data.id, name, description })
        .call()
        .then((res: IDashboardData | any) => {
          onNotificationAdd({
            id: Date.now(),
            severity: res.id ? 'success' : 'error',
            message: res.id
              ? BookmarkNotificationsEnum.CREATE
              : BookmarkNotificationsEnum.ERROR,
          });
        })
        .catch((err) => {
          onNotificationAdd({
            id: Date.now(),
            severity: 'error',
            message: BookmarkNotificationsEnum.ERROR,
          });
=======
    const app: IAppData | any = await appsService.createApp(configData).call();
    if (app.id) {
      const bookmark: IDashboardData = await dashboardService
        .createDashboard({ app_id: app.id, name, description })
        .call();
      if (bookmark.name) {
        onNotificationAdd({
          id: Date.now(),
          severity: 'success',
          message: BookmarkNotificationsEnum.CREATE,
>>>>>>> 50dcc458
        });
      } else {
        onNotificationAdd({
          id: Date.now(),
          severity: 'error',
          message: BookmarkNotificationsEnum.ERROR,
        });
      }
    }
  }
}

function onBookmarkUpdate(id: string) {
  const configData: IMetricAppConfig | undefined = model.getState()?.config;
  if (configData) {
    appsService
      .updateApp(id, configData)
      .call()
      .then((res: IDashboardData | any) => {
        if (res.id) {
          onNotificationAdd({
            id: Date.now(),
            severity: 'success',
            message: BookmarkNotificationsEnum.UPDATE,
          });
        }
      });
  }
}

function getGroupingSelectOptions(params: string[]): IGroupingSelectOption[] {
  const paramsOptions: IGroupingSelectOption[] = params.map((param) => ({
    value: `run.params.${param}`,
    group: 'params',
    label: param,
  }));

  return [
    ...paramsOptions,
    {
      group: 'Other',
      label: 'experiment',
      value: 'run.props.experiment',
    },
    {
      group: 'Other',
      label: 'run.hash',
      value: 'run.hash',
    },
    {
      group: 'Other',
      label: 'metric',
      value: 'metric_name',
    },
    {
      group: 'context',
      label: 'subset',
      value: 'context.subset',
    },
  ];
}

function processData(data: IRun<IMetricTrace>[]): {
  data: IMetricsCollection<IMetric>[];
  params: string[];
} {
  const configData = model.getState()?.config;
  const alignMetric = configData?.chart.alignmentConfig.metric;
  let metrics: IMetric[] = [];
  let index: number = -1;
  let params: string[] = [];
  const paletteIndex: number = configData?.grouping?.paletteIndex || 0;

  data.forEach((run: IRun<IMetricTrace>) => {
    params = params.concat(getObjectPaths(run.params, run.params));
    metrics = metrics.concat(
      run.traces.map((trace: any) => {
        index++;
        const { values, steps, epochs, timestamps } = filterMetricData({
          values: [...new Float64Array(trace.values.blob)],
          steps: [...new Float64Array(trace.iters.blob)],
          epochs: [...new Float64Array(trace.epochs?.blob)],
          timestamps: [...new Float64Array(trace.timestamps.blob)],
          axesScaleType: configData?.chart?.axesScaleType,
          // xAxisValues: [...new Float64Array(trace.x_axis_values.blob)],
          // xAxisIters: [...new Float64Array(trace.x_axis_iters.blob)],
          // alignMetric,
        });

        let yValues = values;
        if (
          configData?.chart.smoothingAlgorithm &&
          configData.chart.smoothingFactor
        ) {
          yValues = getSmoothenedData({
            smoothingAlgorithm: configData?.chart.smoothingAlgorithm,
            smoothingFactor: configData.chart.smoothingFactor,
            data: values,
          });
        }
        return createMetricModel({
          ...trace,
          run: createRunModel(_.omit(run, 'traces') as IRun<IMetricTrace>),
          key: encode({
            runHash: run.hash,
            metricName: trace.metric_name,
            traceContext: trace.context,
          }),
          dasharray: '0',
          color: COLORS[paletteIndex][index % COLORS[paletteIndex].length],
          data: {
            values,
            steps,
            epochs,
            timestamps: timestamps.map((timestamp) =>
              Math.round(timestamp * 1000),
            ),
            xValues: steps,
            yValues,
          },
        } as IMetric);
      }),
    );
  });

  const processedData = groupData(metrics);
  const uniqParams = _.uniq(params);

  setTooltipData(processedData, uniqParams);

  return {
    data: processedData,
    params: uniqParams,
  };
}

function getFilteredGroupingOptions(
  grouping: IMetricAppConfig['grouping'],
  groupName: GroupNameType,
): string[] {
  const { selectOptions, reverseMode, isApplied } = grouping;

  const filteredOptions = [...selectOptions]
    .filter((opt) => grouping[groupName].indexOf(opt.value) === -1)
    .map((item) => item.value);
  return isApplied[groupName]
    ? reverseMode[groupName]
      ? filteredOptions
      : grouping[groupName]
    : [];
}

function getGroupingPersistIndex({
  groupValues,
  groupKey,
  grouping,
}: IGetGroupingPersistIndex) {
  const configHash = encode(groupValues[groupKey].config as {});
  let index = BigInt(0);
  for (let i = 0; i < configHash.length; i++) {
    const charCode = configHash.charCodeAt(i);
    if (charCode > 47 && charCode < 58) {
      index += BigInt(
        (charCode - 48) * Math.ceil(Math.pow(16, i) / grouping.seed.color),
      );
    } else if (charCode > 96 && charCode < 103) {
      index += BigInt(
        (charCode - 87) * Math.ceil(Math.pow(16, i) / grouping.seed.color),
      );
    }
  }
  return index;
}

function isGroupingApplied(grouping: IMetricAppConfig['grouping']): boolean {
  const groupByColor = getFilteredGroupingOptions(grouping, 'color');
  const groupByStyle = getFilteredGroupingOptions(grouping, 'style');
  const groupByChart = getFilteredGroupingOptions(grouping, 'chart');
  if (
    groupByColor.length === 0 &&
    groupByStyle.length === 0 &&
    groupByChart.length === 0
  ) {
    return false;
  }
  return true;
}

function groupData(data: IMetric[]): IMetricsCollection<IMetric>[] {
  const configData = model.getState()!.config;
  const grouping = configData!.grouping;
  const { paletteIndex } = grouping;
  const groupByColor = getFilteredGroupingOptions(grouping, 'color');
  const groupByStyle = getFilteredGroupingOptions(grouping, 'style');
  const groupByChart = getFilteredGroupingOptions(grouping, 'chart');
  if (
    groupByColor.length === 0 &&
    groupByStyle.length === 0 &&
    groupByChart.length === 0
  ) {
    return alignData([
      {
        config: null,
        color: null,
        dasharray: null,
        chartIndex: 0,
        data: data,
      },
    ]);
  }

  const groupValues: {
    [key: string]: IMetricsCollection<IMetric>;
  } = {};

  const groupingFields = _.uniq(
    groupByColor.concat(groupByStyle).concat(groupByChart),
  );

  for (let i = 0; i < data.length; i++) {
    const groupValue: { [key: string]: string } = {};
    groupingFields.forEach((field) => {
      groupValue[field] = _.get(data[i], field);
    });
    const groupKey = encode(groupValue);
    if (groupValues.hasOwnProperty(groupKey)) {
      groupValues[groupKey].data.push(data[i]);
    } else {
      groupValues[groupKey] = {
        key: groupKey,
        config: groupValue,
        color: null,
        dasharray: null,
        chartIndex: 0,
        data: [data[i]],
      };
    }
  }

  let colorIndex = 0;
  let dasharrayIndex = 0;
  let chartIndex = 0;

  const colorConfigsMap: { [key: string]: number } = {};
  const dasharrayConfigsMap: { [key: string]: number } = {};
  const chartIndexConfigsMap: { [key: string]: number } = {};

  for (let groupKey in groupValues) {
    const groupValue = groupValues[groupKey];

    if (groupByColor.length > 0) {
      const colorConfig = _.pick(groupValue.config, groupByColor);
      const colorKey = encode(colorConfig);

      if (grouping.persistence.color && grouping.isApplied.color) {
        let index = getGroupingPersistIndex({
          groupValues,
          groupKey,
          grouping,
        });
        groupValue.color =
          COLORS[paletteIndex][
            Number(index % BigInt(COLORS[paletteIndex].length))
          ];
      } else if (colorConfigsMap.hasOwnProperty(colorKey)) {
        groupValue.color =
          COLORS[paletteIndex][
            colorConfigsMap[colorKey] % COLORS[paletteIndex].length
          ];
      } else {
        colorConfigsMap[colorKey] = colorIndex;
        groupValue.color =
          COLORS[paletteIndex][colorIndex % COLORS[paletteIndex].length];
        colorIndex++;
      }
    }

    if (groupByStyle.length > 0) {
      const dasharrayConfig = _.pick(groupValue.config, groupByStyle);
      const dasharrayKey = encode(dasharrayConfig);
      if (grouping.persistence.style && grouping.isApplied.style) {
        let index = getGroupingPersistIndex({
          groupValues,
          groupKey,
          grouping,
        });
        groupValue.dasharray =
          DASH_ARRAYS[Number(index % BigInt(DASH_ARRAYS.length))];
      } else if (dasharrayConfigsMap.hasOwnProperty(dasharrayKey)) {
        groupValue.dasharray =
          DASH_ARRAYS[dasharrayConfigsMap[dasharrayKey] % DASH_ARRAYS.length];
      } else {
        dasharrayConfigsMap[dasharrayKey] = dasharrayIndex;
        groupValue.dasharray = DASH_ARRAYS[dasharrayIndex % DASH_ARRAYS.length];
        dasharrayIndex++;
      }
    }

    if (groupByChart.length > 0) {
      const chartIndexConfig = _.pick(groupValue.config, groupByChart);
      const chartIndexKey = encode(chartIndexConfig);
      if (chartIndexConfigsMap.hasOwnProperty(chartIndexKey)) {
        groupValue.chartIndex = chartIndexConfigsMap[chartIndexKey];
      } else {
        chartIndexConfigsMap[chartIndexKey] = chartIndex;
        groupValue.chartIndex = chartIndex;
        chartIndex++;
      }
    }
  }

  const groups = alignData(Object.values(groupValues));

  const chartConfig = configData!.chart;

  return aggregateGroupData({
    groupData: groups,
    methods: {
      area: chartConfig.aggregationConfig.methods.area,
      line: chartConfig.aggregationConfig.methods.line,
    },
    scale: chartConfig.axesScaleType,
  });
}

function alignData(
  data: IMetricsCollection<IMetric>[],
  type: AlignmentOptions = model.getState()!.config!.chart.alignmentConfig
    .type!,
): IMetricsCollection<IMetric>[] {
  switch (type) {
    case AlignmentOptions.STEP:
      for (let i = 0; i < data.length; i++) {
        const metricCollection = data[i];
        for (let j = 0; j < metricCollection.data.length; j++) {
          const metric = metricCollection.data[j];
          metric.data = {
            ...metric.data,
            xValues: [...metric.data.steps],
            yValues: [...metric.data.values],
          };
        }
      }
      break;
    case AlignmentOptions.EPOCH:
      for (let i = 0; i < data.length; i++) {
        const metricCollection = data[i];
        for (let j = 0; j < metricCollection.data.length; j++) {
          const metric = metricCollection.data[j];
          const epochs: { [key: number]: number[] } = {};
          metric.data.epochs.forEach((epoch, i) => {
            if (epochs.hasOwnProperty(epoch)) {
              epochs[epoch].push(metric.data.steps[i]);
            } else {
              epochs[epoch] = [metric.data.steps[i]];
            }
          });

          metric.data = {
            ...metric.data,
            xValues: [
              ...metric.data.epochs.map(
                (epoch, i) =>
                  epoch -
                  (epochs[epoch].length > 1
                    ? (0.99 / epochs[epoch].length) *
                      epochs[epoch].indexOf(metric.data.steps[i])
                    : 0),
              ),
            ],
            yValues: [...metric.data.values],
          };
        }
      }
      break;
    case AlignmentOptions.RELATIVE_TIME:
      for (let i = 0; i < data.length; i++) {
        const metricCollection = data[i];
        for (let j = 0; j < metricCollection.data.length; j++) {
          const metric = metricCollection.data[j];
          const firstDate = metric.data.timestamps[0];
          const timestamps: { [key: number]: number[] } = {};
          metric.data.timestamps.forEach((timestamp, i) => {
            if (timestamps.hasOwnProperty(timestamp)) {
              timestamps[timestamp].push(metric.data.steps[i]);
            } else {
              timestamps[timestamp] = [metric.data.steps[i]];
            }
          });
          metric.data = {
            ...metric.data,
            xValues: [
              ...metric.data.timestamps.map(
                (timestamp, i) =>
                  timestamp -
                  firstDate +
                  (timestamps[timestamp].length > 1
                    ? (0.99 / timestamps[timestamp].length) *
                      timestamps[timestamp].indexOf(metric.data.steps[i])
                    : 0),
              ),
            ],
            yValues: [...metric.data.values],
          };
        }
      }
      break;
    case AlignmentOptions.ABSOLUTE_TIME:
      for (let i = 0; i < data.length; i++) {
        const metricCollection = data[i];
        for (let j = 0; j < metricCollection.data.length; j++) {
          const metric = metricCollection.data[j];
          metric.data = {
            ...metric.data,
            xValues: [...metric.data.timestamps],
            yValues: [...metric.data.values],
          };
        }
      }
      break;
    default:
      throw new Error('Unknown value for X axis alignment');
  }
  return data;
}

function getAggregatedData(
  processedData: IMetricsCollection<IMetric>[],
  configData = model.getState()?.config as IMetricAppConfig,
): IAggregatedData[] {
  if (!processedData) {
    return [];
  }
  const paletteIndex: number = configData?.grouping?.paletteIndex || 0;

  let aggregatedData: IAggregatedData[] = [];
  // const { smoothingAlgorithm, smoothingFactor } = configData?.chart;

  processedData.forEach((metricsCollection, index) => {
    // let lineY: number[];
    // let areaMinY: number[];
    // let areaMaxY: number[];
    // if (smoothingAlgorithm && smoothingFactor) {
    //   lineY = getSmoothenedData({
    //     smoothingAlgorithm,
    //     smoothingFactor,
    //     data: metricsCollection.aggregation?.line?.yValues || [],
    //   });
    //   areaMinY = getSmoothenedData({
    //     smoothingAlgorithm,
    //     smoothingFactor,
    //     data: metricsCollection.aggregation?.area.min?.yValues || [],
    //   });
    //   areaMaxY = getSmoothenedData({
    //     smoothingAlgorithm,
    //     smoothingFactor,
    //     data: metricsCollection.aggregation?.area.max?.yValues || [],
    //   });
    // } else {
    //   lineY = metricsCollection.aggregation?.line?.yValues as number[];
    //   areaMinY = metricsCollection.aggregation?.area.min?.yValues as number[];
    //   areaMaxY = metricsCollection.aggregation?.area.max?.yValues as number[];
    // }

    // const line = {
    //   xValues: metricsCollection.aggregation?.line?.xValues as number[],
    //   yValues: lineY,
    // };
    // const area: any = {
    //   min: {
    //     xValues: metricsCollection.aggregation?.area.min?.xValues,
    //     yValues: areaMinY,
    //   },
    //   max: {
    //     xValues: metricsCollection.aggregation?.area.max?.xValues,
    //     yValues: areaMaxY,
    //   },
    // };
    aggregatedData.push({
      key: encode(metricsCollection.data.map((metric) => metric.key) as {}),
      area: {
        min: metricsCollection.aggregation?.area.min || null,
        max: metricsCollection.aggregation?.area.max || null,
      },
      line: metricsCollection.aggregation?.line || null,
      chartIndex: metricsCollection.chartIndex || 0,
      color:
        metricsCollection.color ||
        COLORS[paletteIndex][index % COLORS[paletteIndex].length],
      dasharray: metricsCollection.dasharray || '0',
    });
  });

  return aggregatedData;
}

function getDataAsLines(
  processedData: IMetricsCollection<IMetric>[],
  configData: IMetricAppConfig | any = model.getState()?.config,
): ILine[][] {
  if (!processedData) {
    return [];
  }
  const { smoothingAlgorithm, smoothingFactor } = configData?.chart;
  const lines = processedData
    .map((metricsCollection: IMetricsCollection<IMetric>) =>
      metricsCollection.data.map((metric: IMetric) => {
        let yValues;
        if (smoothingAlgorithm && smoothingFactor) {
          yValues = getSmoothenedData({
            smoothingAlgorithm,
            smoothingFactor,
            data: metric.data.yValues,
          });
        } else {
          yValues = metric.data.yValues;
        }
        return {
          ...metric,
          color: metricsCollection.color ?? metric.color,
          dasharray: metricsCollection.dasharray ?? metric.color,
          chartIndex: metricsCollection.chartIndex,
          selectors: [metric.key, metric.key, metric.run.params.status.hash],
          data: {
            xValues: metric.data.xValues,
            yValues,
          },
        };
      }),
    )
    .flat();

  return Object.values(_.groupBy(lines, 'chartIndex'));
}

function getDataAsTableRows(
  processedData: IMetricsCollection<IMetric>[],
  xValue: number | string | null = null,
  paramKeys: string[],
): IMetricTableRowData[] | any {
  if (!processedData) {
    return [];
  }

  const rows: IMetricTableRowData[] = [];

  processedData.forEach((metricsCollection: IMetricsCollection<IMetric>) => {
    const groupKey = metricsCollection.key;
    const columnsValues: { [key: string]: string[] } = {};

    if (metricsCollection.config !== null) {
      const groupHeaderRow = {
        '#': metricsCollection.chartIndex + 1,
        key: groupKey!,
        color: metricsCollection.color,
        dasharray: metricsCollection.dasharray,
        experiment: '',
        run: '',
        metric: '',
        context: [],
        value: '',
        step: '',
        epoch: '',
        timestamp: '',
        children: [],
        groupHeader: true,
        rowProps: {
          style: {
            boxShadow: `inset 3px 0 0 0 ${
              metricsCollection.color ?? COLORS[0][0]
            }`,
          },
        },
      };

      rows.push(groupHeaderRow);
    }

    metricsCollection.data.forEach((metric: IMetric) => {
      const closestIndex =
        xValue === null
          ? null
          : getClosestValue(metric.data.xValues as number[], xValue as number)
              .index;
      const rowValues: IMetricTableRowData = {
        key: metric.key,
        color: metricsCollection.color ?? metric.color,
        dasharray: metricsCollection.dasharray ?? metric.dasharray,
        experiment: metric.run.props.experiment ?? 'default',
        run: metric.run.props.name ?? '-',
        metric: metric.metric_name,
        context: Object.entries(metric.context).map((entry) => entry.join(':')),
        value: `${
          closestIndex === null ? '-' : metric.data.values[closestIndex] ?? '-'
        }`,
        step: `${
          closestIndex === null ? '-' : metric.data.steps[closestIndex] ?? '-'
        }`,
        epoch: `${
          closestIndex === null ? '-' : metric.data.epochs[closestIndex] ?? '-'
        }`,
        timestamp: `${
          closestIndex === null
            ? '-'
            : metric.data.timestamps[closestIndex] ?? '-'
        }`,
        parentId: groupKey,
        rowProps: {
          style: {
            boxShadow: `inset 3px 0 0 0 ${
              metricsCollection.color ?? metric.color
            }`,
          },
        },
      };

      [
        'experiment',
        'run',
        'metric',
        'context',
        'step',
        'epoch',
        'timestamp',
      ].forEach((key) => {
        if (columnsValues.hasOwnProperty(key)) {
          if (!_.some(columnsValues[key], rowValues[key])) {
            columnsValues[key].push(rowValues[key]);
          }
        } else {
          columnsValues[key] = [rowValues[key]];
        }
      });

      paramKeys.forEach((paramKey) => {
        const value = _.get(metric.run.params, paramKey, '-');
        rowValues[paramKey] = value;
        if (columnsValues.hasOwnProperty(paramKey)) {
          if (!columnsValues[paramKey].includes(value)) {
            columnsValues[paramKey].push(value);
          }
        } else {
          columnsValues[paramKey] = [value];
        }
      });

      if (metricsCollection.config !== null) {
        rows[rows.length - 1].children.push(rowValues);
      } else {
        rows.push(rowValues);
      }
    });

    if (metricsCollection.config !== null) {
      for (let columnKey in columnsValues) {
        rows[rows.length - 1][columnKey] =
          columnsValues[columnKey].length > 1
            ? 'Mix'
            : columnsValues[columnKey][0];
      }
    }
  });

  return rows;
}

function setComponentRefs(refElement: React.MutableRefObject<any> | object) {
  const modelState = model.getState();
  if (modelState?.refs) {
    modelState.refs = Object.assign(modelState.refs, refElement);
    model.setState({ refs: modelState.refs });
  }
}

function setTooltipData(
  processedData: IMetricsCollection<IMetric>[],
  paramKeys: string[],
): void {
  const data: { [key: string]: any } = {};

  function getGroupConfig(metric: IMetric) {
    const configData = model.getState()?.config;
    const groupingItems: GroupNameType[] = ['color', 'style', 'chart'];
    let groupConfig: { [key: string]: {} } = {};
    for (let groupItemKey of groupingItems) {
      const groupItem: string[] = configData?.grouping?.[groupItemKey] || [];
      if (groupItem.length) {
        groupConfig[groupItemKey] = groupItem.reduce((acc, paramKey) => {
          Object.assign(acc, {
            [paramKey.replace('run.params.', '')]: JSON.stringify(
              _.get(metric, paramKey, '-'),
            ),
          });
          return acc;
        }, {});
      }
    }
    return groupConfig;
  }

  for (let metricsCollection of processedData) {
    for (let metric of metricsCollection.data) {
      data[metric.key] = {
        metricName: metric.metric_name,
        metricContext: metric.context,
        group_config: getGroupConfig(metric),
        params: paramKeys.reduce((acc, paramKey) => {
          Object.assign(acc, {
            [paramKey]: JSON.stringify(
              _.get(metric, `run.params.${paramKey}`, '-'),
            ),
          });
          return acc;
        }, {}),
      };
    }
  }

  tooltipData = data;
}

//Chart Methods

function onHighlightModeChange(mode: HighlightEnum): void {
  const configData: IMetricAppConfig | undefined = model.getState()?.config;
  if (configData?.chart) {
    model.setState({
      config: {
        ...configData,
        chart: {
          ...configData.chart,
          highlightMode: mode,
        },
      },
    });
  }
}

function onZoomModeChange(): void {
  const configData: IMetricAppConfig | undefined = model.getState()?.config;
  if (configData?.chart) {
    model.setState({
      config: {
        ...configData,
        chart: {
          ...configData.chart,
          zoomMode: !configData.chart.zoomMode,
        },
      },
    });
  }
}

function onAggregationConfigChange(
  aggregationConfig: Partial<IAggregationConfig>,
): void {
  const configData: IMetricAppConfig | undefined = model.getState()?.config;
  if (configData?.chart && !_.isEmpty(aggregationConfig)) {
    configData.chart = {
      ...configData.chart,
      aggregationConfig: {
        ...configData.chart.aggregationConfig,
        ...aggregationConfig,
      },
    };
    updateModelData(configData);
  }
}

function onSmoothingChange(props: IOnSmoothingChange) {
  const configData: IMetricAppConfig | undefined = model.getState()?.config;
  if (configData?.chart) {
    configData.chart = { ...configData.chart, ...props };
    updateModelData(configData);
  }
}

function onDisplayOutliersChange(): void {
  const configData: IMetricAppConfig | undefined = model.getState()?.config;
  if (configData?.chart) {
    configData.chart.displayOutliers = !configData?.chart.displayOutliers;
    updateModelData(configData);
  }
}

function onAxesScaleTypeChange(params: IAxesScaleState): void {
  const configData: IMetricAppConfig | undefined = model.getState()?.config;
  if (configData?.chart) {
    configData.chart.axesScaleType = params;
    updateModelData(configData);
  }
}

function setAggregationEnabled(configData: IMetricAppConfig): void {
  const isAppliedGrouping = isGroupingApplied(configData.grouping);
  configData.chart.aggregationConfig.isEnabled = isAppliedGrouping;
  if (!isAppliedGrouping) {
    configData.chart.aggregationConfig.isApplied = false;
  }
}

function onGroupingSelectChange({
  groupName,
  list,
}: IOnGroupingSelectChangeParams) {
  const configData: IMetricAppConfig | undefined = model.getState()?.config;
  if (configData?.grouping) {
    configData.grouping = { ...configData.grouping, [groupName]: list };
    setAggregationEnabled(configData);
    updateModelData(configData);
  }
}

function onGroupingModeChange({
  groupName,
  value,
}: IOnGroupingModeChangeParams): void {
  const configData: IMetricAppConfig | undefined = model.getState()?.config;
  if (configData?.grouping) {
    configData.grouping.reverseMode = {
      ...configData.grouping.reverseMode,
      [groupName]: value,
    };
    setAggregationEnabled(configData);
    updateModelData(configData);
  }
}

function onGroupingPaletteChange(index: number): void {
  const configData: IMetricAppConfig | undefined = model.getState()?.config;
  if (configData?.grouping) {
    configData.grouping = {
      ...configData.grouping,
      paletteIndex: index,
    };
    setAggregationEnabled(configData);
    updateModelData(configData);
  }
}

function onGroupingReset(groupName: GroupNameType) {
  const configData: IMetricAppConfig | undefined = model.getState()?.config;
  if (configData?.grouping) {
    const { reverseMode, paletteIndex, isApplied, persistence } =
      configData.grouping;
    configData.grouping = {
      ...configData.grouping,
      reverseMode: { ...reverseMode, [groupName]: false },
      [groupName]: [],
      paletteIndex: groupName === 'color' ? 0 : paletteIndex,
      persistence: { ...persistence, [groupName]: false },
      isApplied: { ...isApplied, [groupName]: true },
    };
    setAggregationEnabled(configData);
    updateModelData(configData);
  }
}

function updateModelData(configData: IMetricAppConfig): void {
  const processedData = processData(
    model.getState()?.rawData as IRun<IMetricTrace>[],
  );
  const tableData = getDataAsTableRows(
    processedData.data,
    null,
    processedData.params,
  );
  const tableColumns = getTableColumns(
    processedData.params,
    processedData.data[0].config,
  );
  const tableRef: any = model.getState()?.refs?.tableRef;
  tableRef.current?.updateData({
    newData: tableData,
    newColumns: tableColumns,
  });
  model.setState({
    config: configData,
    data: processedData.data,
    lineChartData: getDataAsLines(processedData.data),
    aggregatedData: getAggregatedData(processedData.data),
    tableData,
    tableColumns,
  });
}

function onGroupingApplyChange(groupName: GroupNameType): void {
  const configData: IMetricAppConfig | undefined = model.getState()?.config;
  if (configData?.grouping) {
    configData.grouping = {
      ...configData.grouping,
      isApplied: {
        ...configData.grouping.isApplied,
        [groupName]: !configData.grouping.isApplied[groupName],
      },
    };
    setAggregationEnabled(configData);
    updateModelData(configData);
  }
}

function onGroupingPersistenceChange(groupName: 'style' | 'color'): void {
  const configData: IMetricAppConfig | undefined = model.getState()?.config;
  if (configData?.grouping) {
    configData.grouping = {
      ...configData.grouping,
      persistence: {
        ...configData.grouping.persistence,
        [groupName]: !configData.grouping.persistence[groupName],
      },
    };
    setAggregationEnabled(configData);
    updateModelData(configData);
  }
}

function onChangeTooltip(tooltip: Partial<IChartTooltip>): void {
  const configData: IMetricAppConfig | undefined = model.getState()?.config;
  if (configData?.chart) {
    let content = configData.chart.tooltip.content;
    if (tooltip.selectedParams && configData?.chart.focusedState.key) {
      content = filterTooltipContent(
        tooltipData[configData.chart.focusedState.key],
        tooltip.selectedParams,
      );
    }
    configData.chart.tooltip = {
      ...configData.chart.tooltip,
      ...tooltip,
      content,
    };

    model.setState({ config: configData });
  }
}

function onActivePointChange(
  activePoint: IActivePoint,
  focusedStateActive: boolean = false,
): void {
  const tableRef: any = model.getState()?.refs?.tableRef;
  const tableData = getDataAsTableRows(
    model.getState()!.data!,
    activePoint.xValue,
    model.getState()!.params!,
  );
  const stateUpdate: Partial<IMetricAppModelState> = {
    tableData,
  };
  if (tableRef) {
    tableRef.current?.updateData({ newData: tableData });
    tableRef.current?.setHoveredRow?.(activePoint.key);
    tableRef.current?.setActiveRow?.(
      focusedStateActive ? activePoint.key : null,
    );
    if (focusedStateActive) {
      tableRef.current?.scrollToRow?.(activePoint.key);
    }
  }
  const configData: IMetricAppConfig | undefined = model.getState()?.config;
  if (configData?.chart) {
    configData.chart.focusedState = {
      active: focusedStateActive,
      key: activePoint.key,
      xValue: activePoint.xValue,
      yValue: activePoint.yValue,
      chartIndex: activePoint.chartIndex,
    };
    configData.chart.tooltip = {
      ...configData.chart.tooltip,
      content: filterTooltipContent(
        tooltipData[activePoint.key],
        configData?.chart.tooltip.selectedParams,
      ),
    };
    stateUpdate.config = configData;
  }

  model.setState(stateUpdate);
}

//Table Methods

function onTableRowHover(rowKey?: string): void {
  const configData: IMetricAppConfig | undefined = model.getState()?.config;
  if (configData?.chart) {
    const chartPanelRef: any = model.getState()?.refs?.chartPanelRef;
    if (chartPanelRef && !configData.chart.focusedState.active) {
      chartPanelRef.current?.setActiveLineAndCircle(rowKey);
    }
  }
}

function onTableRowClick(rowKey?: string): void {
  const chartPanelRef: any = model.getState()?.refs?.chartPanelRef;
  const focusedStateActive = !!rowKey;
  chartPanelRef?.current?.setActiveLineAndCircle(
    rowKey,
    focusedStateActive,
    true,
  );
}

function updateGroupingStateUrl(): void {
  const groupingData = model.getState()?.config?.grouping;
  if (groupingData) {
    updateUrlParam('grouping', groupingData);
  }
}

function updateChartStateUrl(): void {
  const chartData = model.getState()?.config?.chart;
  if (chartData) {
    updateUrlParam('chart', chartData);
  }
}

function updateSelectStateUrl(): void {
  const selectData = model.getState()?.config?.select;
  if (selectData) {
    updateUrlParam('select', selectData);
  }
}

function updateUrlParam(
  paramName: string,
  data: Record<string, unknown>,
): void {
  const encodedUrl: string = encode(data);
  const url: string = getUrlWithParam(paramName, encodedUrl);
  window.history.pushState(null, '', url);
}

function onNotificationDelete(id: number) {
  let notifyData: INotification[] | [] = model.getState()?.notifyData || [];
  notifyData = [...notifyData].filter((i) => i.id !== id);
  model.setState({ notifyData });
}

function onNotificationAdd(notification: INotification) {
  let notifyData: INotification[] | [] = model.getState()?.notifyData || [];
  notifyData = [...notifyData, notification];
  model.setState({ notifyData });
  setTimeout(() => {
    onNotificationDelete(notification.id);
  }, 3000);
}

function onResetConfigData(): void {
  model.setState({
    config: getConfig(),
  });
}

async function onAlignmentMetricChange(metric: string) {
  const modelState = model.getState();
  const configData = model.getState()?.config;
  if (configData?.chart) {
    model.setState({
      config: {
        ...configData,
        chart: {
          ...configData?.chart,
          alignmentConfig: {
            type: AlignmentOptions.CUSTOM_METRIC,
            metric,
          },
        },
      },
    });
  }

  const runs: any = modelState?.rawData?.map((item) => {
    const traces = item.traces.map(({ context, metric_name, slice }) => ({
      context,
      metric_name,
      slice,
    }));
    return {
      run_id: item.hash,
      traces,
    };
  });

  const reqBody: IAlignMetricsDataParams = {
    align_by: metric,
    runs,
  };
  const { call, abort } = metricsService.fetchAlignedMetricsData(reqBody);

  const stream = await call();
  let gen = adjustable_reader(stream);
  let buffer_pairs = decode_buffer_pairs(gen);
  let decodedPairs = decodePathsVals(buffer_pairs);
  let objects = iterFoldTree(decodedPairs, 1);

  const runData: any = [];
  for await (let [keys, val] of objects) {
    runData.push({
      ...(val as any),
      hash: keys[0],
    });
  }

  const rawData: any = model.getState()?.rawData?.map((item, index) => {
    return {
      ...item,
      traces: item.traces.map((trace, ind) => {
        return { ...trace, ...runData[index][ind] };
      }),
    };
  });

  const { data, params } = processData(rawData);

  // if (modelState?.config?.chart) {
  //   model.setState({
  //     requestIsPending: false,
  //     rawData,
  //     params,
  //     data,
  //     lineChartData: getDataAsLines(data),
  //     aggregatedData: getAggregatedData(data),
  //     tableData: getDataAsTableRows(data, null, params),
  //     tableColumns: getTableColumns(params, data[0].config),
  //     config: {
  //       ...modelState?.config,
  //       chart: {
  //         ...modelState?.config.chart,
  //         alignmentConfig: {
  //           ...modelState?.config.chart.alignmentConfig,
  //           metric: metric,
  //         },
  //       },
  //     },
  //   });
  // }
}

function onAlignmentTypeChange(type: AlignmentOptions): void {
  const configData: IMetricAppConfig | undefined = model.getState()?.config;
  if (configData?.chart) {
    configData.chart = {
      ...configData.chart,
      alignmentConfig: { ...configData.chart.alignmentConfig, type: type },
    };
    updateModelData(configData);
  }
}

function onMetricsSelectChange(data: ISelectMetricsOption[]) {
  const configData: IMetricAppConfig | undefined = model.getState()?.config;
  if (configData?.select) {
    model.setState({
      config: {
        ...configData,
        select: { ...configData.select, metrics: data },
      },
    });
  }
}

function onSelectRunQueryChange(query: string) {
  const configData: IMetricAppConfig | undefined = model.getState()?.config;
  if (configData?.select) {
    model.setState({
      config: {
        ...configData,
        select: { ...configData.select, query },
      },
    });
  }
}

function onSelectAdvancedQueryChange(query: string) {
  const configData: IMetricAppConfig | undefined = model.getState()?.config;
  if (configData?.select) {
    model.setState({
      config: {
        ...configData,
        select: { ...configData.select, advancedQuery: query },
      },
    });
  }
}

function toggleSelectAdvancedMode() {
  const configData: IMetricAppConfig | undefined = model.getState()?.config;
  if (configData?.select) {
    model.setState({
      config: {
        ...configData,
        select: {
          ...configData.select,
          advancedMode: !configData.select.advancedMode,
        },
      },
    });
  }
}

const metricAppModel = {
  ...model,
  initialize,
  getMetricsData,
  getAppConfigData,
  getDataAsTableRows,
  setComponentRefs,
  setDefaultAppConfigData,
  onHighlightModeChange,
  onZoomModeChange,
  onSmoothingChange,
  onDisplayOutliersChange,
  onAxesScaleTypeChange,
  onAggregationConfigChange,
  onActivePointChange,
  onTableRowHover,
  onTableRowClick,
  onGroupingSelectChange,
  onGroupingModeChange,
  onGroupingPaletteChange,
  onGroupingReset,
  onGroupingApplyChange,
  onGroupingPersistenceChange,
  onBookmarkCreate,
  updateGroupingStateUrl,
  updateChartStateUrl,
  onNotificationDelete,
  onNotificationAdd,
  onBookmarkUpdate,
  onResetConfigData,
  onAlignmentMetricChange,
  onAlignmentTypeChange,
  onMetricsSelectChange,
  onSelectRunQueryChange,
  onSelectAdvancedQueryChange,
  toggleSelectAdvancedMode,
  updateSelectStateUrl,
  onChangeTooltip,
};

export default metricAppModel;<|MERGE_RESOLUTION|>--- conflicted
+++ resolved
@@ -292,28 +292,6 @@
 async function onBookmarkCreate({ name, description }: IBookmarkFormState) {
   const configData: IMetricAppConfig | undefined = model.getState()?.config;
   if (configData) {
-<<<<<<< HEAD
-    const data: IAppData | any = await appsService.createApp(configData).call();
-    if (data.id) {
-      dashboardService
-        .createDashboard({ app_id: data.id, name, description })
-        .call()
-        .then((res: IDashboardData | any) => {
-          onNotificationAdd({
-            id: Date.now(),
-            severity: res.id ? 'success' : 'error',
-            message: res.id
-              ? BookmarkNotificationsEnum.CREATE
-              : BookmarkNotificationsEnum.ERROR,
-          });
-        })
-        .catch((err) => {
-          onNotificationAdd({
-            id: Date.now(),
-            severity: 'error',
-            message: BookmarkNotificationsEnum.ERROR,
-          });
-=======
     const app: IAppData | any = await appsService.createApp(configData).call();
     if (app.id) {
       const bookmark: IDashboardData = await dashboardService
@@ -324,7 +302,6 @@
           id: Date.now(),
           severity: 'success',
           message: BookmarkNotificationsEnum.CREATE,
->>>>>>> 50dcc458
         });
       } else {
         onNotificationAdd({
