--- conflicted
+++ resolved
@@ -1602,13 +1602,8 @@
     chartTitleData: getChartTitleData(data),
     aggregatedData: getAggregatedData(data),
     tableData: getDataAsTableRows(data, null, params),
-<<<<<<< HEAD
     tableColumns: getTableColumns(params, data[0].config),
     groupingSelectOptions: [...getGroupingSelectOptions(params)],
-=======
-    tableColumns: getTableColumns(params, data[0]?.config),
-    groupingSelectOptions,
->>>>>>> 2a6336e9
   });
 }
 
