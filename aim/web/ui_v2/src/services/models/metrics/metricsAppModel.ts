--- conflicted
+++ resolved
@@ -2,7 +2,6 @@
 import _, { isEmpty, isNil } from 'lodash-es';
 import { saveAs } from 'file-saver';
 import moment from 'moment';
-
 import COLORS from 'config/colors/colors';
 import metricsService from 'services/api/metrics/metricsService';
 import createModel from '../model';
@@ -2020,33 +2019,6 @@
   );
 }
 
-<<<<<<< HEAD
-=======
-function onSortFieldsChange(sortFields: [string, any][]) {
-  const configData: IMetricAppConfig | undefined = model.getState()?.config;
-  if (configData?.table) {
-    const table = {
-      ...configData.table,
-      sortFields: sortFields,
-    };
-    const configUpdate = {
-      ...configData,
-      table,
-    };
-    model.setState({
-      config: configUpdate,
-    });
-    setItem('metricsTable', encode(table));
-    updateModelData(configUpdate);
-  }
-  analytics.trackEvent(
-    `[MetricsExplorer][Table] ${
-      isEmpty(sortFields) ? 'Reset' : 'Apply'
-    } table sorting by a key`,
-  );
-}
-
->>>>>>> ebb401e8
 function onMetricVisibilityChange(metricsKeys: string[]) {
   const configData: IMetricAppConfig | undefined = model.getState()?.config;
   const processedData = model.getState()?.data;
@@ -2231,6 +2203,11 @@
     setItem('metricsTable', encode(table));
     updateModelData(configUpdate);
   }
+  analytics.trackEvent(
+      `[MetricsExplorer][Table] ${
+          isEmpty(sortFields) ? 'Reset' : 'Apply'
+      } table sorting by a key`,
+  );
 }
 
 // set empty array to config.table.sortFields
