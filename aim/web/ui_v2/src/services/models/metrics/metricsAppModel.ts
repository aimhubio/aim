--- conflicted
+++ resolved
@@ -116,7 +116,7 @@
         yValue: null,
         chartIndex: null,
       },
-      xAxisAlignment: AlignmentOptions.RELATIVE_TIME,
+      xAxisAlignment: AlignmentOptions.EPOCH,
     },
   };
 }
@@ -324,17 +324,11 @@
           color: COLORS[paletteIndex][index % COLORS[paletteIndex].length],
           data: {
             values: new Float64Array(trace.values.blob),
-<<<<<<< HEAD
             steps: new Float64Array(trace.iters.blob),
-            epochs: new Float64Array(trace.epochs.blob),
+            epochs: new Float64Array(trace.epochs?.blob),
             timestamps: new Float64Array(trace.timestamps.blob).map(
               (timestamp) => Math.round(timestamp * 1000),
             ),
-=======
-            iterations: new Float64Array(trace.iters.blob),
-            epochs: new Float64Array(trace.epochs?.blob),
-            timestamps: new Float64Array(trace.timestamps.blob),
->>>>>>> 93c508a7
             xValues: [...new Float64Array(trace.iters.blob)],
             yValues: [...new Float64Array(trace.values.blob)],
           },
@@ -542,7 +536,9 @@
   });
 }
 
-function alignData(data: IMetricsCollection[]): IMetricsCollection[] {
+function alignData(
+  data: IMetricsCollection<IMetric>[],
+): IMetricsCollection<IMetric>[] {
   const alignment = model.getState()!.config!.chart.xAxisAlignment;
   switch (alignment) {
     case AlignmentOptions.STEP:
@@ -701,12 +697,7 @@
       const closestIndex =
         xValue === null
           ? null
-<<<<<<< HEAD
-          : getClosestValue(metric.data.steps as any, xValue).index;
-=======
-          : getClosestValue(metric.data.iterations as any, xValue as number)
-              .index;
->>>>>>> 93c508a7
+          : getClosestValue(metric.data.xValues as any, xValue as number).index;
       const rowValues: { [key: string]: unknown } = {
         key: metric.key,
         color: metricsCollection.color ?? metric.color,
