import React from 'react';
import * as _ from 'lodash-es';

import COLORS from 'config/colors/colors';
import metricsService from 'services/api/metrics/metricsService';
import createModel from '../model';
import createMetricModel from './metricModel';
import { createRunModel } from './runModel';
import { encode } from 'utils/encoder/encoder';
import getClosestValue from 'utils/getClosestValue';
import {
  calculateCentralMovingAverage,
  calculateExponentialMovingAverage,
  SmoothingAlgorithmEnum,
} from 'utils/smoothingData';
import HighlightEnum from 'components/HighlightModesPopover/HighlightEnum';

//Types
import {
  GroupingSelectOptionType,
  GroupNameType,
  IAppData,
  IBookmarkData,
  IGetGroupingPersistIndex,
  IMetricAppConfig,
  IMetricAppModelState,
  IMetricsCollection,
  IMetricTableRowData,
  IOnGroupingModeChangeParams,
  IOnGroupingSelectChangeParams,
  ITooltipData,
} from 'types/services/models/metrics/metricsAppModel';
import { IMetric } from 'types/services/models/metrics/metricModel';
import { IRun } from 'types/services/models/metrics/runModel';
import { ILine } from 'types/components/LineChart/LineChart';
import { IOnSmoothingChange } from 'types/pages/metrics/Metrics';
import { IAxesScaleState } from 'types/components/AxesScalePopover/AxesScalePopover';
import { IActivePoint } from 'types/utils/d3/drawHoverAttributes';
import { CurveEnum, ScaleEnum } from 'utils/d3';
import getObjectPaths from 'utils/getObjectPaths';
import getTableColumns from 'pages/Metrics/components/TableColumns/TableColumns';
import DASH_ARRAYS from 'config/dash-arrays/dashArrays';
import { IBookmarkFormState } from 'types/pages/metrics/components/BookmarkForm/BookmarkForm';
import appsService from 'services/api/apps/appsService';
import dashboardService from 'services/api/dashboard/dashboardService';
import getUrlWithParam from 'utils/getUrlWithParam';
import getStateFromUrl from 'utils/getStateFromUrl';
import {
  aggregateGroupData,
  AggregationAreaMethods,
  AggregationLineMethods,
} from 'utils/aggregateGroupData';
import { INotification } from 'types/components/NotificationContainer/NotificationContainer';
import {
  adjustable_reader,
  decodePathsVals,
  decode_buffer_pairs,
  iterFoldTree,
} from 'utils/encoder/streamEncoding';
import { BookmarkNotificationsEnum } from 'config/notification-messages/notificationMessages';

const model = createModel<Partial<IMetricAppModelState>>({});
let tooltipData: ITooltipData = {};

function getConfig() {
  return {
    grouping: {
      color: [],
      style: [],
      chart: [],
      // TODO refactor boolean value types objects into one
      reverseMode: {
        color: false,
        style: false,
        chart: false,
      },
      isApplied: {
        color: true,
        style: true,
        chart: true,
      },
      persistence: {
        color: false,
        style: false,
      },
      seed: {
        color: 10,
        style: 10,
      },
      paletteIndex: 0,
      selectOptions: [],
    },
    chart: {
      highlightMode: HighlightEnum.Off,
      displayOutliers: true,
      zoomMode: false,
      axesScaleType: { xAxis: ScaleEnum.Linear, yAxis: ScaleEnum.Linear },
      curveInterpolation: CurveEnum.Linear,
      smoothingAlgorithm: SmoothingAlgorithmEnum.EMA,
      smoothingFactor: 0,
      aggregation: {
        methods: {
          area: AggregationAreaMethods.MIN_MAX,
          line: AggregationLineMethods.MEAN,
        },
        isApplied: false,
      },
      focusedState: {
        active: false,
        key: null,
        xValue: null,
        yValue: null,
        chartIndex: null,
      },
    },
  };
}

let appRequestRef: {
  call: () => Promise<IAppData>;
  abort: () => void;
};

function initialize() {
  model.init();
  model.setState({
    refs: {
      tableRef: { current: null },
      chartPanelRef: { current: null },
    },
  });
}

function setDefaultAppConfigData() {
  const grouping: IMetricAppConfig['grouping'] =
    getStateFromUrl('grouping') || getConfig().grouping;
  const chart: IMetricAppConfig['chart'] =
    getStateFromUrl('chart') || getConfig().chart;
  const configData: IMetricAppConfig = _.merge(getConfig(), {
    chart,
    grouping,
  });
  model.setState({
    config: configData,
  });
}

function getAppConfigData(appId: string) {
  if (appRequestRef) {
    appRequestRef.abort();
  }
  appRequestRef = appsService.fetchApp(appId);
  return {
    call: async () => {
      const appData = await appRequestRef.call();
      const configData: IMetricAppConfig = _.merge(getConfig(), appData);
      model.setState({
        config: configData,
      });
    },
    abort: appRequestRef.abort,
  };
}

let metricsRequestRef: {
  call: () => Promise<ReadableStream<IRun[]>>;
  abort: () => void;
};

function getMetricsData() {
  if (metricsRequestRef) {
    metricsRequestRef.abort();
  }
  metricsRequestRef = metricsService.getMetricsData({
    q: 'metric_name == "bleu"',
  });
  return {
    call: async () => {
      const stream = await metricsRequestRef.call();
      let gen = adjustable_reader(stream);
      let buffer_pairs = decode_buffer_pairs(gen);
      let decodedPairs = decodePathsVals(buffer_pairs);
      let objects = iterFoldTree(decodedPairs, 1);

      const runData: IRun[] = [];
      for await (let [keys, val] of objects) {
        runData.push(val as any);
      }

      const { data, params } = processData(runData);
      const configData = model.getState()?.config;
      if (configData) {
        configData.grouping.selectOptions = [
          ...getGroupingSelectOptions(params),
        ];
      }
      model.setState({
        rawData: runData,
        config: configData,
        params,
        data,
        lineChartData: getDataAsLines(data),
        tableData: getDataAsTableRows(data, null, params),
        tableColumns: getTableColumns(params),
      });
    },
    abort: metricsRequestRef.abort,
  };
}

async function onBookmarkCreate({ name, description }: IBookmarkFormState) {
  const configData: IMetricAppConfig | undefined = model.getState()?.config;
  if (configData) {
    const data: IAppData | any = await appsService.createApp(configData).call();
    if (data.id) {
      dashboardService
<<<<<<< HEAD
        .createDashboard({ app_id: data.id, name, description })
        .call();
=======
        .createBookmark({ app_id: data.id, name, description })
        .call()
        .then((res: IBookmarkData | any) => {
          if (res.id) {
            onNotificationAdd({
              id: Date.now(),
              severity: 'success',
              message: BookmarkNotificationsEnum.CREATE,
            });
          }
        })
        .catch((err) => {
          onNotificationAdd({
            id: Date.now(),
            severity: 'error',
            message: BookmarkNotificationsEnum.ERROR,
          });
        });
>>>>>>> 3beccdf8
    }
  }
}

function getGroupingSelectOptions(
  params: string[],
): GroupingSelectOptionType[] {
  const paramsOptions: GroupingSelectOptionType[] = params.map((param) => ({
    value: `run.params.${param}`,
    group: 'params',
    label: param,
  }));

  return [
    ...paramsOptions,
    {
      group: 'Other',
      label: 'experiment_name',
      value: 'run.experiment_name',
    },
    {
      group: 'Other',
      label: 'run.hash',
      value: 'run.params.status.hash',
    },
    {
      group: 'Other',
      label: 'metric_name',
      value: 'metric_name',
    },
    {
      group: 'context',
      label: 'subset',
      value: 'context.subset',
    },
  ];
}

function processData(data: IRun[]): {
  data: IMetricsCollection[];
  params: string[];
} {
  const grouping = model.getState()?.config?.grouping;
  let metrics: IMetric[] = [];
  let index: number = -1;
  let params: string[] = [];
  const paletteIndex: number = grouping?.paletteIndex || 0;
  data.forEach((run: IRun) => {
    params = params.concat(
      getObjectPaths(_.omit(run.params, 'experiment_name', 'status')),
    );
    metrics = metrics.concat(
      run.traces.map((trace) => {
        index++;
        return createMetricModel({
          ...trace,
          run: createRunModel(_.omit(run, 'traces') as IRun),
          key: encode({
            runHash: run.params.status.hash,
            metricName: trace.metric_name,
            traceContext: trace.context,
          }),
          dasharray: '0',
          color: COLORS[paletteIndex][index % COLORS[paletteIndex].length],
          data: {
            values: new Float64Array(trace.values.blob),
            iterations: new Float64Array(trace.iters.blob),
            epochs: new Float64Array(trace.epochs.blob),
            timestamps: new Float64Array(trace.timestamps.blob),
            xValues: [...new Float64Array(trace.iters.blob)],
            yValues: [...new Float64Array(trace.values.blob)],
          },
        } as IMetric);
      }),
    );
  });

  const processedData = groupData(metrics);
  const uniqParams = _.uniq(params);

  setTooltipData(processedData, uniqParams);

  return {
    data: processedData,
    params: uniqParams,
  };
}

function getFilteredGroupingOptions(
  grouping: IMetricAppConfig['grouping'],
  groupName: GroupNameType,
): string[] {
  const { selectOptions, reverseMode, isApplied } = grouping;

  const filteredOptions = [...selectOptions]
    .filter((opt) => grouping[groupName].indexOf(opt.value) === -1)
    .map((item) => item.value);
  return isApplied[groupName]
    ? reverseMode[groupName]
      ? filteredOptions
      : grouping[groupName]
    : [];
}

function getGroupingPersistIndex({
  groupValues,
  groupKey,
  grouping,
}: IGetGroupingPersistIndex) {
  const configHash = encode(groupValues[groupKey].config as {});
  let index = BigInt(0);
  for (let i = 0; i < configHash.length; i++) {
    const charCode = configHash.charCodeAt(i);
    if (charCode > 47 && charCode < 58) {
      index += BigInt(
        (charCode - 48) * Math.ceil(Math.pow(16, i) / grouping.seed.color),
      );
    } else if (charCode > 96 && charCode < 103) {
      index += BigInt(
        (charCode - 87) * Math.ceil(Math.pow(16, i) / grouping.seed.color),
      );
    }
  }
  return index;
}

function groupData(data: IMetric[]): IMetricsCollection[] {
  const grouping = model.getState()!.config!.grouping;
  const { paletteIndex } = grouping;
  const groupByColor = getFilteredGroupingOptions(grouping, 'color');
  const groupByStyle = getFilteredGroupingOptions(grouping, 'style');
  const groupByChart = getFilteredGroupingOptions(grouping, 'chart');
  if (
    groupByColor.length === 0 &&
    groupByStyle.length === 0 &&
    groupByChart.length === 0
  ) {
    return [
      {
        config: null,
        color: null,
        dasharray: null,
        chartIndex: 0,
        data: data,
      },
    ];
  }

  const groupValues: {
    [key: string]: IMetricsCollection;
  } = {};

  const groupingFields = _.uniq(
    groupByColor.concat(groupByStyle).concat(groupByChart),
  );

  for (let i = 0; i < data.length; i++) {
    const groupValue: { [key: string]: unknown } = {};
    groupingFields.forEach((field) => {
      groupValue[field] = _.get(data[i], field);
    });
    const groupKey = encode(groupValue);
    if (groupValues.hasOwnProperty(groupKey)) {
      groupValues[groupKey].data.push(data[i]);
    } else {
      groupValues[groupKey] = {
        config: groupValue,
        color: null,
        dasharray: null,
        chartIndex: 0,
        data: [data[i]],
      };
    }
  }

  let colorIndex = 0;
  let dasharrayIndex = 0;
  let chartIndex = 0;

  const colorConfigsMap: { [key: string]: number } = {};
  const dasharrayConfigsMap: { [key: string]: number } = {};
  const chartIndexConfigsMap: { [key: string]: number } = {};

  for (let groupKey in groupValues) {
    const groupValue = groupValues[groupKey];

    if (groupByColor.length > 0) {
      const colorConfig = _.pick(groupValue.config, groupByColor);
      const colorKey = encode(colorConfig);

      if (grouping.persistence.color && grouping.isApplied.color) {
        let index = getGroupingPersistIndex({
          groupValues,
          groupKey,
          grouping,
        });
        groupValue.color =
          COLORS[paletteIndex][
            Number(index % BigInt(COLORS[paletteIndex].length))
          ];
      } else if (colorConfigsMap.hasOwnProperty(colorKey)) {
        groupValue.color =
          COLORS[paletteIndex][
            colorConfigsMap[colorKey] % COLORS[paletteIndex].length
          ];
      } else {
        colorConfigsMap[colorKey] = colorIndex;
        groupValue.color =
          COLORS[paletteIndex][colorIndex % COLORS[paletteIndex].length];
        colorIndex++;
      }
    }

    if (groupByStyle.length > 0) {
      const dasharrayConfig = _.pick(groupValue.config, groupByStyle);
      const dasharrayKey = encode(dasharrayConfig);
      if (grouping.persistence.style && grouping.isApplied.style) {
        let index = getGroupingPersistIndex({
          groupValues,
          groupKey,
          grouping,
        });
        groupValue.dasharray =
          DASH_ARRAYS[Number(index % BigInt(DASH_ARRAYS.length))];
      } else if (dasharrayConfigsMap.hasOwnProperty(dasharrayKey)) {
        groupValue.dasharray =
          DASH_ARRAYS[dasharrayConfigsMap[dasharrayKey] % DASH_ARRAYS.length];
      } else {
        dasharrayConfigsMap[dasharrayKey] = dasharrayIndex;
        groupValue.dasharray = DASH_ARRAYS[dasharrayIndex % DASH_ARRAYS.length];
        dasharrayIndex++;
      }
    }

    if (groupByChart.length > 0) {
      const chartIndexConfig = _.pick(groupValue.config, groupByChart);
      const chartIndexKey = encode(chartIndexConfig);
      if (chartIndexConfigsMap.hasOwnProperty(chartIndexKey)) {
        groupValue.chartIndex = chartIndexConfigsMap[chartIndexKey];
      } else {
        chartIndexConfigsMap[chartIndexKey] = chartIndex;
        groupValue.chartIndex = chartIndex;
        chartIndex++;
      }
    }
  }

  const groups = Object.values(groupValues);

  return aggregateGroupData({
    groupData: groups,
    methods: {
      area: AggregationAreaMethods.MIN_MAX,
      line: AggregationLineMethods.MEAN,
    },
    scale: model.getState()!.config!.chart.axesScaleType,
  });
}

function alignData() {}

function getDataAsLines(
  processedData: IMetricsCollection[],
  configData: IMetricAppConfig | any = model.getState()?.config,
): ILine[][] {
  if (!processedData) {
    return [];
  }

  const { smoothingAlgorithm, smoothingFactor } = configData?.chart;
  const lines = processedData
    .map((metricsCollection: IMetricsCollection) =>
      metricsCollection.data.map((metric: IMetric) => {
        let yValues;
        if (smoothingAlgorithm && smoothingFactor) {
          yValues =
            smoothingAlgorithm === SmoothingAlgorithmEnum.EMA
              ? calculateExponentialMovingAverage(
                  metric.data.yValues,
                  smoothingFactor,
                )
              : calculateCentralMovingAverage(
                  metric.data.yValues,
                  smoothingFactor,
                );
        } else {
          yValues = metric.data.yValues;
        }
        return {
          ...metric,
          color: metricsCollection.color ?? metric.color,
          dasharray: metricsCollection.dasharray ?? metric.color,
          chartIndex: metricsCollection.chartIndex,
          selectors: [metric.key, metric.key, metric.run.params.status.hash],
          data: {
            xValues: metric.data.xValues,
            yValues,
          },
        };
      }),
    )
    .flat();

  return Object.values(_.groupBy(lines, 'chartIndex'));
}

function getDataAsTableRows(
  processedData: IMetricsCollection[],
  xValue: number | null = null,
  paramKeys: string[],
): IMetricTableRowData[][] | any {
  if (!processedData) {
    return [];
  }

  return processedData.map((metricsCollection: IMetricsCollection) =>
    metricsCollection.data.map((metric: IMetric) => {
      const closestIndex =
        xValue === null
          ? null
          : getClosestValue(metric.data.iterations as any, xValue).index;
      const rowValues: { [key: string]: unknown } = {
        key: metric.key,
        color: metricsCollection.color ?? metric.color,
        dasharray: metricsCollection.dasharray ?? metric.color,
        experiment: metric.run.params.experiment_name,
        run: metric.run.params.status.name,
        metric: metric.metric_name,
        context: Object.entries(metric.context).map((entry) => entry.join(':')),
        value: `${
          closestIndex === null ? '-' : metric.data.values[closestIndex]
        }`,
        iteration: `${
          closestIndex === null ? '-' : metric.data.iterations[closestIndex]
        }`,
      };
      paramKeys.forEach((paramKey) => {
        rowValues[paramKey] = _.get(metric.run.params, paramKey, '-');
      });
      return rowValues;
    }),
  );
}

function setComponentRefs(refElement: React.MutableRefObject<any> | object) {
  const modelState = model.getState();
  if (modelState?.refs) {
    modelState.refs = Object.assign(modelState.refs, refElement);
    model.setState({ refs: modelState.refs });
  }
}

function setTooltipData(
  processedData: IMetricsCollection[],
  paramKeys: string[],
): void {
  const data: { [key: string]: any } = {};

  function getGroupConfig(metric: IMetric) {
    const configData = model.getState()?.config;
    const groupingItems: GroupNameType[] = ['color', 'style', 'chart'];
    let groupConfig: { [key: string]: {} } = {};
    for (let groupItemKey of groupingItems) {
      const groupItem: string[] = configData?.grouping?.[groupItemKey] || [];
      if (groupItem.length) {
        groupConfig[groupItemKey] = groupItem.reduce((acc, paramKey) => {
          Object.assign(acc, {
            [paramKey.replace('run.params.', '')]: _.get(metric, paramKey),
          });
          return acc;
        }, {});
      }
    }
    return groupConfig;
  }

  for (let metricsCollection of processedData) {
    for (let metric of metricsCollection.data) {
      data[metric.key] = {
        metricName: metric.metric_name,
        metricContext: metric.context,
        group_config: getGroupConfig(metric),
        params: paramKeys.reduce((acc, paramKey) => {
          Object.assign(acc, {
            [paramKey]: _.get(metric, `run.params.${paramKey}`),
          });
          return acc;
        }, {}),
      };
    }
  }

  tooltipData = data;
}

//Chart Methods

function onChangeHighlightMode(mode: HighlightEnum): void {
  const configData: IMetricAppConfig | undefined = model.getState()?.config;
  if (configData?.chart) {
    model.setState({
      config: {
        ...configData,
        chart: {
          ...configData.chart,
          highlightMode: mode,
        },
      },
    });
  }
}

function onZoomModeChange(): void {
  const configData: IMetricAppConfig | undefined = model.getState()?.config;
  if (configData?.chart) {
    model.setState({
      config: {
        ...configData,
        chart: {
          ...configData.chart,
          zoomMode: !configData.chart.zoomMode,
        },
      },
    });
  }
}

function onSmoothingChange(props: IOnSmoothingChange) {
  const configData: IMetricAppConfig | undefined = model.getState()?.config;
  if (configData?.chart) {
    configData.chart = { ...configData.chart, ...props };

    model.setState({
      config: { ...configData },
      lineChartData: getDataAsLines(model.getState()!.data!, configData),
    });
  }
}

function onDisplayOutliersChange(): void {
  const configData: IMetricAppConfig | undefined = model.getState()?.config;
  if (configData?.chart) {
    configData.chart.displayOutliers = !configData?.chart.displayOutliers;
    model.setState({ config: configData });
  }
}

function onAxesScaleTypeChange(params: IAxesScaleState): void {
  const configData: IMetricAppConfig | undefined = model.getState()?.config;
  if (configData?.chart) {
    model.setState({
      config: {
        ...configData,
        chart: {
          ...configData.chart,
          axesScaleType: params,
        },
      },
    });
  }
}

function onGroupingSelectChange({
  groupName,
  list,
}: IOnGroupingSelectChangeParams) {
  const configData: IMetricAppConfig | undefined = model.getState()?.config;
  if (configData?.grouping) {
    configData.grouping = { ...configData.grouping, [groupName]: list };
    updateModelData(configData);
  }
}

function onGroupingModeChange({
  groupName,
  value,
}: IOnGroupingModeChangeParams): void {
  const configData: IMetricAppConfig | undefined = model.getState()?.config;
  if (configData?.grouping) {
    configData.grouping.reverseMode = {
      ...configData.grouping.reverseMode,
      [groupName]: value,
    };
    updateModelData(configData);
  }
}

function onGroupingPaletteChange(index: number): void {
  const configData: IMetricAppConfig | undefined = model.getState()?.config;
  if (configData?.grouping) {
    configData.grouping = {
      ...configData.grouping,
      paletteIndex: index,
    };
    updateModelData(configData);
  }
}

function onGroupingReset(groupName: GroupNameType) {
  const configData: IMetricAppConfig | undefined = model.getState()?.config;
  if (configData?.grouping) {
    const { reverseMode, paletteIndex, isApplied, persistence } =
      configData.grouping;
    configData.grouping = {
      ...configData.grouping,
      reverseMode: { ...reverseMode, [groupName]: false },
      [groupName]: [],
      paletteIndex: groupName === 'color' ? 0 : paletteIndex,
      persistence: { ...persistence, [groupName]: false },
      isApplied: { ...isApplied, [groupName]: true },
    };
    updateModelData(configData);
  }
}

function updateModelData(configData: IMetricAppConfig): void {
  const processedData = processData(model.getState()?.rawData as IRun[]);
  model.setState({
    config: configData,
    data: processedData.data,
    lineChartData: getDataAsLines(processedData.data),
    tableData: getDataAsTableRows(
      processedData.data,
      null,
      processedData.params,
    ),
  });
}

function onGroupingApplyChange(groupName: GroupNameType): void {
  const configData: IMetricAppConfig | undefined = model.getState()?.config;
  if (configData?.grouping) {
    configData.grouping = {
      ...configData.grouping,
      isApplied: {
        ...configData.grouping.isApplied,
        [groupName]: !configData.grouping.isApplied[groupName],
      },
    };
    updateModelData(configData);
  }
}

function onGroupingPersistenceChange(groupName: 'style' | 'color'): void {
  const configData: IMetricAppConfig | undefined = model.getState()?.config;
  if (configData?.grouping) {
    configData.grouping = {
      ...configData.grouping,
      persistence: {
        ...configData.grouping.persistence,
        [groupName]: !configData.grouping.persistence[groupName],
      },
    };
    updateModelData(configData);
  }
}

function onActivePointChange(
  activePoint: IActivePoint,
  focusedStateActive: boolean = false,
): void {
  const tableRef: any = model.getState()?.refs?.tableRef;
  const tableData = getDataAsTableRows(
    model.getState()!.data!,
    activePoint.xValue,
    model.getState()!.params!,
  );
  const stateUpdate: Partial<IMetricAppModelState> = {
    tableData,
  };
  if (tableRef) {
    tableRef.current?.updateData({ newData: tableData.flat() });
    tableRef.current?.setHoveredRow?.(activePoint.key);
    tableRef.current?.setActiveRow?.(
      focusedStateActive ? activePoint.key : null,
    );
    if (focusedStateActive) {
      tableRef.current?.scrollToRow?.(activePoint.key);
    }
  }
  const configData: IMetricAppConfig | undefined = model.getState()?.config;
  if (configData?.chart) {
    configData.chart.focusedState = {
      active: focusedStateActive,
      key: activePoint.key,
      xValue: activePoint.xValue,
      yValue: activePoint.yValue,
      chartIndex: activePoint.chartIndex,
    };
    stateUpdate.config = configData;
    stateUpdate.tooltipContent = tooltipData[activePoint.key] || {};
  }

  model.setState(stateUpdate);
}

//Table Methods

function onTableRowHover(rowKey: string): void {
  const configData: IMetricAppConfig | undefined = model.getState()?.config;
  if (configData?.chart) {
    const chartPanelRef: any = model.getState()?.refs?.chartPanelRef;
    if (chartPanelRef && !configData.chart.focusedState.active) {
      chartPanelRef.current?.setActiveLine(rowKey);
    }
  }
}

function onTableRowClick(rowKey: string | null): void {
  const configData: IMetricAppConfig | undefined = model.getState()?.config;
  const chartPanelRef: any = model.getState()?.refs?.chartPanelRef;
  if (chartPanelRef && rowKey) {
    chartPanelRef.current?.setActiveLine(rowKey, true);
  }
  if (configData?.chart) {
    configData.chart.focusedState = {
      ...configData.chart.focusedState,
      active: !!rowKey,
    };
    updateModelData(configData);
  }
}

function updateGroupingStateUrl(): void {
  const groupingData = model.getState()?.config?.grouping;
  if (groupingData) {
    updateUrlParam('grouping', groupingData);
  }
}

function updateChartStateUrl(): void {
  const chartData = model.getState()?.config?.chart;
  if (chartData) {
    updateUrlParam('chart', chartData);
  }
}

function updateUrlParam(
  paramName: string,
  data: Record<string, unknown>,
): void {
  const encodedUrl: string = encode(data);
  const url: string = getUrlWithParam(paramName, encodedUrl);
  window.history.pushState(null, '', url);
}

function onNotificationDelete(id: number) {
  let notifyData: INotification[] | [] = model.getState()?.notifyData || [];
  notifyData = [...notifyData].filter((i) => i.id !== id);
  model.setState({ notifyData });
}

function onNotificationAdd(notification: INotification) {
  let notifyData: INotification[] | [] = model.getState()?.notifyData || [];
  notifyData = [...notifyData, notification];
  model.setState({ notifyData });
  setTimeout(() => {
    onNotificationDelete(notification.id);
  }, 3000);
}

const metricAppModel = {
  ...model,
  initialize,
  getMetricsData,
  getAppConfigData,
  getDataAsTableRows,
  setComponentRefs,
  setDefaultAppConfigData,
  onChangeHighlightMode,
  onZoomModeChange,
  onSmoothingChange,
  onDisplayOutliersChange,
  onAxesScaleTypeChange,
  onActivePointChange,
  onTableRowHover,
  onTableRowClick,
  onGroupingSelectChange,
  onGroupingModeChange,
  onGroupingPaletteChange,
  onGroupingReset,
  onGroupingApplyChange,
  onGroupingPersistenceChange,
  onBookmarkCreate,
  updateGroupingStateUrl,
  updateChartStateUrl,
  onNotificationDelete,
  onNotificationAdd,
};

export default metricAppModel;<|MERGE_RESOLUTION|>--- conflicted
+++ resolved
@@ -20,7 +20,7 @@
   GroupingSelectOptionType,
   GroupNameType,
   IAppData,
-  IBookmarkData,
+  IDashboardData,
   IGetGroupingPersistIndex,
   IMetricAppConfig,
   IMetricAppModelState,
@@ -214,13 +214,9 @@
     const data: IAppData | any = await appsService.createApp(configData).call();
     if (data.id) {
       dashboardService
-<<<<<<< HEAD
         .createDashboard({ app_id: data.id, name, description })
-        .call();
-=======
-        .createBookmark({ app_id: data.id, name, description })
         .call()
-        .then((res: IBookmarkData | any) => {
+        .then((res: IDashboardData | any) => {
           if (res.id) {
             onNotificationAdd({
               id: Date.now(),
@@ -236,7 +232,6 @@
             message: BookmarkNotificationsEnum.ERROR,
           });
         });
->>>>>>> 3beccdf8
     }
   }
 }
