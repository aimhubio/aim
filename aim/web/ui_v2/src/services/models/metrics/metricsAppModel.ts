--- conflicted
+++ resolved
@@ -51,7 +51,7 @@
 import { IOnSmoothingChange } from 'types/pages/metrics/Metrics';
 import { IAxesScaleState } from 'types/components/AxesScalePopover/AxesScalePopover';
 import { IActivePoint } from 'types/utils/d3/drawHoverAttributes';
-import { CurveEnum, ScaleEnum, XAlignmentEnum } from 'utils/d3';
+import { CurveEnum, ScaleEnum } from 'utils/d3';
 import { IBookmarkFormState } from 'types/pages/metrics/components/BookmarkForm/BookmarkForm';
 import { INotification } from 'types/components/NotificationContainer/NotificationContainer';
 import { HighlightEnum } from 'components/HighlightModesPopover/HighlightModesPopover';
@@ -101,7 +101,7 @@
       smoothingFactor: 0,
       alignmentConfig: {
         metric: '',
-        type: XAlignmentEnum.Step,
+        type: AlignmentOptions.EPOCH,
       },
       aggregationConfig: {
         methods: {
@@ -118,7 +118,6 @@
         yValue: null,
         chartIndex: null,
       },
-      xAxisAlignment: AlignmentOptions.EPOCH,
     },
     select: {
       metrics: [],
@@ -546,12 +545,11 @@
   });
 }
 
-<<<<<<< HEAD
 function alignData(
   data: IMetricsCollection<IMetric>[],
 ): IMetricsCollection<IMetric>[] {
-  const alignment = model.getState()!.config!.chart.xAxisAlignment;
-  switch (alignment) {
+  const alignment = model.getState()!.config!.chart.alignmentConfig;
+  switch (alignment.type) {
     case AlignmentOptions.STEP:
       for (let i = 0; i < data.length; i++) {
         const metricCollection = data[i];
@@ -618,8 +616,6 @@
   return data;
 }
 
-=======
->>>>>>> ae4889de
 function getAggregatedData(
   processedData: IMetricsCollection<IMetric>[],
   configData = model.getState()?.config as IMetricAppConfig,
@@ -1125,8 +1121,6 @@
   });
 }
 
-function alignData() {}
-
 function onAlignmentMetricChange(metric: string): void {
   const configData: IMetricAppConfig | undefined = model.getState()?.config;
   if (configData?.chart) {
@@ -1145,7 +1139,7 @@
   }
 }
 
-function onAlignmentTypeChange(type: XAlignmentEnum): void {
+function onAlignmentTypeChange(type: AlignmentOptions): void {
   const configData: IMetricAppConfig | undefined = model.getState()?.config;
   if (configData?.chart) {
     model.setState({
