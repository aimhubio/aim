import React from 'react';
import * as _ from 'lodash-es';

import COLORS from 'config/colors/colors';
import metricsService from 'services/api/metrics/metricsService';
import createModel from '../model';
import createMetricModel from './metricModel';
import { createRunModel } from './runModel';
import { encode } from 'utils/encoder/encoder';
import getClosestValue from 'utils/getClosestValue';
import { SmoothingAlgorithmEnum } from 'utils/smoothingData';
import getObjectPaths from 'utils/getObjectPaths';
import getTableColumns from 'pages/Metrics/components/TableColumns/TableColumns';
import DASH_ARRAYS from 'config/dash-arrays/dashArrays';
import appsService from 'services/api/apps/appsService';
import dashboardService from 'services/api/dashboard/dashboardService';
import getUrlWithParam from 'utils/getUrlWithParam';
import getStateFromUrl from 'utils/getStateFromUrl';
import {
  aggregateGroupData,
  AggregationAreaMethods,
  AggregationLineMethods,
} from 'utils/aggregateGroupData';
import {
  adjustable_reader,
  decodePathsVals,
  decode_buffer_pairs,
  iterFoldTree,
} from 'utils/encoder/streamEncoding';

// Types
import {
  GroupingSelectOptionType,
  GroupNameType,
  IAggregatedData,
  IAggregationConfig,
  IAppData,
  IDashboardData,
  IGetGroupingPersistIndex,
  IMetricAppConfig,
  IMetricAppModelState,
  IMetricsCollection,
  IMetricTableRowData,
  IOnGroupingModeChangeParams,
  IOnGroupingSelectChangeParams,
  ITooltipData,
} from 'types/services/models/metrics/metricsAppModel';
import { IMetric } from 'types/services/models/metrics/metricModel';
import { IMetricTrace, IRun } from 'types/services/models/metrics/runModel';
import { ILine } from 'types/components/LineChart/LineChart';
import { IOnSmoothingChange } from 'types/pages/metrics/Metrics';
import { IAxesScaleState } from 'types/components/AxesScalePopover/AxesScalePopover';
import { IActivePoint } from 'types/utils/d3/drawHoverAttributes';
import { CurveEnum, ScaleEnum, XAlignmentEnum } from 'utils/d3';
import { IBookmarkFormState } from 'types/pages/metrics/components/BookmarkForm/BookmarkForm';
import { INotification } from 'types/components/NotificationContainer/NotificationContainer';
import { HighlightEnum } from 'components/HighlightModesPopover/HighlightModesPopover';
import { BookmarkNotificationsEnum } from 'config/notification-messages/notificationMessages';
import { ISelectMetricsOption } from 'types/pages/metrics/components/SelectForm/SelectForm';
import getSmoothenedData from 'utils/getSmoothenedData';

const model = createModel<Partial<IMetricAppModelState>>({});
let tooltipData: ITooltipData = {};

function getConfig() {
  return {
    grouping: {
      color: [],
      style: [],
      chart: [],
      // TODO refactor boolean value types objects into one
      reverseMode: {
        color: false,
        style: false,
        chart: false,
      },
      isApplied: {
        color: true,
        style: true,
        chart: true,
      },
      persistence: {
        color: false,
        style: false,
      },
      seed: {
        color: 10,
        style: 10,
      },
      paletteIndex: 0,
      selectOptions: [],
    },
    chart: {
      highlightMode: HighlightEnum.Off,
      displayOutliers: true,
      zoomMode: false,
      axesScaleType: { xAxis: ScaleEnum.Linear, yAxis: ScaleEnum.Linear },
      curveInterpolation: CurveEnum.Linear,
      smoothingAlgorithm: SmoothingAlgorithmEnum.EMA,
      smoothingFactor: 0,
      alignmentConfig: {
        metric: '',
        type: XAlignmentEnum.Step,
      },
      aggregationConfig: {
        methods: {
          area: AggregationAreaMethods.MIN_MAX,
          line: AggregationLineMethods.MEAN,
        },
        isApplied: false,
        isEnabled: false,
      },
      focusedState: {
        active: false,
        key: null,
        xValue: null,
        yValue: null,
        chartIndex: null,
      },
    },
    select: {
      metrics: [],
      query: '',
      advancedMode: false,
      advancedQuery: '',
    },
  };
}

let appRequestRef: {
  call: () => Promise<IAppData>;
  abort: () => void;
};

function initialize() {
  model.init();
  model.setState({
    refs: {
      tableRef: { current: null },
      chartPanelRef: { current: null },
    },
  });
}

function setDefaultAppConfigData() {
  const grouping: IMetricAppConfig['grouping'] =
    getStateFromUrl('grouping') || getConfig().grouping;
  const chart: IMetricAppConfig['chart'] =
    getStateFromUrl('chart') || getConfig().chart;
  const select: IMetricAppConfig['select'] =
    getStateFromUrl('select') || getConfig().select;
  const configData: IMetricAppConfig = _.merge(getConfig(), {
    chart,
    grouping,
    select,
  });

  model.setState({
    config: configData,
  });
}

function getAppConfigData(appId: string) {
  if (appRequestRef) {
    appRequestRef.abort();
  }
  appRequestRef = appsService.fetchApp(appId);
  return {
    call: async () => {
      const appData = await appRequestRef.call();
      const configData: IMetricAppConfig = _.merge(getConfig(), appData);
      model.setState({
        config: configData,
      });
    },
    abort: appRequestRef.abort,
  };
}

function getQueryStringFromSelect(
  selectData: IMetricAppConfig['select'] | undefined,
) {
  let query = '';
  if (selectData !== undefined) {
    if (selectData.advancedMode) {
      query = selectData.advancedQuery;
    } else {
      query = `(${selectData.metrics
        .map((metric) =>
          metric.value.context === null
            ? `(metric_name == "${metric.value.metric_name}")`
            : `${Object.keys(metric.value.context).map(
                (item) =>
                  `(metric_name == "${
                    metric.value.metric_name
                  }" and context.${item} == "${
                    (metric.value.context as any)[item]
                  }")`,
              )}`,
        )
        .join(' or ')})${
        selectData.query ? `and ${selectData.query}` : ''
      }`.trim();
    }
  }

  return query;
}

let metricsRequestRef: {
  call: () => Promise<ReadableStream<IRun<IMetricTrace>[]>>;
  abort: () => void;
};

function getMetricsData() {
  if (metricsRequestRef) {
    metricsRequestRef.abort();
  }
  const selectData = model.getState()?.config?.select;
  let query = getQueryStringFromSelect(selectData);
  metricsRequestRef = metricsService.getMetricsData({
    q: query,
  });
  return {
    call: async () => {
<<<<<<< HEAD
      const stream = await metricsRequestRef.call();
      let gen = adjustable_reader(stream);
      let buffer_pairs = decode_buffer_pairs(gen);
      let decodedPairs = decodePathsVals(buffer_pairs);
      let objects = iterFoldTree(decodedPairs, 1);

      const runData: IRun<IMetricTrace>[] = [];
      for await (let [keys, val] of objects) {
        runData.push({
          ...(val as any),
          hash: keys[0],
        });
      }
=======
      if (query === '') {
        model.setState({
          queryIsEmpty: true,
        });
      } else {
        model.setState({
          requestIsPending: true,
          queryIsEmpty: false,
        });
        const stream = await metricsRequestRef.call();
        let gen = adjustable_reader(stream);
        let buffer_pairs = decode_buffer_pairs(gen);
        let decodedPairs = decodePathsVals(buffer_pairs);
        let objects = iterFoldTree(decodedPairs, 1);

        const runData: IRun<IMetricTrace>[] = [];
        for await (let [keys, val] of objects) {
          runData.push(val as any);
        }
>>>>>>> 47225956

        const { data, params } = processData(runData);
        const configData = model.getState()?.config;
        if (configData) {
          configData.grouping.selectOptions = [
            ...getGroupingSelectOptions(params),
          ];
          setAggregationEnabled(configData);
        }

<<<<<<< HEAD
      model.setState({
        rawData: runData,
        config: configData,
        params,
        data,
        lineChartData: getDataAsLines(data),
        aggregatedData: getAggregatedData(data),
        tableData: getDataAsTableRows(data, null, params),
        tableColumns: getTableColumns(params, data[0].config !== null),
      });
=======
        model.setState({
          requestIsPending: false,
          rawData: runData,
          config: configData,
          params,
          data,
          lineChartData: getDataAsLines(data),
          aggregatedData: getAggregatedData(data),
          tableData: getDataAsTableRows(data, null, params),
          tableColumns: getTableColumns(params),
        });
      }
>>>>>>> 47225956
    },
    abort: metricsRequestRef.abort,
  };
}

async function onBookmarkCreate({ name, description }: IBookmarkFormState) {
  const configData: IMetricAppConfig | undefined = model.getState()?.config;
  if (configData) {
    const data: IAppData | any = await appsService.createApp(configData).call();
    if (data.id) {
      dashboardService
        .createDashboard({ app_id: data.id, name, description })
        .call()
        .then((res: IDashboardData | any) => {
          if (res.id) {
            onNotificationAdd({
              id: Date.now(),
              severity: 'success',
              message: BookmarkNotificationsEnum.CREATE,
            });
          }
        })
        .catch((err) => {
          onNotificationAdd({
            id: Date.now(),
            severity: 'error',
            message: BookmarkNotificationsEnum.ERROR,
          });
        });
    }
  }
}

function onBookmarkUpdate(id: string) {
  const configData: IMetricAppConfig | undefined = model.getState()?.config;
  if (configData) {
    appsService
      .updateApp(id, configData)
      .call()
      .then((res: IDashboardData | any) => {
        if (res.id) {
          onNotificationAdd({
            id: Date.now(),
            severity: 'success',
            message: BookmarkNotificationsEnum.UPDATE,
          });
        }
      });
  }
}

function getGroupingSelectOptions(
  params: string[],
): GroupingSelectOptionType[] {
  const paramsOptions: GroupingSelectOptionType[] = params.map((param) => ({
    value: `run.params.${param}`,
    group: 'params',
    label: param,
  }));

  return [
    ...paramsOptions,
    {
      group: 'Other',
      label: 'experiment',
      value: 'run.props.experiment',
    },
    {
      group: 'Other',
      label: 'run.hash',
      value: 'run.hash',
    },
    {
      group: 'Other',
      label: 'metric',
      value: 'metric_name',
    },
    {
      group: 'context',
      label: 'subset',
      value: 'context.subset',
    },
  ];
}

function processData(data: IRun<IMetricTrace>[]): {
  data: IMetricsCollection<IMetric>[];
  params: string[];
} {
  const grouping = model.getState()?.config?.grouping;
  let metrics: IMetric[] = [];
  let index: number = -1;
  let params: string[] = [];
  const paletteIndex: number = grouping?.paletteIndex || 0;
  data.forEach((run: IRun<IMetricTrace>) => {
    params = params.concat(getObjectPaths(run.params));
    metrics = metrics.concat(
      run.traces.map((trace) => {
        index++;
        return createMetricModel({
          ...trace,
          run: createRunModel(_.omit(run, 'traces') as IRun<IMetricTrace>),
          key: encode({
            runHash: run.hash,
            metricName: trace.metric_name,
            traceContext: trace.context,
          }),
          dasharray: '0',
          color: COLORS[paletteIndex][index % COLORS[paletteIndex].length],
          data: {
            values: new Float64Array(trace.values.blob),
            steps: new Float64Array(trace.iters.blob),
            epochs: new Float64Array(trace.epochs?.blob),
            timestamps: new Float64Array(trace.timestamps.blob),
            xValues: [...new Float64Array(trace.iters?.blob)],
            yValues: [...new Float64Array(trace.values?.blob)],
          },
        } as IMetric);
      }),
    );
  });

  const processedData = groupData(metrics);
  const uniqParams = _.uniq(params);

  setTooltipData(processedData, uniqParams);

  return {
    data: processedData,
    params: uniqParams,
  };
}

function getFilteredGroupingOptions(
  grouping: IMetricAppConfig['grouping'],
  groupName: GroupNameType,
): string[] {
  const { selectOptions, reverseMode, isApplied } = grouping;

  const filteredOptions = [...selectOptions]
    .filter((opt) => grouping[groupName].indexOf(opt.value) === -1)
    .map((item) => item.value);
  return isApplied[groupName]
    ? reverseMode[groupName]
      ? filteredOptions
      : grouping[groupName]
    : [];
}

function getGroupingPersistIndex({
  groupValues,
  groupKey,
  grouping,
}: IGetGroupingPersistIndex) {
  const configHash = encode(groupValues[groupKey].config as {});
  let index = BigInt(0);
  for (let i = 0; i < configHash.length; i++) {
    const charCode = configHash.charCodeAt(i);
    if (charCode > 47 && charCode < 58) {
      index += BigInt(
        (charCode - 48) * Math.ceil(Math.pow(16, i) / grouping.seed.color),
      );
    } else if (charCode > 96 && charCode < 103) {
      index += BigInt(
        (charCode - 87) * Math.ceil(Math.pow(16, i) / grouping.seed.color),
      );
    }
  }
  return index;
}

function isGroupingApplied(grouping: IMetricAppConfig['grouping']): boolean {
  const groupByColor = getFilteredGroupingOptions(grouping, 'color');
  const groupByStyle = getFilteredGroupingOptions(grouping, 'style');
  const groupByChart = getFilteredGroupingOptions(grouping, 'chart');
  if (
    groupByColor.length === 0 &&
    groupByStyle.length === 0 &&
    groupByChart.length === 0
  ) {
    return false;
  }
  return true;
}

function groupData(data: IMetric[]): IMetricsCollection<IMetric>[] {
  const configData = model.getState()!.config;
  const grouping = configData!.grouping;
  const { paletteIndex } = grouping;
  const groupByColor = getFilteredGroupingOptions(grouping, 'color');
  const groupByStyle = getFilteredGroupingOptions(grouping, 'style');
  const groupByChart = getFilteredGroupingOptions(grouping, 'chart');
  if (
    groupByColor.length === 0 &&
    groupByStyle.length === 0 &&
    groupByChart.length === 0
  ) {
    return [
      {
        config: null,
        color: null,
        dasharray: null,
        chartIndex: 0,
        data: data,
      },
    ];
  }

  const groupValues: {
    [key: string]: IMetricsCollection<IMetric>;
  } = {};

  const groupingFields = _.uniq(
    groupByColor.concat(groupByStyle).concat(groupByChart),
  );

  for (let i = 0; i < data.length; i++) {
    const groupValue: { [key: string]: unknown } = {};
    groupingFields.forEach((field) => {
      groupValue[field] = _.get(data[i], field);
    });
    const groupKey = encode(groupValue);
    if (groupValues.hasOwnProperty(groupKey)) {
      groupValues[groupKey].data.push(data[i]);
    } else {
      groupValues[groupKey] = {
        key: groupKey,
        config: groupValue,
        color: null,
        dasharray: null,
        chartIndex: 0,
        data: [data[i]],
      };
    }
  }

  let colorIndex = 0;
  let dasharrayIndex = 0;
  let chartIndex = 0;

  const colorConfigsMap: { [key: string]: number } = {};
  const dasharrayConfigsMap: { [key: string]: number } = {};
  const chartIndexConfigsMap: { [key: string]: number } = {};

  for (let groupKey in groupValues) {
    const groupValue = groupValues[groupKey];

    if (groupByColor.length > 0) {
      const colorConfig = _.pick(groupValue.config, groupByColor);
      const colorKey = encode(colorConfig);

      if (grouping.persistence.color && grouping.isApplied.color) {
        let index = getGroupingPersistIndex({
          groupValues,
          groupKey,
          grouping,
        });
        groupValue.color =
          COLORS[paletteIndex][
            Number(index % BigInt(COLORS[paletteIndex].length))
          ];
      } else if (colorConfigsMap.hasOwnProperty(colorKey)) {
        groupValue.color =
          COLORS[paletteIndex][
            colorConfigsMap[colorKey] % COLORS[paletteIndex].length
          ];
      } else {
        colorConfigsMap[colorKey] = colorIndex;
        groupValue.color =
          COLORS[paletteIndex][colorIndex % COLORS[paletteIndex].length];
        colorIndex++;
      }
    }

    if (groupByStyle.length > 0) {
      const dasharrayConfig = _.pick(groupValue.config, groupByStyle);
      const dasharrayKey = encode(dasharrayConfig);
      if (grouping.persistence.style && grouping.isApplied.style) {
        let index = getGroupingPersistIndex({
          groupValues,
          groupKey,
          grouping,
        });
        groupValue.dasharray =
          DASH_ARRAYS[Number(index % BigInt(DASH_ARRAYS.length))];
      } else if (dasharrayConfigsMap.hasOwnProperty(dasharrayKey)) {
        groupValue.dasharray =
          DASH_ARRAYS[dasharrayConfigsMap[dasharrayKey] % DASH_ARRAYS.length];
      } else {
        dasharrayConfigsMap[dasharrayKey] = dasharrayIndex;
        groupValue.dasharray = DASH_ARRAYS[dasharrayIndex % DASH_ARRAYS.length];
        dasharrayIndex++;
      }
    }

    if (groupByChart.length > 0) {
      const chartIndexConfig = _.pick(groupValue.config, groupByChart);
      const chartIndexKey = encode(chartIndexConfig);
      if (chartIndexConfigsMap.hasOwnProperty(chartIndexKey)) {
        groupValue.chartIndex = chartIndexConfigsMap[chartIndexKey];
      } else {
        chartIndexConfigsMap[chartIndexKey] = chartIndex;
        groupValue.chartIndex = chartIndex;
        chartIndex++;
      }
    }
  }

  const groups = Object.values(groupValues);

  const chartConfig = configData!.chart;

  return aggregateGroupData({
    groupData: groups,
    methods: {
      area: chartConfig.aggregationConfig.methods.area,
      line: chartConfig.aggregationConfig.methods.line,
    },
    scale: chartConfig.axesScaleType,
  });
}

function getAggregatedData(
  processedData: IMetricsCollection<IMetric>[],
  configData = model.getState()?.config as IMetricAppConfig,
): IAggregatedData[] {
  if (!processedData) {
    return [];
  }
  const paletteIndex: number = configData?.grouping?.paletteIndex || 0;

  let aggregatedData: IAggregatedData[] = [];
  const { smoothingAlgorithm, smoothingFactor } = configData?.chart;

  processedData.forEach((metricsCollection, index) => {
    let lineY: number[];
    let areaMinY: number[];
    let areaMaxY: number[];
    if (smoothingAlgorithm && smoothingFactor) {
      lineY = getSmoothenedData({
        smoothingAlgorithm,
        smoothingFactor,
        data: metricsCollection.aggregation?.line?.yValues || [],
      });
      areaMinY = getSmoothenedData({
        smoothingAlgorithm,
        smoothingFactor,
        data: metricsCollection.aggregation?.area.min?.yValues || [],
      });
      areaMaxY = getSmoothenedData({
        smoothingAlgorithm,
        smoothingFactor,
        data: metricsCollection.aggregation?.area.max?.yValues || [],
      });
    } else {
      lineY = metricsCollection.aggregation?.line?.yValues as number[];
      areaMinY = metricsCollection.aggregation?.area.min?.yValues as number[];
      areaMaxY = metricsCollection.aggregation?.area.max?.yValues as number[];
    }

    const line = {
      xValues: metricsCollection.aggregation?.line?.xValues as number[],
      yValues: lineY,
    };
    const area: any = {
      min: {
        xValues: metricsCollection.aggregation?.area.min?.xValues,
        yValues: areaMinY,
      },
      max: {
        xValues: metricsCollection.aggregation?.area.max?.xValues,
        yValues: areaMaxY,
      },
    };
    aggregatedData.push({
      key: encode(metricsCollection.data.map((metric) => metric.key) as {}),
      area,
      line,
      chartIndex: metricsCollection.chartIndex || 0,
      color:
        metricsCollection.color ||
        COLORS[paletteIndex][index % COLORS[paletteIndex].length],
      dasharray: metricsCollection.dasharray || '0',
    });
  });

  return aggregatedData;
}

function getDataAsLines(
  processedData: IMetricsCollection<IMetric>[],
  configData: IMetricAppConfig | any = model.getState()?.config,
): ILine[][] {
  if (!processedData) {
    return [];
  }
  const { smoothingAlgorithm, smoothingFactor } = configData?.chart;
  const lines = processedData
    .map((metricsCollection: IMetricsCollection<IMetric>) =>
      metricsCollection.data.map((metric: IMetric) => {
        let yValues;
        if (smoothingAlgorithm && smoothingFactor) {
          yValues = getSmoothenedData({
            smoothingAlgorithm,
            smoothingFactor,
            data: metric.data.yValues,
          });
        } else {
          yValues = metric.data.yValues;
        }
        return {
          ...metric,
          color: metricsCollection.color ?? metric.color,
          dasharray: metricsCollection.dasharray ?? metric.color,
          chartIndex: metricsCollection.chartIndex,
          selectors: [metric.key, metric.key, metric.run.params.status.hash],
          data: {
            xValues: metric.data.xValues,
            yValues,
          },
        };
      }),
    )
    .flat();

  return Object.values(_.groupBy(lines, 'chartIndex'));
}

function getDataAsTableRows(
  processedData: IMetricsCollection<IMetric>[],
  xValue: number | string | null = null,
  paramKeys: string[],
): IMetricTableRowData[] | any {
  if (!processedData) {
    return [];
  }

  const rows: IMetricTableRowData[] = [];

  processedData.forEach((metricsCollection: IMetricsCollection<IMetric>) => {
    const groupKey = metricsCollection.key;
    const columnsValues: { [key: string]: string[] } = {};

    if (metricsCollection.config !== null) {
      rows.push({
        '#': '',
        key: groupKey!,
        color: metricsCollection.color,
        dasharray: metricsCollection.dasharray,
        experiment: '',
        run: '',
        metric: '',
        context: [],
        value: '',
        step: '',
        epoch: '',
        timestamp: '',
        children: [],
        groupHeader: true,
        rowProps: {
          style: {
            borderLeft: `3px solid ${metricsCollection.color ?? COLORS[0][0]}`,
          },
        },
      });
    }

    metricsCollection.data.forEach((metric: IMetric) => {
      const closestIndex =
        xValue === null
          ? null
          : getClosestValue(metric.data.xValues as number[], xValue as number)
              .index;
      const rowValues: IMetricTableRowData = {
        key: metric.key,
        color: metricsCollection.color ?? metric.color,
        dasharray: metricsCollection.dasharray ?? metric.dasharray,
        experiment: metric.run.props.experiment ?? 'default',
        run: metric.run.props.name ?? '-',
        metric: metric.metric_name,
        context: Object.entries(metric.context).map((entry) => entry.join(':')),
        value: `${
          closestIndex === null ? '-' : metric.data.values[closestIndex] ?? '-'
        }`,
        step: `${
          closestIndex === null ? '-' : metric.data.steps[closestIndex] ?? '-'
        }`,
        epoch: `${
          closestIndex === null ? '-' : metric.data.epochs[closestIndex] ?? '-'
        }`,
        timestamp: `${
          closestIndex === null
            ? '-'
            : metric.data.timestamps[closestIndex] ?? '-'
        }`,
        parentId: groupKey,
        rowProps: {
          style: {
            borderLeft: `3px solid ${metricsCollection.color ?? metric.color}`,
          },
        },
      };

      [
        'experiment',
        'run',
        'metric',
        'context',
        'value',
        'step',
        'epoch',
        'timestamp',
      ].forEach((key) => {
        if (columnsValues.hasOwnProperty(key)) {
          if (!_.some(columnsValues[key], rowValues[key])) {
            columnsValues[key].push(rowValues[key]);
          }
        } else {
          columnsValues[key] = [rowValues[key]];
        }
      });

      paramKeys.forEach((paramKey) => {
<<<<<<< HEAD
        const value = _.get(metric.run.params, paramKey, '-');
        rowValues[paramKey] = value;
        if (columnsValues.hasOwnProperty(paramKey)) {
          if (!columnsValues[paramKey].includes(value)) {
            columnsValues[paramKey].push(value);
          }
        } else {
          columnsValues[paramKey] = [value];
        }
=======
        rowValues[paramKey] = JSON.stringify(
          _.get(metric.run.params, paramKey, '-'),
        );
>>>>>>> 47225956
      });

      if (metricsCollection.config !== null) {
        rows[rows.length - 1].children.push(rowValues);
      } else {
        rows.push(rowValues);
      }
    });

    if (metricsCollection.config !== null) {
      for (let columnKey in columnsValues) {
        rows[rows.length - 1][columnKey] =
          columnsValues[columnKey].length > 1
            ? 'Mix'
            : columnsValues[columnKey][0];
      }
    }
  });

  return rows;
}

function setComponentRefs(refElement: React.MutableRefObject<any> | object) {
  const modelState = model.getState();
  if (modelState?.refs) {
    modelState.refs = Object.assign(modelState.refs, refElement);
    model.setState({ refs: modelState.refs });
  }
}

function setTooltipData(
  processedData: IMetricsCollection<IMetric>[],
  paramKeys: string[],
): void {
  const data: { [key: string]: any } = {};

  function getGroupConfig(metric: IMetric) {
    const configData = model.getState()?.config;
    const groupingItems: GroupNameType[] = ['color', 'style', 'chart'];
    let groupConfig: { [key: string]: {} } = {};
    for (let groupItemKey of groupingItems) {
      const groupItem: string[] = configData?.grouping?.[groupItemKey] || [];
      if (groupItem.length) {
        groupConfig[groupItemKey] = groupItem.reduce((acc, paramKey) => {
          Object.assign(acc, {
            [paramKey.replace('run.params.', '')]: JSON.stringify(
              _.get(metric, paramKey, '-'),
            ),
          });
          return acc;
        }, {});
      }
    }
    return groupConfig;
  }

  for (let metricsCollection of processedData) {
    for (let metric of metricsCollection.data) {
      data[metric.key] = {
        metricName: metric.metric_name,
        metricContext: metric.context,
        group_config: getGroupConfig(metric),
        params: paramKeys.reduce((acc, paramKey) => {
          Object.assign(acc, {
            [paramKey]: JSON.stringify(
              _.get(metric, `run.params.${paramKey}`, '-'),
            ),
          });
          return acc;
        }, {}),
      };
    }
  }

  tooltipData = data;
}

//Chart Methods

function onHighlightModeChange(mode: HighlightEnum): void {
  const configData: IMetricAppConfig | undefined = model.getState()?.config;
  if (configData?.chart) {
    model.setState({
      config: {
        ...configData,
        chart: {
          ...configData.chart,
          highlightMode: mode,
        },
      },
    });
  }
}

function onZoomModeChange(): void {
  const configData: IMetricAppConfig | undefined = model.getState()?.config;
  if (configData?.chart) {
    model.setState({
      config: {
        ...configData,
        chart: {
          ...configData.chart,
          zoomMode: !configData.chart.zoomMode,
        },
      },
    });
  }
}

function onAggregationConfigChange(
  aggregationConfig: Partial<IAggregationConfig>,
): void {
  const configData: IMetricAppConfig | undefined = model.getState()?.config;
  if (configData?.chart && !_.isEmpty(aggregationConfig)) {
    configData.chart = {
      ...configData.chart,
      aggregationConfig: {
        ...configData.chart.aggregationConfig,
        ...aggregationConfig,
      },
    };
    updateModelData(configData);
  }
}

function onSmoothingChange(props: IOnSmoothingChange) {
  const configData: IMetricAppConfig | undefined = model.getState()?.config;
  if (configData?.chart) {
    configData.chart = { ...configData.chart, ...props };
    updateModelData(configData);
  }
}

function onDisplayOutliersChange(): void {
  const configData: IMetricAppConfig | undefined = model.getState()?.config;
  if (configData?.chart) {
    configData.chart.displayOutliers = !configData?.chart.displayOutliers;
    model.setState({ config: configData });
  }
}

function onAxesScaleTypeChange(params: IAxesScaleState): void {
  const configData: IMetricAppConfig | undefined = model.getState()?.config;
  if (configData?.chart) {
    model.setState({
      config: {
        ...configData,
        chart: {
          ...configData.chart,
          axesScaleType: params,
        },
      },
    });
  }
}

function setAggregationEnabled(configData: IMetricAppConfig): void {
  const isAppliedGrouping = isGroupingApplied(configData.grouping);
  configData.chart.aggregationConfig.isEnabled = isAppliedGrouping;
  if (!isAppliedGrouping) {
    configData.chart.aggregationConfig.isApplied = false;
  }
}

function onGroupingSelectChange({
  groupName,
  list,
}: IOnGroupingSelectChangeParams) {
  const configData: IMetricAppConfig | undefined = model.getState()?.config;
  if (configData?.grouping) {
    configData.grouping = { ...configData.grouping, [groupName]: list };
    setAggregationEnabled(configData);
    updateModelData(configData);
  }
}

function onGroupingModeChange({
  groupName,
  value,
}: IOnGroupingModeChangeParams): void {
  const configData: IMetricAppConfig | undefined = model.getState()?.config;
  if (configData?.grouping) {
    configData.grouping.reverseMode = {
      ...configData.grouping.reverseMode,
      [groupName]: value,
    };
    setAggregationEnabled(configData);
    updateModelData(configData);
  }
}

function onGroupingPaletteChange(index: number): void {
  const configData: IMetricAppConfig | undefined = model.getState()?.config;
  if (configData?.grouping) {
    configData.grouping = {
      ...configData.grouping,
      paletteIndex: index,
    };
    setAggregationEnabled(configData);
    updateModelData(configData);
  }
}

function onGroupingReset(groupName: GroupNameType) {
  const configData: IMetricAppConfig | undefined = model.getState()?.config;
  if (configData?.grouping) {
    const { reverseMode, paletteIndex, isApplied, persistence } =
      configData.grouping;
    configData.grouping = {
      ...configData.grouping,
      reverseMode: { ...reverseMode, [groupName]: false },
      [groupName]: [],
      paletteIndex: groupName === 'color' ? 0 : paletteIndex,
      persistence: { ...persistence, [groupName]: false },
      isApplied: { ...isApplied, [groupName]: true },
    };
    setAggregationEnabled(configData);
    updateModelData(configData);
  }
}

function updateModelData(configData: IMetricAppConfig): void {
  const processedData = processData(
    model.getState()?.rawData as IRun<IMetricTrace>[],
  );
  const tableData = getDataAsTableRows(
    processedData.data,
    null,
    processedData.params,
  );
  const tableColumns = getTableColumns(
    processedData.params,
    processedData.data[0].config !== null,
  );
  const tableRef: any = model.getState()?.refs?.tableRef;
  tableRef.current?.updateData({
    newData: tableData,
    newColumns: tableColumns,
  });
  model.setState({
    config: configData,
    data: processedData.data,
    lineChartData: getDataAsLines(processedData.data),
    aggregatedData: getAggregatedData(processedData.data),
    tableData,
    tableColumns,
  });
}

function onGroupingApplyChange(groupName: GroupNameType): void {
  const configData: IMetricAppConfig | undefined = model.getState()?.config;
  if (configData?.grouping) {
    configData.grouping = {
      ...configData.grouping,
      isApplied: {
        ...configData.grouping.isApplied,
        [groupName]: !configData.grouping.isApplied[groupName],
      },
    };
    setAggregationEnabled(configData);
    updateModelData(configData);
  }
}

function onGroupingPersistenceChange(groupName: 'style' | 'color'): void {
  const configData: IMetricAppConfig | undefined = model.getState()?.config;
  if (configData?.grouping) {
    configData.grouping = {
      ...configData.grouping,
      persistence: {
        ...configData.grouping.persistence,
        [groupName]: !configData.grouping.persistence[groupName],
      },
    };
    setAggregationEnabled(configData);
    updateModelData(configData);
  }
}

function onActivePointChange(
  activePoint: IActivePoint,
  focusedStateActive: boolean = false,
): void {
  const tableRef: any = model.getState()?.refs?.tableRef;
  const tableData = getDataAsTableRows(
    model.getState()!.data!,
    activePoint.xValue,
    model.getState()!.params!,
  );
  const stateUpdate: Partial<IMetricAppModelState> = {
    tableData,
  };
  if (tableRef) {
    tableRef.current?.updateData({ newData: tableData });
    tableRef.current?.setHoveredRow?.(activePoint.key);
    tableRef.current?.setActiveRow?.(
      focusedStateActive ? activePoint.key : null,
    );
    if (focusedStateActive) {
      tableRef.current?.scrollToRow?.(activePoint.key);
    }
  }
  const configData: IMetricAppConfig | undefined = model.getState()?.config;
  if (configData?.chart) {
    configData.chart.focusedState = {
      active: focusedStateActive,
      key: activePoint.key,
      xValue: activePoint.xValue,
      yValue: activePoint.yValue,
      chartIndex: activePoint.chartIndex,
    };
    stateUpdate.config = configData;
    stateUpdate.tooltipContent = tooltipData[activePoint.key] || {};
  }

  model.setState(stateUpdate);
}

//Table Methods

function onTableRowHover(rowKey: string): void {
  const configData: IMetricAppConfig | undefined = model.getState()?.config;
  if (configData?.chart) {
    const chartPanelRef: any = model.getState()?.refs?.chartPanelRef;
    if (chartPanelRef && !configData.chart.focusedState.active) {
      chartPanelRef.current?.setActiveLine(rowKey);
    }
  }
}

function onTableRowClick(rowKey: string | null): void {
  const configData: IMetricAppConfig | undefined = model.getState()?.config;
  const chartPanelRef: any = model.getState()?.refs?.chartPanelRef;
  if (chartPanelRef && rowKey) {
    chartPanelRef.current?.setActiveLine(rowKey, true);
  }
  if (configData?.chart) {
    configData.chart.focusedState = {
      ...configData.chart.focusedState,
      active: !!rowKey,
    };
    updateModelData(configData);
  }
}

function updateGroupingStateUrl(): void {
  const groupingData = model.getState()?.config?.grouping;
  if (groupingData) {
    updateUrlParam('grouping', groupingData);
  }
}

function updateChartStateUrl(): void {
  const chartData = model.getState()?.config?.chart;
  if (chartData) {
    updateUrlParam('chart', chartData);
  }
}

function updateSelectStateUrl(): void {
  const selectData = model.getState()?.config?.select;
  if (selectData) {
    updateUrlParam('select', selectData);
  }
}

function updateUrlParam(
  paramName: string,
  data: Record<string, unknown>,
): void {
  const encodedUrl: string = encode(data);
  const url: string = getUrlWithParam(paramName, encodedUrl);
  window.history.pushState(null, '', url);
}

function onNotificationDelete(id: number) {
  let notifyData: INotification[] | [] = model.getState()?.notifyData || [];
  notifyData = [...notifyData].filter((i) => i.id !== id);
  model.setState({ notifyData });
}

function onNotificationAdd(notification: INotification) {
  let notifyData: INotification[] | [] = model.getState()?.notifyData || [];
  notifyData = [...notifyData, notification];
  model.setState({ notifyData });
  setTimeout(() => {
    onNotificationDelete(notification.id);
  }, 3000);
}

function onResetConfigData(): void {
  model.setState({
    config: getConfig(),
  });
}

function alignData() {}

function onAlignmentMetricChange(metric: string): void {
  const configData: IMetricAppConfig | undefined = model.getState()?.config;
  if (configData?.chart) {
    model.setState({
      config: {
        ...configData,
        chart: {
          ...configData.chart,
          alignmentConfig: {
            ...configData.chart.alignmentConfig,
            metric: metric,
          },
        },
      },
    });
  }
}

function onAlignmentTypeChange(type: XAlignmentEnum): void {
  const configData: IMetricAppConfig | undefined = model.getState()?.config;
  if (configData?.chart) {
    model.setState({
      config: {
        ...configData,
        chart: {
          ...configData.chart,
          alignmentConfig: { ...configData.chart.alignmentConfig, type: type },
        },
      },
    });
  }
}

function onMetricsSelectChange(data: ISelectMetricsOption[]) {
  const configData: IMetricAppConfig | undefined = model.getState()?.config;
  if (configData?.select) {
    model.setState({
      config: {
        ...configData,
        select: { ...configData.select, metrics: data },
      },
    });
  }
}

function onSelectRunQueryChange(query: string) {
  const configData: IMetricAppConfig | undefined = model.getState()?.config;
  if (configData?.select) {
    model.setState({
      config: {
        ...configData,
        select: { ...configData.select, query },
      },
    });
  }
}

function onSelectAdvancedQueryChange(query: string) {
  const configData: IMetricAppConfig | undefined = model.getState()?.config;
  if (configData?.select) {
    model.setState({
      config: {
        ...configData,
        select: { ...configData.select, advancedQuery: query },
      },
    });
  }
}

function toggleSelectAdvancedMode() {
  const configData: IMetricAppConfig | undefined = model.getState()?.config;
  if (configData?.select) {
    model.setState({
      config: {
        ...configData,
        select: {
          ...configData.select,
          advancedMode: !configData.select.advancedMode,
        },
      },
    });
  }
}

const metricAppModel = {
  ...model,
  initialize,
  getMetricsData,
  getAppConfigData,
  getDataAsTableRows,
  setComponentRefs,
  setDefaultAppConfigData,
  onHighlightModeChange,
  onZoomModeChange,
  onSmoothingChange,
  onDisplayOutliersChange,
  onAxesScaleTypeChange,
  onAggregationConfigChange,
  onActivePointChange,
  onTableRowHover,
  onTableRowClick,
  onGroupingSelectChange,
  onGroupingModeChange,
  onGroupingPaletteChange,
  onGroupingReset,
  onGroupingApplyChange,
  onGroupingPersistenceChange,
  onBookmarkCreate,
  updateGroupingStateUrl,
  updateChartStateUrl,
  onNotificationDelete,
  onNotificationAdd,
  onBookmarkUpdate,
  onResetConfigData,
  onAlignmentMetricChange,
  onAlignmentTypeChange,
  onMetricsSelectChange,
  onSelectRunQueryChange,
  onSelectAdvancedQueryChange,
  toggleSelectAdvancedMode,
  updateSelectStateUrl,
};

export default metricAppModel;<|MERGE_RESOLUTION|>--- conflicted
+++ resolved
@@ -223,21 +223,6 @@
   });
   return {
     call: async () => {
-<<<<<<< HEAD
-      const stream = await metricsRequestRef.call();
-      let gen = adjustable_reader(stream);
-      let buffer_pairs = decode_buffer_pairs(gen);
-      let decodedPairs = decodePathsVals(buffer_pairs);
-      let objects = iterFoldTree(decodedPairs, 1);
-
-      const runData: IRun<IMetricTrace>[] = [];
-      for await (let [keys, val] of objects) {
-        runData.push({
-          ...(val as any),
-          hash: keys[0],
-        });
-      }
-=======
       if (query === '') {
         model.setState({
           queryIsEmpty: true,
@@ -255,9 +240,11 @@
 
         const runData: IRun<IMetricTrace>[] = [];
         for await (let [keys, val] of objects) {
-          runData.push(val as any);
+          runData.push({
+            ...(val as any),
+            hash: keys[0],
+          });
         }
->>>>>>> 47225956
 
         const { data, params } = processData(runData);
         const configData = model.getState()?.config;
@@ -268,18 +255,6 @@
           setAggregationEnabled(configData);
         }
 
-<<<<<<< HEAD
-      model.setState({
-        rawData: runData,
-        config: configData,
-        params,
-        data,
-        lineChartData: getDataAsLines(data),
-        aggregatedData: getAggregatedData(data),
-        tableData: getDataAsTableRows(data, null, params),
-        tableColumns: getTableColumns(params, data[0].config !== null),
-      });
-=======
         model.setState({
           requestIsPending: false,
           rawData: runData,
@@ -289,10 +264,9 @@
           lineChartData: getDataAsLines(data),
           aggregatedData: getAggregatedData(data),
           tableData: getDataAsTableRows(data, null, params),
-          tableColumns: getTableColumns(params),
+          tableColumns: getTableColumns(params, data[0].config !== null),
         });
       }
->>>>>>> 47225956
     },
     abort: metricsRequestRef.abort,
   };
@@ -816,7 +790,6 @@
       });
 
       paramKeys.forEach((paramKey) => {
-<<<<<<< HEAD
         const value = _.get(metric.run.params, paramKey, '-');
         rowValues[paramKey] = value;
         if (columnsValues.hasOwnProperty(paramKey)) {
@@ -826,11 +799,6 @@
         } else {
           columnsValues[paramKey] = [value];
         }
-=======
-        rowValues[paramKey] = JSON.stringify(
-          _.get(metric.run.params, paramKey, '-'),
-        );
->>>>>>> 47225956
       });
 
       if (metricsCollection.config !== null) {
