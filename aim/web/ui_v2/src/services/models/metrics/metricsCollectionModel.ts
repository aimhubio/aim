import * as _ from 'lodash-es';

import COLORS from 'config/colors/colors';
import metricsService from 'services/api/metrics/metricsService';
import { IMetric } from 'types/services/models/metrics/metricModel';
import { IRun } from 'types/services/models/metrics/runModel';
import createModel from '../model';
import createMetricModel from './metricModel';
import { createRunModel } from './runModel';
<<<<<<< HEAD
import { traceToHash } from '../../../utils/toHash';
=======
import { encode } from 'utils/encoder/encoder';
>>>>>>> de2cf43f

const model = createModel({});

function getConfig() {
  return {
    grouping: {
      color: [],
      style: [],
      chart: [],
    },
  };
}

function initialize() {
  model.init();
  model.setState({
    config: getConfig(),
  });
}

function getMetricsData() {
  const { call, abort } = metricsService.getMetricsData();
  return {
    call: () =>
      call().then((data: any) => {
        model.setState({
          rawData: data,
          collection: processData(data),
        });
      }),
    abort,
  };
}

function processData(data: any) {
  let metrics: IMetric[] = [];
  let index = -1;

  data.forEach((run: any) => {
    metrics = metrics.concat(
      run.metrics.map((metric: IMetric) => {
        index++;
        return createMetricModel({
          ...metric,
          run: createRunModel(_.omit(run, 'metrics') as IRun),
<<<<<<< HEAD
          key: traceToHash({
=======
          key: encode({
>>>>>>> de2cf43f
            runHash: run.run_hash,
            metricName: metric.metric_name,
            traceContext: metric.context,
          }),
          data: {
            ...metric.data,
            xValues: [...metric.data.iterations],
            yValues: [...metric.data.values],
          },
          dasharray: '0',
          color: COLORS[index % COLORS.length],
        } as IMetric);
      }),
    );
  });
  return [metrics];
}

const metricsCollectionModel = {
  ...model,
  initialize,
  getMetricsData,
};

export default metricsCollectionModel;<|MERGE_RESOLUTION|>--- conflicted
+++ resolved
@@ -7,11 +7,7 @@
 import createModel from '../model';
 import createMetricModel from './metricModel';
 import { createRunModel } from './runModel';
-<<<<<<< HEAD
-import { traceToHash } from '../../../utils/toHash';
-=======
 import { encode } from 'utils/encoder/encoder';
->>>>>>> de2cf43f
 
 const model = createModel({});
 
@@ -57,11 +53,7 @@
         return createMetricModel({
           ...metric,
           run: createRunModel(_.omit(run, 'metrics') as IRun),
-<<<<<<< HEAD
-          key: traceToHash({
-=======
           key: encode({
->>>>>>> de2cf43f
             runHash: run.run_hash,
             metricName: metric.metric_name,
             traceContext: metric.context,
