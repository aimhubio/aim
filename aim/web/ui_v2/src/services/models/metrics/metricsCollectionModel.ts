import * as _ from 'lodash-es';

import COLORS from 'config/colors/colors';
import metricsService from 'services/api/metrics/metricsService';
import { IMetric } from 'types/services/models/metrics/metricModel';
import { IRun } from 'types/services/models/metrics/runModel';
import createModel from '../model';
import createMetricModel from './metricModel';
import { createRunModel } from './runModel';
<<<<<<< HEAD
import { traceToHash } from '../../../utils/toHash';
=======
import { encode } from '../../../utils/encoder/encoder';
>>>>>>> b20683be

const model = createModel({});

function getConfig() {
  return {
    grouping: {
      color: [],
      style: [],
      chart: [],
    },
  };
}

function initialize() {
  model.init();
  model.setState({
    config: getConfig(),
  });
}

function getMetricsData() {
  const { call, abort } = metricsService.getMetricsData();
  return {
    call: () =>
      call().then((data: any) => {
        model.setState({
          rawData: data,
          collection: processData(data),
        });
      }),
    abort,
  };
}

function processData(data: any) {
  let metrics: IMetric[] = [];
  let index = -1;

  data.forEach((run: any) => {
    metrics = metrics.concat(
      run.metrics.map((metric: IMetric) => {
        index++;
        return createMetricModel({
          ...metric,
          run: createRunModel(_.omit(run, 'metrics') as IRun),
<<<<<<< HEAD
          key: traceToHash({
=======
          key: encode({
>>>>>>> b20683be
            runHash: run.run_hash,
            metricName: metric.metric_name,
            traceContext: metric.context,
          }),
          data: {
            ...metric.data,
            xValues: [...metric.data.iterations],
            yValues: [...metric.data.values],
          },
          dasharray: '0',
          color: COLORS[index % COLORS.length],
        } as IMetric);
      }),
    );
  });
  return [metrics];
}

const metricsCollectionModel = {
  ...model,
  initialize,
  getMetricsData,
};

export default metricsCollectionModel;<|MERGE_RESOLUTION|>--- conflicted
+++ resolved
@@ -7,11 +7,7 @@
 import createModel from '../model';
 import createMetricModel from './metricModel';
 import { createRunModel } from './runModel';
-<<<<<<< HEAD
-import { traceToHash } from '../../../utils/toHash';
-=======
-import { encode } from '../../../utils/encoder/encoder';
->>>>>>> b20683be
+import { encode } from 'utils/encoder/encoder';
 
 const model = createModel({});
 
@@ -57,11 +53,7 @@
         return createMetricModel({
           ...metric,
           run: createRunModel(_.omit(run, 'metrics') as IRun),
-<<<<<<< HEAD
-          key: traceToHash({
-=======
           key: encode({
->>>>>>> b20683be
             runHash: run.run_hash,
             metricName: metric.metric_name,
             traceContext: metric.context,
