import * as _ from 'lodash-es';

import COLORS from 'config/colors/colors';
import metricsService from 'services/api/metrics/metricsService';
import { IMetric } from 'types/services/models/metrics/metricModel';
import { IRun } from 'types/services/models/metrics/runModel';
import createModel from '../model';
import createMetricModel from './metricModel';
import { createRunModel } from './runModel';
<<<<<<< HEAD
import { traceToHash } from 'utils/toHash';
import {
  IMetricCollectionModelState,
  IMetricTableRowData,
} from 'types/services/models/metrics/metricsCollectionModel';
import { ILine } from 'types/components/LineChart/LineChart';
import getClosestValue from 'utils/getClosestValue';
=======
import { encode } from 'utils/encoder/encoder';
>>>>>>> de2cf43f

const model = createModel<Partial<IMetricCollectionModelState>>({});

function getConfig() {
  return {
    grouping: {
      color: [],
      style: [],
      chart: [],
    },
  };
}

function initialize() {
  model.init();
  model.setState({
    config: getConfig(),
  });
}

function getMetricsData() {
  const { call, abort } = metricsService.getMetricsData();
  return {
    call: () =>
      call().then((data: IRun[]) => {
        model.setState({
          rawData: data,
          collection: processData(data),
        });
      }),
    abort,
  };
}

function processData(data: IRun[]): IMetric[][] {
  let metrics: IMetric[] = [];
  let index = -1;

  data.forEach((run: any) => {
    metrics = metrics.concat(
      run.metrics.map((metric: IMetric) => {
        index++;
        return createMetricModel({
          ...metric,
          run: createRunModel(_.omit(run, 'metrics') as IRun),
<<<<<<< HEAD
          key: traceToHash(run.run_hash, metric.metric_name, metric.context),
=======
          key: encode({
            runHash: run.run_hash,
            metricName: metric.metric_name,
            traceContext: metric.context,
          }),
          data: {
            ...metric.data,
            xValues: [...metric.data.iterations],
            yValues: [...metric.data.values],
          },
>>>>>>> de2cf43f
          dasharray: '0',
          color: COLORS[index % COLORS.length],
        } as IMetric);
      }),
    );
  });
  return [metrics];
}

function getDataAsLines(): ILine[][] {
  const metricsCollection = model.getState()?.collection;
  if (!metricsCollection) {
    return [];
  }

  return metricsCollection.map((metrics: IMetric[]) =>
    metrics.map((metric: IMetric) => ({
      ...metric,
      data: {
        xValues: [...metric.data.iterations],
        yValues: [...metric.data.values],
      },
    })),
  );
}

function getDataAsTableRows(
  xValue: number | null = null,
): IMetricTableRowData[][] {
  const metricsCollection = model.getState()?.collection;
  if (!metricsCollection) {
    return [];
  }

  return metricsCollection.map((metrics: IMetric[]) =>
    metrics.map((metric: IMetric) => {
      const closestIndex =
        xValue === null
          ? null
          : getClosestValue(metric.data.iterations as any, xValue).index;
      return {
        key: metric.key,
        dasharray: metric.dasharray,
        color: metric.color,
        experiment: metric.run.experiment_name,
        run: metric.run.name,
        metric: metric.metric_name,
        context: Object.entries(metric.context).map((entry) => entry.join(':')),
        value: `${
          closestIndex === null ? '-' : metric.data.values[closestIndex]
        }`,
        iteration: `${
          closestIndex === null ? '-' : metric.data.iterations[closestIndex]
        }`,
      };
    }),
  );
}

const metricsCollectionModel = {
  ...model,
  initialize,
  getMetricsData,
  getDataAsLines,
  getDataAsTableRows,
};

export default metricsCollectionModel;<|MERGE_RESOLUTION|>--- conflicted
+++ resolved
@@ -7,17 +7,13 @@
 import createModel from '../model';
 import createMetricModel from './metricModel';
 import { createRunModel } from './runModel';
-<<<<<<< HEAD
-import { traceToHash } from 'utils/toHash';
+import { encode } from 'utils/encoder/encoder';
 import {
   IMetricCollectionModelState,
   IMetricTableRowData,
 } from 'types/services/models/metrics/metricsCollectionModel';
 import { ILine } from 'types/components/LineChart/LineChart';
 import getClosestValue from 'utils/getClosestValue';
-=======
-import { encode } from 'utils/encoder/encoder';
->>>>>>> de2cf43f
 
 const model = createModel<Partial<IMetricCollectionModelState>>({});
 
@@ -63,9 +59,6 @@
         return createMetricModel({
           ...metric,
           run: createRunModel(_.omit(run, 'metrics') as IRun),
-<<<<<<< HEAD
-          key: traceToHash(run.run_hash, metric.metric_name, metric.context),
-=======
           key: encode({
             runHash: run.run_hash,
             metricName: metric.metric_name,
@@ -76,7 +69,6 @@
             xValues: [...metric.data.iterations],
             yValues: [...metric.data.values],
           },
->>>>>>> de2cf43f
           dasharray: '0',
           color: COLORS[index % COLORS.length],
         } as IMetric);
