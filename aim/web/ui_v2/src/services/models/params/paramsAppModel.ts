import React from 'react';
import _ from 'lodash-es';
import moment from 'moment';
import { saveAs } from 'file-saver';

import runsService from 'services/api/runs/runsService';
import createModel from '../model';
import { encode, decode } from 'utils/encoder/encoder';
import getObjectPaths from 'utils/getObjectPaths';
import contextToString from 'utils/contextToString';
import {
  adjustable_reader,
  decodePathsVals,
  decode_buffer_pairs,
  iterFoldTree,
} from 'utils/encoder/streamEncoding';
import COLORS from 'config/colors/colors';
import DASH_ARRAYS from 'config/dash-arrays/dashArrays';
import filterTooltipContent from 'utils/filterTooltipContent';
import getUrlWithParam from 'utils/getUrlWithParam';
import { getItem, setItem } from 'utils/storage';
import getStateFromUrl from 'utils/getStateFromUrl';
// Types
import { IActivePoint } from 'types/utils/d3/drawHoverAttributes';
import { CurveEnum } from 'utils/d3';
import {
  IGroupingSelectOption,
  GroupNameType,
  IAppData,
  IDashboardData,
  IGetGroupingPersistIndex,
  IMetricAppConfig,
  IMetricsCollection,
  IOnGroupingModeChangeParams,
  IOnGroupingSelectChangeParams,
  ITooltipData,
  IChartTooltip,
  IChartTitle,
  IChartTitleData,
  IMetricTableRowData,
} from 'types/services/models/metrics/metricsAppModel';
import { IRun, IParamTrace } from 'types/services/models/metrics/runModel';
import {
  IParam,
  IParamsAppConfig,
} from 'types/services/models/params/paramsAppModel';
import { IDimensionsType } from 'types/utils/d3/drawParallelAxes';
import { ISelectParamsOption } from 'types/pages/params/components/SelectForm/SelectForm';
import { BookmarkNotificationsEnum } from 'config/notification-messages/notificationMessages';
import appsService from 'services/api/apps/appsService';
import dashboardService from 'services/api/dashboard/dashboardService';
import { IBookmarkFormState } from 'types/pages/metrics/components/BookmarkForm/BookmarkForm';
import { INotification } from 'types/components/NotificationContainer/NotificationContainer';
import {
  getParamsTableColumns,
  paramsTableRowRenderer,
} from 'pages/Params/components/ParamsTableGrid/ParamsTableGrid';
import { ITableColumn } from 'types/pages/metrics/components/TableColumns/TableColumns';
import JsonToCSV from 'utils/JsonToCSV';
import { RowHeightSize } from 'config/table/tableConfigs';
import { ResizeModeEnum } from 'config/enums/tableEnums';

// TODO need to implement state type
const model = createModel<Partial<any>>({ isParamsLoading: false });
let tooltipData: ITooltipData = {};

let appRequestRef: {
  call: () => Promise<IAppData>;
  abort: () => void;
};

function getConfig() {
  return {
    grouping: {
      color: [],
      stroke: [],
      chart: [],
      // TODO refactor boolean value types objects into one
      reverseMode: {
        color: false,
        stroke: false,
        chart: false,
      },
      isApplied: {
        color: true,
        stroke: true,
        chart: true,
      },
      persistence: {
        color: false,
        stroke: false,
      },
      seed: {
        color: 10,
        stroke: 10,
      },
      paletteIndex: 0,
      selectOptions: [],
    },
    chart: {
      curveInterpolation: CurveEnum.Linear,
      isVisibleColorIndicator: false,
      focusedState: {
        key: null,
        xValue: null,
        yValue: null,
        active: false,
        chartIndex: null,
      },
      tooltip: {
        content: {},
        display: true,
        selectedParams: [],
      },
    },
    select: {
      params: [],
      query: '',
    },
    table: {
      resizeMode: ResizeModeEnum.Resizable,
      rowHeight: RowHeightSize.md,
      sortFields: [],
      hiddenMetrics: [],
      hiddenColumns: [],
      columnsOrder: {
        left: [],
        middle: [],
        right: [],
      },
    },
  };
}

let getRunsRequestRef: {
  call: (exceptionHandler: (detail: any) => void) => Promise<any>;
  abort: () => void;
};

function initialize(appId: string): void {
  model.init();
  model.setState({
    refs: {
      tableRef: { current: null },
      chartPanelRef: { current: null },
    },
    groupingSelectOptions: [],
  });
  if (!appId) {
    setDefaultAppConfigData();
  }
}
function resetModelOnError(detail?: any) {
  model.setState({
    data: [],
    rowData: [],
    highPlotData: [],
    chartTitleData: null,
    requestIsPending: false,
    infiniteIsPending: false,
    tableColumns: [],
    tableData: [],
    isParamsLoading: false,
  });

  setTimeout(() => {
    const tableRef: any = model.getState()?.refs?.tableRef;
    tableRef.current?.updateData({
      newData: [],
      newColumns: [],
    });
  }, 0);
}

function exceptionHandler(detail: any) {
  let message = detail.message || 'Something went wrong';

  if (detail.name === 'SyntaxError') {
    message = `Query syntax error at line (${detail.line}, ${detail.offset})`;
  } else {
    message = 'Something went wrong';
  }

  onNotificationAdd({
    id: Date.now(),
    severity: 'error',
    message,
  });

  // reset model
  resetModelOnError(detail);
}
function getAppConfigData(appId: string) {
  if (appRequestRef) {
    appRequestRef.abort();
  }
  appRequestRef = appsService.fetchApp(appId);
  return {
    call: async () => {
      const appData = await appRequestRef.call();
      const configData: IMetricAppConfig = _.merge(getConfig(), appData.state);
      model.setState({
        config: configData,
      });
    },
    abort: appRequestRef.abort,
  };
}

function setDefaultAppConfigData() {
  const grouping: IParamsAppConfig['grouping'] =
    getStateFromUrl('grouping') || getConfig().grouping;
  const chart: IParamsAppConfig['chart'] =
    getStateFromUrl('chart') || getConfig().chart;
  const select: IParamsAppConfig['select'] =
    getStateFromUrl('select') || getConfig().select;
  const tableConfigHash = getItem('paramsTable');
  const table = tableConfigHash
    ? JSON.parse(decode(tableConfigHash))
    : getConfig().table;
  const configData: IParamsAppConfig | any = _.merge(getConfig(), {
    chart,
    grouping,
    select,
    table,
  });

  model.setState({
    config: configData,
  });
}

function getParamsData() {
  return {
    call: async () => {
      const select = model.getState()?.config?.select;
      getRunsRequestRef = runsService.getRunsData(select?.query);
      if (!_.isEmpty(select?.params)) {
        model.setState({ isParamsLoading: true });
        const stream = await getRunsRequestRef.call(exceptionHandler);
        let gen = adjustable_reader(stream);
        let buffer_pairs = decode_buffer_pairs(gen);
        let decodedPairs = decodePathsVals(buffer_pairs);
        let objects = iterFoldTree(decodedPairs, 1);

        const runData: IRun<IParamTrace>[] = [];
        for await (let [keys, val] of objects) {
          runData.push({ ...(val as any), hash: keys[0] });
        }
        const { data, params, metricsColumns } = processData(runData);
        const configData = model.getState()?.config;
        if (configData) {
          configData.grouping.selectOptions = [
            ...getGroupingSelectOptions(params),
          ];
        }

        const tableData = getDataAsTableRows(data, metricsColumns, params);
        model.setState({
          data,
          highPlotData: getDataAsLines(data),
          chartTitleData: getChartTitleData(data),
          params,
          metricsColumns,
          rawData: runData,
          config: configData,
          tableData: tableData.rows,
          tableColumns: getParamsTableColumns(
            metricsColumns,
            params,
            data[0]?.config,
            configData.table.columnsOrder!,
            configData.table.hiddenColumns!,
          ),
          sameValueColumns: tableData.sameValueColumns,
          isParamsLoading: false,
          groupingSelectOptions: [...getGroupingSelectOptions(params)],
        });
      }
    },
    abort: () => getRunsRequestRef.abort(),
  };
}

//Table Methods

function onTableRowHover(rowKey?: string): void {
  const configData: IParamsAppConfig | undefined = model.getState()?.config;
  if (configData?.chart) {
    const chartPanelRef: any = model.getState()?.refs?.chartPanelRef;

    if (chartPanelRef && !configData.chart.focusedState.active) {
      chartPanelRef.current?.setActiveLineAndCircle(rowKey);
    }
  }
}

function onTableRowClick(rowKey?: string): void {
  const configData: IParamsAppConfig | undefined = model.getState()!.config!;
  const chartPanelRef: any = model.getState()?.refs?.chartPanelRef;
  let focusedStateActive = !!rowKey;
  if (
    configData?.chart.focusedState.active &&
    configData?.chart.focusedState.key === rowKey
  ) {
    focusedStateActive = false;
  }
  chartPanelRef?.current?.setActiveLineAndCircle(
    rowKey,
    focusedStateActive,
    true,
  );
}

function getChartTitleData(
  processedData: IMetricsCollection<IParam>[],
  configData: any = model.getState()?.config,
): IChartTitleData {
  if (!processedData) {
    return {};
  }
  const groupData = configData?.grouping;
  let chartTitleData: IChartTitleData = {};
  processedData.forEach((metricsCollection) => {
    if (!chartTitleData[metricsCollection.chartIndex]) {
      chartTitleData[metricsCollection.chartIndex] = groupData.chart.reduce(
        (acc: IChartTitle, groupItemKey: string) => {
          if (metricsCollection.config?.hasOwnProperty(groupItemKey)) {
            acc[groupItemKey.replace('run.params.', '')] = JSON.stringify(
              metricsCollection.config[groupItemKey] || 'None',
            );
            return acc;
          }
        },
        {},
      );
    }
  });
  return chartTitleData;
}

function processData(data: IRun<IParamTrace>[]): {
  data: IMetricsCollection<IParam>[];
  params: string[];
  metricsColumns: any;
} {
  const configData = model.getState()?.config;
  const grouping = model.getState()?.config?.grouping;
  let runs: IParam[] = [];
  let params: string[] = [];
  const paletteIndex: number = grouping?.paletteIndex || 0;
  const metricsColumns: any = {};

  data.forEach((run: IRun<IParamTrace>, index) => {
    params = params.concat(getObjectPaths(run.params, run.params));
    run.traces.forEach((trace) => {
      metricsColumns[trace.metric_name] = {
        ...metricsColumns[trace.metric_name],
        [contextToString(trace.context) as string]: '-',
      };
    });
    runs.push({
      run,
      isHidden: configData!.table.hiddenMetrics!.includes(run.hash),
      color: COLORS[paletteIndex][index % COLORS[paletteIndex].length],
      key: run.hash,
      dasharray: DASH_ARRAYS[0],
    });
  });
  const processedData = groupData(runs);
  const uniqParams = _.uniq(params);

  setTooltipData(processedData, uniqParams);
  return {
    data: processedData,
    params: uniqParams,
    metricsColumns,
  };
}

function getDataAsLines(
  processedData: IMetricsCollection<IParam>[],
  configData: any = model.getState()?.config,
): { dimensions: IDimensionsType; data: any }[] {
  if (!processedData || _.isEmpty(configData.select.params)) {
    return [];
  }
  const dimensionsObject: any = {};
  const lines = processedData.map(
    ({ chartIndex, color, data, dasharray }: IMetricsCollection<IParam>) => {
      if (!dimensionsObject[chartIndex]) {
        dimensionsObject[chartIndex] = {};
      }

      return data
        .filter((run) => !run.isHidden)
        .map((run: IParam) => {
          const values: { [key: string]: string | number | null } = {};
          configData.select.params.forEach(
            ({ type, label, value }: ISelectParamsOption) => {
              const dimension = dimensionsObject[chartIndex];
              if (!dimension[label] && type === 'params') {
                dimension[label] = {
                  values: new Set(),
                  scaleType: 'linear',
                  displayName: `<span>${label}</span>`,
                  dimensionType: 'param',
                };
              }
              if (type === 'metrics') {
                run.run.traces.forEach((trace: IParamTrace) => {
                  const formattedContext = `${
                    value?.param_name
                  }-${contextToString(trace.context)}`;
                  if (
                    trace.metric_name === value?.param_name &&
                    _.isEqual(trace.context, value?.context)
                  ) {
                    values[formattedContext] = trace.last_value.last;
                    if (dimension[formattedContext]) {
                      dimension[formattedContext].values.add(
                        trace.last_value.last,
                      );
                      if (typeof trace.last_value.last === 'string') {
                        dimension[formattedContext].scaleType = 'point';
                      }
                    } else {
                      dimension[formattedContext] = {
                        values: new Set().add(trace.last_value.last),
                        scaleType: 'linear',
                        displayName: `<span>${
                          value.param_name
                        }</span><span>${contextToString(trace.context)}</span>`,
                        dimensionType: 'metric',
                      };
                    }
                  }
                });
              } else {
                const paramValue = _.get(run.run.params, label);
                if (paramValue === undefined) {
                  values[label] = null;
                } else if (paramValue === null) {
                  values[label] = 'None';
                } else if (typeof paramValue === 'string') {
                  values[label] = `"${paramValue}"`;
                } else {
                  // TODO need to fix type
                  values[label] = paramValue as any;
                }
                if (values[label] !== null) {
                  if (typeof values[label] === 'string') {
                    dimension[label].scaleType = 'point';
                  }
                  dimension[label].values.add(values[label]);
                }
              }
            },
          );
          return {
            values,
            color: color ?? run.color,
            dasharray: dasharray ?? run.dasharray,
            chartIndex: chartIndex,
            key: run.key,
          };
        });
    },
  );

  const flattedLines = lines.flat();
  const groupedByChartIndex = Object.values(
    _.groupBy(flattedLines, 'chartIndex'),
  );

  return Object.keys(dimensionsObject).map((keyOfDimension, i) => {
    const dimensions: IDimensionsType = {};
    Object.keys(dimensionsObject[keyOfDimension]).forEach((key: string) => {
      if (dimensionsObject[keyOfDimension][key].scaleType === 'linear') {
        dimensions[key] = {
          scaleType: dimensionsObject[keyOfDimension][key].scaleType,
          domainData: [
            Math.min(...dimensionsObject[keyOfDimension][key].values),
            Math.max(...dimensionsObject[keyOfDimension][key].values),
          ],
          displayName: dimensionsObject[keyOfDimension][key].displayName,
          dimensionType: dimensionsObject[keyOfDimension][key].dimensionType,
        };
      } else {
        dimensions[key] = {
          scaleType: dimensionsObject[keyOfDimension][key].scaleType,
          domainData: [...dimensionsObject[keyOfDimension][key].values],
          displayName: dimensionsObject[keyOfDimension][key].displayName,
          dimensionType: dimensionsObject[keyOfDimension][key].dimensionType,
        };
      }
    });
    return {
      dimensions,
      data: groupedByChartIndex[i],
    };
  });
}

function getGroupConfig(
  metricsCollection: IMetricsCollection<IParam>,
  groupingItems: GroupNameType[] = ['color', 'stroke', 'chart'],
) {
  const configData = model.getState()?.config;
  let groupConfig: { [key: string]: {} } = {};

  for (let groupItemKey of groupingItems) {
    const groupItem: string[] = configData?.grouping?.[groupItemKey] || [];
    if (groupItem.length) {
      groupConfig[groupItemKey] = groupItem.reduce((acc, paramKey) => {
        Object.assign(acc, {
          [paramKey.replace('run.params.', '')]: JSON.stringify(
            _.get(metricsCollection.config, paramKey, '-'),
          ),
        });
        return acc;
      }, {});
    }
  }
  return groupConfig;
}

function setTooltipData(
  processedData: IMetricsCollection<IParam>[],
  paramKeys: string[],
): void {
  const data: { [key: string]: any } = {};

  for (let metricsCollection of processedData) {
    const groupConfig = getGroupConfig(metricsCollection);
    for (let param of metricsCollection.data) {
      data[param.key] = {
        groupConfig,
        params: paramKeys.reduce((acc, paramKey) => {
          Object.assign(acc, {
            [paramKey]: JSON.stringify(
              _.get(param, `run.params.${paramKey}`, '-'),
            ),
          });
          return acc;
        }, {}),
      };
    }
  }

  tooltipData = data;
}

function getGroupingPersistIndex({
  groupValues,
  groupKey,
  grouping,
}: IGetGroupingPersistIndex) {
  const configHash = encode(groupValues[groupKey].config as {});
  let index = BigInt(0);
  for (let i = 0; i < configHash.length; i++) {
    const charCode = configHash.charCodeAt(i);
    if (charCode > 47 && charCode < 58) {
      index += BigInt(
        (charCode - 48) * Math.ceil(Math.pow(16, i) / grouping.seed.color),
      );
    } else if (charCode > 96 && charCode < 103) {
      index += BigInt(
        (charCode - 87) * Math.ceil(Math.pow(16, i) / grouping.seed.color),
      );
    }
  }
  return index;
}

function getFilteredGroupingOptions(
  grouping: IParamsAppConfig['grouping'],
  groupName: GroupNameType,
): string[] {
  const { selectOptions, reverseMode, isApplied } = grouping;

  const filteredOptions = [...selectOptions]
    .filter((opt) => grouping[groupName].indexOf(opt.value) === -1)
    .map((item) => item.value);
  return isApplied[groupName]
    ? reverseMode[groupName]
      ? filteredOptions
      : grouping[groupName]
    : [];
}

function groupData(data: IParam[]): IMetricsCollection<IParam>[] {
  const grouping = model.getState()!.config!.grouping;
  const { paletteIndex } = grouping;
  const groupByColor = getFilteredGroupingOptions(grouping, 'color');
  const groupByStroke = getFilteredGroupingOptions(grouping, 'stroke');
  const groupByChart = getFilteredGroupingOptions(grouping, 'chart');
  if (
    groupByColor.length === 0 &&
    groupByStroke.length === 0 &&
    groupByChart.length === 0
  ) {
    return [
      {
        config: null,
        color: null,
        dasharray: null,
        chartIndex: 0,
        data,
      },
    ];
  }

  const groupValues: {
    [key: string]: IMetricsCollection<IParam> | any;
  } = {};

  const groupingFields = _.uniq(
    groupByColor.concat(groupByStroke).concat(groupByChart),
  );

  for (let i = 0; i < data.length; i++) {
    const groupValue: { [key: string]: unknown } = {};
    groupingFields.forEach((field) => {
      groupValue[field] = _.get(data[i], field);
    });
    const groupKey = encode(groupValue);
    if (groupValues.hasOwnProperty(groupKey)) {
      groupValues[groupKey].data.push(data[i]);
    } else {
      groupValues[groupKey] = {
        key: groupKey,
        config: groupValue,
        color: null,
        dasharray: null,
        chartIndex: 0,
        data: [data[i]],
      };
    }
  }

  let colorIndex = 0;
  let dasharrayIndex = 0;
  let chartIndex = 0;

  const colorConfigsMap: { [key: string]: number } = {};
  const dasharrayConfigsMap: { [key: string]: number } = {};
  const chartIndexConfigsMap: { [key: string]: number } = {};

  for (let groupKey in groupValues) {
    const groupValue = groupValues[groupKey];

    if (groupByColor.length > 0) {
      const colorConfig = _.pick(groupValue.config, groupByColor);
      const colorKey = encode(colorConfig);

      if (grouping.persistence.color && grouping.isApplied.color) {
        let index = getGroupingPersistIndex({
          groupValues,
          groupKey,
          grouping,
        });
        groupValue.color =
          COLORS[paletteIndex][
            Number(index % BigInt(COLORS[paletteIndex].length))
          ];
      } else if (colorConfigsMap.hasOwnProperty(colorKey)) {
        groupValue.color =
          COLORS[paletteIndex][
            colorConfigsMap[colorKey] % COLORS[paletteIndex].length
          ];
      } else {
        colorConfigsMap[colorKey] = colorIndex;
        groupValue.color =
          COLORS[paletteIndex][colorIndex % COLORS[paletteIndex].length];
        colorIndex++;
      }
    }

    if (groupByStroke.length > 0) {
      const dasharrayConfig = _.pick(groupValue.config, groupByStroke);
      const dasharrayKey = encode(dasharrayConfig);
      if (grouping.persistence.stroke && grouping.isApplied.stroke) {
        let index = getGroupingPersistIndex({
          groupValues,
          groupKey,
          grouping,
        });
        groupValue.dasharray =
          DASH_ARRAYS[Number(index % BigInt(DASH_ARRAYS.length))];
      } else if (dasharrayConfigsMap.hasOwnProperty(dasharrayKey)) {
        groupValue.dasharray =
          DASH_ARRAYS[dasharrayConfigsMap[dasharrayKey] % DASH_ARRAYS.length];
      } else {
        dasharrayConfigsMap[dasharrayKey] = dasharrayIndex;
        groupValue.dasharray = DASH_ARRAYS[dasharrayIndex % DASH_ARRAYS.length];
        dasharrayIndex++;
      }
    }

    if (groupByChart.length > 0) {
      const chartIndexConfig = _.pick(groupValue.config, groupByChart);
      const chartIndexKey = encode(chartIndexConfig);
      if (chartIndexConfigsMap.hasOwnProperty(chartIndexKey)) {
        groupValue.chartIndex = chartIndexConfigsMap[chartIndexKey];
      } else {
        chartIndexConfigsMap[chartIndexKey] = chartIndex;
        groupValue.chartIndex = chartIndex;
        chartIndex++;
      }
    }
  }
  return Object.values(groupValues);
}

function onColorIndicatorChange(): void {
  const configData: IParamsAppConfig = model.getState()?.config;
  if (configData?.chart) {
    const chart = { ...configData.chart };
    chart.isVisibleColorIndicator = !configData.chart.isVisibleColorIndicator;
    updateModelData({ ...configData, chart });
  }
}

function onCurveInterpolationChange(): void {
  const configData: IParamsAppConfig = model.getState()?.config;
  if (configData?.chart) {
    const chart = { ...configData.chart };
    chart.curveInterpolation =
      configData.chart.curveInterpolation === CurveEnum.Linear
        ? CurveEnum.MonotoneX
        : CurveEnum.Linear;
    updateModelData({ ...configData, chart });
  }
}

function onActivePointChange(
  activePoint: IActivePoint,
  focusedStateActive: boolean = false,
): void {
  const { data, params, refs, config, metricsColumns } =
    model.getState() as any;
  const tableData = getDataAsTableRows(data, metricsColumns, params);
  const tableRef: any = refs?.tableRef;
  if (tableRef) {
    tableRef.current?.setHoveredRow?.(activePoint.key);
    tableRef.current?.setActiveRow?.(
      focusedStateActive ? activePoint.key : null,
    );
    if (focusedStateActive) {
      tableRef.current?.scrollToRow?.(activePoint.key);
    }
  }
  let configData: IParamsAppConfig = config;
  if (configData?.chart) {
    configData = {
      ...configData,
      chart: {
        ...configData.chart,
        focusedState: {
          active: focusedStateActive,
          key: activePoint.key,
          xValue: activePoint.xValue,
          yValue: activePoint.yValue,
          chartIndex: activePoint.chartIndex,
        },
        tooltip: {
          ...configData.chart.tooltip,
          content: filterTooltipContent(
            tooltipData[activePoint.key],
            configData?.chart.tooltip.selectedParams,
          ),
        },
      },
    };
  }

  model.setState({
    tableData: tableData.rows,
    config: configData,
  });
}

function onParamsSelectChange(data: any[]) {
  const configData: IParamsAppConfig | undefined = model.getState()?.config;
  if (configData?.select) {
    model.setState({
      config: {
        ...configData,
        select: { ...configData.select, params: data },
      },
    });
  }
}

function onSelectRunQueryChange(query: string) {
  const configData: IParamsAppConfig | undefined = model.getState()?.config;
  if (configData?.select) {
    model.setState({
      config: {
        ...configData,
        select: { ...configData.select, query },
      },
    });
  }
}

function getGroupingSelectOptions(params: string[]): IGroupingSelectOption[] {
  const paramsOptions: IGroupingSelectOption[] = params.map((param) => ({
    value: `run.params.${param}`,
    group: 'params',
    label: param,
  }));

  return [
    ...paramsOptions,
    {
      group: 'Other',
      label: 'experiment_name',
      value: 'run.experiment_name',
    },
    {
      group: 'Other',
      label: 'run.hash',
      value: 'run.params.status.hash',
    },
    {
      group: 'Other',
      label: 'metric_name',
      value: 'metric_name',
    },
    {
      group: 'context',
      label: 'subset',
      value: 'context.subset',
    },
  ];
}

function onGroupingSelectChange({
  groupName,
  list,
}: IOnGroupingSelectChangeParams) {
  const configData: IParamsAppConfig | undefined = model.getState()?.config;
  if (configData?.grouping) {
    configData.grouping = { ...configData.grouping, [groupName]: list };
    updateModelData(configData);
  }
}

function onGroupingModeChange({
  groupName,
  value,
}: IOnGroupingModeChangeParams): void {
  const configData: IParamsAppConfig | undefined = model.getState()?.config;
  if (configData?.grouping) {
    configData.grouping.reverseMode = {
      ...configData.grouping.reverseMode,
      [groupName]: value,
    };
    updateModelData(configData);
  }
}

function onGroupingPaletteChange(index: number): void {
  const configData: IParamsAppConfig | undefined = model.getState()?.config;
  if (configData?.grouping) {
    configData.grouping = {
      ...configData.grouping,
      paletteIndex: index,
    };
    updateModelData(configData);
  }
}

function onGroupingReset(groupName: GroupNameType) {
  const configData: IParamsAppConfig | undefined = model.getState()?.config;
  if (configData?.grouping) {
    const { reverseMode, paletteIndex, isApplied, persistence } =
      configData.grouping;
    configData.grouping = {
      ...configData.grouping,
      reverseMode: { ...reverseMode, [groupName]: false },
      [groupName]: [],
      paletteIndex: groupName === 'color' ? 0 : paletteIndex,
      persistence: { ...persistence, [groupName]: false },
      isApplied: { ...isApplied, [groupName]: true },
    };
    updateModelData(configData);
  }
}

function updateModelData(configData: IParamsAppConfig): void {
  const { data, params, metricsColumns } = processData(
    model.getState()?.rawData as IRun<IParamTrace>[],
  );
  const tableData = getDataAsTableRows(data, metricsColumns, params);
  const tableColumns = getParamsTableColumns(
    metricsColumns,
    params,
    data[0]?.config,
    configData.table.columnsOrder!,
    configData.table.hiddenColumns!,
  );
  const tableRef: any = model.getState()?.refs?.tableRef;
  tableRef.current?.updateData({
    newData: tableData.rows,
    newColumns: tableColumns,
    hiddenColumns: configData.table.hiddenColumns!,
  });
  model.setState({
    config: configData,
    data,
    highPlotData: getDataAsLines(data),
    chartTitleData: getChartTitleData(data),
    groupingSelectOptions: [...getGroupingSelectOptions(params)],
    tableData: tableData.rows,
    tableColumns,
    sameValueColumns: tableData.sameValueColumns,
  });
}

function getDataAsTableRows(
  processedData: IMetricsCollection<any>[],
  metricsColumns: any,
  paramKeys: string[],
  isRawData?: boolean,
): { rows: IMetricTableRowData[] | any; sameValueColumns: string[] } {
  if (!processedData) {
    return {
      rows: [],
      sameValueColumns: [],
    };
  }
  const initialMetricsRowData = Object.keys(metricsColumns).reduce(
    (acc: any, key: string) => {
      const groupByMetricName: any = {};
      Object.keys(metricsColumns[key]).forEach((metricContext: string) => {
        groupByMetricName[`${key}_${metricContext}`] = '-';
      });
      acc = { ...acc, ...groupByMetricName };
      return acc;
    },
    {},
  );
  const rows: IMetricTableRowData[] | any =
    processedData[0]?.config !== null ? {} : [];

  let rowIndex = 0;
  const sameValueColumns: string[] = [];

  processedData.forEach((metricsCollection: IMetricsCollection<IParam>) => {
    const groupKey = metricsCollection.key;
    const columnsValues: { [key: string]: string[] } = {};

    if (metricsCollection.config !== null) {
      const groupHeaderRow = {
        meta: {
          chartIndex: metricsCollection.chartIndex + 1,
        },
        key: groupKey!,
        groupRowsKeys: metricsCollection.data.map((metric) => metric.key),
        color: metricsCollection.color,
        dasharray: metricsCollection.dasharray,
        experiment: '',
        run: '',
        metric: '',
        context: [],
        children: [],
      };

      rows[groupKey!] = {
        data: groupHeaderRow,
        items: [],
      };
    }

    metricsCollection.data.forEach((metric: any) => {
      const metricsRowValues = { ...initialMetricsRowData };
      metric.run.traces.map((trace: any) => {
        metricsRowValues[
          `${trace.metric_name}_${contextToString(trace.context)}`
        ] = trace.last_value.last;
      });
      const rowValues: any = {
        key: metric.key,
        runHash: metric.run.hash,
        isHidden: metric.isHidden,
        index: rowIndex,
        color: metricsCollection.color ?? metric.color,
        dasharray: metricsCollection.dasharray ?? metric.dasharray,
        experiment: metric.run.props.experiment ?? 'default',
        run: metric.run.props.name ?? '-',
        metric: metric.metric_name,
        ...metricsRowValues,
      };
      rowIndex++;

      [
        'experiment',
        'run',
        'metric',
        'context',
        'step',
        'epoch',
        'time',
      ].forEach((key) => {
        if (columnsValues.hasOwnProperty(key)) {
          if (!_.some(columnsValues[key], rowValues[key])) {
            columnsValues[key].push(rowValues[key]);
          }
        } else {
          columnsValues[key] = [rowValues[key]];
        }
      });

      paramKeys.forEach((paramKey) => {
        const value = _.get(metric.run.params, paramKey, '-');
        rowValues[paramKey] =
          typeof value === 'string' ? value : JSON.stringify(value);
        if (columnsValues.hasOwnProperty(paramKey)) {
          if (!columnsValues[paramKey].includes(value)) {
            columnsValues[paramKey].push(value);
          }
        } else {
          columnsValues[paramKey] = [value];
        }
      });

      if (metricsCollection.config !== null) {
        rows[groupKey!].items.push(
<<<<<<< HEAD
          paramsTableRowRenderer(rowValues, {
            toggleVisibility: (e) => {
              e.stopPropagation();
              onRowVisibilityChange(rowValues.key);
            },
          }),
        );
      } else {
        rows.push(
          paramsTableRowRenderer(rowValues, {
            toggleVisibility: (e) => {
              e.stopPropagation();
              onRowVisibilityChange(rowValues.key);
            },
          }),
        );
=======
          isRawData ? rowValues : paramsTableRowRenderer(rowValues),
        );
      } else {
        rows.push(isRawData ? rowValues : paramsTableRowRenderer(rowValues));
>>>>>>> 1d26197c
      }
    });

    for (let columnKey in columnsValues) {
      if (columnsValues[columnKey].length === 1) {
        sameValueColumns.push(columnKey);
      }

      if (metricsCollection.config !== null) {
        rows[groupKey!].data[columnKey] =
          columnsValues[columnKey].length === 1
            ? columnsValues[columnKey][0]
            : columnsValues[columnKey];
      }
    }

    if (metricsCollection.config !== null && isRawData) {
      rows[groupKey!].data = paramsTableRowRenderer(
        rows[groupKey!].data,
        {},
        true,
        Object.keys(columnsValues),
      );
    }
  });

  return { rows, sameValueColumns };
}

function onGroupingApplyChange(groupName: GroupNameType): void {
  const configData: IParamsAppConfig | undefined = model.getState()?.config;
  if (configData?.grouping) {
    configData.grouping = {
      ...configData.grouping,
      isApplied: {
        ...configData.grouping.isApplied,
        [groupName]: !configData.grouping.isApplied[groupName],
      },
    };
    updateModelData(configData);
  }
}

function onGroupingPersistenceChange(groupName: 'stroke' | 'color'): void {
  const configData: IParamsAppConfig | undefined = model.getState()?.config;
  if (configData?.grouping) {
    configData.grouping = {
      ...configData.grouping,
      persistence: {
        ...configData.grouping.persistence,
        [groupName]: !configData.grouping.persistence[groupName],
      },
    };
    updateModelData(configData);
  }
}

async function onBookmarkCreate({ name, description }: IBookmarkFormState) {
  const configData: IMetricAppConfig | undefined = model.getState()?.config;
  if (configData) {
    const data: IAppData | any = await appsService
      .createApp({ state: configData, type: 'params' })
      .call();
    if (data.id) {
      dashboardService
        .createDashboard({ app_id: data.id, name, description })
        .call()
        .then((res: IDashboardData | any) => {
          if (res.id) {
            onNotificationAdd({
              id: Date.now(),
              severity: 'success',
              message: BookmarkNotificationsEnum.CREATE,
            });
          }
        })
        .catch((err) => {
          onNotificationAdd({
            id: Date.now(),
            severity: 'error',
            message: BookmarkNotificationsEnum.ERROR,
          });
        });
    }
  }
}

function onBookmarkUpdate(id: string) {
  const configData: IParamsAppConfig | undefined = model.getState()?.config;
  if (configData) {
    appsService
      .updateApp(id, { state: configData, type: 'params' })
      .call()
      .then((res: IDashboardData | any) => {
        if (res.id) {
          onNotificationAdd({
            id: Date.now(),
            severity: 'success',
            message: BookmarkNotificationsEnum.UPDATE,
          });
        }
      });
  }
}

function onChangeTooltip(tooltip: Partial<IChartTooltip>): void {
  let configData: IMetricAppConfig | undefined = model.getState()?.config;
  if (configData?.chart) {
    let content = configData.chart.tooltip.content;
    if (tooltip.selectedParams && configData?.chart.focusedState.key) {
      content = filterTooltipContent(
        tooltipData[configData.chart.focusedState.key],
        tooltip.selectedParams,
      );
    }
    configData = {
      ...configData,
      chart: {
        ...configData.chart,
        tooltip: {
          ...configData.chart.tooltip,
          ...tooltip,
          content,
        },
      },
    };

    model.setState({ config: configData });
  }
}

function getFilteredRow(
  columnKeys: string[],
  row: IMetricTableRowData,
): { [key: string]: string } {
  return columnKeys.reduce((acc: { [key: string]: string }, column: string) => {
    let value = row[column];
    if (Array.isArray(value)) {
      value = value.join(', ');
    } else if (typeof value !== 'string') {
      value = value || value === 0 ? JSON.stringify(value) : '-';
    }

    if (column.startsWith('params.')) {
      acc[column.replace('params.', '')] = value;
    } else {
      acc[column] = value;
    }

    return acc;
  }, {});
}

function onExportTableData(e: React.ChangeEvent<any>): void {
  const { data, params, config, metricsColumns } = model.getState() as any;
  const tableData = getDataAsTableRows(data, metricsColumns, params, true);
  const tableColumns: ITableColumn[] = getParamsTableColumns(
    metricsColumns,
    params,
    data[0]?.config,
    config.table.columnsOrder!,
    config.table.hiddenColumns!,
  );
  const excludedFields: string[] = ['#', 'actions'];
  const filteredHeader: string[] = tableColumns.reduce(
    (acc: string[], column: ITableColumn) =>
      acc.concat(
        excludedFields.indexOf(column.key) === -1 && !column.isHidden
          ? column.key
          : [],
      ),
    [],
  );

  let emptyRow: { [key: string]: string } = {};
  filteredHeader.forEach((column: string) => {
    emptyRow[column] = '--';
  });

  const groupedRows: IMetricTableRowData[][] =
    data.length > 1
      ? Object.keys(tableData.rows).map(
          (groupedRowKey: string) => tableData.rows[groupedRowKey].items,
        )
      : [tableData.rows];

  const dataToExport: { [key: string]: string }[] = [];

  groupedRows.forEach(
    (groupedRow: IMetricTableRowData[], groupedRowIndex: number) => {
      groupedRow.forEach((row: IMetricTableRowData) => {
        const filteredRow = getFilteredRow(filteredHeader, row);
        dataToExport.push(filteredRow);
      });
      if (groupedRows.length - 1 !== groupedRowIndex) {
        dataToExport.push(emptyRow);
      }
    },
  );

  const blob = new Blob([JsonToCSV(dataToExport)], {
    type: 'text/csv;charset=utf-8;',
  });
  saveAs(blob, `params-${moment().format('HH:mm:ss · D MMM, YY')}.csv`);
}

function onNotificationDelete(id: number) {
  let notifyData: INotification[] | [] = model.getState()?.notifyData || [];
  notifyData = [...notifyData].filter((i) => i.id !== id);
  model.setState({ notifyData });
}

function onNotificationAdd(notification: INotification) {
  let notifyData: INotification[] | [] = model.getState()?.notifyData || [];
  notifyData = [...notifyData, notification];
  model.setState({ notifyData });
  setTimeout(() => {
    onNotificationDelete(notification.id);
  }, 3000);
}

function onResetConfigData(): void {
  model.setState({
    config: getConfig(),
  });
}

function updateGroupingStateUrl(): void {
  const groupingData = model.getState()?.config?.grouping;
  if (groupingData) {
    updateUrlParam('grouping', groupingData);
  }
}

function updateChartStateUrl(): void {
  const chartData = model.getState()?.config?.chart;

  if (chartData) {
    updateUrlParam('chart', chartData);
  }
}

function updateSelectStateUrl(): void {
  const selectData = model.getState()?.config?.select;
  if (selectData) {
    updateUrlParam('select', selectData);
  }
}

function updateUrlParam(
  paramName: string,
  data: Record<string, unknown>,
): void {
  const encodedUrl: string = encode(data);
  const url: string = getUrlWithParam(paramName, encodedUrl);
  const appId: string = window.location.pathname.split('/')[2];
  if (!appId) {
    setItem('paramsUrl', url);
  }
  window.history.pushState(null, '', url);
}

function onRowHeightChange(height: RowHeightSize) {
  const configData: IMetricAppConfig | undefined = model.getState()?.config;
  if (configData?.table) {
    const table = {
      ...configData.table,
      rowHeight: height,
    };
    model.setState({
      config: {
        ...configData,
        table,
      },
    });
    setItem('paramsTable', encode(table));
  }
}

function onSortFieldsChange(sortFields: [string, any][]) {
  const configData: IParamsAppConfig | undefined = model.getState()?.config;
  if (configData?.table) {
    const configUpdate = {
      ...configData,
      table: {
        ...configData.table,
        sortFields: sortFields,
      },
    };
    model.setState({
      config: configUpdate,
    });
    updateModelData(configUpdate);
  }
}

function onParamVisibilityChange(metricsKeys: string[]) {
  const configData: IParamsAppConfig | undefined = model.getState()?.config;
  const processedData: IMetricsCollection<IParam>[] = model.getState()?.data;
  if (configData?.table && processedData) {
    const table = {
      ...configData.table,
      hiddenMetrics:
        metricsKeys[0] === 'all'
          ? Object.values(processedData)
              .map((metricCollection) =>
                metricCollection.data.map((metric) => metric.key),
              )
              .flat()
          : metricsKeys,
    };
    const configUpdate = {
      ...configData,
      table,
    };
    model.setState({
      config: configUpdate,
    });
    setItem('paramsTable', encode(table));
    updateModelData(configUpdate);
  }
}

function onColumnsVisibilityChange(hiddenColumns: string[]) {
  const configData: IParamsAppConfig | undefined = model.getState()?.config;
  const columnsData = model.getState()!.tableColumns!;
  if (configData?.table) {
    const table = {
      ...configData.table,
      hiddenColumns:
        hiddenColumns[0] === 'all'
          ? columnsData.map((col: any) => col.key)
          : hiddenColumns,
    };
    const configUpdate = {
      ...configData,
      table,
    };
    model.setState({
      config: configUpdate,
    });
    setItem('paramsTable', encode(table));
    updateModelData(configUpdate);
  }
}

function onColumnsOrderChange(columnsOrder: any) {
  const configData: IParamsAppConfig | undefined = model.getState()?.config;
  if (configData?.table) {
    const table = {
      ...configData.table,
      columnsOrder: columnsOrder,
    };
    const configUpdate = {
      ...configData,
      table,
    };
    model.setState({
      config: configUpdate,
    });
    setItem('paramsTable', encode(table));
    updateModelData(configUpdate);
  }
}

function onTableResizeModeChange(mode: ResizeModeEnum): void {
  const configData: IParamsAppConfig | undefined = model.getState()?.config;
  if (configData?.table) {
    const table = {
      ...configData.table,
      resizeMode: mode,
    };
    const config = {
      ...configData,
      table,
    };
    model.setState({
      config,
    });
    setItem('paramsTable', encode(table));
    updateModelData(config);
  }
}

function onTableDiffShow() {
  const sameValueColumns = model.getState()?.sameValueColumns;
  if (sameValueColumns) {
    onColumnsVisibilityChange(sameValueColumns);
  }
}

function onRowVisibilityChange(metricKey: string) {
  const configData: IParamsAppConfig | undefined = model.getState()?.config;
  if (configData?.table) {
    let hiddenMetrics = configData?.table?.hiddenMetrics || [];
    if (hiddenMetrics?.includes(metricKey)) {
      hiddenMetrics = hiddenMetrics.filter(
        (hiddenMetric: any) => hiddenMetric !== metricKey,
      );
    } else {
      hiddenMetrics = [...hiddenMetrics, metricKey];
    }
    const table = {
      ...configData.table,
      hiddenMetrics,
    };
    const config = {
      ...configData,
      table,
    };
    model.setState({
      config,
    });
    setItem('paramsTable', encode(table));
    updateModelData(config);
  }
}
const paramsAppModel = {
  ...model,
  initialize,
  getParamsData,
  onColorIndicatorChange,
  onCurveInterpolationChange,
  onActivePointChange,
  onParamsSelectChange,
  onSelectRunQueryChange,
  onRowHeightChange,
  onGroupingSelectChange,
  onGroupingModeChange,
  onGroupingPaletteChange,
  onGroupingReset,
  onGroupingApplyChange,
  onGroupingPersistenceChange,
  onBookmarkCreate,
  onBookmarkUpdate,
  onResetConfigData,
  onNotificationAdd,
  onNotificationDelete,
  onChangeTooltip,
  onExportTableData,
  updateChartStateUrl,
  updateSelectStateUrl,
  updateGroupingStateUrl,
  onTableRowHover,
  onTableRowClick,
  setDefaultAppConfigData,
  onSortFieldsChange,
  onParamVisibilityChange,
  onColumnsOrderChange,
  onColumnsVisibilityChange,
  onTableResizeModeChange,
  getAppConfigData,
  onTableDiffShow,
};

export default paramsAppModel;<|MERGE_RESOLUTION|>--- conflicted
+++ resolved
@@ -1029,29 +1029,26 @@
 
       if (metricsCollection.config !== null) {
         rows[groupKey!].items.push(
-<<<<<<< HEAD
-          paramsTableRowRenderer(rowValues, {
-            toggleVisibility: (e) => {
-              e.stopPropagation();
-              onRowVisibilityChange(rowValues.key);
-            },
-          }),
+          isRawData
+            ? rowValues
+            : paramsTableRowRenderer(rowValues, {
+                toggleVisibility: (e) => {
+                  e.stopPropagation();
+                  onRowVisibilityChange(rowValues.key);
+                },
+              }),
         );
       } else {
         rows.push(
-          paramsTableRowRenderer(rowValues, {
-            toggleVisibility: (e) => {
-              e.stopPropagation();
-              onRowVisibilityChange(rowValues.key);
-            },
-          }),
+          isRawData
+            ? rowValues
+            : paramsTableRowRenderer(rowValues, {
+                toggleVisibility: (e) => {
+                  e.stopPropagation();
+                  onRowVisibilityChange(rowValues.key);
+                },
+              }),
         );
-=======
-          isRawData ? rowValues : paramsTableRowRenderer(rowValues),
-        );
-      } else {
-        rows.push(isRawData ? rowValues : paramsTableRowRenderer(rowValues));
->>>>>>> 1d26197c
       }
     });
 
