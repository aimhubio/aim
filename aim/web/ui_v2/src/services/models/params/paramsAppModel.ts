import React from 'react';
import _, { isEmpty } from 'lodash-es';
import runsService from 'services/api/runs/runsService';
import createModel from '../model';
import { saveAs } from 'file-saver';
import { encode, decode } from 'utils/encoder/encoder';
import getObjectPaths from 'utils/getObjectPaths';
import contextToString from 'utils/contextToString';
import {
  adjustable_reader,
  decodePathsVals,
  decode_buffer_pairs,
  iterFoldTree,
} from 'utils/encoder/streamEncoding';
import COLORS from 'config/colors/colors';
import DASH_ARRAYS from 'config/dash-arrays/dashArrays';
import filterTooltipContent from 'utils/filterTooltipContent';
import getUrlWithParam from 'utils/getUrlWithParam';
import { getItem, setItem } from 'utils/storage';
import getStateFromUrl from 'utils/getStateFromUrl';
// Types
import { IActivePoint } from 'types/utils/d3/drawHoverAttributes';
import { CurveEnum } from 'utils/d3';
import {
  IGroupingSelectOption,
  GroupNameType,
  IAppData,
  IDashboardData,
  IGetGroupingPersistIndex,
  IMetricAppConfig,
  IMetricsCollection,
  IOnGroupingModeChangeParams,
  IOnGroupingSelectChangeParams,
  ITooltipData,
  IChartTooltip,
  IChartTitle,
  IChartTitleData,
  IMetricTableRowData,
} from 'types/services/models/metrics/metricsAppModel';
import { IRun, IParamTrace } from 'types/services/models/metrics/runModel';
import {
  IParam,
  IParamsAppConfig,
} from 'types/services/models/params/paramsAppModel';
import { IDimensionsType } from 'types/utils/d3/drawParallelAxes';
import { ISelectParamsOption } from 'types/pages/params/components/SelectForm/SelectForm';
import { BookmarkNotificationsEnum } from 'config/notification-messages/notificationMessages';
import appsService from 'services/api/apps/appsService';
import dashboardService from 'services/api/dashboard/dashboardService';
import { IBookmarkFormState } from 'types/pages/metrics/components/BookmarkForm/BookmarkForm';
import { INotification } from 'types/components/NotificationContainer/NotificationContainer';
import { getParamsTableColumns } from 'pages/Params/components/ParamsTableGrid/ParamsTableGrid';
import { ITableColumn } from 'types/pages/metrics/components/TableColumns/TableColumns';
import JsonToCSV from 'utils/JsonToCSV';
import moment from 'moment';
import { RowHeightSize } from 'config/table/tableConfigs';
import { ResizeModeEnum } from 'config/enums/tableEnums';

const model = createModel<Partial<any>>({ isParamsLoading: false });
let tooltipData: ITooltipData = {};

let appRequestRef: {
  call: () => Promise<IAppData>;
  abort: () => void;
};

function getConfig() {
  return {
    grouping: {
      color: [],
      stroke: [],
      chart: [],
      // TODO refactor boolean value types objects into one
      reverseMode: {
        color: false,
        stroke: false,
        chart: false,
      },
      isApplied: {
        color: true,
        stroke: true,
        chart: true,
      },
      persistence: {
        color: false,
        stroke: false,
      },
      seed: {
        color: 10,
        stroke: 10,
      },
      paletteIndex: 0,
      selectOptions: [],
    },
    chart: {
      curveInterpolation: CurveEnum.Linear,
      isVisibleColorIndicator: false,
      focusedState: {
        key: null,
        xValue: null,
        yValue: null,
        active: false,
        chartIndex: null,
      },
      tooltip: {
        content: {},
        display: true,
        selectedParams: [],
      },
    },
    select: {
      params: [],
      query: '',
    },
    table: {
      resizeMode: ResizeModeEnum.Resizable,
      rowHeight: RowHeightSize.md,
      sortFields: [],
      hiddenMetrics: [],
      hiddenColumns: [],
      columnsOrder: {
        left: [],
        middle: [],
        right: [],
      },
    },
  };
}

let getRunsRequestRef: {
  call: () => Promise<any>;
  abort: () => void;
};

function initialize(appId: string): void {
  model.init();
  model.setState({
    refs: {
      tableRef: { current: null },
      chartPanelRef: { current: null },
    },
    groupingSelectOptions: [],
  });
  if (!appId) {
    const url = getItem('paramsUrl');
    window.history.pushState(null, '', url);
    setDefaultAppConfigData();
  }
}

function getAppConfigData(appId: string) {
  if (appRequestRef) {
    appRequestRef.abort();
  }
  appRequestRef = appsService.fetchApp(appId);
  return {
    call: async () => {
      const appData = await appRequestRef.call();
      const configData: IMetricAppConfig = _.merge(getConfig(), appData.state);
      model.setState({
        config: configData,
      });
    },
    abort: appRequestRef.abort,
  };
}

function setDefaultAppConfigData() {
  const grouping: IParamsAppConfig['grouping'] =
    getStateFromUrl('grouping') || getConfig().grouping;
  const chart: IParamsAppConfig['chart'] =
    getStateFromUrl('chart') || getConfig().chart;
  const select: IParamsAppConfig['select'] =
    getStateFromUrl('select') || getConfig().select;
  const tableConfigHash = getItem('paramsTable');
  const table = tableConfigHash
    ? JSON.parse(decode(tableConfigHash))
    : getConfig().table;
  const configData: IParamsAppConfig | any = _.merge(getConfig(), {
    chart,
    grouping,
    select,
    table,
  });

  model.setState({
    config: configData,
  });
}

function updateModelData(configData: IParamsAppConfig): void {
  const { data, params } = processData(
    model.getState()?.rawData as IRun<IParamTrace>[],
  );
  const tableData = getDataAsTableRows(data, null, params);
  const tableColumns = getParamsTableColumns(
    params,
    data[0]?.config,
    configData.table.columnsOrder!,
    configData.table.hiddenColumns!,
  );
  const tableRef: any = model.getState()?.refs?.tableRef;
  tableRef.current?.updateData({
    newData: tableData,
    newColumns: tableColumns,
    hiddenColumns: configData.table.hiddenColumns!,
  });
  model.setState({
    config: configData,
    data,
    highPlotData: getDataAsLines(data),
    chartTitleData: getChartTitleData(data),
    groupingSelectOptions: [...getGroupingSelectOptions(params)],
    tableData,
    tableColumns,
  });
}

function getParamsData() {
  return {
    call: async () => {
      const select = model.getState()?.config?.select;
      getRunsRequestRef = runsService.getRunsData(select?.query);
      if (!isEmpty(select?.params)) {
        model.setState({ isParamsLoading: true });
        const stream = await getRunsRequestRef.call();
        let gen = adjustable_reader(stream);
        let buffer_pairs = decode_buffer_pairs(gen);
        let decodedPairs = decodePathsVals(buffer_pairs);
        let objects = iterFoldTree(decodedPairs, 1);

        const runData: IRun<IParamTrace>[] = [];
        for await (let [keys, val] of objects) {
          runData.push({ ...(val as any), hash: keys[0] });
        }
        const { data, params } = processData(runData);
        const configData = model.getState()?.config;
        if (configData) {
          configData.grouping.selectOptions = [
            ...getGroupingSelectOptions(params),
          ];
        }

        model.setState({
          data,
          highPlotData: getDataAsLines(data),
          chartTitleData: getChartTitleData(data),
          params,
          rawData: runData,
          config: configData,
          tableData: getDataAsTableRows(data, null, params),
          tableColumns: getParamsTableColumns(
            params,
            data[0]?.config,
            configData.table.columnsOrder!,
            configData.table.hiddenColumns!,
          ),
          isParamsLoading: false,
          groupingSelectOptions: [...getGroupingSelectOptions(params)],
        });
      }
    },
    abort: () => getRunsRequestRef.abort(),
  };
}

//Table Methods

function onTableRowHover(rowKey?: string): void {
  const configData: IParamsAppConfig | undefined = model.getState()?.config;
  if (configData?.chart) {
    const chartPanelRef: any = model.getState()?.refs?.chartPanelRef;

    if (chartPanelRef && !configData.chart.focusedState.active) {
      chartPanelRef.current?.setActiveLineAndCircle(rowKey);
    }
  }
}

function onTableRowClick(rowKey?: string): void {
  const configData: IParamsAppConfig | undefined = model.getState()!.config!;
  const chartPanelRef: any = model.getState()?.refs?.chartPanelRef;
  let focusedStateActive = !!rowKey;
  if (
    configData?.chart.focusedState.active &&
    configData?.chart.focusedState.key === rowKey
  ) {
    focusedStateActive = false;
  }
  chartPanelRef?.current?.setActiveLineAndCircle(
    rowKey,
    focusedStateActive,
    true,
  );
}

function getChartTitleData(
  processedData: IMetricsCollection<IParam>[],
  configData: any = model.getState()?.config,
): IChartTitleData {
  if (!processedData) {
    return {};
  }
  const groupData = configData?.grouping;
  let chartTitleData: IChartTitleData = {};
  processedData.forEach((metricsCollection) => {
    if (!chartTitleData[metricsCollection.chartIndex]) {
      chartTitleData[metricsCollection.chartIndex] = groupData.chart.reduce(
        (acc: IChartTitle, groupItemKey: string) => {
          if (metricsCollection.config?.hasOwnProperty(groupItemKey)) {
            acc[groupItemKey.replace('run.params.', '')] = JSON.stringify(
              metricsCollection.config[groupItemKey] || 'None',
            );
            return acc;
          }
        },
        {},
      );
    }
  });
  return chartTitleData;
}

function processData(data: IRun<IParamTrace>[]): {
  data: IMetricsCollection<IParam>[];
  params: string[];
} {
  const configData = model.getState()?.config;
  const grouping = model.getState()?.config?.grouping;
  let runs: IParam[] = [];
  let params: string[] = [];
  const paletteIndex: number = grouping?.paletteIndex || 0;
  data.forEach((run: IRun<IParamTrace>, index) => {
    params = params.concat(getObjectPaths(run.params, run.params));

    runs.push({
      run,
      isHidden:
        configData!.table.hiddenMetrics![0] === 'all'
          ? true
          : configData!.table.hiddenMetrics!.includes(run.hash),
      color: COLORS[paletteIndex][index % COLORS[paletteIndex].length],
      key: run.hash,
      dasharray: DASH_ARRAYS[0],
    });
  });
  const processedData = groupData(runs);
  const uniqParams = _.uniq(params);

  setTooltipData(processedData, uniqParams);

  return {
    data: processedData,
    params: uniqParams,
  };
}

function getDataAsLines(
  processedData: IMetricsCollection<IParam>[],
  configData: any = model.getState()?.config,
): { dimensions: IDimensionsType; data: any }[] {
  if (!processedData || _.isEmpty(configData.select.params)) {
    return [];
  }
  const dimensionsObject: any = {};
  const lines = processedData.map(
    ({ chartIndex, color, data, dasharray }: IMetricsCollection<IParam>) => {
      if (!dimensionsObject[chartIndex]) {
        dimensionsObject[chartIndex] = {};
      }

      return data
        .filter((run) => !run.isHidden)
        .map((run: IParam) => {
          const values: { [key: string]: string | number | null } = {};
          configData.select.params.forEach(
            ({ type, label, value }: ISelectParamsOption) => {
              const dimension = dimensionsObject[chartIndex];
              if (!dimension[label] && type === 'params') {
                dimension[label] = {
                  values: new Set(),
                  scaleType: 'linear',
                  displayName: `<span>${label}</span>`,
                  dimensionType: 'param',
                };
              }
              if (type === 'metrics') {
                run.run.traces.forEach((trace: IParamTrace) => {
                  const formattedContext = `${
                    value?.param_name
                  }-${contextToString(trace.context)}`;
                  if (
                    trace.metric_name === value?.param_name &&
                    _.isEqual(trace.context, value?.context)
                  ) {
                    values[formattedContext] = trace.last_value.last;
                    if (dimension[formattedContext]) {
                      dimension[formattedContext].values.add(
                        trace.last_value.last,
                      );
                      if (typeof trace.last_value.last === 'string') {
                        dimension[formattedContext].scaleType = 'point';
                      }
                    } else {
                      dimension[formattedContext] = {
                        values: new Set().add(trace.last_value.last),
                        scaleType: 'linear',
                        displayName: `<span>${
                          value.param_name
                        }</span><span>${contextToString(trace.context)}</span>`,
                        dimensionType: 'metric',
                      };
                    }
                  }
                });
              } else {
                const paramValue = _.get(run.run.params, label);
                if (paramValue === undefined) {
                  values[label] = null;
                } else if (paramValue === null) {
                  values[label] = 'None';
                } else if (typeof paramValue === 'string') {
                  values[label] = `"${paramValue}"`;
                } else {
                  // TODO need to fix type
                  values[label] = paramValue as any;
                }
                if (values[label] !== null) {
                  if (typeof values[label] === 'string') {
                    dimension[label].scaleType = 'point';
                  }
                  dimension[label].values.add(values[label]);
                }
              }
            },
          );
          return {
            values,
            color: color ?? run.color,
            dasharray: dasharray ?? run.dasharray,
            chartIndex: chartIndex,
            key: run.key,
          };
        });
    },
  );

  const flattedLines = lines.flat();
  const groupedByChartIndex = Object.values(
    _.groupBy(flattedLines, 'chartIndex'),
  );

  return Object.keys(dimensionsObject).map((keyOfDimension, i) => {
    const dimensions: IDimensionsType = {};
    Object.keys(dimensionsObject[keyOfDimension]).forEach((key: string) => {
      if (dimensionsObject[keyOfDimension][key].scaleType === 'linear') {
        dimensions[key] = {
          scaleType: dimensionsObject[keyOfDimension][key].scaleType,
          domainData: [
            Math.min(...dimensionsObject[keyOfDimension][key].values),
            Math.max(...dimensionsObject[keyOfDimension][key].values),
          ],
          displayName: dimensionsObject[keyOfDimension][key].displayName,
          dimensionType: dimensionsObject[keyOfDimension][key].dimensionType,
        };
      } else {
        dimensions[key] = {
          scaleType: dimensionsObject[keyOfDimension][key].scaleType,
          domainData: [...dimensionsObject[keyOfDimension][key].values],
          displayName: dimensionsObject[keyOfDimension][key].displayName,
          dimensionType: dimensionsObject[keyOfDimension][key].dimensionType,
        };
      }
    });
    return {
      dimensions,
      data: groupedByChartIndex[i],
    };
  });
}

function getGroupConfig(
  metricsCollection: IMetricsCollection<IParam>,
  groupingItems: GroupNameType[] = ['color', 'stroke', 'chart'],
) {
  const configData = model.getState()?.config;
  let groupConfig: { [key: string]: {} } = {};

  for (let groupItemKey of groupingItems) {
    const groupItem: string[] = configData?.grouping?.[groupItemKey] || [];
    if (groupItem.length) {
      groupConfig[groupItemKey] = groupItem.reduce((acc, paramKey) => {
        Object.assign(acc, {
          [paramKey.replace('run.params.', '')]: JSON.stringify(
            _.get(metricsCollection.config, paramKey, '-'),
          ),
        });
        return acc;
      }, {});
    }
  }
  return groupConfig;
}

function setTooltipData(
  processedData: IMetricsCollection<IParam>[],
  paramKeys: string[],
): void {
  const data: { [key: string]: any } = {};

  for (let metricsCollection of processedData) {
    const groupConfig = getGroupConfig(metricsCollection);
    for (let param of metricsCollection.data) {
      data[param.key] = {
        groupConfig,
        params: paramKeys.reduce((acc, paramKey) => {
          Object.assign(acc, {
            [paramKey]: JSON.stringify(
              _.get(param, `run.params.${paramKey}`, '-'),
            ),
          });
          return acc;
        }, {}),
      };
    }
  }

  tooltipData = data;
}

function getGroupingPersistIndex({
  groupValues,
  groupKey,
  grouping,
}: IGetGroupingPersistIndex) {
  const configHash = encode(groupValues[groupKey].config as {});
  let index = BigInt(0);
  for (let i = 0; i < configHash.length; i++) {
    const charCode = configHash.charCodeAt(i);
    if (charCode > 47 && charCode < 58) {
      index += BigInt(
        (charCode - 48) * Math.ceil(Math.pow(16, i) / grouping.seed.color),
      );
    } else if (charCode > 96 && charCode < 103) {
      index += BigInt(
        (charCode - 87) * Math.ceil(Math.pow(16, i) / grouping.seed.color),
      );
    }
  }
  return index;
}

function getFilteredGroupingOptions(
  grouping: IParamsAppConfig['grouping'],
  groupName: GroupNameType,
): string[] {
  const { selectOptions, reverseMode, isApplied } = grouping;

  const filteredOptions = [...selectOptions]
    .filter((opt) => grouping[groupName].indexOf(opt.value) === -1)
    .map((item) => item.value);
  return isApplied[groupName]
    ? reverseMode[groupName]
      ? filteredOptions
      : grouping[groupName]
    : [];
}

function groupData(data: IParam[]): IMetricsCollection<IParam>[] {
  const grouping = model.getState()!.config!.grouping;
  const { paletteIndex } = grouping;
  const groupByColor = getFilteredGroupingOptions(grouping, 'color');
  const groupByStroke = getFilteredGroupingOptions(grouping, 'stroke');
  const groupByChart = getFilteredGroupingOptions(grouping, 'chart');
  if (
    groupByColor.length === 0 &&
    groupByStroke.length === 0 &&
    groupByChart.length === 0
  ) {
    return [
      {
        config: null,
        color: null,
        dasharray: null,
        chartIndex: 0,
        data,
      },
    ];
  }

  const groupValues: {
    [key: string]: IMetricsCollection<IParam> | any;
  } = {};

  const groupingFields = _.uniq(
    groupByColor.concat(groupByStroke).concat(groupByChart),
  );

  for (let i = 0; i < data.length; i++) {
    const groupValue: { [key: string]: unknown } = {};
    groupingFields.forEach((field) => {
      groupValue[field] = _.get(data[i], field);
    });
    const groupKey = encode(groupValue);
    if (groupValues.hasOwnProperty(groupKey)) {
      groupValues[groupKey].data.push(data[i]);
    } else {
      groupValues[groupKey] = {
        key: groupKey,
        config: groupValue,
        color: null,
        dasharray: null,
        chartIndex: 0,
        data: [data[i]],
      };
    }
  }

  let colorIndex = 0;
  let dasharrayIndex = 0;
  let chartIndex = 0;

  const colorConfigsMap: { [key: string]: number } = {};
  const dasharrayConfigsMap: { [key: string]: number } = {};
  const chartIndexConfigsMap: { [key: string]: number } = {};

  for (let groupKey in groupValues) {
    const groupValue = groupValues[groupKey];

    if (groupByColor.length > 0) {
      const colorConfig = _.pick(groupValue.config, groupByColor);
      const colorKey = encode(colorConfig);

      if (grouping.persistence.color && grouping.isApplied.color) {
        let index = getGroupingPersistIndex({
          groupValues,
          groupKey,
          grouping,
        });
        groupValue.color =
          COLORS[paletteIndex][
            Number(index % BigInt(COLORS[paletteIndex].length))
          ];
      } else if (colorConfigsMap.hasOwnProperty(colorKey)) {
        groupValue.color =
          COLORS[paletteIndex][
            colorConfigsMap[colorKey] % COLORS[paletteIndex].length
          ];
      } else {
        colorConfigsMap[colorKey] = colorIndex;
        groupValue.color =
          COLORS[paletteIndex][colorIndex % COLORS[paletteIndex].length];
        colorIndex++;
      }
    }

    if (groupByStroke.length > 0) {
      const dasharrayConfig = _.pick(groupValue.config, groupByStroke);
      const dasharrayKey = encode(dasharrayConfig);
      if (grouping.persistence.stroke && grouping.isApplied.stroke) {
        let index = getGroupingPersistIndex({
          groupValues,
          groupKey,
          grouping,
        });
        groupValue.dasharray =
          DASH_ARRAYS[Number(index % BigInt(DASH_ARRAYS.length))];
      } else if (dasharrayConfigsMap.hasOwnProperty(dasharrayKey)) {
        groupValue.dasharray =
          DASH_ARRAYS[dasharrayConfigsMap[dasharrayKey] % DASH_ARRAYS.length];
      } else {
        dasharrayConfigsMap[dasharrayKey] = dasharrayIndex;
        groupValue.dasharray = DASH_ARRAYS[dasharrayIndex % DASH_ARRAYS.length];
        dasharrayIndex++;
      }
    }

    if (groupByChart.length > 0) {
      const chartIndexConfig = _.pick(groupValue.config, groupByChart);
      const chartIndexKey = encode(chartIndexConfig);
      if (chartIndexConfigsMap.hasOwnProperty(chartIndexKey)) {
        groupValue.chartIndex = chartIndexConfigsMap[chartIndexKey];
      } else {
        chartIndexConfigsMap[chartIndexKey] = chartIndex;
        groupValue.chartIndex = chartIndex;
        chartIndex++;
      }
    }
  }
  return Object.values(groupValues);
}

function onColorIndicatorChange(): void {
  const configData: IParamsAppConfig = model.getState()?.config;
  if (configData?.chart) {
    const chart = { ...configData.chart };
    chart.isVisibleColorIndicator = !configData.chart.isVisibleColorIndicator;
    updateModelData({ ...configData, chart });
  }
}

function onCurveInterpolationChange(): void {
  const configData: IParamsAppConfig = model.getState()?.config;
  if (configData?.chart) {
    const chart = { ...configData.chart };
    chart.curveInterpolation =
      configData.chart.curveInterpolation === CurveEnum.Linear
        ? CurveEnum.MonotoneX
        : CurveEnum.Linear;
    updateModelData({ ...configData, chart });
  }
}

function onActivePointChange(
  activePoint: IActivePoint,
  focusedStateActive: boolean = false,
): void {
  const configData: IParamsAppConfig = model.getState()?.config;
  if (configData?.chart) {
    const tableRef: any = model.getState()?.refs?.tableRef;
    if (tableRef) {
      tableRef.current?.setHoveredRow?.(activePoint.key);
      tableRef.current?.setActiveRow?.(
        focusedStateActive ? activePoint.key : null,
      );
      if (focusedStateActive) {
        tableRef.current?.scrollToRow?.(activePoint.key);
      }
    }
    model.getState()?.refs?.tableRef?.current?.setHoveredRow(activePoint.key);
    let chart =
      focusedStateActive !== configData.chart.focusedState.active
        ? { ...configData.chart }
        : configData.chart;

    chart.focusedState = {
      active: !!focusedStateActive,
      key: activePoint.key,
      xValue: activePoint.xValue,
      yValue: activePoint.yValue,
      chartIndex: activePoint.chartIndex,
    };
    chart.tooltip = {
      ...configData.chart.tooltip,
      content: filterTooltipContent(
        tooltipData[activePoint.key],
        configData?.chart.tooltip.selectedParams,
      ),
    };

    model.setState({
      config: { ...configData, chart },
    });
  }
}

function onParamsSelectChange(data: any[]) {
  const configData: IParamsAppConfig | undefined = model.getState()?.config;
  if (configData?.select) {
    model.setState({
      config: {
        ...configData,
        select: { ...configData.select, params: data },
      },
    });
  }
}

function onSelectRunQueryChange(query: string) {
  const configData: IParamsAppConfig | undefined = model.getState()?.config;
  if (configData?.select) {
    model.setState({
      config: {
        ...configData,
        select: { ...configData.select, query },
      },
    });
  }
}

function getGroupingSelectOptions(params: string[]): IGroupingSelectOption[] {
  const paramsOptions: IGroupingSelectOption[] = params.map((param) => ({
    value: `run.params.${param}`,
    group: 'params',
    label: param,
  }));

  return [
    ...paramsOptions,
    {
      group: 'Other',
      label: 'experiment_name',
      value: 'run.experiment_name',
    },
    {
      group: 'Other',
      label: 'run.hash',
      value: 'run.params.status.hash',
    },
    {
      group: 'Other',
      label: 'metric_name',
      value: 'metric_name',
    },
    {
      group: 'context',
      label: 'subset',
      value: 'context.subset',
    },
  ];
}

function onGroupingSelectChange({
  groupName,
  list,
}: IOnGroupingSelectChangeParams) {
  const configData: IParamsAppConfig | undefined = model.getState()?.config;
  if (configData?.grouping) {
    configData.grouping = { ...configData.grouping, [groupName]: list };
    updateModelData(configData);
  }
}

function onGroupingModeChange({
  groupName,
  value,
}: IOnGroupingModeChangeParams): void {
  const configData: IParamsAppConfig | undefined = model.getState()?.config;
  if (configData?.grouping) {
    configData.grouping.reverseMode = {
      ...configData.grouping.reverseMode,
      [groupName]: value,
    };
    updateModelData(configData);
  }
}

function onGroupingPaletteChange(index: number): void {
  const configData: IParamsAppConfig | undefined = model.getState()?.config;
  if (configData?.grouping) {
    configData.grouping = {
      ...configData.grouping,
      paletteIndex: index,
    };
    updateModelData(configData);
  }
}

function onGroupingReset(groupName: GroupNameType) {
  const configData: IParamsAppConfig | undefined = model.getState()?.config;
  if (configData?.grouping) {
    const { reverseMode, paletteIndex, isApplied, persistence } =
      configData.grouping;
    configData.grouping = {
      ...configData.grouping,
      reverseMode: { ...reverseMode, [groupName]: false },
      [groupName]: [],
      paletteIndex: groupName === 'color' ? 0 : paletteIndex,
      persistence: { ...persistence, [groupName]: false },
      isApplied: { ...isApplied, [groupName]: true },
    };
    updateModelData(configData);
  }
}

function getDataAsTableRows(
  processedData: IMetricsCollection<any>[],
  xValue: number | string | null = null,
  paramKeys: string[],
): IMetricTableRowData[] | any {
  if (!processedData) {
    return [];
  }

  const rows: IMetricTableRowData[] | any =
    processedData[0]?.config !== null ? {} : [];

  let rowIndex = 0;

  processedData.forEach((metricsCollection: IMetricsCollection<any>) => {
    const groupKey = metricsCollection.key;
    const columnsValues: { [key: string]: string[] } = {};

    if (metricsCollection.config !== null) {
      const groupHeaderRow = {
        meta: {
          chartIndex: metricsCollection.chartIndex + 1,
        },
        key: groupKey!,
        groupRowsKeys: metricsCollection.data.map((metric) => metric.key),
        color: metricsCollection.color,
        dasharray: metricsCollection.dasharray,
        experiment: '',
        run: '',
        metric: '',
        context: [],
        children: [],
      };

      rows[groupKey!] = {
        data: groupHeaderRow,
        items: [],
      };
    }

    metricsCollection.data.forEach((metric: any) => {
      const rowValues: any = {
        key: metric.key,
        isHidden: metric.isHidden,
        index: rowIndex,
        color: metricsCollection.color ?? metric.color,
        dasharray: metricsCollection.dasharray ?? metric.dasharray,
        experiment: metric.run.props.experiment ?? 'default',
        run: metric.run.props.name ?? '-',
        metric: metric.metric_name,
      };
      rowIndex++;

      [
        'experiment',
        'run',
        'metric',
        'context',
        'step',
        'epoch',
        'time',
      ].forEach((key) => {
        if (columnsValues.hasOwnProperty(key)) {
          if (!_.some(columnsValues[key], rowValues[key])) {
            columnsValues[key].push(rowValues[key]);
          }
        } else {
          columnsValues[key] = [rowValues[key]];
        }
      });

      paramKeys.forEach((paramKey) => {
        const value = _.get(metric.run.params, paramKey, '-');
        rowValues[paramKey] = value;
        if (columnsValues.hasOwnProperty(paramKey)) {
          if (!columnsValues[paramKey].includes(value)) {
            columnsValues[paramKey].push(value);
          }
        } else {
          columnsValues[paramKey] = [value];
        }
      });

      if (metricsCollection.config !== null) {
        rows[groupKey!].items.push(rowValues);
      } else {
        rows.push(rowValues);
      }
    });

    if (metricsCollection.config !== null) {
      for (let columnKey in columnsValues) {
        rows[groupKey!].data[columnKey] =
          columnsValues[columnKey].length > 1
            ? 'Mix'
            : columnsValues[columnKey][0];
      }
    }
  });

  return rows;
}

function onGroupingApplyChange(groupName: GroupNameType): void {
  const configData: IParamsAppConfig | undefined = model.getState()?.config;
  if (configData?.grouping) {
    configData.grouping = {
      ...configData.grouping,
      isApplied: {
        ...configData.grouping.isApplied,
        [groupName]: !configData.grouping.isApplied[groupName],
      },
    };
    updateModelData(configData);
  }
}

function onGroupingPersistenceChange(groupName: 'stroke' | 'color'): void {
  const configData: IParamsAppConfig | undefined = model.getState()?.config;
  if (configData?.grouping) {
    configData.grouping = {
      ...configData.grouping,
      persistence: {
        ...configData.grouping.persistence,
        [groupName]: !configData.grouping.persistence[groupName],
      },
    };
    updateModelData(configData);
  }
}

async function onBookmarkCreate({ name, description }: IBookmarkFormState) {
  const configData: IMetricAppConfig | undefined = model.getState()?.config;
  if (configData) {
    const data: IAppData | any = await appsService
      .createApp({ state: configData, type: 'params' })
      .call();
    if (data.id) {
      dashboardService
        .createDashboard({ app_id: data.id, name, description })
        .call()
        .then((res: IDashboardData | any) => {
          if (res.id) {
            onNotificationAdd({
              id: Date.now(),
              severity: 'success',
              message: BookmarkNotificationsEnum.CREATE,
            });
          }
        })
        .catch((err) => {
          onNotificationAdd({
            id: Date.now(),
            severity: 'error',
            message: BookmarkNotificationsEnum.ERROR,
          });
        });
    }
  }
}

function onBookmarkUpdate(id: string) {
  const configData: IParamsAppConfig | undefined = model.getState()?.config;
  if (configData) {
    appsService
      .updateApp(id, { state: configData, type: 'params' })
      .call()
      .then((res: IDashboardData | any) => {
        if (res.id) {
          onNotificationAdd({
            id: Date.now(),
            severity: 'success',
            message: BookmarkNotificationsEnum.UPDATE,
          });
        }
      });
  }
}

function onChangeTooltip(tooltip: Partial<IChartTooltip>): void {
  let configData: IMetricAppConfig | undefined = model.getState()?.config;
  if (configData?.chart) {
    let content = configData.chart.tooltip.content;
    if (tooltip.selectedParams && configData?.chart.focusedState.key) {
      content = filterTooltipContent(
        tooltipData[configData.chart.focusedState.key],
        tooltip.selectedParams,
      );
    }
    configData = {
      ...configData,
      chart: {
        ...configData.chart,
        tooltip: {
          ...configData.chart.tooltip,
          ...tooltip,
          content,
        },
      },
    };

    model.setState({ config: configData });
  }
}

function getFilteredRow(
  columnKeys: string[],
  row: IMetricTableRowData,
): { [key: string]: string } {
  return columnKeys.reduce((acc: { [key: string]: string }, column: string) => {
    let value = row[column];
    if (Array.isArray(value)) {
      value = value.join(', ');
    } else if (typeof value !== 'string') {
      value = JSON.stringify(value);
    }

    if (column.startsWith('params.')) {
      acc[column.replace('params.', '')] = value;
    } else {
      acc[column] = value;
    }

    return acc;
  }, {});
}

function onExportTableData(e: React.ChangeEvent<any>): void {
  const processedData = processData(model.getState()?.rawData as IRun<any>[]);

  const tableData: IMetricTableRowData[] = getDataAsTableRows(
    processedData.data,
    null,
    processedData.params,
  );
  const tableColumns: ITableColumn[] = getParamsTableColumns(
    processedData.params,
    processedData.data[0]?.config,
    model.getState()?.config.table.columnsOrder!,
    model.getState()?.config?.table.hiddenColumns!,
  );
  // TODO need to filter excludedFields and sort column order
  const excludedFields: string[] = [];
  const filteredHeader: string[] = tableColumns.reduce(
    (acc: string[], column: ITableColumn) =>
      acc.concat(excludedFields.indexOf(column.key) === -1 ? column.key : []),
    [],
  );

  let emptyRow: { [key: string]: string } = {};
  filteredHeader.forEach((column: string) => {
    emptyRow[column] = '--';
  });

  const dataToExport = tableData?.reduce(
    (
      accArray: { [key: string]: string }[],
      rowData: IMetricTableRowData,
      rowDataIndex: number,
    ) => {
      if (rowData?.children?.length > 0) {
        rowData.children.forEach((row: IMetricTableRowData) => {
          const filteredRow = getFilteredRow(filteredHeader, row);
          accArray = accArray.concat(filteredRow);
        });
        if (tableData.length - 1 !== rowDataIndex) {
          accArray = accArray.concat(emptyRow);
        }
      } else {
        const filteredRow = getFilteredRow(filteredHeader, rowData);
        accArray = accArray.concat(filteredRow);
      }

      return accArray;
    },
    [],
  );

  const blob = new Blob([JsonToCSV(dataToExport)], {
    type: 'text/csv;charset=utf-8;',
  });
  saveAs(blob, `metrics-${moment().format('HH:mm:ss · D MMM, YY')}.csv`);
}

function onNotificationDelete(id: number) {
  let notifyData: INotification[] | [] = model.getState()?.notifyData || [];
  notifyData = [...notifyData].filter((i) => i.id !== id);
  model.setState({ notifyData });
}

function onNotificationAdd(notification: INotification) {
  let notifyData: INotification[] | [] = model.getState()?.notifyData || [];
  notifyData = [...notifyData, notification];
  model.setState({ notifyData });
  setTimeout(() => {
    onNotificationDelete(notification.id);
  }, 3000);
}

function onResetConfigData(): void {
  model.setState({
    config: getConfig(),
  });
}

function updateGroupingStateUrl(): void {
  const groupingData = model.getState()?.config?.grouping;
  if (groupingData) {
    updateUrlParam('grouping', groupingData);
  }
}

function updateChartStateUrl(): void {
  const chartData = model.getState()?.config?.chart;

  if (chartData) {
    updateUrlParam('chart', chartData);
  }
}

function updateSelectStateUrl(): void {
  const selectData = model.getState()?.config?.select;
  if (selectData) {
    updateUrlParam('select', selectData);
  }
}

function updateUrlParam(
  paramName: string,
  data: Record<string, unknown>,
): void {
  const encodedUrl: string = encode(data);
  const url: string = getUrlWithParam(paramName, encodedUrl);
  const appId: string = window.location.pathname.split('/')[2];
  if (!appId) {
    setItem('paramsUrl', url);
  }
  window.history.pushState(null, '', url);
}

function onRowHeightChange(height: RowHeightSize) {
  const configData: IMetricAppConfig | undefined = model.getState()?.config;
  if (configData?.table) {
    const table = {
      ...configData.table,
      rowHeight: height,
    };
    model.setState({
      config: {
        ...configData,
        table,
      },
    });
    setItem('paramsTable', encode(table));
  }
}

function onSortFieldsChange(sortFields: [string, any][]) {
  const configData: IParamsAppConfig | undefined = model.getState()?.config;
  if (configData?.table) {
    const configUpdate = {
      ...configData,
      table: {
        ...configData.table,
        sortFields: sortFields,
      },
    };
    model.setState({
      config: configUpdate,
    });
    updateModelData(configUpdate);
  }
}

function onParamVisibilityChange(metricsKeys: string[]) {
  const configData: IParamsAppConfig | undefined = model.getState()?.config;
  if (configData?.table) {
    const table = {
      ...configData.table,
      hiddenMetrics: metricsKeys,
    };
    const configUpdate = {
      ...configData,
      table,
    };
    model.setState({
      config: configUpdate,
    });
    setItem('paramsTable', encode(table));
    updateModelData(configUpdate);
  }
}

function onColumnsVisibilityChange(hiddenColumns: string[]) {
  const configData: IParamsAppConfig | undefined = model.getState()?.config;
  const columnsData = model.getState()!.tableColumns!;
  if (configData?.table) {
    const table = {
      ...configData.table,
      hiddenColumns:
        hiddenColumns[0] === 'all'
          ? columnsData.map((col: any) => col.key)
          : hiddenColumns,
    };
    const configUpdate = {
      ...configData,
      table,
    };
    model.setState({
      config: configUpdate,
    });
    setItem('paramsTable', encode(table));
    updateModelData(configUpdate);
  }
}

function onColumnsOrderChange(columnsOrder: any) {
  const configData: IParamsAppConfig | undefined = model.getState()?.config;
  if (configData?.table) {
    const table = {
      ...configData.table,
      columnsOrder: columnsOrder,
    };
    const configUpdate = {
      ...configData,
      table,
    };
    model.setState({
      config: configUpdate,
    });
    setItem('paramsTable', encode(table));
    updateModelData(configUpdate);
  }
}

function onTableResizeModeChange(mode: ResizeModeEnum): void {
  const configData: IParamsAppConfig | undefined = model.getState()?.config;
  if (configData?.table) {
    const table = {
      ...configData.table,
      resizeMode: mode,
    };
    const config = {
      ...configData,
      table,
    };
    model.setState({
      config,
    });
    setItem('paramsTable', encode(table));
    updateModelData(config);
  }
}

const paramsAppModel = {
  ...model,
  initialize,
  getParamsData,
  onColorIndicatorChange,
  onCurveInterpolationChange,
  onActivePointChange,
  onParamsSelectChange,
  onSelectRunQueryChange,
  onRowHeightChange,
  onGroupingSelectChange,
  onGroupingModeChange,
  onGroupingPaletteChange,
  onGroupingReset,
  onGroupingApplyChange,
  onGroupingPersistenceChange,
  onBookmarkCreate,
  onBookmarkUpdate,
  onResetConfigData,
  onNotificationAdd,
  onNotificationDelete,
  onChangeTooltip,
  onExportTableData,
  updateChartStateUrl,
  updateSelectStateUrl,
  updateGroupingStateUrl,
  onTableRowHover,
  onTableRowClick,
  setDefaultAppConfigData,
  onSortFieldsChange,
  onParamVisibilityChange,
  onColumnsOrderChange,
<<<<<<< HEAD
  onColumnsVisibilityChange,
=======
  onTableResizeModeChange,
>>>>>>> 61b7d067
  getAppConfigData,
};

export default paramsAppModel;<|MERGE_RESOLUTION|>--- conflicted
+++ resolved
@@ -1349,11 +1349,8 @@
   onSortFieldsChange,
   onParamVisibilityChange,
   onColumnsOrderChange,
-<<<<<<< HEAD
   onColumnsVisibilityChange,
-=======
   onTableResizeModeChange,
->>>>>>> 61b7d067
   getAppConfigData,
 };
 
