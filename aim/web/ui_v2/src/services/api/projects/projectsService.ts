--- conflicted
+++ resolved
@@ -7,34 +7,27 @@
 
 const endpoints = {
   GET_PROJECTS: 'projects',
-<<<<<<< HEAD
   GET_ACTIVITIES: 'projects/activity',
-=======
   GET_PARAMS_METRICS: 'projects/params',
->>>>>>> e06ca1bc
 };
 
 function getProjectsData(): IApiRequest<IProject> {
   return API.get<IProject>(endpoints.GET_PROJECTS);
 }
 
-<<<<<<< HEAD
 function fetchActivityData(): IApiRequest<any> {
   return API.get(endpoints.GET_ACTIVITIES);
-=======
+}
+
 function getParamsAndMetrics(): IApiRequest<IProjectParamsMetrics> {
   return API.get<IProjectParamsMetrics>(endpoints.GET_PARAMS_METRICS);
->>>>>>> e06ca1bc
 }
 
 const projectsService = {
   endpoints,
   getProjectsData,
-<<<<<<< HEAD
   fetchActivityData,
-=======
   getParamsAndMetrics,
->>>>>>> e06ca1bc
 };
 
 export default projectsService;