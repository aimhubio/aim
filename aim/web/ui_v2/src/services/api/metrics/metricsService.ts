--- conflicted
+++ resolved
@@ -12,11 +12,7 @@
     call: () => ({
       then: (resolve: (data: IRun[]) => void, reject?: unknown) => {
         setTimeout(() => {
-<<<<<<< HEAD
           const mock = generateMetrics(100, 50);
-=======
-          const mock = generateMetrics(500, 200);
->>>>>>> 9ed6a078
           resolve(mock);
         }, 1000);
       },
