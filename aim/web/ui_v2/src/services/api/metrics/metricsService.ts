--- conflicted
+++ resolved
@@ -1,9 +1,5 @@
 import API from '../api';
-<<<<<<< HEAD
-import metricsMock from './metricsMock';
-=======
 import generateMetrics from './metricsMock';
->>>>>>> e390809d
 
 const endpoints = {
   GET_METRICS: '/metrics',
@@ -15,12 +11,8 @@
     call: () => ({
       then: (resolve: (data: unknown) => void, reject?: unknown) => {
         setTimeout(() => {
-<<<<<<< HEAD
-          resolve(metricsMock);
-=======
           const mock = generateMetrics(100, 8);
           resolve(mock);
->>>>>>> e390809d
         }, 1000);
       },
     }),
