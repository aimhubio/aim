import { IRun } from 'types/services/models/metrics/runModel';
import API from '../api';
import generateMetrics from './metricsMock';

const endpoints = {
  GET_METRICS: '/metrics',
};

function getMetricsData() {
  // return API.get<unknown>(endpoints.SEARCH_METRICS);
  return {
    call: () => ({
      then: (resolve: (data: IRun[]) => void, reject?: unknown) => {
        setTimeout(() => {
<<<<<<< HEAD
          const mock = generateMetrics(100, 100);
=======
          const mock = generateMetrics(10, 5);
>>>>>>> de2cf43f
          resolve(mock);
        }, 1000);
      },
    }),
    abort: () => null,
  };
}

const metricsService = {
  endpoints,
  getMetricsData,
};

export default metricsService;<|MERGE_RESOLUTION|>--- conflicted
+++ resolved
@@ -12,11 +12,7 @@
     call: () => ({
       then: (resolve: (data: IRun[]) => void, reject?: unknown) => {
         setTimeout(() => {
-<<<<<<< HEAD
-          const mock = generateMetrics(100, 100);
-=======
-          const mock = generateMetrics(10, 5);
->>>>>>> de2cf43f
+          const mock = generateMetrics(500, 200);
           resolve(mock);
         }, 1000);
       },
