--- conflicted
+++ resolved
@@ -12,11 +12,7 @@
     call: () => ({
       then: (resolve: (data: IRun[]) => void, reject?: unknown) => {
         setTimeout(() => {
-<<<<<<< HEAD
-          const mock = generateMetrics(50, 30);
-=======
           const mock = generateMetrics(100, 50);
->>>>>>> c33cc0dc
           resolve(mock);
         }, 1000);
       },
