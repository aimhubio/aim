--- conflicted
+++ resolved
@@ -11,11 +11,7 @@
     call: () => ({
       then: (resolve: (data: unknown) => void, reject?: unknown) => {
         setTimeout(() => {
-<<<<<<< HEAD
-          const mock = generateMetrics(500, 200);
-=======
           const mock = generateMetrics(10, 5);
->>>>>>> b20683be
           resolve(mock);
         }, 1000);
       },
