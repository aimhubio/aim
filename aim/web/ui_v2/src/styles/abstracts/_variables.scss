@use './functions' as *;

$primary-color: #1473E6;
$error-color: #E64E48;
$success-color: #2BC784;
$warning-color: #E8BB1B;

//colors
$blue: #4B9BFF;
$orange: #FFB46E;
$red: #FF5F5F;
$teal: #50D2A0;
$pink: #FF73C3;
$green: #9BE169;
$purple: #AF78FF;
$yellow: #FFD76E;
$cyan: #5FC8FF;
$indigo: #7785FF;
<<<<<<< HEAD
$white: #ffffff;

$text-color: #1C2852;
=======
$pico: #1C2852;
>>>>>>> 50dcc458



//border
$border-color-main: tint($primary-color, 90);
$border-main: 0.0625em solid $border-color-main;
$radius-main: 0.375em;

//text
$text-color: $pico;<|MERGE_RESOLUTION|>--- conflicted
+++ resolved
@@ -1,30 +1,23 @@
 @use './functions' as *;
 
-$primary-color: #1473E6;
-$error-color: #E64E48;
-$success-color: #2BC784;
-$warning-color: #E8BB1B;
+$primary-color: #1473e6;
+$error-color: #e64e48;
+$success-color: #2bc784;
+$warning-color: #e8bb1b;
 
 //colors
-$blue: #4B9BFF;
-$orange: #FFB46E;
-$red: #FF5F5F;
-$teal: #50D2A0;
-$pink: #FF73C3;
-$green: #9BE169;
-$purple: #AF78FF;
-$yellow: #FFD76E;
-$cyan: #5FC8FF;
-$indigo: #7785FF;
-<<<<<<< HEAD
+$blue: #4b9bff;
+$orange: #ffb46e;
+$red: #ff5f5f;
+$teal: #50d2a0;
+$pink: #ff73c3;
+$green: #9be169;
+$purple: #af78ff;
+$yellow: #ffd76e;
+$cyan: #5fc8ff;
+$indigo: #7785ff;
 $white: #ffffff;
-
-$text-color: #1C2852;
-=======
-$pico: #1C2852;
->>>>>>> 50dcc458
-
-
+$pico: #1c2852;
 
 //border
 $border-color-main: tint($primary-color, 90);
