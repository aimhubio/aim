--- conflicted
+++ resolved
@@ -3,12 +3,6 @@
 
 import HighlightEnum from 'components/HighlightModesPopover/HighlightEnum';
 import { CurveEnum } from 'utils/d3';
-<<<<<<< HEAD
-=======
-import { ITableRef } from 'types/components/Table/Table';
-import { IMetricTableRowData } from 'types/services/models/metrics/metricsCollectionModel';
-import { ITableColumn } from './components/TableColumns/TableColumns';
->>>>>>> f3198e28
 import { IFocusedState } from 'types/services/models/metrics/metricsAppModel';
 import { IActivePoint } from 'types/utils/d3/drawHoverAttributes';
 
@@ -22,9 +16,6 @@
     focusedStateActive: boolean = false,
   ) => void;
   focusedState: IFocusedState;
-<<<<<<< HEAD
   onColorIndicatorChange: () => void;
   isVisibleColorIndicator: boolean;
-=======
->>>>>>> f3198e28
 }