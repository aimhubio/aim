--- conflicted
+++ resolved
@@ -35,7 +35,6 @@
   groupingSelectOptions: IGroupingSelectOption[];
   hiddenMetrics: string[];
   sortFields: [string, 'asc' | 'desc' | boolean][];
-<<<<<<< HEAD
   focusedState: IFocusedState;
   isVisibleColorIndicator: boolean;
   tooltip: IChartTooltip;
@@ -53,10 +52,8 @@
   tableColumns: any;
   tableRowHeight: any;
   resizeMode: ResizeModeEnum;
-=======
   notifyData: INotification[];
   onNotificationDelete: (id: number) => void;
->>>>>>> cb35edf9
   onCurveInterpolationChange: () => void;
   onActivePointChange: (
     activePoint: IActivePoint,
