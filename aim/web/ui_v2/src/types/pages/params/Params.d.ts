import React from 'react';
import { RouteChildrenProps } from 'react-router-dom';

import { CurveEnum } from 'utils/d3';
import {
  GroupNameType,
  IChartTitleData,
  IChartTooltip,
  IFocusedState,
<<<<<<< HEAD
  IMetricAppConfig,
  IOnGroupingModeChangeParams,
  IOnGroupingSelectChangeParams,
=======
  IGroupingSelectOption,
>>>>>>> c287a836
} from 'types/services/models/metrics/metricsAppModel';
import { IActivePoint } from 'types/utils/d3/drawHoverAttributes';
import { IChartPanelRef } from 'types/components/ChartPanel/ChartPanel';
import { IParamsAppConfig } from 'types/services/models/params/paramsAppModel';
import { ITableRef } from 'components/Table/Table';
import { INotification } from 'types/components/NotificationContainer/NotificationContainer';
import { IBookmarkFormState } from 'types/pages/metrics/components/BookmarkForm/BookmarkForm';

export interface IParamsProps extends Partial<RouteChildrenProps> {
  chartElemRef: React.RefObject<HTMLDivElement>;
  chartPanelRef: React.RefObject<IChartPanelRef>;
  tableRef: React.RefObject<ITableRef>;
  tableElemRef: React.RefObject<HTMLDivElement>;
  wrapperElemRef: React.RefObject<HTMLDivElement>;
  resizeElemRef: React.RefObject<HTMLDivElement>;
  curveInterpolation: CurveEnum;
  highPlotData: any;
  groupingData: IMetricAppConfig['grouping'];
  onCurveInterpolationChange: () => void;
  onActivePointChange: (
    activePoint: IActivePoint,
    focusedStateActive: boolean = false,
  ) => void;
  focusedState: IFocusedState;
  onColorIndicatorChange: () => void;
  isVisibleColorIndicator: boolean;
  tooltip: IChartTooltip;
  chartTitleData: IChartTitleData;
  onParamsSelectChange: IParamsAppConfig['onParamsSelectChange'];
  selectedParamsData: IParamsAppConfig['select'];
  onSelectRunQueryChange: (query: string) => void;
  onGroupingSelectChange: (params: IOnGroupingSelectChangeParams) => void;
  onGroupingModeChange: (params: IOnGroupingModeChangeParams) => void;
  onGroupingPaletteChange: (index: number) => void;
  onGroupingReset: (groupName: GroupNameType) => void;
  onGroupingApplyChange: (groupName: GroupNameType) => void;
  onGroupingPersistenceChange: (groupName: 'color' | 'style') => void;
  onBookmarkCreate: (params: IBookmarkFormState) => void;
  onBookmarkUpdate: (id: string) => void;
  onNotificationAdd: (notification: INotification) => void;
  onNotificationDelete: (id: number) => void;
  onResetConfigData: () => void;
  onChangeTooltip: (tooltip: Partial<IChartTooltip>) => void;
  onExportTableData: (e: React.ChangeEvent<any>) => void;
}<|MERGE_RESOLUTION|>--- conflicted
+++ resolved
@@ -7,13 +7,9 @@
   IChartTitleData,
   IChartTooltip,
   IFocusedState,
-<<<<<<< HEAD
   IMetricAppConfig,
   IOnGroupingModeChangeParams,
   IOnGroupingSelectChangeParams,
-=======
-  IGroupingSelectOption,
->>>>>>> c287a836
 } from 'types/services/models/metrics/metricsAppModel';
 import { IActivePoint } from 'types/utils/d3/drawHoverAttributes';
 import { IChartPanelRef } from 'types/components/ChartPanel/ChartPanel';
