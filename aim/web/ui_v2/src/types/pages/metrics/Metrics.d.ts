--- conflicted
+++ resolved
@@ -5,11 +5,8 @@
 import { ITableRef } from 'types/components/Table/Table';
 import { IMetricTableRowData } from 'types/services/models/metrics/metricsCollectionModel';
 import { ITableColumn } from './components/TableColumns/TableColumns';
-<<<<<<< HEAD
 import { IAxesScaleState } from 'types/components/AxesScalePopover/AxesScalePopover';
-=======
 import HighlightEnum from 'components/HighlightModesPopover/HighlightEnum';
->>>>>>> 405e4eb0
 
 export interface IMetricProps extends Partial<RouteChildrenProps> {
   lineChartData: ILine[][];
@@ -24,13 +21,9 @@
   zoomMode: boolean;
   toggleDisplayOutliers: () => void;
   toggleZoomMode: () => void;
-<<<<<<< HEAD
-  onSmoothingChange: (params: IOnSmoothingChange) => void;
-=======
   highlightMode: HighlightEnum;
   onChangeHighlightMode: (mode: HighlightEnum) => () => void;
-  onSmoothingChange: (props: IOnSmoothingChange) => void;
->>>>>>> 405e4eb0
+  onSmoothingChange: (params: IOnSmoothingChange) => void;
   curveInterpolation: CurveEnum;
   onAxesScaleTypeChange: (params: IAxesScaleState) => void;
   axesScaleType: IAxesScaleState;
