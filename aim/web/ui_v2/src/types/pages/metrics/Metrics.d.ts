--- conflicted
+++ resolved
@@ -10,11 +10,7 @@
   wrapperElemRef: React.MutableRefObject<>;
   resizeElemRef: React.MutableRefObject<>;
   displayOutliers: boolean;
+  zoomMode: boolean;
   toggleDisplayOutliers: () => void;
-<<<<<<< HEAD
-  zoomMode: boolean;
   toggleZoomMode: () => void;
-  handleResize: () => void;
-=======
->>>>>>> 45df12c2
 }