--- conflicted
+++ resolved
@@ -4,16 +4,12 @@
 import { CurveEnum } from 'utils/d3';
 import { ITableRef } from 'types/components/Table/Table';
 import {
-<<<<<<< HEAD
   groupNames,
   IMetricAppConfig,
   IMetricTableRowData,
   IOnGroupingModeChangeParams,
   IOnGroupingSelectChangeParams,
-=======
   IFocusedState,
-  IMetricTableRowData,
->>>>>>> aa953529
 } from 'types/services/models/metrics/metricsAppModel';
 import { ITableColumn } from './components/TableColumns/TableColumns';
 import { IChartPanelRef } from 'types/components/ChartPanel/ChartPanel';
@@ -40,6 +36,7 @@
   smoothingFactor: number;
   focusedState: IFocusedState;
   highlightMode: HighlightEnum;
+  groupingData: IMetricAppConfig['grouping'];
   onDisplayOutliersChange: () => void;
   onZoomModeChange: () => void;
   onFocusedStateChange?: (
@@ -50,24 +47,10 @@
   onSmoothingChange: (props: IOnSmoothingChange) => void;
   onTableRowHover: (rowKey: string) => void;
   onAxesScaleTypeChange: (params: IAxesScaleState) => void;
-<<<<<<< HEAD
-  axesScaleType: IAxesScaleState;
-  smoothingAlgorithm: SmoothingAlgorithmEnum;
-  smoothingFactor: number;
-  focusedState: {
-    key: string | null;
-    xValue: number | null;
-    yValue: number | null;
-    active: boolean;
-    chartIndex: number | null;
-  };
-  groupingData: IMetricAppConfig['grouping'];
   onGroupingSelectChange: (params: IOnGroupingSelectChangeParams) => void;
   onGroupingModeChange: (params: IOnGroupingModeChangeParams) => void;
   onGroupingPaletteChange: (index: number) => void;
   onGroupingReset: (groupName: groupNames) => void;
-=======
->>>>>>> aa953529
 }
 
 export interface IOnSmoothingChange {
