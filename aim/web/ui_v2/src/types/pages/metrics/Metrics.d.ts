--- conflicted
+++ resolved
@@ -1,27 +1,21 @@
 import React from 'react';
 import { RouteChildrenProps } from 'react-router-dom';
+import { ITableRef } from 'types/components/Table/Table';
 
 import { IMetric } from 'types/services/models/metrics/metricModel';
 import { IMetricTableRowData } from 'types/services/models/metrics/metricsCollectionModel';
 import { ITableColumn } from './components/TableColumns/TableColumns';
 
 export interface IMetricProps extends Partial<RouteChildrenProps> {
-<<<<<<< HEAD
   metricsCollection: IMetric[][];
   lineChartData: ILine[][];
   tableData: IMetricTableRowData[][];
   tableColumns: ITableColumn[];
-  tableRef: React.RefObject<any>;
+  tableRef: React.RefObject<ITableRef>;
   tableElemRef: React.RefObject<HTMLDivElement>;
   chartElemRef: React.RefObject<HTMLDivElement>;
   wrapperElemRef: React.RefObject<HTMLDivElement>;
-=======
-  metricsCollection: [IMetric[]];
-  tableElemRef: React.MutableRefObject<>;
-  chartElemRef: React.MutableRefObject<>;
-  wrapperElemRef: React.MutableRefObject<>;
-  resizeElemRef: React.MutableRefObject<>;
->>>>>>> 45df12c2
+  resizeElemRef: React.RefObject<HTMLDivElement>;
   displayOutliers: boolean;
   toggleDisplayOutliers: () => void;
 }