import React from 'react';
import { RouteChildrenProps } from 'react-router-dom';

import { CurveEnum } from 'utils/d3';
import HighlightEnum from 'components/HighlightModesPopover/HighlightEnum';
import { SmoothingAlgorithmEnum } from 'utils/smoothingData';
import { ITableRef } from 'types/components/Table/Table';
import {
  GroupNameType,
  IMetricAppConfig,
  IMetricTableRowData,
  IOnGroupingModeChangeParams,
  IOnGroupingSelectChangeParams,
  IFocusedState,
<<<<<<< HEAD
  IMetricAppModelState,
=======
  ITooltipContent,
>>>>>>> d0ea9c8a
} from 'types/services/models/metrics/metricsAppModel';
import { ITableColumn } from 'types/components/TableColumns/TableColumns';
import { IChartPanelRef } from 'types/components/ChartPanel/ChartPanel';
import { IAxesScaleState } from 'types/components/AxesScalePopover/AxesScalePopover';
import { IActivePoint } from 'types/utils/d3/drawHoverAttributes';

export interface IMetricProps extends Partial<RouteChildrenProps> {
  tableRef: React.RefObject<ITableRef>;
  chartPanelRef: React.RefObject<IChartPanelRef>;
  tableElemRef: React.RefObject<HTMLDivElement>;
  chartElemRef: React.RefObject<HTMLDivElement>;
  wrapperElemRef: React.RefObject<HTMLDivElement>;
  resizeElemRef: React.RefObject<HTMLDivElement>;
  lineChartData: ILine[][];
  tableData: IMetricTableRowData[][];
  tableColumns: ITableColumn[];
  displayOutliers: boolean;
  zoomMode: boolean;
  curveInterpolation: CurveEnum;
  axesScaleType: IAxesScaleState;
  smoothingAlgorithm: SmoothingAlgorithmEnum;
  smoothingFactor: number;
  focusedState: IFocusedState;
  highlightMode: HighlightEnum;
  groupingData: IMetricAppConfig['grouping'];
<<<<<<< HEAD
  notifyData: IMetricAppModelState['notifyData'];
=======
  tooltipContent: ITooltipContent;
>>>>>>> d0ea9c8a
  onDisplayOutliersChange: () => void;
  onZoomModeChange: () => void;
  onActivePointChange?: (
    activePoint: IActivePoint,
    focusedStateActive?: boolean,
  ) => void;
  onChangeHighlightMode: (mode: HighlightEnum) => void;
  onSmoothingChange: (props: IOnSmoothingChange) => void;
  onTableRowHover: (rowKey: string) => void;
  onTableRowClick: (rowKey: string) => void;
  onAxesScaleTypeChange: (params: IAxesScaleState) => void;
  onGroupingSelectChange: (params: IOnGroupingSelectChangeParams) => void;
  onGroupingModeChange: (params: IOnGroupingModeChangeParams) => void;
  onGroupingPaletteChange: (index: number) => void;
  onGroupingReset: (groupName: GroupNameType) => void;
  onGroupingApplyChange: (groupName: GroupNameType) => void;
  onGroupingPersistenceChange: (groupName: 'color' | 'style') => void;
  onBookmarkCreate: (params: IBookmarkFormState) => void;
  onNotificationAdd: (notification: INotification) => void;
  onNotificationDelete: (id: number) => void;
}

export interface IOnSmoothingChange {
  smoothingAlgorithm?: SmoothingAlgorithmEnum;
  smoothingFactor?: number;
  curveInterpolation?: CurveEnum;
}<|MERGE_RESOLUTION|>--- conflicted
+++ resolved
@@ -12,11 +12,8 @@
   IOnGroupingModeChangeParams,
   IOnGroupingSelectChangeParams,
   IFocusedState,
-<<<<<<< HEAD
   IMetricAppModelState,
-=======
   ITooltipContent,
->>>>>>> d0ea9c8a
 } from 'types/services/models/metrics/metricsAppModel';
 import { ITableColumn } from 'types/components/TableColumns/TableColumns';
 import { IChartPanelRef } from 'types/components/ChartPanel/ChartPanel';
@@ -42,11 +39,8 @@
   focusedState: IFocusedState;
   highlightMode: HighlightEnum;
   groupingData: IMetricAppConfig['grouping'];
-<<<<<<< HEAD
   notifyData: IMetricAppModelState['notifyData'];
-=======
   tooltipContent: ITooltipContent;
->>>>>>> d0ea9c8a
   onDisplayOutliersChange: () => void;
   onZoomModeChange: () => void;
   onActivePointChange?: (
