--- conflicted
+++ resolved
@@ -26,11 +26,8 @@
 import { INotification } from 'types/components/NotificationContainer/NotificationContainer';
 import { ILine } from 'types/components/LineChart/LineChart';
 import { ISelectMetricsOption } from './components/SelectForm/SelectForm';
-<<<<<<< HEAD
 import { AlignmentOptions } from 'config/alignment/alignmentOptions';
-=======
 import { RowHeight } from 'config/table/tableConfigs';
->>>>>>> 11a0c82f
 
 export interface IMetricProps extends Partial<RouteChildrenProps> {
   tableRef: React.RefObject<ITableRef>;
@@ -84,16 +81,11 @@
   onNotificationDelete: (id: number) => void;
   onResetConfigData: () => void;
   onAlignmentMetricChange: (metric: string) => void;
-<<<<<<< HEAD
-  onAlignmentTypeChange: (type: AlignmentOptions) => void;
+  onAlignmentTypeChange: (type: XAlignmentEnum) => void;
   onMetricsSelectChange: IMetricAppConfig['onMetricsSelectChange'];
-=======
-  onAlignmentTypeChange: (type: XAlignmentEnum) => void;
-  onMetricsSelectChange: (metrics: ISelectMetricsOption[]) => void;
   onSelectRunQueryChange: (query: string) => void;
   onSelectAdvancedQueryChange: (query: string) => void;
   toggleSelectAdvancedMode: () => void;
->>>>>>> 11a0c82f
 }
 
 export interface IOnSmoothingChange {
