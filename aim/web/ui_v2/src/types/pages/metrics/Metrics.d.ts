import React from 'react';
import { RouteChildrenProps } from 'react-router-dom';
import { ITableRef } from 'types/components/Table/Table';

import { IMetric } from 'types/services/models/metrics/metricModel';
<<<<<<< HEAD
import { CurveEnum } from 'utils/d3';
=======
import { IMetricTableRowData } from 'types/services/models/metrics/metricsCollectionModel';
import { ITableColumn } from './components/TableColumns/TableColumns';
>>>>>>> 9ed6a078

export interface IMetricProps extends Partial<RouteChildrenProps> {
  metricsCollection: IMetric[][];
  lineChartData: ILine[][];
  tableData: IMetricTableRowData[][];
  tableColumns: ITableColumn[];
  tableRef: React.RefObject<ITableRef>;
  tableElemRef: React.RefObject<HTMLDivElement>;
  chartElemRef: React.RefObject<HTMLDivElement>;
  wrapperElemRef: React.RefObject<HTMLDivElement>;
  resizeElemRef: React.RefObject<HTMLDivElement>;
  displayOutliers: boolean;
  zoomMode: boolean;
  toggleDisplayOutliers: () => void;
  toggleZoomMode: () => void;
  handleSmoothing: (props: IHandleSmoothing) => void;
  curveInterpolation: CurveEnum;
}

export interface IHandleSmoothing {
  algorithm: string;
  factor: number;
  curveInterpolation: CurveEnum;
}<|MERGE_RESOLUTION|>--- conflicted
+++ resolved
@@ -1,14 +1,11 @@
 import React from 'react';
 import { RouteChildrenProps } from 'react-router-dom';
+
+import { CurveEnum } from 'utils/d3';
 import { ITableRef } from 'types/components/Table/Table';
-
 import { IMetric } from 'types/services/models/metrics/metricModel';
-<<<<<<< HEAD
-import { CurveEnum } from 'utils/d3';
-=======
 import { IMetricTableRowData } from 'types/services/models/metrics/metricsCollectionModel';
 import { ITableColumn } from './components/TableColumns/TableColumns';
->>>>>>> 9ed6a078
 
 export interface IMetricProps extends Partial<RouteChildrenProps> {
   metricsCollection: IMetric[][];
