import React from 'react';
import { RouteChildrenProps } from 'react-router-dom';

import { CurveEnum } from 'utils/d3';
import { ITableRef } from 'types/components/Table/Table';
import { IMetricTableRowData } from 'types/services/models/metrics/metricsCollectionModel';
import { ITableColumn } from './components/TableColumns/TableColumns';
<<<<<<< HEAD
import { IChartPanelRef } from 'types/components/ChartPanel/ChartPanel';
=======
import HighlightEnum from 'components/HighlightModesPopover/HighlightEnum';
>>>>>>> c33cc0dc

export interface IMetricProps extends Partial<RouteChildrenProps> {
  lineChartData: ILine[][];
  tableData: IMetricTableRowData[][];
  tableColumns: ITableColumn[];
  tableRef: React.RefObject<ITableRef>;
  chartPanelRef: React.RefObject<IChartPanelRef>;
  tableElemRef: React.RefObject<HTMLDivElement>;
  chartElemRef: React.RefObject<HTMLDivElement>;
  wrapperElemRef: React.RefObject<HTMLDivElement>;
  resizeElemRef: React.RefObject<HTMLDivElement>;
  displayOutliers: boolean;
  zoomMode: boolean;
  curveInterpolation: CurveEnum;
  toggleDisplayOutliers: () => void;
  toggleZoomMode: () => void;
<<<<<<< HEAD
  onActivePointChange: (activePointData: IActivePointData) => void;
=======
  highlightMode: HighlightEnum;
  onChangeHighlightMode: (mode: HighlightEnum) => () => void;
>>>>>>> c33cc0dc
  onSmoothingChange: (props: IOnSmoothingChange) => void;
  onTableRowHover: (rowKey: string) => void;
}

export interface IOnSmoothingChange {
  algorithm: string;
  factor: number;
  curveInterpolation: CurveEnum;
}<|MERGE_RESOLUTION|>--- conflicted
+++ resolved
@@ -5,11 +5,8 @@
 import { ITableRef } from 'types/components/Table/Table';
 import { IMetricTableRowData } from 'types/services/models/metrics/metricsCollectionModel';
 import { ITableColumn } from './components/TableColumns/TableColumns';
-<<<<<<< HEAD
 import { IChartPanelRef } from 'types/components/ChartPanel/ChartPanel';
-=======
 import HighlightEnum from 'components/HighlightModesPopover/HighlightEnum';
->>>>>>> c33cc0dc
 
 export interface IMetricProps extends Partial<RouteChildrenProps> {
   lineChartData: ILine[][];
@@ -26,12 +23,9 @@
   curveInterpolation: CurveEnum;
   toggleDisplayOutliers: () => void;
   toggleZoomMode: () => void;
-<<<<<<< HEAD
   onActivePointChange: (activePointData: IActivePointData) => void;
-=======
   highlightMode: HighlightEnum;
   onChangeHighlightMode: (mode: HighlightEnum) => () => void;
->>>>>>> c33cc0dc
   onSmoothingChange: (props: IOnSmoothingChange) => void;
   onTableRowHover: (rowKey: string) => void;
 }
