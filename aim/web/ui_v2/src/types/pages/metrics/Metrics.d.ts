--- conflicted
+++ resolved
@@ -9,10 +9,7 @@
   IMetricTableRowData,
   IOnGroupingModeChangeParams,
   IOnGroupingSelectChangeParams,
-<<<<<<< HEAD
-=======
   IFocusedState,
->>>>>>> c49ed90e
 } from 'types/services/models/metrics/metricsAppModel';
 import { ITableColumn } from './components/TableColumns/TableColumns';
 import { IChartPanelRef } from 'types/components/ChartPanel/ChartPanel';
@@ -50,29 +47,12 @@
   onSmoothingChange: (props: IOnSmoothingChange) => void;
   onTableRowHover: (rowKey: string) => void;
   onAxesScaleTypeChange: (params: IAxesScaleState) => void;
-<<<<<<< HEAD
-  axesScaleType: IAxesScaleState;
-  smoothingAlgorithm: SmoothingAlgorithmEnum;
-  smoothingFactor: number;
-  focusedState: {
-    key: string | null;
-    xValue: number | null;
-    yValue: number | null;
-    active: boolean;
-    chartIndex: number | null;
-  };
-  groupingData: IMetricAppConfig['grouping'];
-=======
->>>>>>> c49ed90e
   onGroupingSelectChange: (params: IOnGroupingSelectChangeParams) => void;
   onGroupingModeChange: (params: IOnGroupingModeChangeParams) => void;
   onGroupingPaletteChange: (index: number) => void;
   onGroupingReset: (groupName: groupNames) => void;
   onGroupingApplyChange: (groupName: groupNames) => void;
-<<<<<<< HEAD
   onGroupingPersistenceChange: (groupName: 'color' | 'style') => void;
-=======
->>>>>>> c49ed90e
 }
 
 export interface IOnSmoothingChange {
