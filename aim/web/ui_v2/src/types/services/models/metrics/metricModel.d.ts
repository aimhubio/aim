--- conflicted
+++ resolved
@@ -7,18 +7,11 @@
   context: { [key: string]: unknown };
   data: {
     values: Float64Array;
-<<<<<<< HEAD
     epochs: Float64Array;
     iterations: Float64Array;
     timestamps: Float64Array;
-=======
-    steps: Uint32Array;
-    epochs: Uint32Array;
-    iterations: Uint32Array;
-    timestamp: Uint32Array;
     xValues: number[];
     yValues: number[];
->>>>>>> 7ecfcacd
   };
   color: string;
   dasharray: string;
