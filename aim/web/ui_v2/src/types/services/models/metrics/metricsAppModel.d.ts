--- conflicted
+++ resolved
@@ -25,9 +25,7 @@
   tableData: IMetricTableRowData[][];
   tableColumns: ITableColumn[];
   params: string[];
-<<<<<<< HEAD
   notifyData: INotification[];
-=======
   tooltipContent: ITooltipContent;
 }
 
@@ -43,7 +41,6 @@
     [key: string]: any;
   };
   [key: string]: any;
->>>>>>> d0ea9c8a
 }
 
 export interface IMetricsCollection {
