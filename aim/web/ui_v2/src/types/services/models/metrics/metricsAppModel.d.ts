import HighlightEnum from 'components/HighlightModesPopover/HighlightEnum';
import { IAxesScaleState } from 'types/components/AxesScalePopover/AxesScalePopover';
import { IChartPanelRef } from 'types/components/ChartPanel/ChartPanel';
import { ILine } from 'types/components/LineChart/LineChart';
import { ITableRef } from 'types/components/Table/Table';
import { ITableColumn } from 'types/pages/metrics/components/TableColumns/TableColumns';
import { CurveEnum } from 'utils/d3';
import { IMetric } from './metricModel';
import { IRun } from './runModel';
import { SmoothingAlgorithmEnum } from '../../../../utils/smoothingData';
import { IActivePoint } from '../../../utils/d3/drawHoverAttributes';

export interface IMetricAppModelState {
  rawData: IRun[];
  config: IMetricAppConfig;
  data: IMetricsCollection[];
  lineChartData: ILine[][];
  tableData: IMetricTableRowData[][];
  tableColumns: ITableColumn[];
  params: string[];
}

export interface IMetricsCollection {
  config: unknown;
  color: string | null;
  dasharray: string | null;
  chartIndex: number;
  data: IMetric[];
}

interface IMetricAppConfig {
  refs: {
    tableRef: { current: ITableRef | null };
    chartPanelRef: { current: IChartPanelRef | null };
  };
  grouping: {
    color: string[];
    style: string[];
    chart: string[];
  };
  chart: {
    highlightMode: HighlightEnum;
    displayOutliers: boolean;
    zoomMode: boolean;
    axesScaleType: IAxesScaleState;
    curveInterpolation: CurveEnum;
    smoothingAlgorithm: SmoothingAlgorithmEnum;
    smoothingFactor: number;
<<<<<<< HEAD
    focusedState: IFocusedState;
=======
    aggregated: boolean;
    focusedState: {
      key: string | null;
      xValue: number | null;
      yValue: number | null;
      active: boolean;
      chartIndex: number | null;
    };
>>>>>>> 27d0bc36
  };
}

export interface IFocusedState {
  key: string | null;
  xValue: number | null;
  yValue: number | null;
  active: boolean;
  chartIndex: number | null;
}

export interface IMetricTableRowData {
  key: string;
  dasharray: metric.dasharray;
  color: metric.color;
  experiment: metric.run.experiment_name;
  run: metric.run.name;
  metric: metric.metric_name;
  context: string[];
  value: string;
  iteration: string;
}

export interface IGetDataAsLinesProps {
  smoothingFactor?: number;
  smoothingAlgorithm?: string;
  collection?: IMetric[][];
}<|MERGE_RESOLUTION|>--- conflicted
+++ resolved
@@ -8,7 +8,6 @@
 import { IMetric } from './metricModel';
 import { IRun } from './runModel';
 import { SmoothingAlgorithmEnum } from '../../../../utils/smoothingData';
-import { IActivePoint } from '../../../utils/d3/drawHoverAttributes';
 
 export interface IMetricAppModelState {
   rawData: IRun[];
@@ -46,18 +45,8 @@
     curveInterpolation: CurveEnum;
     smoothingAlgorithm: SmoothingAlgorithmEnum;
     smoothingFactor: number;
-<<<<<<< HEAD
     focusedState: IFocusedState;
-=======
     aggregated: boolean;
-    focusedState: {
-      key: string | null;
-      xValue: number | null;
-      yValue: number | null;
-      active: boolean;
-      chartIndex: number | null;
-    };
->>>>>>> 27d0bc36
   };
 }
 
