--- conflicted
+++ resolved
@@ -115,12 +115,8 @@
     smoothingAlgorithm: SmoothingAlgorithmEnum;
     smoothingFactor: number;
     focusedState: IFocusedState;
-<<<<<<< HEAD
-    aggregation: IAggregation;
     xAxisAlignment: AlignmentOptions;
-=======
     aggregationConfig: IAggregationConfig;
->>>>>>> 93c508a7
   };
 }
 
