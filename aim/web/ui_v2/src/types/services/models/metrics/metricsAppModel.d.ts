--- conflicted
+++ resolved
@@ -1,8 +1,4 @@
-<<<<<<< HEAD
-import HighlightEnum from 'components/HighlightModesPopover/HighlightEnum';
 import { AlignmentOptions } from 'config/alignment/alignmentOptions';
-=======
->>>>>>> 97971c3f
 import { IAxesScaleState } from 'types/components/AxesScalePopover/AxesScalePopover';
 import { IChartPanelRef } from 'types/components/ChartPanel/ChartPanel';
 import { ILine } from 'types/components/LineChart/LineChart';
@@ -109,17 +105,8 @@
     smoothingAlgorithm: SmoothingAlgorithmEnum;
     smoothingFactor: number;
     focusedState: IFocusedState;
-<<<<<<< HEAD
-    aggregation: {
-      methods: {
-        area: AggregationAreaMethods;
-        line: AggregationLineMethods;
-      };
-      isApplied: boolean;
-    };
+    aggregation: IAggregation;
     xAxisAlignment: AlignmentOptions;
-=======
-    aggregation: IAggregation;
   };
 }
 
@@ -127,7 +114,6 @@
   methods: {
     area: AggregationAreaMethods;
     line: AggregationLineMethods;
->>>>>>> 97971c3f
   };
   isApplied: boolean;
 }
