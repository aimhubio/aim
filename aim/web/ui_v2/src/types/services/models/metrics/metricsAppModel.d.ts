import HighlightEnum from 'components/HighlightModesPopover/HighlightEnum';
import { IAxesScaleState } from 'types/components/AxesScalePopover/AxesScalePopover';
import { IChartPanelRef } from 'types/components/ChartPanel/ChartPanel';
import { ILine } from 'types/components/LineChart/LineChart';
import { ITableRef } from 'types/components/Table/Table';
import { ITableColumn } from 'types/pages/metrics/components/TableColumns/TableColumns';
import { CurveEnum } from 'utils/d3';
import { IMetric } from './metricModel';
import { IRun } from './runModel';

export interface IMetricAppModelState {
  rawData: IRun[];
  config: IMetricAppConfig;
<<<<<<< HEAD
  data: IMetricsCollection[];
=======
  collection: IMetric[][];
  data: IMetric[][];
>>>>>>> 05a425ac
  lineChartData: ILine[][];
  tableData: IMetricTableRowData[][];
  tableColumns: ITableColumn[];
  params: string[];
}

export interface IMetricsCollection {
  config: unknown;
  color: string | null;
  dasharray: string | null;
  chartIndex: number;
  data: IMetric[];
}

interface IMetricAppConfig {
  refs: {
    tableRef: { current: ITableRef | null };
    chartPanelRef: { current: IChartPanelRef | null };
  };
  grouping: {
    color: string[];
    style: string[];
    chart: string[];
  };
  chart: {
    highlightMode: HighlightEnum;
    displayOutliers: boolean;
    zoomMode: boolean;
    axesScaleType: IAxesScaleState;
    curveInterpolation: CurveEnum;
    smoothingAlgorithm: SmoothingAlgorithmEnum;
    smoothingFactor: number;
    aggregated: boolean;
    focusedState: {
      key: string | null;
      xValue: number | null;
      yValue: number | null;
      active: boolean;
      chartIndex: number | null;
    };
  };
}

export interface IMetricTableRowData {
  key: string;
  dasharray: metric.dasharray;
  color: metric.color;
  experiment: metric.run.experiment_name;
  run: metric.run.name;
  metric: metric.metric_name;
  context: string[];
  value: string;
  iteration: string;
}

export interface IGetDataAsLinesProps {
  smoothingFactor?: number;
  smoothingAlgorithm?: string;
  collection?: IMetric[][];
}<|MERGE_RESOLUTION|>--- conflicted
+++ resolved
@@ -11,12 +11,7 @@
 export interface IMetricAppModelState {
   rawData: IRun[];
   config: IMetricAppConfig;
-<<<<<<< HEAD
   data: IMetricsCollection[];
-=======
-  collection: IMetric[][];
-  data: IMetric[][];
->>>>>>> 05a425ac
   lineChartData: ILine[][];
   tableData: IMetricTableRowData[][];
   tableColumns: ITableColumn[];
