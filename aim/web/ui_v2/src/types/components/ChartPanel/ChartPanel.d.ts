--- conflicted
+++ resolved
@@ -17,10 +17,6 @@
 }
 
 export interface IChartPanelRef {
-<<<<<<< HEAD
   setActiveLine: (rowKey: string, chartIndex: number) => void;
-=======
-  setActiveLine: (rowKey: string) => void;
   updateLines: (data: IProcessedData[]) => void;
->>>>>>> 8b68a392
 }