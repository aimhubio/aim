--- conflicted
+++ resolved
@@ -5,11 +5,6 @@
 import { IAxesScaleState } from '../AxesScalePopover/AxesScalePopover';
 import HighlightEnum from 'components/HighlightModesPopover/HighlightEnum';
 
-<<<<<<< HEAD
-=======
-export type ScaleType = 'log' | 'linear' | 'point';
-
->>>>>>> 8b68a392
 export interface ILine {
   key: string;
   data: {
@@ -32,16 +27,10 @@
   highlightMode: HighlightEnum;
   curveInterpolation: CurveEnum;
   onMouseOver: (
-    index: number,
     mousePosition: [number, number],
     activePointData: IActivePointData,
   ) => void;
-<<<<<<< HEAD
   onMouseLeave: (index: number) => void;
-=======
-  axesScaleType: IAxesScaleState;
-  highlightMode: HighlightEnum;
-  curveInterpolation: CurveEnum;
   focusedState: {
     key: string | null;
     xValue: number | null;
@@ -49,5 +38,4 @@
     active: boolean;
     chartIndex: number | null;
   };
->>>>>>> 8b68a392
 }