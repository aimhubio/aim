import { IActivePointData } from 'types/utils/d3/drawHoverAttributes';
import { CurveEnum } from 'utils/d3';
import { IAxesScaleState } from '../AxesScalePopover/AxesScalePopover';
import HighlightEnum from 'components/HighlightModesPopover/HighlightEnum';

export type ScaleType = 'log' | 'linear';

export interface ILine {
  key: string;
  data: {
    xValues: number[];
    yValues: number[];
  };
  color: string;
  dasharray: string;
  selectors: string[];
}

export interface ILineChartProps {
  index: number;
  data: ILine[];
  xAlignment?: 'absolute_time' | 'relative_time' | 'epoch';
  displayOutliers: boolean;
  zoomMode: boolean;
<<<<<<< HEAD
  axisScaleType?: {
    x?: ScaleType;
    y?: ScaleType;
  };
  onMouseOver: (
    mousePosition: [number, number],
    activePointData: IActivePointData,
  ) => void;
=======
  axesScaleType: IAxesScaleState;
>>>>>>> c3541560
  highlightMode: HighlightEnum;
  curveInterpolation: CurveEnum;
}<|MERGE_RESOLUTION|>--- conflicted
+++ resolved
@@ -22,18 +22,11 @@
   xAlignment?: 'absolute_time' | 'relative_time' | 'epoch';
   displayOutliers: boolean;
   zoomMode: boolean;
-<<<<<<< HEAD
-  axisScaleType?: {
-    x?: ScaleType;
-    y?: ScaleType;
-  };
   onMouseOver: (
     mousePosition: [number, number],
     activePointData: IActivePointData,
   ) => void;
-=======
   axesScaleType: IAxesScaleState;
->>>>>>> c3541560
   highlightMode: HighlightEnum;
   curveInterpolation: CurveEnum;
 }