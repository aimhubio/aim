import { CurveEnum } from 'utils/d3';

export type ScaleType = 'log' | 'linear';

export interface ILine {
  key: string;
  data: {
    xValues: number[];
    yValues: number[];
  };
  color: string;
  dasharray: string;
  selectors: string[];
}

export interface ILineChartProps {
  index: number;
  data: ILine[];
  xAlignment?: 'absolute_time' | 'relative_time' | 'epoch';
  displayOutliers: boolean;
  zoomMode: boolean;
  axisScaleType?: {
    x?: ScaleType;
    y?: ScaleType;
  };
<<<<<<< HEAD
  highlightMode: number;
=======
  curveInterpolation: CurveEnum;
>>>>>>> 11baf468
}<|MERGE_RESOLUTION|>--- conflicted
+++ resolved
@@ -1,4 +1,5 @@
 import { CurveEnum } from 'utils/d3';
+import HighlightEnum from '../../../components/HighlightModesPopover/HighlightEnum';
 
 export type ScaleType = 'log' | 'linear';
 
@@ -23,9 +24,6 @@
     x?: ScaleType;
     y?: ScaleType;
   };
-<<<<<<< HEAD
-  highlightMode: number;
-=======
+  highlightMode: HighlightEnum;
   curveInterpolation: CurveEnum;
->>>>>>> 11baf468
 }