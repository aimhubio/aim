import { IActivePointData } from 'types/utils/d3/drawHoverAttributes';
import { CurveEnum } from 'utils/d3';
import HighlightEnum from 'components/HighlightModesPopover/HighlightEnum';

export type ScaleType = 'log' | 'linear';

export interface ILine {
  key: string;
  data: {
    xValues: number[];
    yValues: number[];
  };
  color: string;
  dasharray: string;
  selectors: string[];
}

export interface ILineChartProps {
  index: number;
  data: ILine[];
  xAlignment?: 'absolute_time' | 'relative_time' | 'epoch';
  displayOutliers: boolean;
  zoomMode: boolean;
  axisScaleType?: {
    x?: ScaleType;
    y?: ScaleType;
  };
<<<<<<< HEAD
  onMouseOver: (
    mousePosition: [number, number],
    activePointData: IActivePointData,
  ) => void;
=======
  highlightMode: HighlightEnum;
>>>>>>> c33cc0dc
  curveInterpolation: CurveEnum;
}<|MERGE_RESOLUTION|>--- conflicted
+++ resolved
@@ -25,13 +25,10 @@
     x?: ScaleType;
     y?: ScaleType;
   };
-<<<<<<< HEAD
   onMouseOver: (
     mousePosition: [number, number],
     activePointData: IActivePointData,
   ) => void;
-=======
   highlightMode: HighlightEnum;
->>>>>>> c33cc0dc
   curveInterpolation: CurveEnum;
 }