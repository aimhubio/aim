import { IActivePointData } from 'types/utils/d3/drawHoverAttributes';
import { CurveEnum } from 'utils/d3';
import { IAxesScaleState } from '../AxesScalePopover/AxesScalePopover';
import HighlightEnum from 'components/HighlightModesPopover/HighlightEnum';

export type ScaleType = 'log' | 'linear' | 'point';

export interface ILine {
  key: string;
  data: {
    xValues: number[];
    yValues: number[];
  };
  color: string;
  dasharray: string;
  selectors: string[];
}

export interface ILineChartProps {
  index: number;
  data: ILine[];
  xAlignment?: 'absolute_time' | 'relative_time' | 'epoch';
  displayOutliers: boolean;
  zoomMode: boolean;
  onMouseOver: (
    mousePosition: [number, number],
    activePointData: IActivePointData,
  ) => void;
  axesScaleType: IAxesScaleState;
  highlightMode: HighlightEnum;
  curveInterpolation: CurveEnum;
  focusedState: {
    key: string | null;
    xValue: number | null;
<<<<<<< HEAD
    yValue: numbae | null;
=======
    yValue: number | null;
>>>>>>> 8b68a392
    active: boolean;
    chartIndex: number | null;
  };
}<|MERGE_RESOLUTION|>--- conflicted
+++ resolved
@@ -32,11 +32,7 @@
   focusedState: {
     key: string | null;
     xValue: number | null;
-<<<<<<< HEAD
-    yValue: numbae | null;
-=======
     yValue: number | null;
->>>>>>> 8b68a392
     active: boolean;
     chartIndex: number | null;
   };
