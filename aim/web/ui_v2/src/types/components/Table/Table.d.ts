--- conflicted
+++ resolved
@@ -1,8 +1,5 @@
-<<<<<<< HEAD
 import { GroupingSelectOptionType } from 'types/services/models/metrics/metricsAppModel';
-=======
 import { RowHeight } from 'config/table/tableConfigs';
->>>>>>> 2c7845dd
 
 export interface ITableProps {
   data: any[];
@@ -13,7 +10,6 @@
   onRowsChange?: () => void;
   onExport?: () => void;
   onRowHeightChange?: () => void;
-<<<<<<< HEAD
   data: any[];
   columns: any[];
   navBarItems?: {
@@ -21,8 +17,6 @@
     callBack: () => void;
   }[];
   sortOptions: GroupingSelectOptionType[];
-=======
->>>>>>> 2c7845dd
   onRowHover: (rowKey: string) => void;
   onRowClick: (rowKey?: string) => void;
 }
