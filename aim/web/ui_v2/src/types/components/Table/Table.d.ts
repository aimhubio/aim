import { IGroupingSelectOption } from 'types/services/models/metrics/metricsAppModel';
import { RowHeight } from 'config/table/tableConfigs';

export interface ITableProps {
  data: any[];
  columns: any[];
  rowHeight: RowHeight;
  onManageColumns?: () => void;
  onSort?: () => void;
  onRowsChange?: () => void;
  onExport?: () => void;
  onRowHeightChange?: () => void;
  data: any[];
  columns: any[];
  navBarItems?: {
    name: string;
    callBack: () => void;
  }[];
<<<<<<< HEAD
  rowHeight?: number;
  headerHeight?: number;
  sortOptions?: GroupingSelectOptionType[];
  fixed?: boolean;
  onRowHover?: (rowKey: string) => void;
  onRowClick?: (rowKey?: string) => void;
  hideHeaderActions?: boolean = false;
=======
  sortOptions: IGroupingSelectOption[];
  onRowHover: (rowKey: string) => void;
  onRowClick: (rowKey?: string) => void;
>>>>>>> c0e7c0a2
}

export interface ITableRef {
  updateData: (params: { newData?: any[]; newColumns?: any[] }) => void;
  setHoveredRow: (rowKey: string) => void;
  setActiveRow: (rowKey: string) => void;
  scrollToRow: (rowKey: string) => void;
}<|MERGE_RESOLUTION|>--- conflicted
+++ resolved
@@ -16,7 +16,6 @@
     name: string;
     callBack: () => void;
   }[];
-<<<<<<< HEAD
   rowHeight?: number;
   headerHeight?: number;
   sortOptions?: GroupingSelectOptionType[];
@@ -24,11 +23,6 @@
   onRowHover?: (rowKey: string) => void;
   onRowClick?: (rowKey?: string) => void;
   hideHeaderActions?: boolean = false;
-=======
-  sortOptions: IGroupingSelectOption[];
-  onRowHover: (rowKey: string) => void;
-  onRowClick: (rowKey?: string) => void;
->>>>>>> c0e7c0a2
 }
 
 export interface ITableRef {
