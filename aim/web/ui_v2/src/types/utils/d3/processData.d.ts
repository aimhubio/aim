import { ILine, ILineChartProps } from '../../components/LineChart/LineChart';

<<<<<<< HEAD
export interface IProcessDataProps {
  data: ILineChartProps['data'];
  displayOutliers: boolean;
}

interface IProcessedData extends ILine {
  data: [number, number][];
=======
export interface IProcessedData extends ILine {
  color: string;
  dasharray: string;
>>>>>>> ff96362e
}

export interface IProcessData {
  min: { x: number; y: number };
  max: { x: number; y: number };
  processedData: IProcessedData[];
}

export interface IProcessDataProps {
  data: ILineChartProps['data'];
}<|MERGE_RESOLUTION|>--- conflicted
+++ resolved
@@ -1,18 +1,13 @@
 import { ILine, ILineChartProps } from '../../components/LineChart/LineChart';
 
-<<<<<<< HEAD
 export interface IProcessDataProps {
   data: ILineChartProps['data'];
   displayOutliers: boolean;
 }
 
-interface IProcessedData extends ILine {
-  data: [number, number][];
-=======
 export interface IProcessedData extends ILine {
   color: string;
   dasharray: string;
->>>>>>> ff96362e
 }
 
 export interface IProcessData {
