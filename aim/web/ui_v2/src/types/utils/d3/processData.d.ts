import { ILine, ILineChartProps } from '../../components/LineChart/LineChart';

<<<<<<< HEAD
export interface IProcessDataProps {
  data: ILineChartProps['data'];
  displayOutliers: boolean;
}

=======
>>>>>>> b20683be
export interface IProcessedData extends ILine {
  color: string;
  dasharray: string;
}

export interface IProcessData {
  min: { x: number; y: number };
  max: { x: number; y: number };
  processedData: IProcessedData[];
}

export interface IProcessDataProps {
  data: ILineChartProps['data'];
<<<<<<< HEAD
=======
  displayOutliers: boolean;
>>>>>>> b20683be
}<|MERGE_RESOLUTION|>--- conflicted
+++ resolved
@@ -1,13 +1,5 @@
 import { ILine, ILineChartProps } from '../../components/LineChart/LineChart';
 
-<<<<<<< HEAD
-export interface IProcessDataProps {
-  data: ILineChartProps['data'];
-  displayOutliers: boolean;
-}
-
-=======
->>>>>>> b20683be
 export interface IProcessedData extends ILine {
   color: string;
   dasharray: string;
@@ -21,8 +13,5 @@
 
 export interface IProcessDataProps {
   data: ILineChartProps['data'];
-<<<<<<< HEAD
-=======
   displayOutliers: boolean;
->>>>>>> b20683be
 }