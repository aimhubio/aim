--- conflicted
+++ resolved
@@ -1,18 +1,8 @@
 import { ILine, ILineChartProps } from '../../components/LineChart/LineChart';
 
-<<<<<<< HEAD
 export interface IProcessedData extends ILine {
   color: string;
   dasharray: string;
-=======
-export interface IProcessDataProps {
-  data: ILineChartProps['data'];
-  displayOutliers: boolean;
-}
-
-interface IProcessedData extends ILine {
-  data: [number, number][];
->>>>>>> 91bc0955
 }
 
 export interface IProcessData {
@@ -23,4 +13,5 @@
 
 export interface IProcessDataProps {
   data: ILineChartProps['data'];
+  displayOutliers: boolean;
 }