--- conflicted
+++ resolved
@@ -1,15 +1,11 @@
 import { ILine, ILineChartProps } from '../../components/LineChart/LineChart';
 
-<<<<<<< HEAD
 export interface IProcessDataProps {
   data: ILineChartProps['data'];
   displayOutliers: boolean;
 }
 
-interface IProcessedData extends ILine {
-=======
 export interface IProcessedData extends ILine {
->>>>>>> 36c4224b
   data: [number, number][];
 }
 
