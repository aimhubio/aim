--- conflicted
+++ resolved
@@ -1,35 +1,17 @@
 import { ILine, ILineChartProps } from '../../components/LineChart/LineChart';
 
-<<<<<<< HEAD
-export interface IProcessDataProps {
-  data: ILineChartProps['data'];
-  displayOutliers: boolean;
-}
-
-export interface IProcessedData extends ILine {
-  data: [number, number][];
-=======
 export interface IProcessedData extends ILine {
   color: string;
   dasharray: string;
->>>>>>> de2cf43f
 }
 
 export interface IProcessData {
   min: { x: number; y: number };
   max: { x: number; y: number };
   processedData: IProcessedData[];
-<<<<<<< HEAD
-  xValues: number[];
-  yValues: number[];
-=======
->>>>>>> de2cf43f
 }
 
 export interface IProcessDataProps {
   data: ILineChartProps['data'];
-<<<<<<< HEAD
-=======
   displayOutliers: boolean;
->>>>>>> de2cf43f
 }