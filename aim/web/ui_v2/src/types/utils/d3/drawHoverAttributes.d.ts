--- conflicted
+++ resolved
@@ -35,16 +35,13 @@
   linesNodeRef: React.MutableRefObject<>;
   xAlignment: ILineChartProps['xAlignment'];
   onMouseOver: (
-    index: number,
     mousePosition: [number, number],
     activePointData: IActivePointData,
   ) => void;
   onMouseLeave: (index: number) => void;
   highlightedNodeRef: React.MutableRefObject<>;
   highlightMode: HighlightEnum;
-<<<<<<< HEAD
   hasFocusedCircleRef: React.MutableRefObject<boolean>;
-=======
   focusedState: {
     key: string | null;
     xValue: number | null;
@@ -52,7 +49,6 @@
     active: boolean;
     chartIndex: number | null;
   };
->>>>>>> 8b68a392
 }
 
 export type IAxisLineData = { x1: number; y1: number; x2: number; y2: number };
@@ -98,10 +94,7 @@
   key: string;
   xValue: number;
   yValue: number;
-<<<<<<< HEAD
   pageX: number;
   pageY: number;
-=======
   chartIndex: number;
->>>>>>> 8b68a392
 }