import React from 'react';
import { IGetAxisScale } from './getAxesScale';
import { ILineChartProps } from 'components/LineChart/LineChart';
import { IProcessedData } from './processData';
import HighlightEnum from 'components/HighlightModesPopover/HighlightEnum';

export interface IDrawHoverAttributesProps {
  index: number;
  data: IProcessedData[];
  visAreaRef: React.MutableRefObject<>;
  attributesNodeRef: React.MutableRefObject<>;
  attributesRef: React.MutableRefObject<{
    xScale?: IGetAxisScale['xScale'];
    yScale?: IGetAxisScale['yScale'];
    x: number;
    y: number;
    updateScales?: (
      xScale: IGetAxisScale['xScale'],
      yScale: IGetAxisScale['yScale'],
    ) => void;
<<<<<<< HEAD
    updateHoverAttributes?: (
      mousePosition: [number, number],
    ) => IActivePointData;
    setActiveCircle: (circleKey: string) => void;
=======
    updateHoverAttributes?: (mouse: [number, number]) => void;
>>>>>>> c33cc0dc
  }>;
  plotBoxRef: React.MutableRefObject<>;
  visBoxRef: React.MutableRefObject<>;
  xAxisLabelNodeRef: React.MutableRefObject<>;
  yAxisLabelNodeRef: React.MutableRefObject<>;
  closestCircleRef: React.MutableRefObject<>;
  linesNodeRef: React.MutableRefObject<>;
  xAlignment: ILineChartProps['xAlignment'];
<<<<<<< HEAD
  index: number;
  callback: (
    mousePosition: [number, number],
    activePointData: IActivePointData,
  ) => void;
=======
  highlightedNodeRef: React.MutableRefObject<>;
  highlightMode: HighlightEnum;
>>>>>>> c33cc0dc
}

export type IAxisLineData = { x1: number; y1: number; x2: number; y2: number };

export interface IGetCoordinatesProps {
  mouse: [number, number];
  margin: { left: number; top: number };
  xScale: IDrawHoverAttributesProps['xScale'];
  yScale: IDrawHoverAttributesProps['yScale'];
}

export interface IGetCoordinates {
  mouseX: number;
  mouseY: number;
}

export interface INearestCircle {
  x: number;
  y: number;
  key: string;
  color: string;
}

export interface IClosestCircle {
  key: string;
  r: number | null;
  x: number;
  y: number;
}

export interface ISetAxisLabelProps extends Partial<IDrawHoverAttributesProps> {
  closestCircle: IClosestCircle;
  xScale?: IGetAxisScale['xScale'];
  yScale?: IGetAxisScale['yScale'];
}

export interface IGetNearestCirclesProps {
  data: IProcessedData[];
  xScale: IGetAxisScale['xScale'];
  yScale: IGetAxisScale['yScale'];
  mouseX: number;
  mouseY: number;
}

export interface IGetNearestCircles {
  nearestCircles: INearestCircle[];
  closestCircle: IClosestCircle;
}

export interface IActivePointData {
  key: string;
  xValue: number;
  yValue: number;
}<|MERGE_RESOLUTION|>--- conflicted
+++ resolved
@@ -18,14 +18,10 @@
       xScale: IGetAxisScale['xScale'],
       yScale: IGetAxisScale['yScale'],
     ) => void;
-<<<<<<< HEAD
     updateHoverAttributes?: (
       mousePosition: [number, number],
     ) => IActivePointData;
     setActiveCircle: (circleKey: string) => void;
-=======
-    updateHoverAttributes?: (mouse: [number, number]) => void;
->>>>>>> c33cc0dc
   }>;
   plotBoxRef: React.MutableRefObject<>;
   visBoxRef: React.MutableRefObject<>;
@@ -34,16 +30,13 @@
   closestCircleRef: React.MutableRefObject<>;
   linesNodeRef: React.MutableRefObject<>;
   xAlignment: ILineChartProps['xAlignment'];
-<<<<<<< HEAD
   index: number;
   callback: (
     mousePosition: [number, number],
     activePointData: IActivePointData,
   ) => void;
-=======
   highlightedNodeRef: React.MutableRefObject<>;
   highlightMode: HighlightEnum;
->>>>>>> c33cc0dc
 }
 
 export type IAxisLineData = { x1: number; y1: number; x2: number; y2: number };
