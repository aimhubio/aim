<<<<<<< HEAD
import { CurveEnum } from 'utils/d3';
=======
import React from 'react';
>>>>>>> 50c0fa24
import { DimensionsType } from './drawParallelAxes';

interface ILineDataType {
  [key: string]: number | string | null;
}

export interface ILinesDataType {
  values: ILineDataType;
  key: string;
  color: string;
}

export type InitialPathDataType = {
  dimensionList: string[];
  lineData: ILineDataType;
  isEmpty: boolean;
  isDotted: boolean;
};

export interface IDrawParallelLinesProps {
  linesNodeRef: React.MutableRefObject<>;
  attributesRef: React.MutableRefObject<>;
  attributesNodeRef: React.MutableRefObject<>;
  curveInterpolation: CurveEnum;
  linesRef: React.MutableRefObject<>;
  dimensions: DimensionsType;
  data: ILinesDataType[];
}

export interface IDrawParallelLineProps {
  linesNodeRef: React.MutableRefObject<>;
  attributesRef: React.MutableRefObject<>;
  dimensionList: string[];
<<<<<<< HEAD
  lineData: LineDataType;
  curveInterpolation: CurveEnum;
=======
  lineData: ILineDataType;
>>>>>>> 50c0fa24
  isDotted: boolean;
  key: number | string;
  color: string;
}

export interface ILineRendererProps {
  linesNodeRef: React.MutableRefObject<>;
  attributesRef: React.MutableRefObject<>;
  curveInterpolation: CurveEnum;
  keysOfDimensions: string[];
  data: ILinesDataType[];
}<|MERGE_RESOLUTION|>--- conflicted
+++ resolved
@@ -1,8 +1,5 @@
-<<<<<<< HEAD
+import React from 'react';
 import { CurveEnum } from 'utils/d3';
-=======
-import React from 'react';
->>>>>>> 50c0fa24
 import { DimensionsType } from './drawParallelAxes';
 
 interface ILineDataType {
@@ -36,12 +33,8 @@
   linesNodeRef: React.MutableRefObject<>;
   attributesRef: React.MutableRefObject<>;
   dimensionList: string[];
-<<<<<<< HEAD
-  lineData: LineDataType;
   curveInterpolation: CurveEnum;
-=======
   lineData: ILineDataType;
->>>>>>> 50c0fa24
   isDotted: boolean;
   key: number | string;
   color: string;
