@use 'src/styles/abstracts' as *;

.Tags {
  &__tabPanel {
    height: calc(100% - 50px);
    position: relative;
    & > div {
      height: 100%;
      position: relative;
    }
  }
  &__tabsContainer {
    border-radius: 0;
    padding-left: 1.25rem;
    box-shadow: none;
    border: 0.0625rem solid #ebf0f8;
    .PrivateTabIndicator-root-5 {
      height: 0.1875rem;
    }
    .MuiTab-textColorInherit {
      color: $text-color;
      opacity: 1;
      font-weight: 500;
      font-size: $text-mm;
      text-transform: none;
      &.MuiInputBase-input {
        font-weight: 600;
      }
    }
  }
  &__TagList {
    position: relative;
    height: 100%;
    border-left: 0.0625rem solid #dee6f3;
    border-right: 0.0625rem solid #dee6f3;
    &__tagListBusyLoader {
      padding-top: 100px;
    }
    &__header {
      display: flex;
      justify-content: space-between;
      align-items: center;
      padding: 1.25rem;
      background: #ffffff;
      border-bottom: 0.0625rem solid #ebf0f8;
      .MuiInputBase-root {
        height: 2rem;
        padding-left: 0.8125rem;
        border-radius: $border-radius-main;
        i {
          padding-right: 0.5625rem;
        }
        .MuiInputBase-input {
          font-weight: 500;
          font-size: $text-mm;
          color: #414b6d;
          &::placeholder {
            font-weight: 500;
            font-size: $text-mm;
            color: #606986;
            opacity: 1;
          }
        }
      }
      &__createButton {
        text-transform: none;
        width: 126px;
        padding: 4px 10px 4px 13px;
        i {
          padding-right: 0.5rem;
        }
        .MuiButton-label {
          font-weight: 500;
          font-size: $text-mm;
          justify-content: flex-start;
        }
      }
    }
    &__tagListBox {
      height: calc(100% - 73px);
      position: relative;
      &__titleBox {
        position: relative;
        margin-left: 15px;
        display: flex;
        align-items: center;
        justify-content: flex-start;
        height: 40px;
        background-color: $white;
        &::before {
          content: '';
          width: 34px;
          height: 3px;
          background: $primary-color;
          position: absolute;
          left: 0;
          bottom: 0;
        }
        &__title {
          font-weight: 600;
          font-size: $text-mm;
        }
      }
    }
    &__modalContainer {
      width: 350px;
      &__titleBox {
        height: 40px;
        border-bottom: 1px solid #f2f5fa;
        display: flex;
        justify-content: center;
        align-items: center;
        &__title {
          font-weight: 600;
          font-size: $text-mm;
        }
      }
    }
    &__overLayContainer {
      .MuiDrawer-paper {
        width: 800px;
        box-shadow: -5px 0px 10px rgba(28, 40, 82, 0.1);
        top: 50px;
      }
      .MuiBackdrop-root {
        background-color: transparent;
      }
    }
  }
}

.TagsTable {
  height: calc(100% - 40px);
  width: 100%;
  position: relative;
  &__commentContainer {
    max-width: 600px;
    word-break: break-word;
    z-index: 99900;

    &__actionsContainer {
      right: 0;
      top: 0;
      height: 100%;
      position: absolute;
      align-items: center;
      display: flex;
      width: 160px;
      justify-content: flex-end;
      padding-right: 20px;
      background: linear-gradient(
        90deg,
        rgba(236, 243, 252, 0) 0%,
        #ecf3fc 26.41%,
        #ecf3fc 60.3%
      );
    }
  }
  &__runCreatedDate {
    font-weight: 500;
    color: $text-color;
  }
  &__runName {
    font-weight: 500;
    color: $primary-color;
    text-decoration: none;
  }
  .BaseTable {
    &__table-main {
      outline: none;
    }
    &__header {
      &-row {
        background: #ebf0f8;
        border-bottom: none;
      }
      &-cell {
        border-right: 1px solid #dee6f3;
        border-bottom: 1px solid #dee6f3;
        padding: 0 15px;
        &:last-child {
          border-right: none;
        }
      }
    }
    &__row {
      border-bottom: none;
      &--hovered {
        background: #e8f1fc;
      }
      &-cell {
        border-right: 1px solid #dee6f3;
        border-bottom: 1px solid #dee6f3;
        padding-left: 15px;
        padding-right: 15px;
        position: relative;
        &:last-child {
          white-space: unset;
          border-right: none;
        }
        a {
          text-decoration: none;
        }
        .MuiButton-root {
          text-transform: none;
          &:hover {
            background: transparent;
          }
        }
      }
    }
  }

  &__runContainer {
    &__runBox {
      padding-left: 5px;
      display: flex;
      align-items: center;
      &__runIconBox {
        width: 1em;
        height: 1em;
        border-radius: 50%;
        border: 1px solid $primary-color;
        display: flex;
        justify-content: center;
        align-items: center;
        margin-right: 8px;
        &__runIcon {
          width: 4px;
          height: 4px;
          background: $primary-color;
          border-radius: 50%;
        }
      }
      &__runText {
        font-weight: 500;
        font-size: $text-mm;
        color: $primary-color;
      }
    }
  }
}

.TagDetail {
  height: 100%;
  &__headerContainer {
    display: flex;
    justify-content: space-between;
    align-items: center;
    padding: 0 20px 0 13px;
    height: 40px;
    border-bottom: 1px solid #dee6f3;
    &__headerActionsBox {
      display: flex;
      align-items: center;
      i {
        font-size: 1rem;
      }
      &__actionsIcon {
        margin-right: 25px;
        cursor: pointer;
        font-size: 1rem;
        color: $primary-color;
        &:last-child {
          margin-right: 0;
        }
      }
    }
  }
}
.TagSoftDelete {
  &__contentContainer {
    padding: 25px 20px;
    display: flex;
    &__iconContainer {
      margin-right: 30px;
      display: flex;
      justify-content: center;
      align-items: center;
      .MuiSvgIcon-root {
        width: 4.5rem;
        height: 3.5rem;
      }
    }
    &__textBox {
      &__titleText {
        font-weight: 600;
        font-size: $text-mm;
        margin-bottom: 5px;
      }
      &__contentText {
        font-weight: normal;
        font-size: $text-sm;
      }
    }
  }
  &__footerBox {
    border-top: 1px solid #dee6f3;
    height: 64px;
    display: flex;
    justify-content: center;
    align-items: center;
    &__cancelButton {
      margin-right: 10px;
    }
  }
}

.TagDelete {
  &__contentContainer {
    padding: 20px;
    &__contentTitle {
      font-size: $text-mm;
      font-weight: 600;
    }
    &__contentBox {
      display: flex;
      align-items: center;
      flex-direction: column;
      justify-content: center;
      .TagForm__tagFormContainer__labelField {
        margin-bottom: 0;
      }
      &__warningText {
        font-size: $text-sm;
        font-weight: normal;
        word-break: break-all;
        margin-bottom: 15px;
      }
    }
  }
  &__footerBox {
    border-top: 1px solid #dee6f3;
    height: 64px;
    display: flex;
    justify-content: center;
    align-items: center;
    &__cancelButton {
      margin-right: 10px;
    }
  }
}


.TagDetail__headerContainer__headerActionsBox__actionsIcon__Wrapper {
  padding: 8px;
  border-radius: 6px;
  display: flex;
  justify-content: center;
  align-items: center;
  margin-right: 5px;
<<<<<<< HEAD
  cursor: pointer;
=======
  color: $primary-color;
>>>>>>> 54b769c0
  &:hover {
    background-color:rgba(28, 40, 82, 0.05);
  }
}<|MERGE_RESOLUTION|>--- conflicted
+++ resolved
@@ -349,11 +349,8 @@
   justify-content: center;
   align-items: center;
   margin-right: 5px;
-<<<<<<< HEAD
+  color: $primary-color;
   cursor: pointer;
-=======
-  color: $primary-color;
->>>>>>> 54b769c0
   &:hover {
     background-color:rgba(28, 40, 82, 0.05);
   }
