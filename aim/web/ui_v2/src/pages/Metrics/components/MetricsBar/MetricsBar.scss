@use '../../../../styles/abstracts/index' as *;

.MetricsBar__item__bookmark {
  margin-right: 0.75em;
  cursor: pointer;
}

.MetricsBar__item__bookmark__span {
  font-weight: 500;
  font-size: $text-mm;
  line-height: 1.0625em;
  margin-right: 0.625em;
}

.MetricsBar__menu {
  border-left: 0.0625rem solid #e8f1fc;
  padding: 0 0.75rem;
  height: 100%;
  display: flex;
  align-items: center;
  span {
    cursor: pointer;
  }
}

.MetricsBar__popover {
  width: 15.625rem;
  padding: 0.5rem;
  display: flex;
  flex-direction: column;
<<<<<<< HEAD
=======
  li {
    border-top: $border-main;
    font-size: $text-mm;
    padding: 0.5em;
  }
>>>>>>> 05754e2d
  a {
    text-decoration: none;
    color: inherit;
  }
}<|MERGE_RESOLUTION|>--- conflicted
+++ resolved
@@ -28,14 +28,6 @@
   padding: 0.5rem;
   display: flex;
   flex-direction: column;
-<<<<<<< HEAD
-=======
-  li {
-    border-top: $border-main;
-    font-size: $text-mm;
-    padding: 0.5em;
-  }
->>>>>>> 05754e2d
   a {
     text-decoration: none;
     color: inherit;
