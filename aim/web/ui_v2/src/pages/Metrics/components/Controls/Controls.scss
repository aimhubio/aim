--- conflicted
+++ resolved
@@ -1,4 +1,3 @@
-<<<<<<< HEAD
 .Controls__container {
   width: 3.125em;
   display: flex;
@@ -14,8 +13,6 @@
   }
 }
 
-=======
->>>>>>> e39a32f6
 .Controls__anchor {
   cursor: pointer;
   position: relative;
