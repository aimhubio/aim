import React from 'react';
<<<<<<< HEAD
import { Button, Grid } from '@material-ui/core';

import { IControlProps } from 'types/pages/metrics/components/controls/Controls';

function Controls(
  props: IControlProps,
): React.FunctionComponentElement<React.ReactNode> {
=======
import { Box, Grid } from '@material-ui/core';
import {
  BlurOn,
  CenterFocusWeak,
  GroupWorkOutlined,
  ImportExportOutlined,
  KeyboardArrowLeft,
  MultilineChart,
  ScatterPlot,
  ShowChart,
  ZoomIn,
  ZoomOut,
} from '@material-ui/icons';

import AggregationPopup from 'components/AggregationPopover/AggregationPopover';
import SmootheningPopup from 'components/SmoothingPopover/SmoothingPopover';
import StepsDensityPopup from 'components/StepsDensityPopover/StepsDensityPopover';
import ZoomInPopup from 'components/ZoomInPopover/ZoomInPopover';
import ZoomOutPopup from 'components/ZoomOutPopover/ZoomOutPopover';
import HighlightModePopup from 'components/HighlightModesPopover/HighlightModesPopover';
import ControlPopover from 'components/ControlPopover/ControlPopover';

import useStyles from './controlsStyles';

function Controls(): React.FunctionComponentElement<React.ReactNode> {
  const classes = useStyles();
>>>>>>> e390809d
  return (
    <Grid
      container
      direction='column'
      justify='center'
      spacing={1}
      alignItems='center'
    >
      <Grid item>
<<<<<<< HEAD
        <Button
          onClick={props.toggleDisplayOutliers}
          color='primary'
          size='small'
          variant='outlined'
        >
          Outliers
        </Button>
=======
        <BlurOn className={classes.anchor} />
      </Grid>
      <Grid item>
        <Box className={classes.anchor}>
          <ShowChart />
        </Box>
      </Grid>
      <Grid item>
        <ControlPopover
          anchor={({ onAnchorClick }) => (
            <Box onClick={onAnchorClick} className={classes.anchor}>
              <GroupWorkOutlined />
            </Box>
          )}
          component={<AggregationPopup />}
        />
>>>>>>> e390809d
      </Grid>
      <Grid item>
        <ControlPopover
          anchor={({ onAnchorClick }) => (
            <Box onClick={onAnchorClick} className={classes.anchor}>
              <ScatterPlot />
            </Box>
          )}
          component={<StepsDensityPopup />}
        />
      </Grid>
      <Grid item>
        <ControlPopover
          anchor={({ onAnchorClick }) => (
            <Box onClick={onAnchorClick} className={classes.anchor}>
              <MultilineChart />
            </Box>
          )}
          component={<SmootheningPopup />}
        />
      </Grid>
      <Grid item>
        <ControlPopover
          anchor={({ onAnchorClick, opened }) => (
            <Box className={classes.anchor} position='relative'>
              <span
                className={`${classes.anchorArrow} ${opened ? 'opened' : ''}`}
                onClick={onAnchorClick}
              >
                <KeyboardArrowLeft className='arrowLeft' />
              </span>
              <ZoomIn />
            </Box>
          )}
          component={<ZoomInPopup />}
        />
      </Grid>
      <Grid item>
        <ControlPopover
          anchor={({ onAnchorClick, opened }) => (
            <Box className={classes.anchor} position='relative'>
              <span
                className={`${classes.anchorArrow} ${opened ? 'opened' : ''}`}
                onClick={onAnchorClick}
              >
                <KeyboardArrowLeft className='arrowLeft' />
              </span>
              <ZoomOut />
            </Box>
          )}
          component={<ZoomOutPopup />}
        />
      </Grid>
      <Grid item>
        <ControlPopover
          anchor={({ onAnchorClick }) => (
            <Box className={classes.anchor} onClick={onAnchorClick}>
              <CenterFocusWeak />
            </Box>
          )}
          component={<HighlightModePopup />}
        />
      </Grid>
      <Grid item>
        <Box className={classes.anchor}>
          <ImportExportOutlined />
        </Box>
      </Grid>
    </Grid>
  );
}

export default Controls;<|MERGE_RESOLUTION|>--- conflicted
+++ resolved
@@ -1,15 +1,7 @@
 import React from 'react';
-<<<<<<< HEAD
-import { Button, Grid } from '@material-ui/core';
-
-import { IControlProps } from 'types/pages/metrics/components/controls/Controls';
-
-function Controls(
-  props: IControlProps,
-): React.FunctionComponentElement<React.ReactNode> {
-=======
 import { Box, Grid } from '@material-ui/core';
 import {
+  BlurCircular,
   BlurOn,
   CenterFocusWeak,
   GroupWorkOutlined,
@@ -30,11 +22,14 @@
 import HighlightModePopup from 'components/HighlightModesPopover/HighlightModesPopover';
 import ControlPopover from 'components/ControlPopover/ControlPopover';
 
+import { IControlProps } from 'types/pages/metrics/components/controls/Controls';
+
 import useStyles from './controlsStyles';
 
-function Controls(): React.FunctionComponentElement<React.ReactNode> {
+function Controls(
+  props: IControlProps,
+): React.FunctionComponentElement<React.ReactNode> {
   const classes = useStyles();
->>>>>>> e390809d
   return (
     <Grid
       container
@@ -43,18 +38,12 @@
       spacing={1}
       alignItems='center'
     >
-      <Grid item>
-<<<<<<< HEAD
-        <Button
-          onClick={props.toggleDisplayOutliers}
-          color='primary'
-          size='small'
-          variant='outlined'
-        >
-          Outliers
-        </Button>
-=======
-        <BlurOn className={classes.anchor} />
+      <Grid onClick={props.toggleDisplayOutliers} item>
+        {props.displayOutliers ? (
+          <BlurOn className={classes.anchor} />
+        ) : (
+          <BlurCircular color='primary' className={classes.anchor} />
+        )}
       </Grid>
       <Grid item>
         <Box className={classes.anchor}>
@@ -70,7 +59,6 @@
           )}
           component={<AggregationPopup />}
         />
->>>>>>> e390809d
       </Grid>
       <Grid item>
         <ControlPopover
