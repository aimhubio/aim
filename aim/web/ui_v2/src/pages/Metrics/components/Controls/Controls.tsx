import React from 'react';
import { Box, Grid } from '@material-ui/core';
import {
<<<<<<< HEAD
=======
  BlurCircular,
>>>>>>> 8966e4dd
  BlurOn,
  CenterFocusWeak,
  GroupWorkOutlined,
  ImportExportOutlined,
  KeyboardArrowLeft,
  MultilineChart,
  ScatterPlot,
  ShowChart,
  ZoomIn,
  ZoomOut,
} from '@material-ui/icons';

import AggregationPopup from 'components/AggregationPopover/AggregationPopover';
import SmootheningPopup from 'components/SmoothingPopover/SmoothingPopover';
import StepsDensityPopup from 'components/StepsDensityPopover/StepsDensityPopover';
import ZoomInPopup from 'components/ZoomInPopover/ZoomInPopover';
import ZoomOutPopup from 'components/ZoomOutPopover/ZoomOutPopover';
import HighlightModePopup from 'components/HighlightModesPopover/HighlightModesPopover';
import ControlPopover from 'components/ControlPopover/ControlPopover';

import { IControlProps } from 'types/pages/metrics/components/controls/Controls';

import useStyles from './controlsStyles';

function Controls(
  props: IControlProps,
): React.FunctionComponentElement<React.ReactNode> {
  const classes = useStyles();
  return (
    <Grid
      container
      direction='column'
      justify='center'
      spacing={1}
      alignItems='center'
    >
      <Grid onClick={props.toggleDisplayOutliers} item>
        {props.displayOutliers ? (
          <BlurOn className={classes.anchor} />
        ) : (
          <BlurCircular color='primary' className={classes.anchor} />
        )}
      </Grid>
      <Grid item>
        <Box className={classes.anchor}>
          <ShowChart />
        </Box>
      </Grid>
      <Grid item>
<<<<<<< HEAD
        <BlurOn
          onClick={props.toggleDisplayOutliers}
          className={classes.anchor}
        />
      </Grid>
      <Grid item>
        <Box className={classes.anchor}>
          <ShowChart />
        </Box>
      </Grid>
      <Grid item>
=======
>>>>>>> 8966e4dd
        <ControlPopover
          anchor={({ onAnchorClick }) => (
            <Box onClick={onAnchorClick} className={classes.anchor}>
              <GroupWorkOutlined />
            </Box>
          )}
          component={<AggregationPopup />}
        />
      </Grid>
      <Grid item>
        <ControlPopover
          anchor={({ onAnchorClick }) => (
            <Box onClick={onAnchorClick} className={classes.anchor}>
              <ScatterPlot />
            </Box>
          )}
          component={<StepsDensityPopup />}
        />
      </Grid>
      <Grid item>
        <ControlPopover
          anchor={({ onAnchorClick }) => (
            <Box onClick={onAnchorClick} className={classes.anchor}>
              <MultilineChart />
            </Box>
          )}
          component={<SmootheningPopup />}
        />
      </Grid>
      <Grid item>
        <ControlPopover
          anchor={({ onAnchorClick, opened }) => (
            <Box className={classes.anchor} position='relative'>
              <span
                className={`${classes.anchorArrow} ${opened ? 'opened' : ''}`}
                onClick={onAnchorClick}
              >
                <KeyboardArrowLeft className='arrowLeft' />
              </span>
              <ZoomIn />
            </Box>
          )}
          component={<ZoomInPopup />}
        />
      </Grid>
      <Grid item>
        <ControlPopover
          anchor={({ onAnchorClick, opened }) => (
            <Box className={classes.anchor} position='relative'>
              <span
                className={`${classes.anchorArrow} ${opened ? 'opened' : ''}`}
                onClick={onAnchorClick}
              >
                <KeyboardArrowLeft className='arrowLeft' />
              </span>
              <ZoomOut />
            </Box>
          )}
          component={<ZoomOutPopup />}
        />
      </Grid>
      <Grid item>
        <ControlPopover
          anchor={({ onAnchorClick }) => (
            <Box className={classes.anchor} onClick={onAnchorClick}>
              <CenterFocusWeak />
            </Box>
          )}
          component={<HighlightModePopup />}
        />
      </Grid>
      <Grid item>
        <Box className={classes.anchor}>
          <ImportExportOutlined />
        </Box>
      </Grid>
    </Grid>
  );
}

export default Controls;<|MERGE_RESOLUTION|>--- conflicted
+++ resolved
@@ -1,10 +1,7 @@
 import React from 'react';
 import { Box, Grid } from '@material-ui/core';
 import {
-<<<<<<< HEAD
-=======
   BlurCircular,
->>>>>>> 8966e4dd
   BlurOn,
   CenterFocusWeak,
   GroupWorkOutlined,
@@ -54,20 +51,6 @@
         </Box>
       </Grid>
       <Grid item>
-<<<<<<< HEAD
-        <BlurOn
-          onClick={props.toggleDisplayOutliers}
-          className={classes.anchor}
-        />
-      </Grid>
-      <Grid item>
-        <Box className={classes.anchor}>
-          <ShowChart />
-        </Box>
-      </Grid>
-      <Grid item>
-=======
->>>>>>> 8966e4dd
         <ControlPopover
           anchor={({ onAnchorClick }) => (
             <Box onClick={onAnchorClick} className={classes.anchor}>
