--- conflicted
+++ resolved
@@ -43,27 +43,12 @@
                 >
                   <Icon name='arrow-left' onClick={onAnchorClick} />
                 </span>
-<<<<<<< HEAD
               ) : null}
-              <GroupWorkOutlined
-                color={
-                  props.aggregationConfig?.isApplied ? 'primary' : 'inherit'
-                }
-                onClick={() => {
-                  if (props.aggregationConfig.isEnabled) {
-                    props.onAggregationConfigChange({
-                      isApplied: !props.aggregationConfig?.isApplied,
-                    });
-                  }
-                }}
-=======
-              )}
               <Icon
                 className={`Controls__icon ${
                   props.aggregationConfig.isApplied ? 'active' : ''
                 }`}
                 name='aggregation'
->>>>>>> 9ffd845d
               />
             </div>
           )}
@@ -215,7 +200,9 @@
         <ControlPopover
           anchor={({ onAnchorClick, opened }) => (
             <div
-              className={`Controls__anchor ${props.zoomMode ? 'active' : ''}`}
+              className={`Controls__anchor ${
+                props.zoom?.active ? 'active' : ''
+              }`}
             >
               <span
                 className={`Controls__anchor__arrow ${
@@ -225,23 +212,20 @@
               >
                 <Icon name='arrow-left' />
               </span>
-              <span onClick={props.onZoomModeChange}>
-                <Icon
-                  className={`Controls__icon ${props.zoomMode ? 'active' : ''}`}
-                  name='zoom-in'
-                />
-              </span>
-<<<<<<< HEAD
-              <ZoomIn
-                color={props.zoom?.active ? 'primary' : 'inherit'}
+              <span
                 onClick={() => {
                   if (props.zoom) {
                     props.onZoomChange?.({ active: !props.zoom.active });
                   }
                 }}
-              />
-=======
->>>>>>> 9ffd845d
+              >
+                <Icon
+                  className={`Controls__icon ${
+                    props.zoom?.active ? 'active' : ''
+                  }`}
+                  name='zoom-in'
+                />
+              </span>
             </div>
           )}
           component={
@@ -255,7 +239,6 @@
       <div>
         <ControlPopover
           anchor={({ onAnchorClick, opened }) => (
-<<<<<<< HEAD
             <div
               className={`Controls__anchor ${
                 props.zoom?.history.length ? '' : 'disabled'
@@ -268,10 +251,10 @@
                   }`}
                   onClick={onAnchorClick}
                 >
-                  <KeyboardArrowLeft className='arrowLeft' />
+                  <Icon name='arrow-left' />
                 </span>
               ) : null}
-              <ZoomOut
+              <span
                 onClick={() => {
                   if (props.zoom?.history.length) {
                     props.onZoomChange?.({
@@ -279,20 +262,9 @@
                     });
                   }
                 }}
-              />
-=======
-            <div className='Controls__anchor'>
-              <span
-                className={`Controls__anchor__arrow ${
-                  opened ? 'Controls__anchor__arrow__opened' : ''
-                }`}
               >
-                <Icon name='arrow-left' onClick={onAnchorClick} />
-              </span>
-              <span onClick={props.onZoomModeChange}>
                 <Icon className='Controls__icon' name='zoom-out' />
               </span>
->>>>>>> 9ffd845d
             </div>
           )}
           component={
