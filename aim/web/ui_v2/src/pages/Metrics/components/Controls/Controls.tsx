--- conflicted
+++ resolved
@@ -1,9 +1,5 @@
 import React from 'react';
-<<<<<<< HEAD
-import { Box, Grid, makeStyles } from '@material-ui/core';
-=======
 import { Box, Grid } from '@material-ui/core';
->>>>>>> 8bd6503d
 import {
   BlurOn,
   CenterFocusWeak,
@@ -23,11 +19,7 @@
 import ZoomInPopup from 'components/ZoomInPopover/ZoomInPopover';
 import ZoomOutPopup from 'components/ZoomOutPopover/ZoomOutPopover';
 import HighlightModePopup from 'components/HighlightModesPopover/HighlightModesPopover';
-<<<<<<< HEAD
-import AimPopover from 'components/ControlPopover/ControlPopover';
-=======
 import ControlPopover from 'components/ControlPopover/ControlPopover';
->>>>>>> 8bd6503d
 
 import useStyles from './controlsStyles';
 
@@ -50,11 +42,7 @@
         </Box>
       </Grid>
       <Grid item>
-<<<<<<< HEAD
-        <AimPopover
-=======
         <ControlPopover
->>>>>>> 8bd6503d
           anchor={({ onAnchorClick }) => (
             <Box onClick={onAnchorClick} className={classes.anchor}>
               <GroupWorkOutlined />
@@ -64,11 +52,7 @@
         />
       </Grid>
       <Grid item>
-<<<<<<< HEAD
-        <AimPopover
-=======
         <ControlPopover
->>>>>>> 8bd6503d
           anchor={({ onAnchorClick }) => (
             <Box onClick={onAnchorClick} className={classes.anchor}>
               <ScatterPlot />
@@ -78,11 +62,7 @@
         />
       </Grid>
       <Grid item>
-<<<<<<< HEAD
-        <AimPopover
-=======
         <ControlPopover
->>>>>>> 8bd6503d
           anchor={({ onAnchorClick }) => (
             <Box onClick={onAnchorClick} className={classes.anchor}>
               <MultilineChart />
@@ -92,11 +72,7 @@
         />
       </Grid>
       <Grid item>
-<<<<<<< HEAD
-        <AimPopover
-=======
         <ControlPopover
->>>>>>> 8bd6503d
           anchor={({ onAnchorClick, opened }) => (
             <Box className={classes.anchor} position='relative'>
               <span
@@ -112,11 +88,7 @@
         />
       </Grid>
       <Grid item>
-<<<<<<< HEAD
-        <AimPopover
-=======
         <ControlPopover
->>>>>>> 8bd6503d
           anchor={({ onAnchorClick, opened }) => (
             <Box className={classes.anchor} position='relative'>
               <span
@@ -132,11 +104,7 @@
         />
       </Grid>
       <Grid item>
-<<<<<<< HEAD
-        <AimPopover
-=======
         <ControlPopover
->>>>>>> 8bd6503d
           anchor={({ onAnchorClick }) => (
             <Box className={classes.anchor} onClick={onAnchorClick}>
               <CenterFocusWeak />
