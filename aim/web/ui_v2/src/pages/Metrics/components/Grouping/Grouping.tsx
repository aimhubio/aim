import React from 'react';
import { Box, Divider, Grid } from '@material-ui/core';
import GroupingItem from '../GroupingItem/GroupingItem';

function Grouping(): React.FunctionComponentElement<React.ReactNode> {
  return (
<<<<<<< HEAD
    <Box>
      <Box>Group selected metrics By:</Box>
      <Grid container spacing={1} justify='center' alignItems='center'>
        <Grid item>
          <GroupingItem
            groupName='Color'
            groupPopup={<div>GroupPopup</div>}
            advancedPopup={<div>Advance Popup</div>}
            onReset={() => null}
            onVisibilityChange={() => null}
          />
        </Grid>
        <Grid item>
          <GroupingItem
            groupName='Style'
            groupPopup={<div>GroupPopup</div>}
            advancedPopup={<div>Advance Popup</div>}
            onReset={() => null}
            onVisibilityChange={() => null}
          />
        </Grid>
        <Grid item>
          <GroupingItem
            groupName='Chart'
            groupPopup={<div>GroupPopup</div>}
            advancedPopup={<div>Advance Popup</div>}
            onReset={() => null}
            onVisibilityChange={() => null}
          />
        </Grid>
=======
    <Grid
      container
      spacing={1}
      justify='center'
      alignItems='center'
      wrap='nowrap'
    >
      Group By:
      <Grid item>
        <Button color='primary' variant='outlined' size='small'>
          Color
        </Button>
>>>>>>> 05a425ac
      </Grid>
    </Box>
  );
}

export default React.memo(Grouping);<|MERGE_RESOLUTION|>--- conflicted
+++ resolved
@@ -1,18 +1,18 @@
 import React from 'react';
-import { Box, Divider, Grid } from '@material-ui/core';
+import { Box, Grid } from '@material-ui/core';
 import GroupingItem from '../GroupingItem/GroupingItem';
+import ColorPopover from 'components/ColorPopover/ColorPopover';
 
 function Grouping(): React.FunctionComponentElement<React.ReactNode> {
   return (
-<<<<<<< HEAD
     <Box>
       <Box>Group selected metrics By:</Box>
       <Grid container spacing={1} justify='center' alignItems='center'>
         <Grid item>
           <GroupingItem
             groupName='Color'
-            groupPopup={<div>GroupPopup</div>}
-            advancedPopup={<div>Advance Popup</div>}
+            groupPopover={<ColorPopover />}
+            advancedPopover={<div>Advance Popup</div>}
             onReset={() => null}
             onVisibilityChange={() => null}
           />
@@ -20,8 +20,8 @@
         <Grid item>
           <GroupingItem
             groupName='Style'
-            groupPopup={<div>GroupPopup</div>}
-            advancedPopup={<div>Advance Popup</div>}
+            groupPopover={<div>GroupPopup</div>}
+            advancedPopover={<div>Advance Popup</div>}
             onReset={() => null}
             onVisibilityChange={() => null}
           />
@@ -29,26 +29,12 @@
         <Grid item>
           <GroupingItem
             groupName='Chart'
-            groupPopup={<div>GroupPopup</div>}
-            advancedPopup={<div>Advance Popup</div>}
+            groupPopover={<div>GroupPopup</div>}
+            advancedPopover={<div>Advance Popup</div>}
             onReset={() => null}
             onVisibilityChange={() => null}
           />
         </Grid>
-=======
-    <Grid
-      container
-      spacing={1}
-      justify='center'
-      alignItems='center'
-      wrap='nowrap'
-    >
-      Group By:
-      <Grid item>
-        <Button color='primary' variant='outlined' size='small'>
-          Color
-        </Button>
->>>>>>> 05a425ac
       </Grid>
     </Box>
   );
