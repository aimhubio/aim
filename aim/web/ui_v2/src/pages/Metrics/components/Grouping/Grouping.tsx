import React from 'react';
import { Box, Grid } from '@material-ui/core';
<<<<<<< HEAD
=======

import GroupingItem from '../GroupingItem/GroupingItem';
import ColorPopover from 'components/ColorPopover/ColorPopover';
import ColorPopoverAdvanced from 'components/ColorPopoverAdvanced/ColorPopoverAdvanced';
import StylePopover from 'components/StylePopover/StylePopover';
import StylePopoverAdvanced from 'components/StylePopoverAdvanced/StylePopoverAdvanced';
import DivideChartsPopover from 'components/DivideChartsPopover/DivideChartsPopover';

import './groupingStyle.scss';
>>>>>>> ec59b895

import GroupingItem from '../GroupingItem/GroupingItem';
import StylePopoverAdvanced from 'pages/Metrics/components/StylePopoverAdvanced/StylePopoverAdvanced';
import ColorPopoverAdvanced from 'pages/Metrics/components/ColorPopoverAdvanced/ColorPopoverAdvanced';
import { groupNames } from 'types/services/models/metrics/metricsAppModel';
import { IGroupingProps } from 'types/pages/metrics/components/Grouping/Grouping';

import './groupingStyle.scss';

const groupingPopovers = [
  {
    title: 'Run Color Settings',
    advancedTitle: 'Color Advanced Options',
    groupName: 'color',
    AdvancedComponent: ColorPopoverAdvanced,
  },
  {
    title: 'Select Fields For Grouping by stroke style',
    advancedTitle: 'stroke style advanced options',
    groupName: 'style',
    AdvancedComponent: StylePopoverAdvanced,
  },
  {
    title: 'Select fields to divide into charts',
    groupName: 'chart',
    AdvancedComponent: null,
  },
];

function Grouping({
  groupingData,
  groupingSelectOptions,
  onGroupingSelectChange,
  onGroupingModeChange,
  onGroupingPaletteChange,
}: IGroupingProps): React.FunctionComponentElement<React.ReactNode> {
  return (
    <Box className='grouping_container__div'>
      <Box>Group selected metrics By:</Box>
      <Grid container spacing={1} justify='center' alignItems='center'>
<<<<<<< HEAD
        {groupingPopovers.map(
          ({ title, advancedTitle, groupName, AdvancedComponent }) => {
            return (
              <Grid key={groupName} item>
                <GroupingItem
                  title={title}
                  advancedTitle={advancedTitle}
                  groupName={groupName}
                  selectOptions={groupingSelectOptions}
                  groupingData={groupingData}
                  onSelect={onGroupingSelectChange}
                  onGroupingModeChange={onGroupingModeChange}
                  advancedComponent={
                    AdvancedComponent && (
                      <AdvancedComponent
                        onPersistenceChange={() => null}
                        persistence={1}
                        {...(groupName === 'color' && {
                          onGroupingPaletteChange,
                          paletteIndex: groupingData?.paletteIndex,
                        })}
                      />
                    )
                  }
                  onReset={() => null}
                  onVisibilityChange={() => null}
                />
              </Grid>
            );
          },
        )}
=======
        <Grid item>
          <GroupingItem
            title='Run Color Settings'
            advancedTitle='Color Advanced Options'
            groupName='Color'
            groupPopover={<ColorPopover />}
            advancedPopover={
              <Box p={0.5}>
                <ColorPopoverAdvanced
                  onPersistenceChange={() => null}
                  onPaletteChange={(e: any) => null}
                  selectedPersistence={1}
                />
              </Box>
            }
            onReset={() => null}
            onVisibilityChange={() => null}
          />
        </Grid>
        <Grid item>
          <GroupingItem
            title='Select Fields For Grouping by stroke style'
            advancedTitle='stroke style advanced options'
            groupName='Style'
            groupPopover={<StylePopover />}
            advancedPopover={<StylePopoverAdvanced />}
            onReset={() => null}
            onVisibilityChange={() => null}
          />
        </Grid>
        <Grid item>
          <GroupingItem
            title='Select fields to divide into charts'
            groupName='Chart'
            groupPopover={<DivideChartsPopover />}
            advancedPopover={<div>Advanced Popup</div>}
            onReset={() => null}
            onVisibilityChange={() => null}
          />
        </Grid>
>>>>>>> ec59b895
      </Grid>
    </Box>
  );
}

export default React.memo(Grouping);<|MERGE_RESOLUTION|>--- conflicted
+++ resolved
@@ -1,22 +1,9 @@
 import React from 'react';
 import { Box, Grid } from '@material-ui/core';
-<<<<<<< HEAD
-=======
-
-import GroupingItem from '../GroupingItem/GroupingItem';
-import ColorPopover from 'components/ColorPopover/ColorPopover';
-import ColorPopoverAdvanced from 'components/ColorPopoverAdvanced/ColorPopoverAdvanced';
-import StylePopover from 'components/StylePopover/StylePopover';
-import StylePopoverAdvanced from 'components/StylePopoverAdvanced/StylePopoverAdvanced';
-import DivideChartsPopover from 'components/DivideChartsPopover/DivideChartsPopover';
-
-import './groupingStyle.scss';
->>>>>>> ec59b895
 
 import GroupingItem from '../GroupingItem/GroupingItem';
 import StylePopoverAdvanced from 'pages/Metrics/components/StylePopoverAdvanced/StylePopoverAdvanced';
 import ColorPopoverAdvanced from 'pages/Metrics/components/ColorPopoverAdvanced/ColorPopoverAdvanced';
-import { groupNames } from 'types/services/models/metrics/metricsAppModel';
 import { IGroupingProps } from 'types/pages/metrics/components/Grouping/Grouping';
 
 import './groupingStyle.scss';
@@ -52,7 +39,6 @@
     <Box className='grouping_container__div'>
       <Box>Group selected metrics By:</Box>
       <Grid container spacing={1} justify='center' alignItems='center'>
-<<<<<<< HEAD
         {groupingPopovers.map(
           ({ title, advancedTitle, groupName, AdvancedComponent }) => {
             return (
@@ -84,48 +70,6 @@
             );
           },
         )}
-=======
-        <Grid item>
-          <GroupingItem
-            title='Run Color Settings'
-            advancedTitle='Color Advanced Options'
-            groupName='Color'
-            groupPopover={<ColorPopover />}
-            advancedPopover={
-              <Box p={0.5}>
-                <ColorPopoverAdvanced
-                  onPersistenceChange={() => null}
-                  onPaletteChange={(e: any) => null}
-                  selectedPersistence={1}
-                />
-              </Box>
-            }
-            onReset={() => null}
-            onVisibilityChange={() => null}
-          />
-        </Grid>
-        <Grid item>
-          <GroupingItem
-            title='Select Fields For Grouping by stroke style'
-            advancedTitle='stroke style advanced options'
-            groupName='Style'
-            groupPopover={<StylePopover />}
-            advancedPopover={<StylePopoverAdvanced />}
-            onReset={() => null}
-            onVisibilityChange={() => null}
-          />
-        </Grid>
-        <Grid item>
-          <GroupingItem
-            title='Select fields to divide into charts'
-            groupName='Chart'
-            groupPopover={<DivideChartsPopover />}
-            advancedPopover={<div>Advanced Popup</div>}
-            onReset={() => null}
-            onVisibilityChange={() => null}
-          />
-        </Grid>
->>>>>>> ec59b895
       </Grid>
     </Box>
   );
