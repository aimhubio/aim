import React from 'react';
import moment from 'moment';
import { Link as RouteLink } from 'react-router-dom';
import { Link } from '@material-ui/core';
import { merge } from 'lodash-es';

import { ITableColumn } from 'types/pages/metrics/components/TableColumns/TableColumns';
import {
  AggregationAreaMethods,
  AggregationLineMethods,
} from 'utils/aggregateGroupData';
import COLORS from 'config/colors/colors';
import TagLabel from 'components/TagLabel/TagLabel';
import { PathEnum } from 'config/enums/sideBarEnum';

function getMetricsTableColumns(
  paramColumns: string[] = [],
  groupFields: { [key: string]: string } | null,
  order: { left: string[]; middle: string[]; right: string[] },
  hiddenColumns: string[],
  aggregationMethods?: {
    area: AggregationAreaMethods;
    line: AggregationLineMethods;
  },
): ITableColumn[] {
  let columns: ITableColumn[] = [
    {
      key: 'experiment',
      content: <span>Experiment</span>,
      topHeader: 'Metrics',
      pin: order?.left?.includes('experiment')
        ? 'left'
        : order?.middle?.includes('experiment')
        ? null
        : order?.right?.includes('experiment')
        ? 'right'
        : 'left',
    },
    {
      key: 'run',
      content: <span>Run</span>,
      topHeader: 'Metrics',
      pin: order?.left?.includes('run')
        ? 'left'
        : order?.right?.includes('run')
        ? 'right'
        : null,
    },
    {
      key: 'metric',
      content: <span>Metric</span>,
      topHeader: 'Metrics',
      pin: order?.left?.includes('metric')
        ? 'left'
        : order?.right?.includes('metric')
        ? 'right'
        : null,
    },
    {
      key: 'context',
      content: <span>Context</span>,
      topHeader: 'Metrics',
      pin: order?.left?.includes('context')
        ? 'left'
        : order?.right?.includes('context')
        ? 'right'
        : null,
    },
    {
      key: 'value',
      content: <span>Value</span>,
      topHeader: 'Metrics',
      pin: order?.left?.includes('value')
        ? 'left'
        : order?.right?.includes('value')
        ? 'right'
        : null,
    },
    {
      key: 'step',
      content: <span>Step</span>,
      topHeader: 'Metrics',
      pin: order?.left?.includes('step')
        ? 'left'
        : order?.right?.includes('step')
        ? 'right'
        : null,
    },
    {
      key: 'epoch',
      content: <span>Epoch</span>,
      topHeader: 'Metrics',
      pin: order?.left?.includes('epoch')
        ? 'left'
        : order?.right?.includes('epoch')
        ? 'right'
        : null,
    },
    {
      key: 'time',
      content: <span>Time</span>,
      topHeader: 'Metrics',
      pin: order?.left?.includes('time')
        ? 'left'
        : order?.right?.includes('time')
        ? 'right'
        : null,
    },
    {
      key: 'actions',
      content: '',
      topHeader: '',
      pin: 'right',
    },
  ].concat(
    paramColumns.map((param) => ({
      key: param,
      content: <span>{param}</span>,
      topHeader: 'Params',
      pin: order?.left?.includes(param)
        ? 'left'
        : order?.right?.includes(param)
        ? 'right'
        : null,
    })),
  );

  if (groupFields) {
    columns.push({
      key: '#',
      content: '#',
      topHeader: 'Grouping',
      pin: 'left',
    });
    Object.keys(groupFields).forEach((field) => {
      const key = field.replace('run.params.', '');
      const column = columns.find((col) => col.key === key);
      if (!!column) {
        column.pin = 'left';
        column.topHeader = 'Grouping';
      }
    });
  }

  columns = columns.map((col) => ({
    ...col,
    isHidden: hiddenColumns.includes(col.key),
  }));

  const columnsOrder = order?.left.concat(order.middle).concat(order.right);
  columns.sort((a, b) => {
    if (a.key === '#') {
      return -1;
    } else if (
      groupFields?.hasOwnProperty(a.key) ||
      groupFields?.hasOwnProperty(`run.params.${a.key}`)
    ) {
      return -1;
    } else if (a.key === 'actions') {
      return 1;
    }
    if (!columnsOrder.includes(a.key) && !columnsOrder.includes(b.key)) {
      return 0;
    } else if (!columnsOrder.includes(a.key)) {
      return 1;
    } else if (!columnsOrder.includes(b.key)) {
      return -1;
    }
    return columnsOrder.indexOf(a.key) - columnsOrder.indexOf(b.key);
  });

  return columns;
}

function metricsTableRowRenderer(
  rowData: any,
  groupHeaderRow = false,
  columns: string[] = [],
) {
  if (groupHeaderRow) {
    const row: { [key: string]: any } = {};
    for (let i = 0; i < columns.length; i++) {
      const col = columns[i];
      if (col === 'context') {
        row[col] = {
          content: rowData.context.map((item: string) => (
            <TagLabel key={item} color={COLORS[0][0]} label={item} />
          )),
        };
      } else if (['value', 'step', 'epoch'].includes(col)) {
        row[col] =
          rowData[col] === null
            ? '-'
            : Array.isArray(rowData[col])
            ? ''
            : rowData[col];
      } else if (col === 'time') {
        row[col] =
          rowData.time === null
            ? '-'
            : Array.isArray(rowData.time)
            ? ''
            : moment(rowData.time).format('HH:mm:ss · D MMM, YY');
      } else if (Array.isArray(rowData[col])) {
        row[col] = {
          content: (
            <TagLabel
              color={COLORS[0][0]}
              label={`${rowData[col].length} values`}
            />
          ),
        };
      }
    }

    return merge({}, rowData, row);
  } else {
    const row = {
      experiment: rowData.experiment,
      run: {
        content: (
<<<<<<< HEAD
          <Link to={PathEnum.Run_Detail.replace(':runHash', rowData.runHash)}>
=======
          <Link
            to={PATHS.RUN_DETAIL.replace(':runHash', rowData.runHash)}
            component={RouteLink}
          >
>>>>>>> 1fdced33
            {rowData.run}
          </Link>
        ),
      },
      metric: rowData.metric,
      context: {
        content: rowData.context.map((item: string) => (
          <TagLabel key={item} color={COLORS[0][0]} label={item} />
        )),
      },
      value: rowData.value,
      step: rowData.step,
      epoch: rowData.epoch,
      time:
        rowData.time === null
          ? '-'
          : moment(rowData.time).format('HH:mm:ss · D MMM, YY'),
      actions: {
        content: null,
      },
    };

    return merge({}, rowData, row);
  }
}

export { getMetricsTableColumns, metricsTableRowRenderer };<|MERGE_RESOLUTION|>--- conflicted
+++ resolved
@@ -219,14 +219,10 @@
       experiment: rowData.experiment,
       run: {
         content: (
-<<<<<<< HEAD
-          <Link to={PathEnum.Run_Detail.replace(':runHash', rowData.runHash)}>
-=======
           <Link
-            to={PATHS.RUN_DETAIL.replace(':runHash', rowData.runHash)}
+            to={PathEnum.Run_Detail.replace(':runHash', rowData.runHash)}
             component={RouteLink}
           >
->>>>>>> 1fdced33
             {rowData.run}
           </Link>
         ),
