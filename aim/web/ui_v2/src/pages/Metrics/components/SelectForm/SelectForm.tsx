import React from 'react';
import {
  Box,
  Chip,
  TextField,
  Button,
  Checkbox,
  Divider,
  InputBase,
  Popper,
} from '@material-ui/core';
import Autocomplete from '@material-ui/lab/Autocomplete';
import {
  CheckBox as CheckBoxIcon,
  CheckBoxOutlineBlank,
  SearchOutlined,
} from '@material-ui/icons';
import useModel from 'hooks/model/useModel';
import { IProjectsModelState } from 'types/services/models/projects/projectsModel';
import projectsModel from 'services/models/projects/projectsModel';
import COLORS from 'config/colors/colors';

import resetImg from 'assets/icons/reset.svg';
import visibleImg from 'assets/icons/visible.svg';
import editImg from 'assets/icons/edit.svg';
import {
  ISelectMetricsOption,
  ISelectFormProps,
} from 'types/pages/metrics/components/SelectForm/SelectForm';
import metricAppModel from 'services/models/metrics/metricsAppModel';

import './SelectForm.scss';

function SelectForm({
  selectedMetricsData,
  onMetricsSelectChange,
  onSelectRunQueryChange,
  onSelectAdvancedQueryChange,
  toggleSelectAdvancedMode,
}: ISelectFormProps): React.FunctionComponentElement<React.ReactNode> {
  const projectsData = useModel<IProjectsModelState>(projectsModel);
<<<<<<< HEAD

  const [editMode, setEditMode] = React.useState<boolean>(false);
=======
>>>>>>> aaea98f2
  const [anchorEl, setAnchorEl] = React.useState<any>(null);
  const searchMetricsRef = React.useRef<any>(null);

  React.useEffect(() => {
    const paramsMetricsRequestRef = projectsModel.getParamsAndMetrics();

    paramsMetricsRequestRef.call();
    return () => {
      paramsMetricsRequestRef.abort();
      searchMetricsRef.current.abort();
    };
  }, []);

  function handleMetricSearch() {
    searchMetricsRef.current = metricAppModel.getMetricsData();
    searchMetricsRef.current.call();
  }

  function onSelect(event: object, value: any): void {
    onMetricsSelectChange(value);
  }

  function handleDelete(field: any): void {
    let fieldData = [...selectedMetricsData?.metrics].filter(
      (opt: any) => opt.name !== field,
    );
    onMetricsSelectChange(fieldData);
  }

  function toggleEditMode(): void {
    toggleSelectAdvancedMode();
  }

  function handleClick(event: React.ChangeEvent<any>) {
    setAnchorEl(event.currentTarget);
  }

  function handleClose(event: any, reason: any) {
    if (reason === 'toggleInput') {
      return;
    }
    if (anchorEl) {
      anchorEl.focus();
    }
    setAnchorEl(null);
  }

  const metricsOptions: ISelectMetricsOption[] = React.useMemo(() => {
    let data: ISelectMetricsOption[] = [];
    let index: number = 0;
    if (projectsData?.metrics) {
      for (let key in projectsData.metrics) {
        data.push({
          label: key,
          group: key,
          color: COLORS[0][index % COLORS[0].length],
          value: {
            metric_name: key,
            context: null,
          },
        });
        index++;

        for (let val of projectsData.metrics[key]) {
          let label: string = Object.keys(val)
            .map((item) => `${item}="${val[item]}"`)
            .join(', ');
          data.push({
            label: `${key} ${label}`,
            group: key,
            color: COLORS[0][index % COLORS[0].length],
            value: {
              metric_name: key,
              context: val,
            },
          });
          index++;
        }
      }
    }
    return data;
  }, [projectsData]);

  const open: boolean = !!anchorEl;
  const id = open ? 'select-metric' : undefined;
  return (
    <div className='SelectForm__container'>
      <div className='SelectForm__metrics__container'>
        <Box display='flex'>
          <Box
            width='100%'
            display='flex'
            justifyContent='space-between'
            alignItems='center'
          >
            {selectedMetricsData?.advancedMode ? (
              <Box flex={1} flexWrap='nowrap'>
                <TextField
                  fullWidth
                  multiline
                  size='small'
                  rows={3}
                  variant='outlined'
                  placeholder={
                    'Select statement e.g. select metric:Metric if metric.name in [“loss”, “accuracy”] and metric.run.lr > 10 return metric'
                  }
                  value={selectedMetricsData?.advancedQuery}
                  onChange={({ target }) =>
                    onSelectAdvancedQueryChange(target.value)
                  }
                />
              </Box>
            ) : (
              <>
                <Box display='flex' alignItems='center'>
                  <Button
                    variant='contained'
                    color='primary'
                    onClick={handleClick}
                    aria-describedby={id}
                  >
                    + Metrics
                  </Button>
                  <Popper
                    id={id}
                    open={open}
                    anchorEl={anchorEl}
                    placement='bottom-start'
                    className='SelectForm__Popper'
                  >
                    <Autocomplete
                      open
                      onClose={handleClose}
                      multiple
                      size='small'
                      disablePortal
                      disableCloseOnSelect
                      options={metricsOptions}
                      value={selectedMetricsData?.metrics}
                      onChange={onSelect}
                      groupBy={(option) => option.group}
                      getOptionLabel={(option) => option.label}
                      renderTags={() => null}
                      disableClearable={true}
                      ListboxProps={{
                        style: {
                          height: 400,
                        },
                      }}
                      renderInput={(params) => (
                        <InputBase
                          ref={params.InputProps.ref}
                          inputProps={params.inputProps}
                          autoFocus={true}
                          className='SelectForm__metric__select'
                        />
                      )}
                      renderOption={(option) => {
                        let selected: boolean =
                          !!selectedMetricsData?.metrics.find(
                            (item: ISelectMetricsOption) =>
                              item.label === option.label,
                          )?.label;
                        return (
                          <React.Fragment>
                            <Checkbox
                              icon={<CheckBoxOutlineBlank />}
                              checkedIcon={<CheckBoxIcon />}
                              style={{ marginRight: 4 }}
                              checked={selected}
                            />
                            {option.label}
                          </React.Fragment>
                        );
                      }}
                    />
                  </Popper>
                  <Divider
                    style={{ margin: '0 1em' }}
                    orientation='vertical'
                    flexItem
                  />
                  <Box className='SelectForm__tags'>
                    {selectedMetricsData?.metrics?.map(
                      (tag: ISelectMetricsOption) => {
                        return (
                          <Chip
                            key={tag.label}
                            style={{
                              backgroundColor: `${tag.color}1a`,
                              color: tag.color,
                            }}
                            size='small'
                            className='SelectForm__tags__item'
                            label={tag.label}
                            data-name={tag.label}
                            deleteIcon={
                              <i
                                style={{
                                  color: tag.color,
                                }}
                                className='icon-delete'
                              />
                            }
                            onDelete={() => handleDelete(tag.label)}
                          />
                        );
                      },
                    )}
                  </Box>
                </Box>
                <span
                  onClick={() => onMetricsSelectChange([])}
                  className='SelectForm__clearAll'
                >
                  <i className='icon-delete' />
                </span>
              </>
            )}
          </Box>
        </Box>
        {selectedMetricsData?.advancedMode ? null : (
          <Box mt={0.875}>
            <TextField
              fullWidth
              size='small'
              variant='outlined'
              placeholder='Run expression'
              value={selectedMetricsData?.query}
              onChange={({ target }) => onSelectRunQueryChange(target.value)}
            />
          </Box>
        )}
      </div>
      <Divider style={{ margin: '0 1.5em' }} orientation='vertical' flexItem />
      <div className='SelectForm__search__container'>
        <Button
          color='primary'
          variant='contained'
          startIcon={<SearchOutlined />}
          className='SelectForm__search__button'
          onClick={handleMetricSearch}
        >
          Search
        </Button>
        <div className='SelectForm__search__actions'>
          <span>
            <img src={resetImg} alt='reset' />
          </span>
          <span onClick={toggleEditMode}>
            <img src={editImg} alt='edit' />
          </span>
          <span>
            <img src={visibleImg} alt='visible' />
          </span>
        </div>
      </div>
    </div>
  );
}

export default React.memo(SelectForm);<|MERGE_RESOLUTION|>--- conflicted
+++ resolved
@@ -39,11 +39,6 @@
   toggleSelectAdvancedMode,
 }: ISelectFormProps): React.FunctionComponentElement<React.ReactNode> {
   const projectsData = useModel<IProjectsModelState>(projectsModel);
-<<<<<<< HEAD
-
-  const [editMode, setEditMode] = React.useState<boolean>(false);
-=======
->>>>>>> aaea98f2
   const [anchorEl, setAnchorEl] = React.useState<any>(null);
   const searchMetricsRef = React.useRef<any>(null);
 
