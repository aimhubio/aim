import React from 'react';
import { Box, Grid, Paper } from '@material-ui/core';
import MoreHorizIcon from '@material-ui/icons/MoreHoriz';

import SelectForm from './components/SelectForm/SelectForm';
import Grouping from './components/Grouping/Grouping';
import Controls from './components/Controls/Controls';
import AppBar from './components/AppBar/AppBar';
import LineChart from 'components/LineChart/LineChart';
import Table from 'components/Table/Table';
import { IMetricProps } from 'types/pages/metrics/Metrics';

import useStyles from './metricsStyle';
import { ScaleEnum } from 'utils/d3';

function Metrics(
  props: IMetricProps,
): React.FunctionComponentElement<React.ReactNode> {
  const classes = useStyles();
  return (
    <div ref={props.wrapperRef}>
      <Box
        bgcolor='grey.200'
        component='section'
        height='100vh'
        overflow='hidden'
        className={classes.section}
      >
        <Grid
          container
          direction='column'
          justify='center'
          className={classes.fullHeight}
          spacing={1}
        >
          <Grid item>
            <Paper className={classes.paper}>
              <AppBar />
            </Paper>
          </Grid>
          <Grid item>
            <Grid container alignItems='stretch' spacing={1}>
              <Grid xs item>
                <Paper className={classes.paper}>
                  <SelectForm />
                </Paper>
              </Grid>
              <Grid item>
                <Paper className={classes.paper}>
                  <Box height='100%' display='flex'>
                    <Grouping />
                  </Box>
                </Paper>
              </Grid>
            </Grid>
          </Grid>
          <Grid
            ref={props.chartRef}
            style={{
              flex: '0.5 1 0',
            }}
            item
          >
            <Grid container className={classes.fullHeight} spacing={1}>
              <Grid item xs>
                <Paper className={classes.paper}>
                  {props.metricsCollection?.[0] && (
                    <LineChart
                      key='uniqueKey'
                      data={props.metricsCollection[0] as any}
                      axisScaleType={{
                        x: ScaleEnum.Linear,
                        y: ScaleEnum.Linear,
                      }}
<<<<<<< HEAD
                      displayOutliers={displayOutliers}
=======
                      displayOutliers={props.displayOutliers}
>>>>>>> 8966e4dd
                    />
                  )}
                </Paper>
              </Grid>
              <Grid item>
                <Paper className={classes.paper}>
                  <Controls
                    toggleDisplayOutliers={props.toggleDisplayOutliers}
                    displayOutliers={props.displayOutliers}
                  />
                </Paper>
              </Grid>
            </Grid>
          </Grid>
          <Box
            justifyContent='center'
            display='flex'
            alignItems='center'
            className={classes.resize}
            height='6px'
            onMouseDown={props.handleResize}
          >
            <MoreHorizIcon />
          </Box>
          <Grid style={{ flex: '0.5 1 0' }} item xs ref={props.tableRef}>
            <Paper className={classes.paper}>
              <Table onSort={() => null} onExport={() => null} />
            </Paper>
          </Grid>
        </Grid>
      </Box>
    </div>
  );
}

export default React.memo(Metrics);<|MERGE_RESOLUTION|>--- conflicted
+++ resolved
@@ -72,11 +72,7 @@
                         x: ScaleEnum.Linear,
                         y: ScaleEnum.Linear,
                       }}
-<<<<<<< HEAD
-                      displayOutliers={displayOutliers}
-=======
                       displayOutliers={props.displayOutliers}
->>>>>>> 8966e4dd
                     />
                   )}
                 </Paper>
