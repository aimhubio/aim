--- conflicted
+++ resolved
@@ -7,17 +7,15 @@
 import MetricsBar from './components/MetricsBar/MetricsBar';
 import Table from 'components/Table/Table';
 import ChartPanel from 'components/ChartPanel/ChartPanel';
-
 import { IMetricProps } from 'types/pages/metrics/Metrics';
 import { ChartTypeEnum } from 'utils/d3';
 import NotificationContainer from 'components/NotificationContainer/NotificationContainer';
+import BusyLoaderWrapper from 'components/BusyLoaderWrapper/BusyLoaderWrapper';
+import EmptyComponent from 'components/EmptyComponent/EmptyComponent';
+import TableLoader from 'components/TableLoader/TableLoader';
+import ChartLoader from 'components/ChartLoader/ChartLoader';
 
 import './Metrics.scss';
-import BusyLoaderWrapper from 'components/BusyLoaderWrapper/BusyLoaderWrapper';
-import EmptyComponent from 'components/EmptyComponent/EmptyComponent';
-import { Skeleton } from '@material-ui/lab';
-import TableLoader from '../../components/TableLoader/TableLoader';
-import ChartLoader from '../../components/ChartLoader/ChartLoader';
 
 function Metrics(
   props: IMetricProps,
@@ -51,7 +49,6 @@
             />
           </div>
           <div ref={props.chartElemRef} className='Metrics__chart__container'>
-<<<<<<< HEAD
             <BusyLoaderWrapper
               isLoading={props.requestIsPending}
               className='Metrics__loader'
@@ -112,56 +109,6 @@
                 />
               )}
             </BusyLoaderWrapper>
-=======
-            {!!props.lineChartData?.[0]?.length ? (
-              <ChartPanel
-                key={props.lineChartData?.length}
-                ref={props.chartPanelRef}
-                chartType={ChartTypeEnum.LineChart}
-                data={props.lineChartData}
-                chartTitleData={props.chartTitleData}
-                focusedState={props.focusedState}
-                onActivePointChange={props.onActivePointChange}
-                tooltip={props.tooltip}
-                aggregatedData={props.aggregatedData}
-                aggregationConfig={props.aggregationConfig}
-                alignmentConfig={props.alignmentConfig}
-                chartProps={[
-                  {
-                    axesScaleType: props.axesScaleType,
-                    curveInterpolation: props.curveInterpolation,
-                    displayOutliers: props.displayOutliers,
-                    zoomMode: props.zoomMode,
-                    highlightMode: props.highlightMode,
-                  },
-                ]}
-                controls={
-                  <Controls
-                    selectOptions={props.groupingSelectOptions}
-                    tooltip={props.tooltip}
-                    smoothingAlgorithm={props.smoothingAlgorithm}
-                    smoothingFactor={props.smoothingFactor}
-                    curveInterpolation={props.curveInterpolation}
-                    displayOutliers={props.displayOutliers}
-                    zoomMode={props.zoomMode}
-                    highlightMode={props.highlightMode}
-                    aggregationConfig={props.aggregationConfig}
-                    axesScaleType={props.axesScaleType}
-                    alignmentConfig={props.alignmentConfig}
-                    onChangeTooltip={props.onChangeTooltip}
-                    onDisplayOutliersChange={props.onDisplayOutliersChange}
-                    onZoomModeChange={props.onZoomModeChange}
-                    onHighlightModeChange={props.onHighlightModeChange}
-                    onAxesScaleTypeChange={props.onAxesScaleTypeChange}
-                    onSmoothingChange={props.onSmoothingChange}
-                    onAggregationConfigChange={props.onAggregationConfigChange}
-                    onAlignmentTypeChange={props.onAlignmentTypeChange}
-                    onAlignmentMetricChange={props.onAlignmentMetricChange}
-                  />
-                }
-              />
-            ) : null}
->>>>>>> 06972fc2
           </div>
           <div className='Metrics__resize' ref={props.resizeElemRef}>
             <MoreHorizIcon />
