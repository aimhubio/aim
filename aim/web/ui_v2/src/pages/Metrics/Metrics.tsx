import React from 'react';
import { Box, Grid, Paper } from '@material-ui/core';
import MoreHorizIcon from '@material-ui/icons/MoreHoriz';

import SelectForm from './components/SelectForm/SelectForm';
import Grouping from './components/Grouping/Grouping';
import Controls from './components/Controls/Controls';
import AppBar from './components/AppBar/AppBar';
import Table from 'components/Table/Table';
import { IMetricProps } from 'types/pages/metrics/Metrics';
import { ChartTypeEnum } from 'utils/d3';
import ChartPanel from 'components/ChartPanel/ChartPanel';

import useStyles from './metricsStyle';

function Metrics(
  props: IMetricProps,
): React.FunctionComponentElement<React.ReactNode> {
  const classes = useStyles();

  return (
    <div ref={props.wrapperElemRef}>
      <Box
        bgcolor='grey.200'
        component='section'
        height='100vh'
        overflow='hidden'
        className={classes.section}
      >
        <Grid
          container
          direction='column'
          justify='center'
          className={classes.fullHeight}
          spacing={1}
        >
          <Grid item>
            <Paper className={classes.paper}>
              <AppBar />
            </Paper>
          </Grid>
          <Grid item>
            <Grid container alignItems='stretch' spacing={1}>
              <Grid xs item>
                <Paper className={classes.paper}>
                  <SelectForm />
                </Paper>
              </Grid>
              <Grid item>
                <Paper className={classes.paper}>
                  <Box height='100%' display='flex'>
                    <Grouping
                      groupingData={props.groupingData}
                      onGroupingSelectChange={props.onGroupingSelectChange}
                      onGroupingModeChange={props.onGroupingModeChange}
                      onGroupingPaletteChange={props.onGroupingPaletteChange}
                      onGroupingReset={props.onGroupingReset}
                      onGroupingApplyChange={props.onGroupingApplyChange}
<<<<<<< HEAD
                      onGroupingPersistenceChange={
                        props.onGroupingPersistenceChange
                      }
=======
>>>>>>> c49ed90e
                    />
                  </Box>
                </Paper>
              </Grid>
            </Grid>
          </Grid>
          <Grid
            ref={props.chartElemRef}
            className={classes.chartContainer}
            item
          >
            {!!props.lineChartData?.[0]?.length && (
              <ChartPanel
                ref={props.chartPanelRef}
                chartType={ChartTypeEnum.LineChart}
                data={props.lineChartData as any}
                focusedState={props.focusedState}
                onFocusedStateChange={props.onFocusedStateChange}
                chartProps={[
                  {
                    axesScaleType: props.axesScaleType,
                    curveInterpolation: props.curveInterpolation,
                    displayOutliers: props.displayOutliers,
                    zoomMode: props.zoomMode,
                    highlightMode: props.highlightMode,
                  },
                ]}
                controls={
                  <Controls
                    smoothingAlgorithm={props.smoothingAlgorithm}
                    smoothingFactor={props.smoothingFactor}
                    curveInterpolation={props.curveInterpolation}
                    displayOutliers={props.displayOutliers}
                    zoomMode={props.zoomMode}
                    highlightMode={props.highlightMode}
                    axesScaleType={props.axesScaleType}
                    onDisplayOutliersChange={props.onDisplayOutliersChange}
                    onZoomModeChange={props.onZoomModeChange}
                    onChangeHighlightMode={props.onChangeHighlightMode}
                    onAxesScaleTypeChange={props.onAxesScaleTypeChange}
                    onSmoothingChange={props.onSmoothingChange}
                  />
                }
              />
            )}
          </Grid>
          <div ref={props.resizeElemRef}>
            <Box
              justifyContent='center'
              display='flex'
              alignItems='center'
              className={classes.resize}
              height='6px'
            >
              <MoreHorizIcon />
            </Box>
          </div>
          <Grid
            item
            xs
            ref={props.tableElemRef}
            className={classes.tableContainer}
          >
            <Paper className={classes.paper}>
              {props.tableData?.length && (
                <Table
                  ref={props.tableRef}
                  onSort={() => null}
                  onExport={() => null}
                  data={props.tableData.flat()}
                  columns={props.tableColumns}
                  onRowHover={props.onTableRowHover}
                />
              )}
            </Paper>
          </Grid>
        </Grid>
      </Box>
    </div>
  );
}

export default React.memo(Metrics);<|MERGE_RESOLUTION|>--- conflicted
+++ resolved
@@ -56,12 +56,9 @@
                       onGroupingPaletteChange={props.onGroupingPaletteChange}
                       onGroupingReset={props.onGroupingReset}
                       onGroupingApplyChange={props.onGroupingApplyChange}
-<<<<<<< HEAD
                       onGroupingPersistenceChange={
                         props.onGroupingPersistenceChange
                       }
-=======
->>>>>>> c49ed90e
                     />
                   </Box>
                 </Paper>
