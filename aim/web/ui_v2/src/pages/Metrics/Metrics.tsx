import React from 'react';
<<<<<<< HEAD
import { Box, Grid, makeStyles, Paper } from '@material-ui/core';
=======
import { Box, Grid, Paper, RootRef } from '@material-ui/core';
import MoreHorizIcon from '@material-ui/icons/MoreHoriz';
>>>>>>> b246862c

import SelectForm from './components/SelectForm/SelectForm';
import Grouping from './components/Grouping/Grouping';
import Controls from './components/Controls/Controls';
import AppBar from './components/AppBar/AppBar';
<<<<<<< HEAD
import Table from 'components/Table/Table';
=======
import { IMetricProps } from 'types/pages/metrics/Metrics';
>>>>>>> b246862c

import useStyles from './metricsStyle';

function Metrics(
  props: IMetricProps,
): React.FunctionComponentElement<React.ReactNode> {
  const classes = useStyles();

  return (
    <RootRef rootRef={props.wrapperRef}>
      <Box
        bgcolor='grey.200'
        component='section'
        height='100vh'
        overflow='hidden'
        className={classes.section}
      >
        <Grid
          container
          direction='column'
          justify='center'
          className={classes.fullHeight}
          spacing={1}
        >
          <Grid item>
            <Paper className={classes.paper}>
              <AppBar />
            </Paper>
          </Grid>
          <Grid item>
            <Grid container alignItems='stretch' spacing={1}>
              <Grid xs item>
                <Paper className={classes.paper}>
                  <SelectForm />
                </Paper>
              </Grid>
              <Grid item>
                <Paper className={classes.paper}>
                  <Box height='100%' display='flex'>
                    <Grouping />
                  </Box>
                </Paper>
              </Grid>
            </Grid>
          </Grid>
          <Grid style={{ flex: '0.5 1 0' }} item ref={props.chartRef}>
            <Grid container className={classes.fullHeight} spacing={1}>
              <Grid item xs>
                <Paper className={classes.paper}>
                  <div>Chart</div>
                </Paper>
              </Grid>
              <Grid item>
                <Paper className={classes.paper}>
                  <Controls />
                </Paper>
              </Grid>
            </Grid>
          </Grid>
          <Box
            justifyContent='center'
            display='flex'
            alignItems='center'
            style={{ cursor: 'pointer' }}
            height='6px'
            onMouseDown={props.handleResize}
          >
            <MoreHorizIcon />
          </Box>
          <Grid style={{ flex: '0.5 1 0' }} item xs ref={props.tableRef}>
            <Paper className={classes.paper}>Table</Paper>
          </Grid>
        </Grid>
<<<<<<< HEAD
        <Grid item xs={12}>
          <Paper square className={classes.paper}>
            <Table onSort={() => null} onExport={() => null} />
          </Paper>
        </Grid>
      </Grid>
    </Box>
=======
      </Box>
    </RootRef>
>>>>>>> b246862c
  );
}

export default React.memo(Metrics);<|MERGE_RESOLUTION|>--- conflicted
+++ resolved
@@ -1,20 +1,13 @@
 import React from 'react';
-<<<<<<< HEAD
-import { Box, Grid, makeStyles, Paper } from '@material-ui/core';
-=======
 import { Box, Grid, Paper, RootRef } from '@material-ui/core';
 import MoreHorizIcon from '@material-ui/icons/MoreHoriz';
->>>>>>> b246862c
 
 import SelectForm from './components/SelectForm/SelectForm';
 import Grouping from './components/Grouping/Grouping';
 import Controls from './components/Controls/Controls';
 import AppBar from './components/AppBar/AppBar';
-<<<<<<< HEAD
 import Table from 'components/Table/Table';
-=======
 import { IMetricProps } from 'types/pages/metrics/Metrics';
->>>>>>> b246862c
 
 import useStyles from './metricsStyle';
 
@@ -85,21 +78,13 @@
             <MoreHorizIcon />
           </Box>
           <Grid style={{ flex: '0.5 1 0' }} item xs ref={props.tableRef}>
-            <Paper className={classes.paper}>Table</Paper>
+            <Paper className={classes.paper}>
+              <Table onSort={() => null} onExport={() => null} />
+            </Paper>
           </Grid>
         </Grid>
-<<<<<<< HEAD
-        <Grid item xs={12}>
-          <Paper square className={classes.paper}>
-            <Table onSort={() => null} onExport={() => null} />
-          </Paper>
-        </Grid>
-      </Grid>
-    </Box>
-=======
       </Box>
     </RootRef>
->>>>>>> b246862c
   );
 }
 
