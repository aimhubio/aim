import React from 'react';
import { Box, Button, Grid, Paper } from '@material-ui/core';
import MoreHorizIcon from '@material-ui/icons/MoreHoriz';

import SelectForm from './components/SelectForm/SelectForm';
import Grouping from './components/Grouping/Grouping';
import Controls from './components/Controls/Controls';
import AppBar from './components/AppBar/AppBar';
import Table from 'components/Table/Table';
import ChartPanel from 'components/ChartPanel/ChartPanel';

import { IMetricProps } from 'types/pages/metrics/Metrics';
import { ChartTypeEnum } from 'utils/d3';
<<<<<<< HEAD
import ChartPanel from 'components/ChartPanel/ChartPanel';
import NotificationContainer from 'components/NotificationContainer/NotificationContainer';
=======
>>>>>>> d0ea9c8a

import './Metrics.scss';

function Metrics(
  props: IMetricProps,
): React.FunctionComponentElement<React.ReactNode> {
  return (
    <div ref={props.wrapperElemRef} className='Metrics__container'>
      <Box
        bgcolor='grey.200'
        component='section'
        height='100vh'
        overflow='hidden'
        className='Metrics'
      >
        <Grid
          container
          direction='column'
          justifyContent='center'
<<<<<<< HEAD
          className={classes.fullHeight}
=======
          className='Metrics__fullHeight'
>>>>>>> d0ea9c8a
          spacing={1}
        >
          <Grid item>
            <Paper className='Metrics__paper'>
              <AppBar onBookmarkCreate={props.onBookmarkCreate} />
            </Paper>
          </Grid>
          <Grid item>
            <Grid container alignItems='stretch' spacing={1}>
              <Grid xs item>
                <Paper className='Metrics__paper'>
                  <SelectForm />
                </Paper>
              </Grid>
              <Grid item>
                <Paper className='Metrics__paper'>
                  <Box height='100%' display='flex'>
                    <Grouping
                      groupingData={props.groupingData}
                      onGroupingSelectChange={props.onGroupingSelectChange}
                      onGroupingModeChange={props.onGroupingModeChange}
                      onGroupingPaletteChange={props.onGroupingPaletteChange}
                      onGroupingReset={props.onGroupingReset}
                      onGroupingApplyChange={props.onGroupingApplyChange}
                      onGroupingPersistenceChange={
                        props.onGroupingPersistenceChange
                      }
                    />
                  </Box>
                </Paper>
              </Grid>
            </Grid>
          </Grid>
          <Grid
            ref={props.chartElemRef}
            className='Metrics__chart__container'
            item
          >
            {!!props.lineChartData?.[0]?.length ? (
              <ChartPanel
                ref={props.chartPanelRef}
                chartType={ChartTypeEnum.LineChart}
                data={props.lineChartData as any}
                focusedState={props.focusedState}
                onActivePointChange={props.onActivePointChange}
                tooltipContent={props.tooltipContent}
                chartProps={[
                  {
                    axesScaleType: props.axesScaleType,
                    curveInterpolation: props.curveInterpolation,
                    displayOutliers: props.displayOutliers,
                    zoomMode: props.zoomMode,
                    highlightMode: props.highlightMode,
                  },
                ]}
                controls={
                  <Controls
                    smoothingAlgorithm={props.smoothingAlgorithm}
                    smoothingFactor={props.smoothingFactor}
                    curveInterpolation={props.curveInterpolation}
                    displayOutliers={props.displayOutliers}
                    zoomMode={props.zoomMode}
                    highlightMode={props.highlightMode}
                    axesScaleType={props.axesScaleType}
                    onDisplayOutliersChange={props.onDisplayOutliersChange}
                    onZoomModeChange={props.onZoomModeChange}
                    onChangeHighlightMode={props.onChangeHighlightMode}
                    onAxesScaleTypeChange={props.onAxesScaleTypeChange}
                    onSmoothingChange={props.onSmoothingChange}
                  />
                }
              />
            ) : null}
          </Grid>
          <div ref={props.resizeElemRef}>
            <Box
              justifyContent='center'
              display='flex'
              alignItems='center'
              className='Metrics__resize'
              height='6px'
            >
              <MoreHorizIcon />
            </Box>
          </div>
          <Grid
            item
            xs
            ref={props.tableElemRef}
            className='Metrics__table__container'
          >
            <Paper className='Metrics__paper'>
              {props.tableData?.length > 0 ? (
                <Table
                  ref={props.tableRef}
                  onSort={() => null}
                  onExport={() => null}
                  data={props.tableData.flat()}
                  columns={props.tableColumns}
                  onRowHover={props.onTableRowHover}
                  onRowClick={props.onTableRowClick}
                />
              ) : null}
            </Paper>
          </Grid>
        </Grid>
      </Box>
      {props.notifyData?.length > 0 && (
        <NotificationContainer
          handleClose={props.onNotificationDelete}
          data={props.notifyData}
        />
      )}
    </div>
  );
}

export default React.memo(Metrics);<|MERGE_RESOLUTION|>--- conflicted
+++ resolved
@@ -1,5 +1,5 @@
 import React from 'react';
-import { Box, Button, Grid, Paper } from '@material-ui/core';
+import { Box, Grid, Paper } from '@material-ui/core';
 import MoreHorizIcon from '@material-ui/icons/MoreHoriz';
 
 import SelectForm from './components/SelectForm/SelectForm';
@@ -11,11 +11,7 @@
 
 import { IMetricProps } from 'types/pages/metrics/Metrics';
 import { ChartTypeEnum } from 'utils/d3';
-<<<<<<< HEAD
-import ChartPanel from 'components/ChartPanel/ChartPanel';
 import NotificationContainer from 'components/NotificationContainer/NotificationContainer';
-=======
->>>>>>> d0ea9c8a
 
 import './Metrics.scss';
 
@@ -35,11 +31,7 @@
           container
           direction='column'
           justifyContent='center'
-<<<<<<< HEAD
-          className={classes.fullHeight}
-=======
           className='Metrics__fullHeight'
->>>>>>> d0ea9c8a
           spacing={1}
         >
           <Grid item>
