import React from 'react';
import { isEmpty, size } from 'lodash-es';
import MoreHorizIcon from '@material-ui/icons/MoreHoriz';

import SelectForm from './components/SelectForm/SelectForm';
import Grouping from './components/Grouping/Grouping';
import Controls from './components/Controls/Controls';
import MetricsBar from './components/MetricsBar/MetricsBar';
import Table from 'components/Table/Table';
import ChartPanel from 'components/ChartPanel/ChartPanel';
import { IMetricProps } from 'types/pages/metrics/Metrics';
import { ChartTypeEnum } from 'utils/d3';
import NotificationContainer from 'components/NotificationContainer/NotificationContainer';
import BusyLoaderWrapper from 'components/BusyLoaderWrapper/BusyLoaderWrapper';
import EmptyComponent from 'components/EmptyComponent/EmptyComponent';
import TableLoader from 'components/TableLoader/TableLoader';
import ChartLoader from 'components/ChartLoader/ChartLoader';

import './Metrics.scss';

function Metrics(
  props: IMetricProps,
): React.FunctionComponentElement<React.ReactNode> {
  return (
    <div ref={props.wrapperElemRef} className='Metrics__container'>
      <section className='Metrics__section'>
        <div className='Metrics__section__div Metrics__fullHeight'>
          <MetricsBar
            onBookmarkCreate={props.onBookmarkCreate}
            onBookmarkUpdate={props.onBookmarkUpdate}
            onResetConfigData={props.onResetConfigData}
          />
          <div className='Metrics__SelectForm__Grouping__container'>
            <SelectForm
              selectedMetricsData={props.selectedMetricsData}
              onMetricsSelectChange={props.onMetricsSelectChange}
              onSelectRunQueryChange={props.onSelectRunQueryChange}
              onSelectAdvancedQueryChange={props.onSelectAdvancedQueryChange}
              toggleSelectAdvancedMode={props.toggleSelectAdvancedMode}
            />
            <Grouping
              groupingData={props.groupingData}
              groupingSelectOptions={props.groupingSelectOptions}
              onGroupingSelectChange={props.onGroupingSelectChange}
              onGroupingModeChange={props.onGroupingModeChange}
              onGroupingPaletteChange={props.onGroupingPaletteChange}
              onGroupingReset={props.onGroupingReset}
              onGroupingApplyChange={props.onGroupingApplyChange}
              onGroupingPersistenceChange={props.onGroupingPersistenceChange}
            />
          </div>
          <div ref={props.chartElemRef} className='Metrics__chart__container'>
            <BusyLoaderWrapper
              isLoading={props.requestIsPending}
              className='Metrics__loader'
              height='100%'
              loaderComponent={<ChartLoader />}
            >
              {!!props.lineChartData?.[0]?.length ? (
                <ChartPanel
                  key={props.lineChartData?.length}
                  ref={props.chartPanelRef}
                  chartType={ChartTypeEnum.LineChart}
                  data={props.lineChartData}
                  focusedState={props.focusedState}
                  onActivePointChange={props.onActivePointChange}
                  tooltip={props.tooltip}
                  aggregatedData={props.aggregatedData}
                  aggregationConfig={props.aggregationConfig}
                  chartTitleData={props.chartTitleData}
                  alignmentConfig={props.alignmentConfig}
                  chartProps={[
                    {
                      axesScaleType: props.axesScaleType,
                      curveInterpolation: props.curveInterpolation,
                      displayOutliers: props.displayOutliers,
                      zoomMode: props.zoomMode,
                      highlightMode: props.highlightMode,
                    },
                  ]}
                  controls={
                    <Controls
                      selectOptions={props.groupingSelectOptions}
                      tooltip={props.tooltip}
                      smoothingAlgorithm={props.smoothingAlgorithm}
                      smoothingFactor={props.smoothingFactor}
                      curveInterpolation={props.curveInterpolation}
                      displayOutliers={props.displayOutliers}
                      zoomMode={props.zoomMode}
                      highlightMode={props.highlightMode}
                      aggregationConfig={props.aggregationConfig}
                      axesScaleType={props.axesScaleType}
                      alignmentConfig={props.alignmentConfig}
                      onChangeTooltip={props.onChangeTooltip}
                      onDisplayOutliersChange={props.onDisplayOutliersChange}
                      onZoomModeChange={props.onZoomModeChange}
                      onHighlightModeChange={props.onHighlightModeChange}
                      onAxesScaleTypeChange={props.onAxesScaleTypeChange}
                      onSmoothingChange={props.onSmoothingChange}
                      onAggregationConfigChange={
                        props.onAggregationConfigChange
                      }
                      onAlignmentTypeChange={props.onAlignmentTypeChange}
                      onAlignmentMetricChange={props.onAlignmentMetricChange}
                    />
                  }
                />
              ) : (
                !props.requestIsPending && (
                  <EmptyComponent
                    size='big'
                    content="It's super easy to search Aim experiments. Lookup search docs to learn more."
                  />
                )
              )}
            </BusyLoaderWrapper>
          </div>
          <div className='Metrics__resize' ref={props.resizeElemRef}>
            <MoreHorizIcon />
          </div>
          <div ref={props.tableElemRef} className='Metrics__table__container'>
<<<<<<< HEAD
            {!isEmpty(props.tableData) ? (
              <Table
                custom
                key={`${props.tableColumns.length}-${size(props.tableData)}`}
                ref={props.tableRef}
                data={props.tableData}
                columns={props.tableColumns}
                // Table options
                topHeader
                groups={!Array.isArray(props.tableData)}
                rowHeight={props.tableRowHeight}
                sortOptions={props.groupingSelectOptions}
                // Table actions
                onSort={() => null}
                onExport={props.onExportTableData}
                onManageColumns={() => null}
                onRowHeightChange={() => null}
                onRowsChange={() => null}
                onRowHover={props.onTableRowHover}
                onRowClick={props.onTableRowClick}
              />
            ) : null}
=======
            <BusyLoaderWrapper
              isLoading={props.requestIsPending}
              className='Metrics__loader'
              height='100%'
              loaderComponent={<TableLoader />}
            >
              {props.tableData?.length > 0 ? (
                <Table
                  ref={props.tableRef}
                  data={props.tableData}
                  columns={props.tableColumns}
                  // Table options
                  rowHeight={props.tableRowHeight}
                  sortOptions={props.groupingSelectOptions}
                  // Table actions
                  onSort={() => null}
                  onExport={props.onExportTableData}
                  onManageColumns={() => null}
                  onRowHeightChange={() => null}
                  onRowsChange={() => null}
                  onRowHover={props.onTableRowHover}
                  onRowClick={props.onTableRowClick}
                />
              ) : null}
            </BusyLoaderWrapper>
>>>>>>> 5d97c621
          </div>
        </div>
      </section>
      {props.notifyData?.length > 0 && (
        <NotificationContainer
          handleClose={props.onNotificationDelete}
          data={props.notifyData}
        />
      )}
    </div>
  );
}

export default React.memo(Metrics);<|MERGE_RESOLUTION|>--- conflicted
+++ resolved
@@ -119,42 +119,22 @@
             <MoreHorizIcon />
           </div>
           <div ref={props.tableElemRef} className='Metrics__table__container'>
-<<<<<<< HEAD
-            {!isEmpty(props.tableData) ? (
-              <Table
-                custom
-                key={`${props.tableColumns.length}-${size(props.tableData)}`}
-                ref={props.tableRef}
-                data={props.tableData}
-                columns={props.tableColumns}
-                // Table options
-                topHeader
-                groups={!Array.isArray(props.tableData)}
-                rowHeight={props.tableRowHeight}
-                sortOptions={props.groupingSelectOptions}
-                // Table actions
-                onSort={() => null}
-                onExport={props.onExportTableData}
-                onManageColumns={() => null}
-                onRowHeightChange={() => null}
-                onRowsChange={() => null}
-                onRowHover={props.onTableRowHover}
-                onRowClick={props.onTableRowClick}
-              />
-            ) : null}
-=======
             <BusyLoaderWrapper
               isLoading={props.requestIsPending}
               className='Metrics__loader'
               height='100%'
               loaderComponent={<TableLoader />}
             >
-              {props.tableData?.length > 0 ? (
+              {!isEmpty(props.tableData) ? (
                 <Table
+                  custom
+                  key={`${props.tableColumns.length}-${size(props.tableData)}`}
                   ref={props.tableRef}
                   data={props.tableData}
                   columns={props.tableColumns}
                   // Table options
+                  topHeader
+                  groups={!Array.isArray(props.tableData)}
                   rowHeight={props.tableRowHeight}
                   sortOptions={props.groupingSelectOptions}
                   // Table actions
@@ -168,7 +148,6 @@
                 />
               ) : null}
             </BusyLoaderWrapper>
->>>>>>> 5d97c621
           </div>
         </div>
       </section>
