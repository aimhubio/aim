import React from 'react';
import MoreHorizIcon from '@material-ui/icons/MoreHoriz';

import SelectForm from './components/SelectForm/SelectForm';
import Grouping from './components/Grouping/Grouping';
import Controls from './components/Controls/Controls';
import MetricsBar from './components/MetricsBar/MetricsBar';
import Table from 'components/Table/Table';
import ChartPanel from 'components/ChartPanel/ChartPanel';

import { IMetricProps } from 'types/pages/metrics/Metrics';
import { ChartTypeEnum } from 'utils/d3';
import NotificationContainer from 'components/NotificationContainer/NotificationContainer';

import './Metrics.scss';

function Metrics(
  props: IMetricProps,
): React.FunctionComponentElement<React.ReactNode> {
  return (
    <div ref={props.wrapperElemRef} className='Metrics__container'>
      <section className='Metrics__section'>
        <div className='Metrics__section__div Metrics__fullHeight'>
          <MetricsBar
            onBookmarkCreate={props.onBookmarkCreate}
            onBookmarkUpdate={props.onBookmarkUpdate}
            onResetConfigData={props.onResetConfigData}
          />
          <div className='Metrics__SelectForm__Grouping__container'>
            <SelectForm
              selectedMetricsData={props.selectedMetricsData}
              onMetricsSelectChange={props.onMetricsSelectChange}
              onSelectRunQueryChange={props.onSelectRunQueryChange}
              onSelectAdvancedQueryChange={props.onSelectAdvancedQueryChange}
              toggleSelectAdvancedMode={props.toggleSelectAdvancedMode}
            />
            <Grouping
              groupingData={props.groupingData}
              groupingSelectOptions={props.groupingSelectOptions}
              onGroupingSelectChange={props.onGroupingSelectChange}
              onGroupingModeChange={props.onGroupingModeChange}
              onGroupingPaletteChange={props.onGroupingPaletteChange}
              onGroupingReset={props.onGroupingReset}
              onGroupingApplyChange={props.onGroupingApplyChange}
              onGroupingPersistenceChange={props.onGroupingPersistenceChange}
            />
          </div>
          <div ref={props.chartElemRef} className='Metrics__chart__container'>
            {!!props.lineChartData?.[0]?.length ? (
              <ChartPanel
                key={props.lineChartData?.length}
                ref={props.chartPanelRef}
                chartType={ChartTypeEnum.LineChart}
                data={props.lineChartData}
                chartTitleData={props.chartTitleData}
                focusedState={props.focusedState}
                onActivePointChange={props.onActivePointChange}
                tooltip={props.tooltip}
                aggregatedData={props.aggregatedData}
                aggregationConfig={props.aggregationConfig}
                chartProps={[
                  {
                    axesScaleType: props.axesScaleType,
                    curveInterpolation: props.curveInterpolation,
                    displayOutliers: props.displayOutliers,
                    zoomMode: props.zoomMode,
                    highlightMode: props.highlightMode,
                  },
                ]}
                controls={
                  <Controls
<<<<<<< HEAD
                    selectOptions={props.groupingData.selectOptions}
=======
                    selectOptions={props.groupingSelectOptions}
>>>>>>> c287a836
                    tooltip={props.tooltip}
                    smoothingAlgorithm={props.smoothingAlgorithm}
                    smoothingFactor={props.smoothingFactor}
                    curveInterpolation={props.curveInterpolation}
                    displayOutliers={props.displayOutliers}
                    zoomMode={props.zoomMode}
                    highlightMode={props.highlightMode}
                    aggregationConfig={props.aggregationConfig}
                    axesScaleType={props.axesScaleType}
                    alignmentConfig={props.alignmentConfig}
                    onChangeTooltip={props.onChangeTooltip}
                    onDisplayOutliersChange={props.onDisplayOutliersChange}
                    onZoomModeChange={props.onZoomModeChange}
                    onHighlightModeChange={props.onHighlightModeChange}
                    onAxesScaleTypeChange={props.onAxesScaleTypeChange}
                    onSmoothingChange={props.onSmoothingChange}
                    onAggregationConfigChange={props.onAggregationConfigChange}
                    onAlignmentTypeChange={props.onAlignmentTypeChange}
                    onAlignmentMetricChange={props.onAlignmentMetricChange}
                  />
                }
              />
            ) : null}
          </div>
          <div className='Metrics__resize' ref={props.resizeElemRef}>
            <MoreHorizIcon />
          </div>
          <div ref={props.tableElemRef} className='Metrics__table__container'>
            {props.tableData?.length > 0 ? (
              <Table
                ref={props.tableRef}
                data={props.tableData}
                columns={props.tableColumns}
                // Table options
                rowHeight={props.tableRowHeight}
                sortOptions={props.groupingSelectOptions}
                // Table actions
                onSort={() => null}
                onExport={props.onExportTableData}
                onManageColumns={() => null}
                onRowHeightChange={() => null}
                onRowsChange={() => null}
                onRowHover={props.onTableRowHover}
                onRowClick={props.onTableRowClick}
              />
            ) : null}
          </div>
        </div>
      </section>
      {props.notifyData?.length > 0 && (
        <NotificationContainer
          handleClose={props.onNotificationDelete}
          data={props.notifyData}
        />
      )}
    </div>
  );
}

export default React.memo(Metrics);<|MERGE_RESOLUTION|>--- conflicted
+++ resolved
@@ -69,11 +69,7 @@
                 ]}
                 controls={
                   <Controls
-<<<<<<< HEAD
-                    selectOptions={props.groupingData.selectOptions}
-=======
                     selectOptions={props.groupingSelectOptions}
->>>>>>> c287a836
                     tooltip={props.tooltip}
                     smoothingAlgorithm={props.smoothingAlgorithm}
                     smoothingFactor={props.smoothingFactor}
