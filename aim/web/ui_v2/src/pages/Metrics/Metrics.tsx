import React from 'react';
import { Box, Grid, Paper } from '@material-ui/core';
import MoreHorizIcon from '@material-ui/icons/MoreHoriz';

import SelectForm from './components/SelectForm/SelectForm';
import Grouping from './components/Grouping/Grouping';
import Controls from './components/Controls/Controls';
import AppBar from './components/AppBar/AppBar';
import Table from 'components/Table/Table';
import { IMetricProps } from 'types/pages/metrics/Metrics';
import { ChartTypeEnum, ScaleEnum } from 'utils/d3';
import ChartPanel from 'components/ChartPanel/ChartPanel';

import useStyles from './metricsStyle';

function Metrics(
  props: IMetricProps,
): React.FunctionComponentElement<React.ReactNode> {
  const classes = useStyles();

  return (
    <div ref={props.wrapperElemRef}>
      <Box
        bgcolor='grey.200'
        component='section'
        height='100vh'
        overflow='hidden'
        className={classes.section}
      >
        <Grid
          container
          direction='column'
          justify='center'
          className={classes.fullHeight}
          spacing={1}
        >
          <Grid item>
            <Paper className={classes.paper}>
              <AppBar />
            </Paper>
          </Grid>
          <Grid item>
            <Grid container alignItems='stretch' spacing={1}>
              <Grid xs item>
                <Paper className={classes.paper}>
                  <SelectForm />
                </Paper>
              </Grid>
              <Grid item>
                <Paper className={classes.paper}>
                  <Box height='100%' display='flex'>
                    <Grouping />
                  </Box>
                </Paper>
              </Grid>
            </Grid>
          </Grid>
          <Grid
            ref={props.chartElemRef}
            className={classes.chartContainer}
            item
          >
<<<<<<< HEAD
            {!!props.lineChartData[0]?.length && (
              <ChartPanel
                ref={props.chartPanelRef}
                chartType={ChartTypeEnum.LineChart}
                data={props.lineChartData as any}
                chartProps={[
                  {
                    axisScaleType: {
                      x: ScaleEnum.Linear,
                      y: ScaleEnum.Linear,
                    },
                    curveInterpolation: props.curveInterpolation,
                    displayOutliers: props.displayOutliers,
                    zoomMode: props.zoomMode,
                    highlightMode: props.highlightMode,
                  },
                ]}
                controls={
=======
            <Grid container className={classes.fullHeight} spacing={1}>
              <Grid item xs>
                <Paper className={classes.paper}>
                  {props.lineChartData.length ? (
                    <LineChart
                      index={0}
                      key='uniqueKey'
                      data={props.lineChartData as any}
                      axesScaleType={props.axesScaleType}
                      curveInterpolation={props.curveInterpolation}
                      displayOutliers={props.displayOutliers}
                      zoomMode={props.zoomMode}
                      highlightMode={props.highlightMode}
                    />
                  ) : null}
                </Paper>
              </Grid>
              <Grid item>
                <Paper className={classes.paper}>
>>>>>>> c3541560
                  <Controls
                    toggleDisplayOutliers={props.toggleDisplayOutliers}
                    displayOutliers={props.displayOutliers}
                    zoomMode={props.zoomMode}
                    toggleZoomMode={props.toggleZoomMode}
                    highlightMode={props.highlightMode}
                    onChangeHighlightMode={props.onChangeHighlightMode}
                    onSmoothingChange={props.onSmoothingChange}
                    onAxesScaleTypeChange={props.onAxesScaleTypeChange}
                    axesScaleType={props.axesScaleType}
                  />
                }
                onActivePointChange={props.onActivePointChange}
              />
            )}
          </Grid>
          <div ref={props.resizeElemRef}>
            <Box
              justifyContent='center'
              display='flex'
              alignItems='center'
              className={classes.resize}
              height='6px'
            >
              <MoreHorizIcon />
            </Box>
          </div>
          <Grid
            item
            xs
            ref={props.tableElemRef}
            className={classes.tableContainer}
          >
            <Paper className={classes.paper}>
              {props.tableData.length ? (
                <Table
                  ref={props.tableRef}
                  onSort={() => null}
                  onExport={() => null}
                  data={[...props.tableData[0], ...props.tableData[1]]}
                  columns={props.tableColumns}
                  onRowHover={props.onTableRowHover}
                />
              ) : null}
            </Paper>
          </Grid>
        </Grid>
      </Box>
    </div>
  );
}

export default React.memo(Metrics);<|MERGE_RESOLUTION|>--- conflicted
+++ resolved
@@ -60,7 +60,6 @@
             className={classes.chartContainer}
             item
           >
-<<<<<<< HEAD
             {!!props.lineChartData[0]?.length && (
               <ChartPanel
                 ref={props.chartPanelRef}
@@ -68,10 +67,7 @@
                 data={props.lineChartData as any}
                 chartProps={[
                   {
-                    axisScaleType: {
-                      x: ScaleEnum.Linear,
-                      y: ScaleEnum.Linear,
-                    },
+                    axesScaleType: props.axesScaleType,
                     curveInterpolation: props.curveInterpolation,
                     displayOutliers: props.displayOutliers,
                     zoomMode: props.zoomMode,
@@ -79,27 +75,6 @@
                   },
                 ]}
                 controls={
-=======
-            <Grid container className={classes.fullHeight} spacing={1}>
-              <Grid item xs>
-                <Paper className={classes.paper}>
-                  {props.lineChartData.length ? (
-                    <LineChart
-                      index={0}
-                      key='uniqueKey'
-                      data={props.lineChartData as any}
-                      axesScaleType={props.axesScaleType}
-                      curveInterpolation={props.curveInterpolation}
-                      displayOutliers={props.displayOutliers}
-                      zoomMode={props.zoomMode}
-                      highlightMode={props.highlightMode}
-                    />
-                  ) : null}
-                </Paper>
-              </Grid>
-              <Grid item>
-                <Paper className={classes.paper}>
->>>>>>> c3541560
                   <Controls
                     toggleDisplayOutliers={props.toggleDisplayOutliers}
                     displayOutliers={props.displayOutliers}
