--- conflicted
+++ resolved
@@ -6,12 +6,9 @@
 import Grouping from './components/Grouping/Grouping';
 import Controls from './components/Controls/Controls';
 import AppBar from './components/AppBar/AppBar';
-<<<<<<< HEAD
 import LineChart from '../../components/LineChart/LineChart';
-=======
 import Table from 'components/Table/Table';
 import { IMetricProps } from 'types/pages/metrics/Metrics';
->>>>>>> d063e5ec
 
 import useStyles from './metricsStyle';
 
@@ -41,27 +38,6 @@
               <AppBar />
             </Paper>
           </Grid>
-<<<<<<< HEAD
-        </Grid>
-        <Grid item xs={12}>
-          <Grid container spacing={1}>
-            <Grid item xs>
-              <Paper square className={classes.paper}>
-                <LineChart
-                  data={[
-                    [50, 330],
-                    [75, 200],
-                    [280, 75],
-                    [300, 75],
-                    [475, 300],
-                    [600, 200],
-                  ]}
-                  xAlignment='relative_time'
-                  xScaleType='linear'
-                  yScaleType='linear'
-                />
-              </Paper>
-=======
           <Grid item>
             <Grid container alignItems='stretch' spacing={1}>
               <Grid xs item>
@@ -76,14 +52,25 @@
                   </Box>
                 </Paper>
               </Grid>
->>>>>>> d063e5ec
             </Grid>
           </Grid>
           <Grid style={{ flex: '0.5 1 0' }} item ref={props.chartRef}>
             <Grid container className={classes.fullHeight} spacing={1}>
               <Grid item xs>
                 <Paper className={classes.paper}>
-                  <div>Chart</div>
+                  <LineChart
+                    data={[
+                      [50, 330],
+                      [75, 200],
+                      [280, 75],
+                      [300, 75],
+                      [475, 300],
+                      [600, 200],
+                    ]}
+                    xAlignment='relative_time'
+                    xScaleType='linear'
+                    yScaleType='linear'
+                  />
                 </Paper>
               </Grid>
               <Grid item>
