import React from 'react';
import { Box, Grid, Paper } from '@material-ui/core';
import MoreHorizIcon from '@material-ui/icons/MoreHoriz';

import SelectForm from './components/SelectForm/SelectForm';
import Grouping from './components/Grouping/Grouping';
import Controls from './components/Controls/Controls';
import AppBar from './components/AppBar/AppBar';
import LineChart from 'components/LineChart/LineChart';
import Table from 'components/Table/Table';
import { IMetricProps } from 'types/pages/metrics/Metrics';

import useStyles from './metricsStyle';
import { ScaleEnum } from 'utils/d3';

function Metrics(
  props: IMetricProps,
): React.FunctionComponentElement<React.ReactNode> {
  const classes = useStyles();
  return (
    <div ref={props.wrapperRef}>
      <Box
        bgcolor='grey.200'
        component='section'
        height='100vh'
        overflow='hidden'
        className={classes.section}
      >
        <Grid
          container
          direction='column'
          justify='center'
          className={classes.fullHeight}
          spacing={1}
        >
          <Grid item>
            <Paper className={classes.paper}>
              <AppBar />
            </Paper>
          </Grid>
          <Grid item>
            <Grid container alignItems='stretch' spacing={1}>
              <Grid xs item>
                <Paper className={classes.paper}>
                  <SelectForm />
                </Paper>
              </Grid>
              <Grid item>
                <Paper className={classes.paper}>
                  <Box height='100%' display='flex'>
                    <Grouping />
                  </Box>
                </Paper>
              </Grid>
            </Grid>
          </Grid>
          <Grid
            ref={props.chartRef}
            style={{
              flex: '0.5 1 0',
            }}
            item
          >
            <Grid container className={classes.fullHeight} spacing={1}>
              <Grid item xs>
                <Paper className={classes.paper}>
                  {props.metricsCollection?.[0] && (
                    <LineChart
                      key='uniqueKey'
                      data={props.metricsCollection[0] as any}
                      axisScaleType={{
                        x: ScaleEnum.Linear,
                        y: ScaleEnum.Linear,
                      }}
<<<<<<< HEAD
                      displayOutliers={displayOutliers}
=======
                      displayOutliers={props.displayOutliers}
>>>>>>> e7964b77
                    />
                  )}
                </Paper>
              </Grid>
              <Grid item>
                <Paper className={classes.paper}>
                  <Controls
<<<<<<< HEAD
                    toggleDisplayOutliers={toggleDisplayOutliers}
                    displayOutliers={displayOutliers}
=======
                    toggleDisplayOutliers={props.toggleDisplayOutliers}
                    displayOutliers={props.displayOutliers}
>>>>>>> e7964b77
                  />
                </Paper>
              </Grid>
            </Grid>
          </Grid>
          <Box
            justifyContent='center'
            display='flex'
            alignItems='center'
            className={classes.resize}
            height='6px'
            onMouseDown={props.handleResize}
          >
            <MoreHorizIcon />
          </Box>
          <Grid style={{ flex: '0.5 1 0' }} item xs ref={props.tableRef}>
            <Paper className={classes.paper}>
              <Table onSort={() => null} onExport={() => null} />
            </Paper>
          </Grid>
        </Grid>
      </Box>
    </div>
  );
}

export default React.memo(Metrics);<|MERGE_RESOLUTION|>--- conflicted
+++ resolved
@@ -72,11 +72,7 @@
                         x: ScaleEnum.Linear,
                         y: ScaleEnum.Linear,
                       }}
-<<<<<<< HEAD
-                      displayOutliers={displayOutliers}
-=======
                       displayOutliers={props.displayOutliers}
->>>>>>> e7964b77
                     />
                   )}
                 </Paper>
@@ -84,13 +80,8 @@
               <Grid item>
                 <Paper className={classes.paper}>
                   <Controls
-<<<<<<< HEAD
-                    toggleDisplayOutliers={toggleDisplayOutliers}
-                    displayOutliers={displayOutliers}
-=======
                     toggleDisplayOutliers={props.toggleDisplayOutliers}
                     displayOutliers={props.displayOutliers}
->>>>>>> e7964b77
                   />
                 </Paper>
               </Grid>
