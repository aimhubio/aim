--- conflicted
+++ resolved
@@ -6,12 +6,9 @@
 import { ITableRef } from 'types/components/Table/Table';
 import usePanelResize from 'hooks/resize/usePanelResize';
 import useModel from 'hooks/model/useModel';
-<<<<<<< HEAD
 import { IActivePointData } from 'types/utils/d3/drawHoverAttributes';
-=======
 import { IOnSmoothingChange } from 'types/pages/metrics/Metrics';
 import { CurveEnum } from 'utils/d3';
->>>>>>> 11baf468
 
 const metricsRequestRef = metricsCollectionModel.getMetricsData();
 
@@ -92,12 +89,9 @@
       tableColumns={getTableColumns()}
       zoomMode={zoomMode}
       toggleZoomMode={toggleZoomMode}
-<<<<<<< HEAD
       onActivePointChange={onActivePointChange}
-=======
       onSmoothingChange={onSmoothingChange}
       curveInterpolation={curveInterpolation}
->>>>>>> 11baf468
     />
   );
 }
