--- conflicted
+++ resolved
@@ -20,18 +20,15 @@
   const [curveInterpolation, setCurveInterpolation] = React.useState<CurveEnum>(
     CurveEnum.Linear,
   );
-<<<<<<< HEAD
   const [axesScaleType, setAxesScaleType] = React.useState<IAxesScaleState>({
     xAxis: ScaleEnum.Linear,
     yAxis: ScaleEnum.Linear,
   });
-=======
   const [highlightMode, setHighlightMode] = React.useState<HighlightEnum>(
     HighlightEnum.Off,
   );
 
   const metricsData = useModel(metricsCollectionModel);
->>>>>>> 405e4eb0
   const tableRef = React.useRef<ITableRef>(null);
   const tableElemRef = React.useRef<HTMLDivElement>(null);
   const chartElemRef = React.useRef<HTMLDivElement>(null);
