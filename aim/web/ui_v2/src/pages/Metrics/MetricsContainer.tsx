--- conflicted
+++ resolved
@@ -2,13 +2,10 @@
 
 import metricsCollectionModel from 'services/models/metrics/metricsCollectionModel';
 import Metrics from './Metrics';
-<<<<<<< HEAD
 import getTableColumns from './components/TableColumns/TableColumns';
 import { ITableRef } from 'types/components/Table/Table';
-=======
 import usePanelResize from 'hooks/resize/usePanelResize';
 import useModel from 'hooks/model/useModel';
->>>>>>> 45df12c2
 
 const metricsRequestRef = metricsCollectionModel.getMetricsData();
 
@@ -16,54 +13,14 @@
   const [displayOutliers, setDisplayOutliers] = React.useState<boolean>(true);
   const metricsData = useModel<any>(metricsCollectionModel);
 
-<<<<<<< HEAD
   const tableRef = React.useRef<ITableRef>(null);
 
   const tableElemRef = React.useRef<HTMLDivElement>(null);
   const chartElemRef = React.useRef<HTMLDivElement>(null);
   const wrapperElemRef = React.useRef<HTMLDivElement>(null);
+  const resizeElemRef = React.useRef<HTMLDivElement>(null);
 
-  const handleResize = React.useCallback(() => {
-    document.addEventListener('mousemove', startResize);
-    document.addEventListener('mouseup', endResize);
-  }, []);
-
-  const startResize = React.useCallback((event: MouseEvent): void => {
-    requestAnimationFrame(() => {
-      if (
-        tableElemRef.current &&
-        chartElemRef.current &&
-        wrapperElemRef.current
-      ) {
-        const containerHeight: number =
-          tableElemRef.current.getBoundingClientRect()?.height +
-          chartElemRef.current.getBoundingClientRect()?.height;
-
-        const searchBarHeight: number =
-          wrapperElemRef.current.getBoundingClientRect()?.height -
-          containerHeight;
-
-        const height: number = event.clientY - searchBarHeight;
-
-        const flex: number = height / containerHeight;
-        if (chartElemRef.current && tableElemRef.current) {
-          chartElemRef.current.style.flex = `${flex} 1 0`;
-          tableElemRef.current.style.flex = `${1 - flex} 1 0`;
-        }
-      }
-    });
-  }, []);
-
-  const endResize = React.useCallback(() => {
-    document.removeEventListener('mousemove', startResize);
-  }, []);
-=======
-  const tableElemRef = React.useRef<HTMLDivElement>(null);
-  const chartElemRef = React.useRef<HTMLDivElement>(null);
-  const wrapperElemRef = React.useRef<HTMLDivElement>(null);
-  const resizeElemRef = React.useRef<HTMLDivElement>(null);
   usePanelResize(wrapperElemRef, chartElemRef, tableElemRef, resizeElemRef);
->>>>>>> 45df12c2
 
   const toggleDisplayOutliers = React.useCallback(() => {
     setDisplayOutliers(!displayOutliers);
@@ -86,17 +43,10 @@
       tableRef={tableRef}
       displayOutliers={displayOutliers}
       toggleDisplayOutliers={toggleDisplayOutliers}
-<<<<<<< HEAD
-      handleResize={handleResize}
-      tableElemRef={tableElemRef}
-      chartElemRef={chartElemRef}
-      wrapperElemRef={wrapperElemRef}
-=======
       tableElemRef={tableElemRef}
       chartElemRef={chartElemRef}
       wrapperElemRef={wrapperElemRef}
       resizeElemRef={resizeElemRef}
->>>>>>> 45df12c2
       metricsCollection={metricsData?.collection}
       lineChartData={metricsCollectionModel.getDataAsLines()}
       tableData={metricsCollectionModel.getDataAsTableRows()}
