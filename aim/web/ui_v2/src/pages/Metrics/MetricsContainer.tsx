import React from 'react';

import metricsCollectionModel from 'services/models/metrics/metricsCollectionModel';
import Metrics from './Metrics';
import getTableColumns from './components/TableColumns/TableColumns';
import { ITableRef } from 'types/components/Table/Table';
import usePanelResize from 'hooks/resize/usePanelResize';
import useModel from 'hooks/model/useModel';
<<<<<<< HEAD
import HighlightModesEnum from '../../components/HighlightModesPopover/HighlightModesEnum';
=======
import { IOnSmoothingChange } from 'types/pages/metrics/Metrics';
import { CurveEnum } from 'utils/d3';
>>>>>>> 11baf468

const metricsRequestRef = metricsCollectionModel.getMetricsData();

function MetricsContainer(): React.FunctionComponentElement<React.ReactNode> {
  const [displayOutliers, setDisplayOutliers] = React.useState<boolean>(true);
  const [zoomMode, setZoomMode] = React.useState<boolean>(false);
<<<<<<< HEAD
  const [highlightMode, setHighlightMode] = React.useState<number>(
    HighlightModesEnum.Off,
  );

=======
>>>>>>> 11baf468
  const metricsData = useModel(metricsCollectionModel);
  const [lineChartData, setLineChartData] = React.useState<any>([]);
  const [curveInterpolation, setCurveInterpolation] = React.useState<CurveEnum>(
    CurveEnum.Linear,
  );

  const tableRef = React.useRef<ITableRef>(null);
<<<<<<< HEAD

=======
>>>>>>> 11baf468
  const tableElemRef = React.useRef<HTMLDivElement>(null);
  const chartElemRef = React.useRef<HTMLDivElement>(null);
  const wrapperElemRef = React.useRef<HTMLDivElement>(null);
  const resizeElemRef = React.useRef<HTMLDivElement>(null);

  usePanelResize(wrapperElemRef, chartElemRef, tableElemRef, resizeElemRef);

  const toggleDisplayOutliers = React.useCallback((): void => {
    setDisplayOutliers(!displayOutliers);
  }, [displayOutliers]);

  const toggleZoomMode = React.useCallback((): void => {
    setZoomMode(!zoomMode);
  }, [zoomMode]);

  const handleChangeHighlightMode = React.useCallback(
    (mode: number) => (): void => {
      setHighlightMode(mode);
    },
    [],
  );

  React.useEffect(() => {
    metricsCollectionModel.initialize();
    metricsRequestRef.call();

    // tableRef.current?.updateData({
    //   newData: metricsCollectionModel.getDataAsTableRows(xValue)[0],
    // });
    return () => {
      metricsRequestRef.abort();
    };
  }, []);

  React.useEffect(() => {
    if (metricsCollectionModel.getDataAsLines()[0]?.length) {
      setLineChartData(metricsCollectionModel.getDataAsLines()[0]);
    }
  }, [metricsData]);

  function onSmoothingChange({
    algorithm,
    factor,
    curveInterpolation,
  }: IOnSmoothingChange) {
    let newData = metricsCollectionModel.getDataAsLines({
      algorithm,
      factor,
    })[0];
    setLineChartData(newData);
    setCurveInterpolation(curveInterpolation);
  }

  return (
    <Metrics
      tableRef={tableRef}
      displayOutliers={displayOutliers}
      toggleDisplayOutliers={toggleDisplayOutliers}
      tableElemRef={tableElemRef}
      chartElemRef={chartElemRef}
      wrapperElemRef={wrapperElemRef}
      resizeElemRef={resizeElemRef}
      lineChartData={lineChartData}
      tableData={metricsCollectionModel.getDataAsTableRows()}
      tableColumns={getTableColumns()}
      zoomMode={zoomMode}
      toggleZoomMode={toggleZoomMode}
<<<<<<< HEAD
      highlightMode={highlightMode}
      handleChangeHighlightMode={handleChangeHighlightMode}
=======
      onSmoothingChange={onSmoothingChange}
      curveInterpolation={curveInterpolation}
>>>>>>> 11baf468
    />
  );
}

export default MetricsContainer;<|MERGE_RESOLUTION|>--- conflicted
+++ resolved
@@ -6,36 +6,25 @@
 import { ITableRef } from 'types/components/Table/Table';
 import usePanelResize from 'hooks/resize/usePanelResize';
 import useModel from 'hooks/model/useModel';
-<<<<<<< HEAD
-import HighlightModesEnum from '../../components/HighlightModesPopover/HighlightModesEnum';
-=======
+import HighlightEnum from '../../components/HighlightModesPopover/HighlightEnum';
 import { IOnSmoothingChange } from 'types/pages/metrics/Metrics';
 import { CurveEnum } from 'utils/d3';
->>>>>>> 11baf468
 
 const metricsRequestRef = metricsCollectionModel.getMetricsData();
 
 function MetricsContainer(): React.FunctionComponentElement<React.ReactNode> {
   const [displayOutliers, setDisplayOutliers] = React.useState<boolean>(true);
   const [zoomMode, setZoomMode] = React.useState<boolean>(false);
-<<<<<<< HEAD
-  const [highlightMode, setHighlightMode] = React.useState<number>(
-    HighlightModesEnum.Off,
-  );
-
-=======
->>>>>>> 11baf468
-  const metricsData = useModel(metricsCollectionModel);
   const [lineChartData, setLineChartData] = React.useState<any>([]);
   const [curveInterpolation, setCurveInterpolation] = React.useState<CurveEnum>(
     CurveEnum.Linear,
   );
+  const [highlightMode, setHighlightMode] = React.useState<HighlightEnum>(
+    HighlightEnum.Off,
+  );
 
+  const metricsData = useModel(metricsCollectionModel);
   const tableRef = React.useRef<ITableRef>(null);
-<<<<<<< HEAD
-
-=======
->>>>>>> 11baf468
   const tableElemRef = React.useRef<HTMLDivElement>(null);
   const chartElemRef = React.useRef<HTMLDivElement>(null);
   const wrapperElemRef = React.useRef<HTMLDivElement>(null);
@@ -51,7 +40,7 @@
     setZoomMode(!zoomMode);
   }, [zoomMode]);
 
-  const handleChangeHighlightMode = React.useCallback(
+  const onChangeHighlightMode = React.useCallback(
     (mode: number) => (): void => {
       setHighlightMode(mode);
     },
@@ -103,13 +92,10 @@
       tableColumns={getTableColumns()}
       zoomMode={zoomMode}
       toggleZoomMode={toggleZoomMode}
-<<<<<<< HEAD
       highlightMode={highlightMode}
-      handleChangeHighlightMode={handleChangeHighlightMode}
-=======
+      onChangeHighlightMode={onChangeHighlightMode}
       onSmoothingChange={onSmoothingChange}
       curveInterpolation={curveInterpolation}
->>>>>>> 11baf468
     />
   );
 }
