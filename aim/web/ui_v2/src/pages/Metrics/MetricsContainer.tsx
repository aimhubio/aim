import React from 'react';
import { useRouteMatch } from 'react-router-dom';
import Metrics from './Metrics';
import usePanelResize from 'hooks/resize/usePanelResize';
import useModel from 'hooks/model/useModel';
import { ITableRef } from 'types/components/Table/Table';
import { IChartPanelRef } from 'types/components/ChartPanel/ChartPanel';
import { CurveEnum } from 'utils/d3';
import { IAxesScaleState } from 'types/components/AxesScalePopover/AxesScalePopover';
import metricAppModel from 'services/models/metrics/metricsAppModel';
import { SmoothingAlgorithmEnum } from 'utils/smoothingData';
import {
  IAggregatedData,
  IAggregationConfig,
  IAlignmentConfig,
  IAppData,
  IMetricAppConfig,
  IMetricAppModelState,
  IMetricTableRowData,
  ITooltipContent,
} from 'types/services/models/metrics/metricsAppModel';
import { ILine } from 'types/components/LineChart/LineChart';
import { IFocusedState } from 'types/services/models/metrics/metricsAppModel';
import { ITableColumn } from 'types/pages/metrics/components/TableColumns/TableColumns';
<<<<<<< HEAD
import { HighlightEnum } from 'components/HighlightModesPopover/HighlightModesPopover';
=======
import { RowHeight } from 'config/table/tableConfigs';
>>>>>>> 2c7845dd

function MetricsContainer(): React.FunctionComponentElement<React.ReactNode> {
  const tableRef = React.useRef<ITableRef>(null);
  const chartPanelRef = React.useRef<IChartPanelRef>(null);
  const tableElemRef = React.useRef<HTMLDivElement>(null);
  const chartElemRef = React.useRef<HTMLDivElement>(null);
  const wrapperElemRef = React.useRef<HTMLDivElement>(null);
  const resizeElemRef = React.useRef<HTMLDivElement>(null);
  const route = useRouteMatch<any>();
  const metricsData = useModel(metricAppModel);
  usePanelResize(wrapperElemRef, chartElemRef, tableElemRef, resizeElemRef);

  React.useEffect(() => {
    if (tableRef.current && chartPanelRef.current) {
      metricAppModel.setComponentRefs({
        tableRef,
        chartPanelRef,
      });
    }
  }, [metricsData?.rawData]);

  React.useEffect(() => {
    metricAppModel.initialize();
    let appRequestRef: {
      call: () => Promise<IAppData | void>;
      abort: () => void;
    };
    if (route.params.appId) {
      appRequestRef = metricAppModel.getAppConfigData(route.params.appId);
      appRequestRef.call();
    }
    metricAppModel.setDefaultAppConfigData();

    const metricsRequestRef = metricAppModel.getMetricsData();
    metricsRequestRef.call();
    return () => {
      metricsRequestRef.abort();
      if (appRequestRef) {
        appRequestRef.abort();
      }
    };
  }, []);

  React.useEffect(() => {
    if (metricsData?.config?.grouping) {
      metricAppModel.updateGroupingStateUrl();
    }
  }, [metricsData?.config?.grouping]);

  React.useEffect(() => {
    if (metricsData?.config?.chart) {
      metricAppModel.updateChartStateUrl();
    }
  }, [metricsData?.config?.chart]);

  React.useEffect(() => {
    if (metricsData?.config?.select) {
      metricAppModel.updateSelectStateUrl();
    }
  }, [metricsData?.config?.select]);

  return (
    <Metrics
      // refs
      tableRef={tableRef}
      chartPanelRef={chartPanelRef}
      tableElemRef={tableElemRef}
      chartElemRef={chartElemRef}
      wrapperElemRef={wrapperElemRef}
      resizeElemRef={resizeElemRef}
      // grouping options
      groupingData={
        metricsData?.config?.grouping as IMetricAppConfig['grouping']
      }
      // chart options
      lineChartData={metricsData?.lineChartData as ILine[][]}
      displayOutliers={metricsData?.config?.chart.displayOutliers as boolean}
<<<<<<< HEAD
      tableData={metricsData?.tableData as IMetricTableRowData[]}
      tableColumns={metricsData?.tableColumns as ITableColumn[]}
      aggregatedData={metricsData?.aggregatedData as IAggregatedData[]}
=======
>>>>>>> 2c7845dd
      zoomMode={metricsData?.config?.chart.zoomMode as boolean}
      curveInterpolation={
        metricsData?.config?.chart.curveInterpolation as CurveEnum
      }
      highlightMode={metricsData?.config?.chart.highlightMode as HighlightEnum}
      axesScaleType={
        metricsData?.config?.chart.axesScaleType as IAxesScaleState
      }
      smoothingAlgorithm={
        metricsData?.config?.chart.smoothingAlgorithm as SmoothingAlgorithmEnum
      }
      smoothingFactor={metricsData?.config?.chart.smoothingFactor as number}
      focusedState={metricsData?.config?.chart.focusedState as IFocusedState}
      notifyData={metricsData?.notifyData as IMetricAppModelState['notifyData']}
      tooltipContent={metricsData?.tooltipContent as ITooltipContent}
<<<<<<< HEAD
      aggregationConfig={
        metricsData?.config?.chart.aggregationConfig as IAggregationConfig
      }
      alignmentConfig={
        metricsData?.config?.chart.alignmentConfig as IAlignmentConfig
      }
      selectedMetricsData={
        metricsData?.config?.select as IMetricAppConfig['select']
      }
      //methods
=======
      // table options
      tableData={metricsData?.tableData as IMetricTableRowData[][]}
      tableColumns={metricsData?.tableColumns as ITableColumn[]}
      tableRowHeight={metricsData?.config?.table.rowHeight as RowHeight}
      // methods
>>>>>>> 2c7845dd
      onDisplayOutliersChange={metricAppModel.onDisplayOutliersChange}
      onZoomModeChange={metricAppModel.onZoomModeChange}
      onHighlightModeChange={metricAppModel.onHighlightModeChange}
      onSmoothingChange={metricAppModel.onSmoothingChange}
      onTableRowHover={metricAppModel.onTableRowHover}
      onTableRowClick={metricAppModel.onTableRowClick}
      onAxesScaleTypeChange={metricAppModel.onAxesScaleTypeChange}
      onAggregationConfigChange={metricAppModel.onAggregationConfigChange}
      onGroupingSelectChange={metricAppModel.onGroupingSelectChange}
      onGroupingModeChange={metricAppModel.onGroupingModeChange}
      onGroupingPaletteChange={metricAppModel.onGroupingPaletteChange}
      onGroupingReset={metricAppModel.onGroupingReset}
      onActivePointChange={metricAppModel.onActivePointChange}
      onGroupingApplyChange={metricAppModel.onGroupingApplyChange}
      onGroupingPersistenceChange={metricAppModel.onGroupingPersistenceChange}
      onBookmarkCreate={metricAppModel.onBookmarkCreate}
      onBookmarkUpdate={metricAppModel.onBookmarkUpdate}
      onNotificationAdd={metricAppModel.onNotificationAdd}
      onNotificationDelete={metricAppModel.onNotificationDelete}
      onResetConfigData={metricAppModel.onResetConfigData}
      onAlignmentMetricChange={metricAppModel.onAlignmentMetricChange}
      onAlignmentTypeChange={metricAppModel.onAlignmentTypeChange}
      onMetricsSelectChange={metricAppModel.onMetricsSelectChange}
      onSelectRunQueryChange={metricAppModel.onSelectRunQueryChange}
      onSelectAdvancedQueryChange={metricAppModel.onSelectAdvancedQueryChange}
      toggleSelectAdvancedMode={metricAppModel.toggleSelectAdvancedMode}
    />
  );
}

export default MetricsContainer;<|MERGE_RESOLUTION|>--- conflicted
+++ resolved
@@ -22,11 +22,8 @@
 import { ILine } from 'types/components/LineChart/LineChart';
 import { IFocusedState } from 'types/services/models/metrics/metricsAppModel';
 import { ITableColumn } from 'types/pages/metrics/components/TableColumns/TableColumns';
-<<<<<<< HEAD
 import { HighlightEnum } from 'components/HighlightModesPopover/HighlightModesPopover';
-=======
 import { RowHeight } from 'config/table/tableConfigs';
->>>>>>> 2c7845dd
 
 function MetricsContainer(): React.FunctionComponentElement<React.ReactNode> {
   const tableRef = React.useRef<ITableRef>(null);
@@ -104,12 +101,9 @@
       // chart options
       lineChartData={metricsData?.lineChartData as ILine[][]}
       displayOutliers={metricsData?.config?.chart.displayOutliers as boolean}
-<<<<<<< HEAD
       tableData={metricsData?.tableData as IMetricTableRowData[]}
       tableColumns={metricsData?.tableColumns as ITableColumn[]}
       aggregatedData={metricsData?.aggregatedData as IAggregatedData[]}
-=======
->>>>>>> 2c7845dd
       zoomMode={metricsData?.config?.chart.zoomMode as boolean}
       curveInterpolation={
         metricsData?.config?.chart.curveInterpolation as CurveEnum
@@ -125,7 +119,6 @@
       focusedState={metricsData?.config?.chart.focusedState as IFocusedState}
       notifyData={metricsData?.notifyData as IMetricAppModelState['notifyData']}
       tooltipContent={metricsData?.tooltipContent as ITooltipContent}
-<<<<<<< HEAD
       aggregationConfig={
         metricsData?.config?.chart.aggregationConfig as IAggregationConfig
       }
@@ -135,14 +128,8 @@
       selectedMetricsData={
         metricsData?.config?.select as IMetricAppConfig['select']
       }
+      tableRowHeight={metricsData?.config?.table.rowHeight as RowHeight}
       //methods
-=======
-      // table options
-      tableData={metricsData?.tableData as IMetricTableRowData[][]}
-      tableColumns={metricsData?.tableColumns as ITableColumn[]}
-      tableRowHeight={metricsData?.config?.table.rowHeight as RowHeight}
-      // methods
->>>>>>> 2c7845dd
       onDisplayOutliersChange={metricAppModel.onDisplayOutliersChange}
       onZoomModeChange={metricAppModel.onZoomModeChange}
       onHighlightModeChange={metricAppModel.onHighlightModeChange}
