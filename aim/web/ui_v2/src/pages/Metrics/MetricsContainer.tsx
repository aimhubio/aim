import React from 'react';

import metricsCollectionModel from 'services/models/metrics/metricsCollectionModel';
import Metrics from './Metrics';
import getTableColumns from './components/TableColumns/TableColumns';
import { ITableRef } from 'types/components/Table/Table';
import usePanelResize from 'hooks/resize/usePanelResize';
import useModel from 'hooks/model/useModel';

const metricsRequestRef = metricsCollectionModel.getMetricsData();

function MetricsContainer(): React.FunctionComponentElement<React.ReactNode> {
<<<<<<< HEAD
  const [displayOutliers, setDisplayOutliers] = React.useState<boolean>(true);
  const [zoomMode, setZoomMode] = React.useState<boolean>(false);
  const [highlightMode, setHighlightMode] = React.useState<number>(0);
=======
  const metricsData = useModel(metricsCollectionModel);
>>>>>>> 9ed6a078

  const tableRef = React.useRef<ITableRef>(null);
  const [zoomMode, setZoomMode] = React.useState<boolean>(false);
  const [displayOutliers, setDisplayOutliers] = React.useState<boolean>(true);

  const tableElemRef = React.useRef<HTMLDivElement>(null);
  const chartElemRef = React.useRef<HTMLDivElement>(null);
  const wrapperElemRef = React.useRef<HTMLDivElement>(null);
  const resizeElemRef = React.useRef<HTMLDivElement>(null);

  usePanelResize(wrapperElemRef, chartElemRef, tableElemRef, resizeElemRef);

  const toggleDisplayOutliers = React.useCallback((): void => {
    setDisplayOutliers(!displayOutliers);
  }, [displayOutliers]);

  const toggleZoomMode = React.useCallback((): void => {
    setZoomMode(!zoomMode);
  }, [zoomMode]);

  const handleChangeHighlightMode = React.useCallback(
    (mode: number) => (): void => {
      setHighlightMode(mode);
    },
    [],
  );

  React.useEffect(() => {
    metricsCollectionModel.initialize();
    metricsRequestRef.call();

    // tableRef.current?.updateData({
    //   newData: metricsCollectionModel.getDataAsTableRows(xValue)[0],
    // });
    return () => {
      metricsRequestRef.abort();
    };
  }, []);

  return (
    <Metrics
      tableRef={tableRef}
      displayOutliers={displayOutliers}
      toggleDisplayOutliers={toggleDisplayOutliers}
      tableElemRef={tableElemRef}
      chartElemRef={chartElemRef}
      wrapperElemRef={wrapperElemRef}
      resizeElemRef={resizeElemRef}
      metricsCollection={metricsData?.collection ?? []}
      lineChartData={metricsCollectionModel.getDataAsLines()}
      tableData={metricsCollectionModel.getDataAsTableRows()}
      tableColumns={getTableColumns()}
      zoomMode={zoomMode}
      toggleZoomMode={toggleZoomMode}
<<<<<<< HEAD
      metricsCollection={metricsData?.collection}
      highlightMode={highlightMode}
      handleChangeHighlightMode={handleChangeHighlightMode}
=======
>>>>>>> 9ed6a078
    />
  );
}

export default MetricsContainer;<|MERGE_RESOLUTION|>--- conflicted
+++ resolved
@@ -10,17 +10,13 @@
 const metricsRequestRef = metricsCollectionModel.getMetricsData();
 
 function MetricsContainer(): React.FunctionComponentElement<React.ReactNode> {
-<<<<<<< HEAD
   const [displayOutliers, setDisplayOutliers] = React.useState<boolean>(true);
   const [zoomMode, setZoomMode] = React.useState<boolean>(false);
   const [highlightMode, setHighlightMode] = React.useState<number>(0);
-=======
+
   const metricsData = useModel(metricsCollectionModel);
->>>>>>> 9ed6a078
 
   const tableRef = React.useRef<ITableRef>(null);
-  const [zoomMode, setZoomMode] = React.useState<boolean>(false);
-  const [displayOutliers, setDisplayOutliers] = React.useState<boolean>(true);
 
   const tableElemRef = React.useRef<HTMLDivElement>(null);
   const chartElemRef = React.useRef<HTMLDivElement>(null);
@@ -71,12 +67,8 @@
       tableColumns={getTableColumns()}
       zoomMode={zoomMode}
       toggleZoomMode={toggleZoomMode}
-<<<<<<< HEAD
-      metricsCollection={metricsData?.collection}
       highlightMode={highlightMode}
       handleChangeHighlightMode={handleChangeHighlightMode}
-=======
->>>>>>> 9ed6a078
     />
   );
 }
