import React from 'react';

import Metrics from './Metrics';
import getTableColumns from './components/TableColumns/TableColumns';
import usePanelResize from 'hooks/resize/usePanelResize';
import useModel from 'hooks/model/useModel';
import { ITableRef } from 'types/components/Table/Table';
import HighlightEnum from 'components/HighlightModesPopover/HighlightEnum';
import { IChartPanelRef } from 'types/components/ChartPanel/ChartPanel';
import { CurveEnum } from 'utils/d3';
import { IAxesScaleState } from 'types/components/AxesScalePopover/AxesScalePopover';
import metricAppModel from 'services/models/metrics/metricsAppModel';
import { SmoothingAlgorithmEnum } from 'utils/smoothingData';
<<<<<<< HEAD
=======
import { ILine } from 'types/components/LineChart/LineChart';
>>>>>>> 8b68a392

const metricsRequestRef = metricAppModel.getMetricsData();

function MetricsContainer(): React.FunctionComponentElement<React.ReactNode> {
  const tableRef = React.useRef<ITableRef>(null);
  const chartPanelRef = React.useRef<IChartPanelRef>(null);
  const tableElemRef = React.useRef<HTMLDivElement>(null);
  const chartElemRef = React.useRef<HTMLDivElement>(null);
  const wrapperElemRef = React.useRef<HTMLDivElement>(null);
  const resizeElemRef = React.useRef<HTMLDivElement>(null);

  const metricsData = useModel(metricAppModel);
  usePanelResize(wrapperElemRef, chartElemRef, tableElemRef, resizeElemRef);

  React.useEffect(() => {
    if (tableRef.current && chartPanelRef.current) {
      metricAppModel.setComponentRefs({
        tableRef,
        chartPanelRef,
      });
    }
  }, [metricsData?.rawData]);

  React.useEffect(() => {
    metricAppModel.initialize();
    metricsRequestRef.call();
    return () => {
      metricsRequestRef.abort();
    };
  }, []);

  return (
    <Metrics
      //refs
      tableRef={tableRef}
      chartPanelRef={chartPanelRef}
      tableElemRef={tableElemRef}
      chartElemRef={chartElemRef}
      wrapperElemRef={wrapperElemRef}
      resizeElemRef={resizeElemRef}
      //options
<<<<<<< HEAD
      lineChartData={metricAppModel.getDataAsLines()}
=======
      lineChartData={metricsData?.lineChartData as ILine[][]}
>>>>>>> 8b68a392
      displayOutliers={metricsData?.config?.chart.displayOutliers as boolean}
      tableData={metricAppModel.getDataAsTableRows()}
      tableColumns={getTableColumns()}
      zoomMode={metricsData?.config?.chart.zoomMode as boolean}
      curveInterpolation={
        metricsData?.config?.chart.curveInterpolation as CurveEnum
      }
      highlightMode={metricsData?.config?.chart.highlightMode as HighlightEnum}
      axesScaleType={
        metricsData?.config?.chart.axesScaleType as IAxesScaleState
      }
      smoothingAlgorithm={
        metricsData?.config?.chart.smoothingAlgorithm as SmoothingAlgorithmEnum
      }
      smoothingFactor={metricsData?.config?.chart.smoothingFactor as number}
<<<<<<< HEAD
=======
      focusedState={metricsData?.config?.chart.focusedState as any}
>>>>>>> 8b68a392
      //methods
      onDisplayOutliersChange={metricAppModel.onDisplayOutliersChange}
      onZoomModeChange={metricAppModel.onZoomModeChange}
      onChangeHighlightMode={metricAppModel.onChangeHighlightMode}
      onSmoothingChange={metricAppModel.onSmoothingChange}
      onTableRowHover={metricAppModel.onTableRowHover}
      onAxesScaleTypeChange={metricAppModel.onAxesScaleTypeChange}
      onActivePointChange={metricAppModel.onActivePointChange}
    />
  );
}

export default MetricsContainer;<|MERGE_RESOLUTION|>--- conflicted
+++ resolved
@@ -11,10 +11,6 @@
 import { IAxesScaleState } from 'types/components/AxesScalePopover/AxesScalePopover';
 import metricAppModel from 'services/models/metrics/metricsAppModel';
 import { SmoothingAlgorithmEnum } from 'utils/smoothingData';
-<<<<<<< HEAD
-=======
-import { ILine } from 'types/components/LineChart/LineChart';
->>>>>>> 8b68a392
 
 const metricsRequestRef = metricAppModel.getMetricsData();
 
@@ -56,11 +52,7 @@
       wrapperElemRef={wrapperElemRef}
       resizeElemRef={resizeElemRef}
       //options
-<<<<<<< HEAD
       lineChartData={metricAppModel.getDataAsLines()}
-=======
-      lineChartData={metricsData?.lineChartData as ILine[][]}
->>>>>>> 8b68a392
       displayOutliers={metricsData?.config?.chart.displayOutliers as boolean}
       tableData={metricAppModel.getDataAsTableRows()}
       tableColumns={getTableColumns()}
@@ -76,10 +68,7 @@
         metricsData?.config?.chart.smoothingAlgorithm as SmoothingAlgorithmEnum
       }
       smoothingFactor={metricsData?.config?.chart.smoothingFactor as number}
-<<<<<<< HEAD
-=======
       focusedState={metricsData?.config?.chart.focusedState as any}
->>>>>>> 8b68a392
       //methods
       onDisplayOutliersChange={metricAppModel.onDisplayOutliersChange}
       onZoomModeChange={metricAppModel.onZoomModeChange}
