import React from 'react';

import metricsCollectionModel from 'services/models/metrics/metricsCollectionModel';
import Metrics from './Metrics';
import getTableColumns from './components/TableColumns/TableColumns';
import { ITableRef } from 'types/components/Table/Table';
import usePanelResize from 'hooks/resize/usePanelResize';
import useModel from 'hooks/model/useModel';

const metricsRequestRef = metricsCollectionModel.getMetricsData();

function MetricsContainer(): React.FunctionComponentElement<React.ReactNode> {
  const [displayOutliers, setDisplayOutliers] = React.useState<boolean>(true);
<<<<<<< HEAD
  const metricsData = useModel(metricsCollectionModel);

  const tableRef = React.useRef<ITableRef>(null);
=======
  const [zoomMode, setZoomMode] = React.useState<boolean>(false);

  const metricsData = useModel<any>(metricsCollectionModel);
>>>>>>> de2cf43f

  const tableElemRef = React.useRef<HTMLDivElement>(null);
  const chartElemRef = React.useRef<HTMLDivElement>(null);
  const wrapperElemRef = React.useRef<HTMLDivElement>(null);
  const resizeElemRef = React.useRef<HTMLDivElement>(null);

  usePanelResize(wrapperElemRef, chartElemRef, tableElemRef, resizeElemRef);

  const toggleDisplayOutliers = React.useCallback((): void => {
    setDisplayOutliers(!displayOutliers);
  }, [displayOutliers]);

  const toggleZoomMode = React.useCallback((): void => {
    setZoomMode(!zoomMode);
  }, [zoomMode]);

  React.useEffect(() => {
    metricsCollectionModel.initialize();
    metricsRequestRef.call();

    // tableRef.current?.updateData({
    //   newData: metricsCollectionModel.getDataAsTableRows(xValue)[0],
    // });
    return () => {
      metricsRequestRef.abort();
    };
  }, []);

  return (
    <Metrics
      tableRef={tableRef}
      displayOutliers={displayOutliers}
      toggleDisplayOutliers={toggleDisplayOutliers}
      tableElemRef={tableElemRef}
      chartElemRef={chartElemRef}
      wrapperElemRef={wrapperElemRef}
      resizeElemRef={resizeElemRef}
<<<<<<< HEAD
      metricsCollection={metricsData?.collection ?? []}
      lineChartData={metricsCollectionModel.getDataAsLines()}
      tableData={metricsCollectionModel.getDataAsTableRows()}
      tableColumns={getTableColumns()}
=======
      zoomMode={zoomMode}
      toggleZoomMode={toggleZoomMode}
      metricsCollection={metricsData?.collection}
>>>>>>> de2cf43f
    />
  );
}

export default MetricsContainer;<|MERGE_RESOLUTION|>--- conflicted
+++ resolved
@@ -10,16 +10,11 @@
 const metricsRequestRef = metricsCollectionModel.getMetricsData();
 
 function MetricsContainer(): React.FunctionComponentElement<React.ReactNode> {
-  const [displayOutliers, setDisplayOutliers] = React.useState<boolean>(true);
-<<<<<<< HEAD
   const metricsData = useModel(metricsCollectionModel);
 
   const tableRef = React.useRef<ITableRef>(null);
-=======
   const [zoomMode, setZoomMode] = React.useState<boolean>(false);
-
-  const metricsData = useModel<any>(metricsCollectionModel);
->>>>>>> de2cf43f
+  const [displayOutliers, setDisplayOutliers] = React.useState<boolean>(true);
 
   const tableElemRef = React.useRef<HTMLDivElement>(null);
   const chartElemRef = React.useRef<HTMLDivElement>(null);
@@ -57,16 +52,12 @@
       chartElemRef={chartElemRef}
       wrapperElemRef={wrapperElemRef}
       resizeElemRef={resizeElemRef}
-<<<<<<< HEAD
       metricsCollection={metricsData?.collection ?? []}
       lineChartData={metricsCollectionModel.getDataAsLines()}
       tableData={metricsCollectionModel.getDataAsTableRows()}
       tableColumns={getTableColumns()}
-=======
       zoomMode={zoomMode}
       toggleZoomMode={toggleZoomMode}
-      metricsCollection={metricsData?.collection}
->>>>>>> de2cf43f
     />
   );
 }
