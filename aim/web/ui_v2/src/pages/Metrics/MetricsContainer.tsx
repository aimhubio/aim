--- conflicted
+++ resolved
@@ -32,48 +32,8 @@
         tableRef,
         chartPanelRef,
       });
-<<<<<<< HEAD
-      tableRef.current?.setHoveredRow(activePointData.key);
-    },
-    [],
-  );
-
-  const onChangeHighlightMode = React.useCallback(
-    (mode: number) => (): void => {
-      setHighlightMode(mode);
-    },
-    [],
-  );
-
-  function onTableRowHover(rowKey: string) {
-    // TODO PASS chartIndex DYNAMICALLY
-    const chartIndex = 0;
-    chartPanelRef.current?.setActiveLine(rowKey, chartIndex);
-  }
-
-  function onSmoothingChange({
-    algorithm,
-    factor,
-    curveInterpolation,
-  }: IOnSmoothingChange) {
-    let newData = metricsCollectionModel.getDataAsLines({
-      smoothingAlgorithm: algorithm,
-      smoothingFactor: factor,
-    });
-    setLineChartData(newData);
-    setCurveInterpolation(curveInterpolation);
-  }
-
-  const onAxesScaleTypeChange = React.useCallback(
-    (params: IAxesScaleState): void => {
-      setAxesScaleType(params);
-    },
-    [],
-  );
-=======
     }
   }, [metricsData?.rawData]);
->>>>>>> 8b68a392
 
   React.useEffect(() => {
     metricAppModel.initialize();
