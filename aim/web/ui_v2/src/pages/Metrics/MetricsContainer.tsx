import React from 'react';

import Metrics from './Metrics';
import usePanelResize from 'hooks/resize/usePanelResize';
import useModel from 'hooks/model/useModel';
import { ITableRef } from 'types/components/Table/Table';
import HighlightEnum from 'components/HighlightModesPopover/HighlightEnum';
import { IChartPanelRef } from 'types/components/ChartPanel/ChartPanel';
import { CurveEnum } from 'utils/d3';
import { IAxesScaleState } from 'types/components/AxesScalePopover/AxesScalePopover';
import metricAppModel from 'services/models/metrics/metricsAppModel';
import { SmoothingAlgorithmEnum } from 'utils/smoothingData';
import {
  IMetricAppConfig,
  IMetricTableRowData,
} from 'types/services/models/metrics/metricsAppModel';
import { ILine } from 'types/components/LineChart/LineChart';
<<<<<<< HEAD
=======
import { IFocusedState } from '../../types/services/models/metrics/metricsAppModel';
import { IMetricTableRowData } from 'types/services/models/metrics/metricsAppModel';
>>>>>>> aa953529
import { ITableColumn } from 'types/pages/metrics/components/TableColumns/TableColumns';

const metricsRequestRef = metricAppModel.getMetricsData();

function MetricsContainer(): React.FunctionComponentElement<React.ReactNode> {
  const tableRef = React.useRef<ITableRef>(null);
  const chartPanelRef = React.useRef<IChartPanelRef>(null);
  const tableElemRef = React.useRef<HTMLDivElement>(null);
  const chartElemRef = React.useRef<HTMLDivElement>(null);
  const wrapperElemRef = React.useRef<HTMLDivElement>(null);
  const resizeElemRef = React.useRef<HTMLDivElement>(null);

  const metricsData = useModel(metricAppModel);
  usePanelResize(wrapperElemRef, chartElemRef, tableElemRef, resizeElemRef);

  React.useEffect(() => {
    if (tableRef.current && chartPanelRef.current) {
      metricAppModel.setComponentRefs({
        tableRef,
        chartPanelRef,
      });
    }
  }, [metricsData?.rawData]);

  React.useEffect(() => {
    metricAppModel.initialize();
    metricsRequestRef.call();
    return () => {
      metricsRequestRef.abort();
    };
  }, []);

  return (
    <Metrics
      //refs
      tableRef={tableRef}
      chartPanelRef={chartPanelRef}
      tableElemRef={tableElemRef}
      chartElemRef={chartElemRef}
      wrapperElemRef={wrapperElemRef}
      resizeElemRef={resizeElemRef}
      //options
      lineChartData={metricsData?.lineChartData as ILine[][]}
      displayOutliers={metricsData?.config?.chart.displayOutliers as boolean}
      tableData={metricsData?.tableData as IMetricTableRowData[][]}
      tableColumns={metricsData?.tableColumns as ITableColumn[]}
      zoomMode={metricsData?.config?.chart.zoomMode as boolean}
      curveInterpolation={
        metricsData?.config?.chart.curveInterpolation as CurveEnum
      }
      highlightMode={metricsData?.config?.chart.highlightMode as HighlightEnum}
      axesScaleType={
        metricsData?.config?.chart.axesScaleType as IAxesScaleState
      }
      smoothingAlgorithm={
        metricsData?.config?.chart.smoothingAlgorithm as SmoothingAlgorithmEnum
      }
      smoothingFactor={metricsData?.config?.chart.smoothingFactor as number}
<<<<<<< HEAD
      focusedState={metricsData?.config?.chart.focusedState as any}
      groupingData={
        metricsData?.config?.grouping as IMetricAppConfig['grouping']
      }
=======
      focusedState={metricsData?.config?.chart.focusedState as IFocusedState}
>>>>>>> aa953529
      //methods
      onDisplayOutliersChange={metricAppModel.onDisplayOutliersChange}
      onZoomModeChange={metricAppModel.onZoomModeChange}
      onChangeHighlightMode={metricAppModel.onChangeHighlightMode}
      onSmoothingChange={metricAppModel.onSmoothingChange}
      onTableRowHover={metricAppModel.onTableRowHover}
      onAxesScaleTypeChange={metricAppModel.onAxesScaleTypeChange}
<<<<<<< HEAD
      onActivePointChange={metricAppModel.onActivePointChange}
      onGroupingSelectChange={metricAppModel.onGroupingSelectChange}
      onGroupingModeChange={metricAppModel.onGroupingModeChange}
      onGroupingPaletteChange={metricAppModel.onGroupingPaletteChange}
      onGroupingReset={metricAppModel.onGroupingReset}
=======
      onFocusedStateChange={metricAppModel.onFocusedStateChange}
>>>>>>> aa953529
    />
  );
}

export default MetricsContainer;<|MERGE_RESOLUTION|>--- conflicted
+++ resolved
@@ -15,11 +15,7 @@
   IMetricTableRowData,
 } from 'types/services/models/metrics/metricsAppModel';
 import { ILine } from 'types/components/LineChart/LineChart';
-<<<<<<< HEAD
-=======
-import { IFocusedState } from '../../types/services/models/metrics/metricsAppModel';
-import { IMetricTableRowData } from 'types/services/models/metrics/metricsAppModel';
->>>>>>> aa953529
+import { IFocusedState } from 'types/services/models/metrics/metricsAppModel';
 import { ITableColumn } from 'types/pages/metrics/components/TableColumns/TableColumns';
 
 const metricsRequestRef = metricAppModel.getMetricsData();
@@ -78,14 +74,10 @@
         metricsData?.config?.chart.smoothingAlgorithm as SmoothingAlgorithmEnum
       }
       smoothingFactor={metricsData?.config?.chart.smoothingFactor as number}
-<<<<<<< HEAD
-      focusedState={metricsData?.config?.chart.focusedState as any}
       groupingData={
         metricsData?.config?.grouping as IMetricAppConfig['grouping']
       }
-=======
       focusedState={metricsData?.config?.chart.focusedState as IFocusedState}
->>>>>>> aa953529
       //methods
       onDisplayOutliersChange={metricAppModel.onDisplayOutliersChange}
       onZoomModeChange={metricAppModel.onZoomModeChange}
@@ -93,15 +85,11 @@
       onSmoothingChange={metricAppModel.onSmoothingChange}
       onTableRowHover={metricAppModel.onTableRowHover}
       onAxesScaleTypeChange={metricAppModel.onAxesScaleTypeChange}
-<<<<<<< HEAD
-      onActivePointChange={metricAppModel.onActivePointChange}
       onGroupingSelectChange={metricAppModel.onGroupingSelectChange}
       onGroupingModeChange={metricAppModel.onGroupingModeChange}
       onGroupingPaletteChange={metricAppModel.onGroupingPaletteChange}
       onGroupingReset={metricAppModel.onGroupingReset}
-=======
       onFocusedStateChange={metricAppModel.onFocusedStateChange}
->>>>>>> aa953529
     />
   );
 }
