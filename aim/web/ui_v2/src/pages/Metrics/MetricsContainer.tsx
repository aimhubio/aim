import React from 'react';
<<<<<<< HEAD

import useModel from 'hooks/model/useModel';
import metricsCollectionModel from 'services/models/metrics/metricsCollectionModel';
=======
>>>>>>> b246862c
import Metrics from './Metrics';

const projectDataRequest = metricsCollectionModel.getMetricsData();

function MetricsContainer(): React.FunctionComponentElement<React.ReactNode> {
<<<<<<< HEAD
  const metricsCollectionData = useModel(metricsCollectionModel);
  React.useEffect(() => {
    projectDataRequest.call();
    return () => {
      projectDataRequest.abort();
    };
  }, []);

  React.useEffect(() => {
    console.log(metricsCollectionData);
  }, [metricsCollectionData]);

  return <Metrics />;
=======
  const tableRef = React.useRef<HTMLDivElement>(null);
  const chartRef = React.useRef<HTMLDivElement>(null);
  const wrapperRef = React.useRef<HTMLDivElement>(null);

  React.useEffect(() => {
    return () => {
      document.removeEventListener('mousemove', startResize);
      document.removeEventListener('mouseup', endResize);
    };
  }, []);

  const handleResize = React.useCallback(() => {
    document.addEventListener('mousemove', startResize);
    document.addEventListener('mouseup', endResize);
  }, []);

  const startResize = React.useCallback((event: MouseEvent): void => {
    if (tableRef.current && chartRef.current && wrapperRef.current) {
      const containerHeight: number =
        tableRef.current.getBoundingClientRect()?.height +
        chartRef.current.getBoundingClientRect()?.height;
      const searchBarHeight: number =
        wrapperRef.current.getBoundingClientRect()?.height - containerHeight;
      const height: number = event.clientY - searchBarHeight;
      const flex: number = height / containerHeight;
      requestAnimationFrame(() => {
        if (chartRef.current && tableRef.current) {
          chartRef.current.style.flex = `${flex} 1 0`;
          tableRef.current.style.flex = `${1 - flex} 1 0`;
        }
      });
    }
  }, []);

  const endResize = React.useCallback(() => {
    document.removeEventListener('mousemove', startResize);
  }, []);

  return (
    <Metrics
      handleResize={handleResize}
      tableRef={tableRef}
      chartRef={chartRef}
      wrapperRef={wrapperRef}
    />
  );
>>>>>>> b246862c
}

export default MetricsContainer;<|MERGE_RESOLUTION|>--- conflicted
+++ resolved
@@ -1,36 +1,26 @@
 import React from 'react';
-<<<<<<< HEAD
 
 import useModel from 'hooks/model/useModel';
 import metricsCollectionModel from 'services/models/metrics/metricsCollectionModel';
-=======
->>>>>>> b246862c
 import Metrics from './Metrics';
 
 const projectDataRequest = metricsCollectionModel.getMetricsData();
 
 function MetricsContainer(): React.FunctionComponentElement<React.ReactNode> {
-<<<<<<< HEAD
   const metricsCollectionData = useModel(metricsCollectionModel);
-  React.useEffect(() => {
-    projectDataRequest.call();
-    return () => {
-      projectDataRequest.abort();
-    };
-  }, []);
+
+  const tableRef = React.useRef<HTMLDivElement>(null);
+  const chartRef = React.useRef<HTMLDivElement>(null);
+  const wrapperRef = React.useRef<HTMLDivElement>(null);
 
   React.useEffect(() => {
     console.log(metricsCollectionData);
   }, [metricsCollectionData]);
 
-  return <Metrics />;
-=======
-  const tableRef = React.useRef<HTMLDivElement>(null);
-  const chartRef = React.useRef<HTMLDivElement>(null);
-  const wrapperRef = React.useRef<HTMLDivElement>(null);
-
   React.useEffect(() => {
+    projectDataRequest.call();
     return () => {
+      projectDataRequest.abort();
       document.removeEventListener('mousemove', startResize);
       document.removeEventListener('mouseup', endResize);
     };
@@ -71,7 +61,6 @@
       wrapperRef={wrapperRef}
     />
   );
->>>>>>> b246862c
 }
 
 export default MetricsContainer;