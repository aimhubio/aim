--- conflicted
+++ resolved
@@ -1,15 +1,13 @@
 import React from 'react';
 
-<<<<<<< HEAD
-=======
 import metricsCollectionModel from 'services/models/metrics/metricsCollectionModel';
 import useModel from 'hooks/model/useModel';
->>>>>>> e390809d
 import Metrics from './Metrics';
 
 const metricsRequestRef = metricsCollectionModel.getMetricsData();
 
 function MetricsContainer(): React.FunctionComponentElement<React.ReactNode> {
+  const [displayOutliers, setDisplayOutliers] = React.useState<boolean>(true);
   const metricsData = useModel<any>(metricsCollectionModel);
 
   const tableRef = React.useRef<HTMLDivElement>(null);
@@ -27,9 +25,12 @@
         const containerHeight: number =
           tableRef.current.getBoundingClientRect()?.height +
           chartRef.current.getBoundingClientRect()?.height;
+
         const searchBarHeight: number =
           wrapperRef.current.getBoundingClientRect()?.height - containerHeight;
+
         const height: number = event.clientY - searchBarHeight;
+
         const flex: number = height / containerHeight;
         if (chartRef.current && tableRef.current) {
           chartRef.current.style.flex = `${flex} 1 0`;
@@ -43,15 +44,15 @@
     document.removeEventListener('mousemove', startResize);
   }, []);
 
+  const toggleDisplayOutliers = React.useCallback(() => {
+    setDisplayOutliers(!displayOutliers);
+  }, [displayOutliers]);
+
   React.useEffect(() => {
-<<<<<<< HEAD
-    return () => {
-=======
     metricsCollectionModel.initialize();
     metricsRequestRef.call();
     return () => {
       metricsRequestRef.abort();
->>>>>>> e390809d
       document.removeEventListener('mousemove', startResize);
       document.removeEventListener('mouseup', endResize);
     };
@@ -59,6 +60,8 @@
 
   return (
     <Metrics
+      displayOutliers={displayOutliers}
+      toggleDisplayOutliers={toggleDisplayOutliers}
       handleResize={handleResize}
       tableRef={tableRef}
       chartRef={chartRef}
