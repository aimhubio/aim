import React from 'react';
import { useRouteMatch } from 'react-router-dom';
import Metrics from './Metrics';
import usePanelResize from 'hooks/resize/usePanelResize';
import useModel from 'hooks/model/useModel';
import { ITableRef } from 'types/components/Table/Table';
import { IChartPanelRef } from 'types/components/ChartPanel/ChartPanel';
import { CurveEnum } from 'utils/d3';
import { IAxesScaleState } from 'types/components/AxesScalePopover/AxesScalePopover';
import metricAppModel from 'services/models/metrics/metricsAppModel';
import { SmoothingAlgorithmEnum } from 'utils/smoothingData';
import {
  IAggregatedData,
  IAggregationConfig,
  IAlignmentConfig,
  IAppData,
  IMetricAppConfig,
  IMetricAppModelState,
  IMetricTableRowData,
  ITooltipContent,
} from 'types/services/models/metrics/metricsAppModel';
import { ILine } from 'types/components/LineChart/LineChart';
import { IFocusedState } from 'types/services/models/metrics/metricsAppModel';
import { ITableColumn } from 'types/pages/metrics/components/TableColumns/TableColumns';
import { HighlightEnum } from 'components/HighlightModesPopover/HighlightModesPopover';
import { ISelectMetricsOption } from 'types/pages/metrics/components/SelectForm/SelectForm';

function MetricsContainer(): React.FunctionComponentElement<React.ReactNode> {
  const tableRef = React.useRef<ITableRef>(null);
  const chartPanelRef = React.useRef<IChartPanelRef>(null);
  const tableElemRef = React.useRef<HTMLDivElement>(null);
  const chartElemRef = React.useRef<HTMLDivElement>(null);
  const wrapperElemRef = React.useRef<HTMLDivElement>(null);
  const resizeElemRef = React.useRef<HTMLDivElement>(null);
  const route = useRouteMatch<any>();
  const metricsData = useModel(metricAppModel);
  usePanelResize(wrapperElemRef, chartElemRef, tableElemRef, resizeElemRef);

  React.useEffect(() => {
    if (tableRef.current && chartPanelRef.current) {
      metricAppModel.setComponentRefs({
        tableRef,
        chartPanelRef,
      });
    }
  }, [metricsData?.rawData]);

  React.useEffect(() => {
    metricAppModel.initialize();
    const metricsRequestRef = metricAppModel.getMetricsData();
    let appRequestRef: {
      call: () => Promise<IAppData | void>;
      abort: () => void;
    };
    if (route.params.appId) {
      appRequestRef = metricAppModel.getAppConfigData(route.params.appId);
      appRequestRef.call();
    }
    metricAppModel.setDefaultAppConfigData();
    metricsRequestRef.call();
    return () => {
      metricsRequestRef.abort();
      if (appRequestRef) {
        appRequestRef.abort();
      }
    };
  }, []);

  React.useEffect(() => {
    if (metricsData?.config?.grouping) {
      metricAppModel.updateGroupingStateUrl();
    }
  }, [metricsData?.config?.grouping]);

  React.useEffect(() => {
    if (metricsData?.config?.chart) {
      metricAppModel.updateChartStateUrl();
    }
  }, [metricsData?.config?.chart]);

  React.useEffect(() => {
    if (metricsData?.config?.select) {
      metricAppModel.updateSelectStateUrl();
    }
  }, [metricsData?.config?.select]);

  return (
    <Metrics
      //refs
      tableRef={tableRef}
      chartPanelRef={chartPanelRef}
      tableElemRef={tableElemRef}
      chartElemRef={chartElemRef}
      wrapperElemRef={wrapperElemRef}
      resizeElemRef={resizeElemRef}
      //options
      lineChartData={metricsData?.lineChartData as ILine[][]}
      displayOutliers={metricsData?.config?.chart.displayOutliers as boolean}
      tableData={metricsData?.tableData as IMetricTableRowData[][]}
      tableColumns={metricsData?.tableColumns as ITableColumn[]}
      aggregatedData={metricsData?.aggregatedData as IAggregatedData[]}
      zoomMode={metricsData?.config?.chart.zoomMode as boolean}
      curveInterpolation={
        metricsData?.config?.chart.curveInterpolation as CurveEnum
      }
      highlightMode={metricsData?.config?.chart.highlightMode as HighlightEnum}
      axesScaleType={
        metricsData?.config?.chart.axesScaleType as IAxesScaleState
      }
      smoothingAlgorithm={
        metricsData?.config?.chart.smoothingAlgorithm as SmoothingAlgorithmEnum
      }
      smoothingFactor={metricsData?.config?.chart.smoothingFactor as number}
      groupingData={
        metricsData?.config?.grouping as IMetricAppConfig['grouping']
      }
      focusedState={metricsData?.config?.chart.focusedState as IFocusedState}
      notifyData={metricsData?.notifyData as IMetricAppModelState['notifyData']}
      tooltipContent={metricsData?.tooltipContent as ITooltipContent}
      aggregationConfig={
        metricsData?.config?.chart.aggregationConfig as IAggregationConfig
      }
<<<<<<< HEAD
      alignmentConfig={
        metricsData?.config?.chart.alignmentConfig as IAlignmentConfig
=======
      selectedMetricsData={
        metricsData?.config?.select.metrics as ISelectMetricsOption[]
>>>>>>> 6ed539a6
      }
      //methods
      onDisplayOutliersChange={metricAppModel.onDisplayOutliersChange}
      onZoomModeChange={metricAppModel.onZoomModeChange}
      onHighlightModeChange={metricAppModel.onHighlightModeChange}
      onSmoothingChange={metricAppModel.onSmoothingChange}
      onTableRowHover={metricAppModel.onTableRowHover}
      onTableRowClick={metricAppModel.onTableRowClick}
      onAxesScaleTypeChange={metricAppModel.onAxesScaleTypeChange}
      onAggregationConfigChange={metricAppModel.onAggregationConfigChange}
      onGroupingSelectChange={metricAppModel.onGroupingSelectChange}
      onGroupingModeChange={metricAppModel.onGroupingModeChange}
      onGroupingPaletteChange={metricAppModel.onGroupingPaletteChange}
      onGroupingReset={metricAppModel.onGroupingReset}
      onActivePointChange={metricAppModel.onActivePointChange}
      onGroupingApplyChange={metricAppModel.onGroupingApplyChange}
      onGroupingPersistenceChange={metricAppModel.onGroupingPersistenceChange}
      onBookmarkCreate={metricAppModel.onBookmarkCreate}
      onBookmarkUpdate={metricAppModel.onBookmarkUpdate}
      onNotificationAdd={metricAppModel.onNotificationAdd}
      onNotificationDelete={metricAppModel.onNotificationDelete}
      onResetConfigData={metricAppModel.onResetConfigData}
<<<<<<< HEAD
      onAlignmentMetricChange={metricAppModel.onAlignmentMetricChange}
      onAlignmentTypeChange={metricAppModel.onAlignmentTypeChange}
=======
      onMetricsSelectChange={metricAppModel.onMetricsSelectChange}
>>>>>>> 6ed539a6
    />
  );
}

export default MetricsContainer;<|MERGE_RESOLUTION|>--- conflicted
+++ resolved
@@ -120,13 +120,11 @@
       aggregationConfig={
         metricsData?.config?.chart.aggregationConfig as IAggregationConfig
       }
-<<<<<<< HEAD
       alignmentConfig={
         metricsData?.config?.chart.alignmentConfig as IAlignmentConfig
-=======
+      }
       selectedMetricsData={
         metricsData?.config?.select.metrics as ISelectMetricsOption[]
->>>>>>> 6ed539a6
       }
       //methods
       onDisplayOutliersChange={metricAppModel.onDisplayOutliersChange}
@@ -149,12 +147,9 @@
       onNotificationAdd={metricAppModel.onNotificationAdd}
       onNotificationDelete={metricAppModel.onNotificationDelete}
       onResetConfigData={metricAppModel.onResetConfigData}
-<<<<<<< HEAD
       onAlignmentMetricChange={metricAppModel.onAlignmentMetricChange}
       onAlignmentTypeChange={metricAppModel.onAlignmentTypeChange}
-=======
       onMetricsSelectChange={metricAppModel.onMetricsSelectChange}
->>>>>>> 6ed539a6
     />
   );
 }
