import React from 'react';
import { useRouteMatch } from 'react-router-dom';
import Metrics from './Metrics';
import usePanelResize from 'hooks/resize/usePanelResize';
import useModel from 'hooks/model/useModel';
import { ITableRef } from 'types/components/Table/Table';
import HighlightEnum from 'components/HighlightModesPopover/HighlightEnum';
import { IChartPanelRef } from 'types/components/ChartPanel/ChartPanel';
import { CurveEnum } from 'utils/d3';
import { IAxesScaleState } from 'types/components/AxesScalePopover/AxesScalePopover';
import metricAppModel from 'services/models/metrics/metricsAppModel';
import { SmoothingAlgorithmEnum } from 'utils/smoothingData';
import {
  IAppData,
  IMetricAppConfig,
  IMetricAppModelState,
  IMetricTableRowData,
  ITooltipContent,
} from 'types/services/models/metrics/metricsAppModel';
import { ILine } from 'types/components/LineChart/LineChart';
import { IFocusedState } from 'types/services/models/metrics/metricsAppModel';
import { ITableColumn } from 'types/pages/metrics/components/TableColumns/TableColumns';

function MetricsContainer(): React.FunctionComponentElement<React.ReactNode> {
  const tableRef = React.useRef<ITableRef>(null);
  const chartPanelRef = React.useRef<IChartPanelRef>(null);
  const tableElemRef = React.useRef<HTMLDivElement>(null);
  const chartElemRef = React.useRef<HTMLDivElement>(null);
  const wrapperElemRef = React.useRef<HTMLDivElement>(null);
  const resizeElemRef = React.useRef<HTMLDivElement>(null);
  const route = useRouteMatch();
  const metricsData = useModel(metricAppModel);
  usePanelResize(wrapperElemRef, chartElemRef, tableElemRef, resizeElemRef);

  React.useEffect(() => {
    if (tableRef.current && chartPanelRef.current) {
      metricAppModel.setComponentRefs({
        tableRef,
        chartPanelRef,
      });
    }
  }, [metricsData?.rawData]);

  React.useEffect(() => {
    metricAppModel.initialize();
    const metricsRequestRef = metricAppModel.getMetricsData();
    let appRequestRef: {
      call: () => Promise<IAppData | void>;
      abort: () => void;
    };
    if ((route.params as any).appId) {
      appRequestRef = metricAppModel.getAppConfigData(
        (route.params as any).appId,
      );
      appRequestRef.call();
    }
    metricAppModel.setDefaultAppConfigData();
    metricsRequestRef.call();
    return () => {
      metricsRequestRef.abort();
      appRequestRef.abort();
    };
  }, []);

  React.useEffect(() => {
    if (metricsData?.config?.grouping) {
      metricAppModel.updateGroupingStateUrl();
    }
  }, [metricsData?.config?.grouping]);

  React.useEffect(() => {
    if (metricsData?.config?.chart) {
      metricAppModel.updateChartStateUrl();
    }
  }, [metricsData?.config?.chart]);

  return (
    <Metrics
      //refs
      tableRef={tableRef}
      chartPanelRef={chartPanelRef}
      tableElemRef={tableElemRef}
      chartElemRef={chartElemRef}
      wrapperElemRef={wrapperElemRef}
      resizeElemRef={resizeElemRef}
      //options
      lineChartData={metricsData?.lineChartData as ILine[][]}
      displayOutliers={metricsData?.config?.chart.displayOutliers as boolean}
      tableData={metricsData?.tableData as IMetricTableRowData[][]}
      tableColumns={metricsData?.tableColumns as ITableColumn[]}
      zoomMode={metricsData?.config?.chart.zoomMode as boolean}
      curveInterpolation={
        metricsData?.config?.chart.curveInterpolation as CurveEnum
      }
      highlightMode={metricsData?.config?.chart.highlightMode as HighlightEnum}
      axesScaleType={
        metricsData?.config?.chart.axesScaleType as IAxesScaleState
      }
      smoothingAlgorithm={
        metricsData?.config?.chart.smoothingAlgorithm as SmoothingAlgorithmEnum
      }
      smoothingFactor={metricsData?.config?.chart.smoothingFactor as number}
      groupingData={
        metricsData?.config?.grouping as IMetricAppConfig['grouping']
      }
      focusedState={metricsData?.config?.chart.focusedState as IFocusedState}
<<<<<<< HEAD
      notifyData={metricsData?.notifyData as IMetricAppModelState['notifyData']}
=======
      tooltipContent={metricsData?.tooltipContent as ITooltipContent}
>>>>>>> d0ea9c8a
      //methods
      onDisplayOutliersChange={metricAppModel.onDisplayOutliersChange}
      onZoomModeChange={metricAppModel.onZoomModeChange}
      onChangeHighlightMode={metricAppModel.onChangeHighlightMode}
      onSmoothingChange={metricAppModel.onSmoothingChange}
      onTableRowHover={metricAppModel.onTableRowHover}
      onTableRowClick={metricAppModel.onTableRowClick}
      onAxesScaleTypeChange={metricAppModel.onAxesScaleTypeChange}
      onGroupingSelectChange={metricAppModel.onGroupingSelectChange}
      onGroupingModeChange={metricAppModel.onGroupingModeChange}
      onGroupingPaletteChange={metricAppModel.onGroupingPaletteChange}
      onGroupingReset={metricAppModel.onGroupingReset}
      onActivePointChange={metricAppModel.onActivePointChange}
      onGroupingApplyChange={metricAppModel.onGroupingApplyChange}
      onGroupingPersistenceChange={metricAppModel.onGroupingPersistenceChange}
      onBookmarkCreate={metricAppModel.onBookmarkCreate}
      onNotificationAdd={metricAppModel.onNotificationAdd}
      onNotificationDelete={metricAppModel.onNotificationDelete}
    />
  );
}

export default MetricsContainer;<|MERGE_RESOLUTION|>--- conflicted
+++ resolved
@@ -58,7 +58,9 @@
     metricsRequestRef.call();
     return () => {
       metricsRequestRef.abort();
-      appRequestRef.abort();
+      if (appRequestRef) {
+        appRequestRef.abort();
+      }
     };
   }, []);
 
@@ -104,11 +106,8 @@
         metricsData?.config?.grouping as IMetricAppConfig['grouping']
       }
       focusedState={metricsData?.config?.chart.focusedState as IFocusedState}
-<<<<<<< HEAD
       notifyData={metricsData?.notifyData as IMetricAppModelState['notifyData']}
-=======
       tooltipContent={metricsData?.tooltipContent as ITooltipContent}
->>>>>>> d0ea9c8a
       //methods
       onDisplayOutliersChange={metricAppModel.onDisplayOutliersChange}
       onZoomModeChange={metricAppModel.onZoomModeChange}
