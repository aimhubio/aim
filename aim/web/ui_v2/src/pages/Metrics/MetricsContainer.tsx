--- conflicted
+++ resolved
@@ -17,21 +17,14 @@
 const metricsRequestRef = metricsCollectionModel.getMetricsData();
 
 function MetricsContainer(): React.FunctionComponentElement<React.ReactNode> {
-<<<<<<< HEAD
   const [displayOutliers, setDisplayOutliers] = React.useState<boolean>(true);
   const [zoomMode, setZoomMode] = React.useState<boolean>(false);
-  const metricsData = useModel<any>(metricsCollectionModel);
+  const metricsData = useModel(metricsCollectionModel);
   const [data, setData] = React.useState<any>(null);
   const [curveInterpolation, setCurveInterpolation] = React.useState<CurveEnum>(
     CurveEnum.Linear,
   );
-=======
-  const metricsData = useModel(metricsCollectionModel);
-
   const tableRef = React.useRef<ITableRef>(null);
-  const [zoomMode, setZoomMode] = React.useState<boolean>(false);
-  const [displayOutliers, setDisplayOutliers] = React.useState<boolean>(true);
->>>>>>> 9ed6a078
 
   const tableElemRef = React.useRef<HTMLDivElement>(null);
   const chartElemRef = React.useRef<HTMLDivElement>(null);
@@ -98,18 +91,14 @@
       chartElemRef={chartElemRef}
       wrapperElemRef={wrapperElemRef}
       resizeElemRef={resizeElemRef}
-      metricsCollection={metricsData?.collection ?? []}
+      metricsCollection={data ?? []}
       lineChartData={metricsCollectionModel.getDataAsLines()}
       tableData={metricsCollectionModel.getDataAsTableRows()}
       tableColumns={getTableColumns()}
       zoomMode={zoomMode}
       toggleZoomMode={toggleZoomMode}
-<<<<<<< HEAD
-      metricsCollection={data}
       handleSmoothing={handleSmoothing}
       curveInterpolation={curveInterpolation}
-=======
->>>>>>> 9ed6a078
     />
   );
 }
