--- conflicted
+++ resolved
@@ -40,13 +40,8 @@
 
 .ExploreAimCard__title {
   font-weight: 600;
-<<<<<<< HEAD
   font-size: $text-md;
-  line-height: 1.0625em;
-=======
-  font-size: $text-mm;
   line-height: 1.0625rem;
->>>>>>> 54b769c0
   margin: 0;
 }
 
