<<<<<<< HEAD
@use 'src/styles/abstracts' as *;
=======
@import 'src/styles/abstracts/_variables.scss';
>>>>>>> 5d97c621

.ExploreAimCard__container {
  width: 15.5em;
  background-color: transparent;
  border-radius: 0.5em;
  border: 0.0625em solid #e8f1fc;
  transition: background-color 0.3s ease-out;
  padding: 1.5em 1.5em 0.875em 1.5em;
  margin-bottom: 2em;
  margin-right: 2em;
  text-decoration: none;
  color: $pico;
  &:hover {
    background-color: #1473e6;
    color: #ffffff;
    .ExploreAimCard__icon {
      color: #1473e6;
      background-color: #ffffff;
    }
  }
}

.ExploreAimCard__icon {
  display: flex;
  align-items: center;
  justify-content: center;
  border-radius: 50%;
  width: 2.75em;
  height: 2.75em;
  background: #1473e6;
  color: #ffffff;
  margin-bottom: 0.875em;
  i {
    font-size: 1.5em;
  }
}

.ExploreAimCard__title {
<<<<<<< HEAD
  font-weight: 500;
  font-size: $text-mm;
=======
  font-weight: 600;
  font-size: 0.875em;
>>>>>>> 5d97c621
  line-height: 1.0625em;
  margin: 0;
}

.ExploreAimCard__desc {
  font-weight: 400;
  font-size: 0.75em;
  margin-top: 0.5em;
  margin-bottom: 0.75em;
}

.ExploreAim_card__arrowIcon__container {
  display: flex;
  justify-content: flex-end;
  color: #ffffff;
  font-size: 0.5em;
}<|MERGE_RESOLUTION|>--- conflicted
+++ resolved
@@ -1,8 +1,4 @@
-<<<<<<< HEAD
 @use 'src/styles/abstracts' as *;
-=======
-@import 'src/styles/abstracts/_variables.scss';
->>>>>>> 5d97c621
 
 .ExploreAimCard__container {
   width: 15.5em;
@@ -41,13 +37,8 @@
 }
 
 .ExploreAimCard__title {
-<<<<<<< HEAD
-  font-weight: 500;
+  font-weight: 600;
   font-size: $text-mm;
-=======
-  font-weight: 600;
-  font-size: 0.875em;
->>>>>>> 5d97c621
   line-height: 1.0625em;
   margin: 0;
 }
