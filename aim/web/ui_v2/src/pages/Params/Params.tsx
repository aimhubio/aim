--- conflicted
+++ resolved
@@ -1,7 +1,6 @@
 import React from 'react';
-import { Button, Grid } from '@material-ui/core';
+import { Grid } from '@material-ui/core';
 import MoreHorizIcon from '@material-ui/icons/MoreHoriz';
-import AimButton from 'components/Button/Button';
 import Controls from './components/Controls/Controls';
 import SelectForm from './components/SelectForm/SelectForm';
 import ChartPanel from 'components/ChartPanel/ChartPanel';
@@ -9,7 +8,6 @@
 import AppBar from 'pages/Metrics/components/MetricsBar/MetricsBar';
 import { IParamsProps } from 'types/pages/params/Params';
 import { ChartTypeEnum } from 'utils/d3';
-import MoreIcon from '@material-ui/icons/MoreVert';
 
 import './Params.scss';
 import BusyLoaderWrapper from 'components/BusyLoaderWrapper/BusyLoaderWrapper';
@@ -85,40 +83,6 @@
             </div>
           </Grid>
           <Grid ref={chartElemRef} className='Params__chart__container' item>
-<<<<<<< HEAD
-            {!!highPlotData?.[0]?.data?.length ? (
-              <ChartPanel
-                ref={chartPanelRef}
-                chartType={ChartTypeEnum.HighPlot}
-                data={highPlotData}
-                focusedState={focusedState}
-                onActivePointChange={onActivePointChange}
-                tooltip={tooltip}
-                chartTitleData={chartTitleData}
-                chartProps={[
-                  {
-                    curveInterpolation,
-                    isVisibleColorIndicator,
-                  },
-                ]}
-                controls={
-                  <Controls
-                    curveInterpolation={curveInterpolation}
-                    isVisibleColorIndicator={isVisibleColorIndicator}
-                    selectOptions={groupingSelectOptions}
-                    tooltip={tooltip}
-                    onCurveInterpolationChange={onCurveInterpolationChange}
-                    onColorIndicatorChange={onColorIndicatorChange}
-                    onChangeTooltip={onChangeTooltip}
-                  />
-                }
-              />
-            ) : (
-              <div className='Params__chart__container__emptyBox'>
-                Choose your param
-              </div>
-            )}
-=======
             <BusyLoaderWrapper
               isLoading={requestIsPending}
               loaderComponent={<ChartLoader />}
@@ -156,7 +120,6 @@
                 )
               )}
             </BusyLoaderWrapper>
->>>>>>> 92fae28a
           </Grid>
           <div ref={resizeElemRef}>
             <div className='Params__resize'>
