--- conflicted
+++ resolved
@@ -7,12 +7,6 @@
 import Controls from './components/Controls/Controls';
 import ChartPanel from 'components/ChartPanel/ChartPanel';
 
-<<<<<<< HEAD
-//delete before commit
-import { mockData, mockData2 } from 'components/HighPlot/helper';
-
-=======
->>>>>>> 0af20035
 const Params = ({
   curveInterpolation,
   onCurveInterpolationChange,
