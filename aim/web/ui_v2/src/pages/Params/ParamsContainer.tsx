import React from 'react';

import Params from './Params';
import { IChartPanelRef } from 'types/components/ChartPanel/ChartPanel';
import paramsAppModel from 'services/models/params/paramsAppModel';
import useModel from 'hooks/model/useModel';

const paramsRequestRef = paramsAppModel.getParamsData();

function ParamsContainer(): React.FunctionComponentElement<React.ReactNode> {
  const chartElemRef = React.useRef<HTMLDivElement>(null);
  const chartPanelRef = React.useRef<IChartPanelRef>(null);
  const paramsData = useModel(paramsAppModel);

<<<<<<< HEAD
  const [curveInterpolation, setCurveInterpolation] = useState<CurveEnum>(
    CurveEnum.Linear,
  );
  const [focusedState, setFocusedState] = useState<IFocusedState>({
    active: false,
  });

  function onActivePointChange(
    activePoint: IActivePoint,
    focusedStateActive: boolean = false,
  ): void {
    setFocusedState({
      active: !!focusedStateActive,
      ...activePoint,
    });
  }

  function onCurveInterpolationChange() {
    setCurveInterpolation(
      curveInterpolation === CurveEnum.Linear
        ? CurveEnum.MonotoneX
        : CurveEnum.Linear,
    );
  }
=======
  React.useEffect(() => {
    paramsAppModel.initialize();
    paramsRequestRef.call();
    return () => {
      paramsRequestRef.abort();
    };
  }, []);
>>>>>>> 0af20035

  return (
    <Params
      chartElemRef={chartElemRef}
      highPlotData={paramsData?.highPlotData}
      chartPanelRef={chartPanelRef}
      focusedState={paramsData?.config?.chart?.focusedState}
      isVisibleColorIndicator={
        paramsData?.config?.chart?.isVisibleColorIndicator
      }
      curveInterpolation={paramsData?.config?.chart?.curveInterpolation}
      onColorIndicatorChange={paramsAppModel?.onColorIndicatorChange}
      onCurveInterpolationChange={paramsAppModel?.onCurveInterpolationChange}
      onActivePointChange={paramsAppModel?.onActivePointChange}
    />
  );
}

export default ParamsContainer;<|MERGE_RESOLUTION|>--- conflicted
+++ resolved
@@ -12,32 +12,6 @@
   const chartPanelRef = React.useRef<IChartPanelRef>(null);
   const paramsData = useModel(paramsAppModel);
 
-<<<<<<< HEAD
-  const [curveInterpolation, setCurveInterpolation] = useState<CurveEnum>(
-    CurveEnum.Linear,
-  );
-  const [focusedState, setFocusedState] = useState<IFocusedState>({
-    active: false,
-  });
-
-  function onActivePointChange(
-    activePoint: IActivePoint,
-    focusedStateActive: boolean = false,
-  ): void {
-    setFocusedState({
-      active: !!focusedStateActive,
-      ...activePoint,
-    });
-  }
-
-  function onCurveInterpolationChange() {
-    setCurveInterpolation(
-      curveInterpolation === CurveEnum.Linear
-        ? CurveEnum.MonotoneX
-        : CurveEnum.Linear,
-    );
-  }
-=======
   React.useEffect(() => {
     paramsAppModel.initialize();
     paramsRequestRef.call();
@@ -45,7 +19,6 @@
       paramsRequestRef.abort();
     };
   }, []);
->>>>>>> 0af20035
 
   return (
     <Params
