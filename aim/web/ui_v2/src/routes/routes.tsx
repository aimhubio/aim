import React from 'react';

const Runs = React.lazy(() => import('pages/Runs/Runs'));
const Metrics = React.lazy(() => import('pages/Metrics/MetricsContainer'));
const Params = React.lazy(() => import('pages/Params/ParamsContainer'));

const PATHS = {
  RUNS: '/runs',
  METRICS: '/metrics',
  PARAMS: '/params',
  TAGS: '/tags',
  BOOKMARKS: '/bookmarks',
};

const routes = {
  RUNS: {
    path: PATHS.RUNS,
    component: Runs,
    showInSidebar: true,
    displayName: 'Runs',
  },
  METRICS: {
    path: PATHS.METRICS,
    component: Metrics,
    showInSidebar: true,
    displayName: 'Metrics',
<<<<<<< HEAD
  },
  CORRELATIONS: {
    path: PATHS.PARAMS,
    component: Params,
    showInSidebar: true,
    displayName: 'Params',
=======
>>>>>>> c3541560
  },
};

export { PATHS, routes };<|MERGE_RESOLUTION|>--- conflicted
+++ resolved
@@ -24,15 +24,12 @@
     component: Metrics,
     showInSidebar: true,
     displayName: 'Metrics',
-<<<<<<< HEAD
   },
-  CORRELATIONS: {
+  PARAMS: {
     path: PATHS.PARAMS,
     component: Params,
     showInSidebar: true,
     displayName: 'Params',
-=======
->>>>>>> c3541560
   },
 };
 
