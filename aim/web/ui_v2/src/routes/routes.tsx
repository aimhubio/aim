import React from 'react';

const Runs = React.lazy(() => import('pages/Runs/Runs'));
const Metrics = React.lazy(() => import('pages/Metrics/MetricsContainer'));
const Params = React.lazy(() => import('pages/Params/ParamsContainer'));
const Bookmarks = React.lazy(
  () => import('pages/Bookmarks/BookmarksContainer'),
);
<<<<<<< HEAD
const Front = React.lazy(() => import('pages/Front/FrontContainer'));
=======
const TagsContainer = React.lazy(() => import('pages/Tags/TagsContainer'));
const CreateTag = React.lazy(() => import('pages/Tags/CreateTag'));
const TagDetail = React.lazy(() => import('pages/Tags/TagDetail'));
>>>>>>> e06ca1bc

const PATHS = {
  FRONT: '/front',
  RUNS: '/runs',
  METRICS: '/metrics',
  METRICS_ID: '/metrics/:appId',
  PARAMS: '/params',
  TAGS: '/tags',
  CREATE_TAG: '/tags/create',
  TAG_DETAIL: '/tags/:id',
  BOOKMARKS: '/bookmarks',
};

const routes = {
  FRONT: {
    path: PATHS.FRONT,
    component: Front,
    showInSidebar: false,
    displayName: null,
  },
  RUNS: {
    path: PATHS.RUNS,
    component: Runs,
    showInSidebar: true,
    displayName: 'Runs',
  },
  METRICS: {
    path: PATHS.METRICS,
    component: Metrics,
    showInSidebar: true,
    displayName: 'Metrics',
  },
  METRICS_ID: {
    path: PATHS.METRICS_ID,
    component: Metrics,
    showInSidebar: false,
    displayName: 'MetricsId',
  },
  PARAMS: {
    path: PATHS.PARAMS,
    component: Params,
    showInSidebar: true,
    displayName: 'Params',
  },
  BOOKMARKS: {
    path: PATHS.BOOKMARKS,
    component: Bookmarks,
    showInSidebar: true,
    displayName: 'Bookmarks',
  },
  TAGS: {
    path: PATHS.TAGS,
    component: TagsContainer,
    showInSidebar: true,
    displayName: 'Tags',
  },
  CREATE_TAG: {
    path: PATHS.CREATE_TAG,
    component: CreateTag,
    showInSidebar: false,
    displayName: 'Create Tag',
  },
  TAG_DETAIL: {
    path: PATHS.TAG_DETAIL,
    component: TagDetail,
    showInSidebar: false,
    displayName: 'Tag Detail',
  },
};

export { PATHS, routes };<|MERGE_RESOLUTION|>--- conflicted
+++ resolved
@@ -6,13 +6,10 @@
 const Bookmarks = React.lazy(
   () => import('pages/Bookmarks/BookmarksContainer'),
 );
-<<<<<<< HEAD
 const Front = React.lazy(() => import('pages/Front/FrontContainer'));
-=======
 const TagsContainer = React.lazy(() => import('pages/Tags/TagsContainer'));
 const CreateTag = React.lazy(() => import('pages/Tags/CreateTag'));
 const TagDetail = React.lazy(() => import('pages/Tags/TagDetail'));
->>>>>>> e06ca1bc
 
 const PATHS = {
   FRONT: '/front',
