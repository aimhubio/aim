--- conflicted
+++ resolved
@@ -3,12 +3,8 @@
   "version": "0.1.0",
   "private": true,
   "dependencies": {
-<<<<<<< HEAD
     "@aksel/structjs": "^1.0.0",
-    "@material-ui/core": "^4.11.4",
-=======
     "@material-ui/core": "^4.12.2",
->>>>>>> 95212be1
     "@material-ui/icons": "^4.11.2",
     "@material-ui/lab": "^4.0.0-alpha.60",
     "@testing-library/jest-dom": "^5.11.4",
