--- conflicted
+++ resolved
@@ -16,11 +16,8 @@
     "@types/react": "^17.0.0",
     "@types/react-dom": "^17.0.0",
     "@types/react-router-dom": "^5.1.7",
-<<<<<<< HEAD
     "classnames": "^2.3.1",
-=======
     "bs58check": "^2.1.2",
->>>>>>> 36c4224b
     "d3": "^7.0.0",
     "husky": "^6.0.0",
     "lint-staged": "^11.0.0",
