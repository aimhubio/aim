import datetime
import json
import math
<<<<<<< HEAD
import os

from flask import send_from_directory
=======
import pytz

from collections import namedtuple, OrderedDict
from collections.abc import Iterable
>>>>>>> f7645b7a


def datetime_now():
    return datetime.datetime.utcnow().replace(tzinfo=pytz.utc)


def normalize_type(val):
    if isinstance(val, str):
        if val == 'True':
            return True
        elif val == 'False':
            return False
        elif val == 'None':
            return None

        try:
            val = int(val)
        except:
            try:
                val = float(val)
            except:
                pass
    return val


def unsupported_float_type(value) -> bool:
    if not isinstance(value, (int, float)):
        return True

    if math.isinf(value):
        return True

    if math.isnan(value):
        return True

    return False

<<<<<<< HEAD
def send_from_directory_gzip_compressed(directory, filename, **options):
    compressed_filename = '{}.gz'.format(filename)
    if os.path.exists(os.path.join(directory, compressed_filename)):
        rv = send_from_directory(directory, compressed_filename, **options)
        rv.headers.add('Content-Encoding', 'gzip')
        return rv

    return send_from_directory(directory, filename, **options)
=======

def json_loads_or_none(obj):
    return json.loads(obj) if obj else None


class Field:
    def __init__(self, type=None, source=None, required=False, null=True, blank=True):
        self.type = type
        self.source = source
        self.required = required
        self.null = null
        self.blank = blank


class ModelField(Field):
    pass


class ValidationError(Exception):
    pass


class SerializerMetaclass(type):
    """
    This metaclass sets a dictionary named `_declared_fields` on the class.
    Any instances of `Field` included as attributes on either the class
    or on any of its superclasses will be included in the
    `_declared_fields` dictionary.
    """

    @classmethod
    def _get_declared_fields(cls, bases, attrs):
        fields = [(field_name, attrs.pop(field_name))
                  for field_name, obj in list(attrs.items())
                  if isinstance(obj, (Field, ModelField))]

        # Ensures a base class field doesn't override cls attrs, and maintains
        # field precedence when inheriting multiple parents. e.g. if there is a
        # class C(A, B), and A and B both define 'field', use 'field' from A.
        known = set(attrs)

        def visit(name):
            known.add(name)
            return name

        base_fields = [
            (visit(name), f)
            for base in bases if hasattr(base, '_declared_fields')
            for name, f in base._declared_fields.items() if name not in known
        ]

        return OrderedDict(base_fields + fields)

    def __new__(cls, name, bases, attrs):
        attrs['_declared_fields'] = cls._get_declared_fields(bases, attrs)
        return super().__new__(cls, name, bases, attrs)


class BaseSerializer(metaclass=SerializerMetaclass):
    # error messages and templates
    FIELD_REQUIRED_ERROR_MESSAGE = 'This field is required.'
    FIELD_NULL_ERROR_MESSAGE = 'The value of this field can\'t be null.'
    FIELD_BLANK_ERROR_MESSAGE = 'The value of this field can\t be blank.'
    FIELD_WRONG_VALUE_ERROR_MESSAGE_TEMPLATE = 'This field must be of type {}, {} given.'

    def __init__(self, json_data=None):
        self._json_data = json_data if json_data else {}
        self._error_messages = {}
        self._validated_data = {}
        self._serialized_data = {}

    @property
    def validated_data(self):
        return self._validated_data

    @property
    def serialized_data(self):
        return self._serialized_data

    @property
    def error_messages(self):
        return self._error_messages

    def validate(self, raise_exception=False):
        for field_name, field in self._declared_fields.items():  # set by metaclass
            field_source = field.source if field.source else field_name
            try:
                value = self._json_data[field_source]
            except KeyError:
                # requirement check
                if field.required:
                    self._error_messages[field_source] = BaseModelSerializer.FIELD_REQUIRED_ERROR_MESSAGE
            else:
                # value checks
                if value is None:
                    # null check
                    if not field.null:
                        self._error_messages[field_source] = BaseModelSerializer.FIELD_NULL_ERROR_MESSAGE
                    else:
                        self._validated_data[field_name] = value
                        continue

                if value == '':
                    # blank check
                    if not field.blank:
                        self._error_messages[field_source] = BaseModelSerializer.FIELD_BLANK_ERROR_MESSAGE
                    else:
                        self._validated_data[field_name] = value
                        continue

                # type checks
                if hasattr(field.type, 'validate'):
                    # nested type validation
                    nested_serializer = field.type(json_data=value)
                    nested_serializer.validate()
                    if nested_serializer.error_messages:
                        self._error_messages[field_source] = nested_serializer.error_messages
                    else:
                        self._validated_data.update(nested_serializer.validated_data)
                else:
                    # native type check
                    if not isinstance(value, field.type):
                        self._error_messages[field_source] = BaseModelSerializer\
                            .FIELD_WRONG_VALUE_ERROR_MESSAGE_TEMPLATE\
                            .format(field.type, type(value))
                    else:
                        # check if the value needs to be dumped into json string
                        if isinstance(field.type, Iterable):
                            needs_json_dump = set(field.type).intersection({list, dict})
                        else:
                            needs_json_dump = field.type in (list, dict)
                        if needs_json_dump:
                            value = json.dumps(value)
                        self._validated_data[field_name] = value

        # finalize validation
        if self._error_messages:
            self._validated_data = {}
            if raise_exception:
                raise ValidationError(self._error_messages)

    def serialize(self, model_instance):
        for field_name, field in self._declared_fields.items():
            field_source = field.source if field.source else field_name
            if hasattr(field.type, 'serialized_data'):
                nested_serializer = field.type(model_instance)
                nested_serializer.serialize(model_instance)
                self._serialized_data[field_source] = nested_serializer.serialized_data
            else:
                value = getattr(model_instance, field_name)
                if isinstance(field.type, Iterable):
                    needs_json_load = set(field.type).intersection({list, dict})
                else:
                    needs_json_load = field.type in (list, dict)
                if needs_json_load:
                    value = json_loads_or_none(value)
                self._serialized_data[field_source] = value


class BaseModelSerializer(BaseSerializer):
    def __init__(self, model_instance, json_data=None):
        self._model_instance = model_instance
        super().__init__(json_data=json_data)

    def save(self):
        for field, field_value in self._validated_data.items():
            setattr(self._model_instance, field, field_value)
        return self._model_instance

    def serialize(self, model_instance=None):
        if not model_instance:
            model_instance = self._model_instance
        super().serialize(model_instance=model_instance)
>>>>>>> f7645b7a
<|MERGE_RESOLUTION|>--- conflicted
+++ resolved
@@ -1,16 +1,13 @@
 import datetime
 import json
 import math
-<<<<<<< HEAD
 import os
+import pytz
 
 from flask import send_from_directory
-=======
-import pytz
-
-from collections import namedtuple, OrderedDict
+
+from collections import OrderedDict
 from collections.abc import Iterable
->>>>>>> f7645b7a
 
 
 def datetime_now():
@@ -48,7 +45,6 @@
 
     return False
 
-<<<<<<< HEAD
 def send_from_directory_gzip_compressed(directory, filename, **options):
     compressed_filename = '{}.gz'.format(filename)
     if os.path.exists(os.path.join(directory, compressed_filename)):
@@ -57,7 +53,6 @@
         return rv
 
     return send_from_directory(directory, filename, **options)
-=======
 
 def json_loads_or_none(obj):
     return json.loads(obj) if obj else None
@@ -230,5 +225,4 @@
     def serialize(self, model_instance=None):
         if not model_instance:
             model_instance = self._model_instance
-        super().serialize(model_instance=model_instance)
->>>>>>> f7645b7a
+        super().serialize(model_instance=model_instance)