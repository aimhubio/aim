--- conflicted
+++ resolved
@@ -4,7 +4,6 @@
 
 from aim.ext.resource.utils import round10e5
 
-<<<<<<< HEAD
 try:
     # Import python wrapper for the NVIDIA Management Library
     # Initialize it or pass if NVIDIA ML is not initialized
@@ -12,9 +11,6 @@
     nvml.nvmlInit()
 except Exception:
     pass
-=======
-from py3nvml import py3nvml as nvml
->>>>>>> d227c13c
 
 
 class StatDict(object):
@@ -164,7 +160,7 @@
                     util = nvml.nvmlDeviceGetUtilizationRates(handle)
                     # GPU utilization percent
                     gpu_info["gpu"] = round10e5(util.gpu)
-                except nvml.NVMLError_NotSupported:
+                except nvml.NVML_ERROR_NOT_SUPPORTED:
                     pass
                 try:
                     # Get device memory
@@ -174,7 +170,7 @@
                     gpu_info["gpu_memory_percent"] = (
                         round10e5(memory.used * 100 / memory.total),
                     )
-                except nvml.NVMLError_NotSupported:
+                except nvml.NVML_ERROR_NOT_SUPPORTED:
                     pass
                 try:
                     # Get device temperature
@@ -182,7 +178,7 @@
                     temp = nvml.nvmlDeviceGetTemperature(handle, nvml_tmp)
                     # Device temperature
                     gpu_info["gpu_temp"] = round10e5(temp)
-                except nvml.NVMLError_NotSupported:
+                except nvml.NVML_ERROR_NOT_SUPPORTED:
                     pass
                 try:
                     # Compute power usage in watts and percent
@@ -193,11 +189,11 @@
                     # Power usage in watts and percent
                     gpu_info["gpu_power_watts"]: round10e5(power_watts)
                     # gpu_info["power_percent"] = round10e5(power_usage)
-                except nvml.NVMLError_NotSupported:
+                except nvml.NVML_ERROR_NOT_SUPPORTED:
                     pass
                 gpus.append(gpu_info)
             nvml.nvmlShutdown()
-        except (nvml.NVMLError_LibraryNotFound, nvml.NVMLError_NotSupported):
+        except (nvml.NVML_ERROR_LIBRARY_NOT_FOUND, nvml.NVML_ERROR_NOT_SUPPORTED):
             pass
 
         return system, gpus