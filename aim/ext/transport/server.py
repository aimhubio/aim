--- conflicted
+++ resolved
@@ -53,7 +53,6 @@
     registry = ResourceTypeRegistry()
     count = 0
 
-<<<<<<< HEAD
     def health_check(self, request: rpc_messages.HealthCheckRequest, _context):
         try:
             if request.check_type == 'heartbeat':
@@ -67,13 +66,12 @@
                 status=rpc_messages.HealthCheckResponse.Status.ERROR,
                 exception=build_exception(e),
             )
-=======
+
     def get_version(self, request: rpc_messages.VersionRequest, _context):
         from aim.__version__ import __version__ as aim_version
 
         return rpc_messages.VersionResponse(version=aim_version,
                                             status=rpc_messages.VersionResponse.Status.OK)
->>>>>>> 5c2953f8
 
     def get_resource(self, request: rpc_messages.ResourceRequest, _context):
         resource_handler = _get_handler()
