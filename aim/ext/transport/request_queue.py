--- conflicted
+++ resolved
@@ -99,15 +99,8 @@
     def stop(self):
         pending_task_count = self._queue.qsize()
         if pending_task_count:
-<<<<<<< HEAD
-            logger.warning(
-                f"Processing {pending_task_count} pending tasks in the rpc queue '{self._name}'... "
-                f'Please do not kill the process.'
-            )
-=======
             logger.warning(f'Processing {pending_task_count} pending tasks in the task queue \'{self._name}\'... '
                            f'Please do not kill the process.')
->>>>>>> 88ac1437
             self._queue.join()
         logger.debug('No pending tasks left.')
         self._shutdown = True
