import os
import uuid
import pathlib

from aim.ext.transport.config import AIM_SERVER_MOUNTED_REPO_PATH

from aim.sdk import Repo
from aim.sdk.reporter import RunStatusReporter, ScheduledStatusReporter
from aim.sdk.reporter.file_manager import LocalFileManager
from aim.ext.cleanup import AutoClean


class ResourceRefAutoClean(AutoClean['ResourceRef']):
    @staticmethod
    def noop(res: object):
        return

    def __init__(self, instance: 'ResourceRef'):
        super().__init__(instance)
        self._finalizer_func = instance._finalizer_func
        self._resource = instance._resource

    def _close(self):
        self._finalizer_func(self._resource)


class ResourceRef:
    def __init__(self, res_obj, finalizer_func=ResourceRefAutoClean.noop):
        self._resource = res_obj
        self._finalizer_func = finalizer_func
        self._auto_clean = ResourceRefAutoClean(self)

    @property
    def ref(self):
        return self._resource


def get_handler():
    return str(uuid.uuid4())


def get_tree(**kwargs):
    repo_path = os.environ.get(AIM_SERVER_MOUNTED_REPO_PATH)
    if repo_path:
        repo = Repo.from_path(repo_path)
    else:
        repo = Repo.default_repo()
    name = kwargs['name']
    sub = kwargs['sub']
    read_only = kwargs['read_only']
    from_union = kwargs['from_union']
    index = kwargs['index']
    timeout = kwargs['timeout']
    no_cache = kwargs.get('no_cache', False)
    if index:
        return ResourceRef(repo._get_index_tree(name, timeout))
    else:
        return ResourceRef(repo.request_tree(name, sub, read_only=read_only, from_union=from_union, no_cache=no_cache))


def get_structured_run(hash_, read_only, **kwargs):
    repo_path = os.environ.get(AIM_SERVER_MOUNTED_REPO_PATH)
    if repo_path:
        repo = Repo.from_path(repo_path)
    else:
        repo = Repo.default_repo()

    return ResourceRef(repo.request_props(hash_, read_only))


def get_repo():
    repo_path = os.environ.get(AIM_SERVER_MOUNTED_REPO_PATH)
    if repo_path:
        repo = Repo.from_path(repo_path)
    else:
        repo = Repo.default_repo()
    return ResourceRef(repo)


def get_lock(**kwargs):
    repo_path = os.environ.get(AIM_SERVER_MOUNTED_REPO_PATH)
    if repo_path:
        repo = Repo.from_path(repo_path)
    else:
        repo = Repo.default_repo()
    run_hash = kwargs['run_hash']
    # TODO Do we need to import SFRunLock here?
    from aim.sdk.lock_manager import SFRunLock
    return ResourceRef(repo.request_run_lock(run_hash), SFRunLock.release)


def get_run_heartbeat(run_hash, **kwargs):
    repo_path = os.environ.get(AIM_SERVER_MOUNTED_REPO_PATH)
    if repo_path:
        repo = Repo.from_path(repo_path)
    else:
        repo = Repo.default_repo()
<<<<<<< HEAD
    kwargs = decode_tree(unpack_args(args))
    run_hash = kwargs['run_hash']
    progress_flag_path = pathlib.Path(repo.path) / 'meta' / 'progress' / run_hash
    return ResourceRef(ScheduledStatusReporter(RunStatusReporter(run_hash, repo.path), touch_path=progress_flag_path),
                       ScheduledStatusReporter.stop)
=======
    status_reporter = RunStatusReporter(run_hash, LocalFileManager(repo.path))
    return ResourceRef(ScheduledStatusReporter(status_reporter), ScheduledStatusReporter.stop)


def get_file_manager(**kwargs):
    repo_path = os.environ.get(AIM_SERVER_MOUNTED_REPO_PATH)
    if repo_path:
        repo = Repo.from_path(repo_path)
    else:
        repo = Repo.default_repo()
    return ResourceRef(LocalFileManager(repo.path))
>>>>>>> 1753a9d5
<|MERGE_RESOLUTION|>--- conflicted
+++ resolved
@@ -95,15 +95,10 @@
         repo = Repo.from_path(repo_path)
     else:
         repo = Repo.default_repo()
-<<<<<<< HEAD
-    kwargs = decode_tree(unpack_args(args))
-    run_hash = kwargs['run_hash']
+    status_reporter = RunStatusReporter(run_hash, LocalFileManager(repo.path))
     progress_flag_path = pathlib.Path(repo.path) / 'meta' / 'progress' / run_hash
-    return ResourceRef(ScheduledStatusReporter(RunStatusReporter(run_hash, repo.path), touch_path=progress_flag_path),
+    return ResourceRef(ScheduledStatusReporter(status_reporter, touch_path=progress_flag_path),
                        ScheduledStatusReporter.stop)
-=======
-    status_reporter = RunStatusReporter(run_hash, LocalFileManager(repo.path))
-    return ResourceRef(ScheduledStatusReporter(status_reporter), ScheduledStatusReporter.stop)
 
 
 def get_file_manager(**kwargs):
@@ -112,5 +107,4 @@
         repo = Repo.from_path(repo_path)
     else:
         repo = Repo.default_repo()
-    return ResourceRef(LocalFileManager(repo.path))
->>>>>>> 1753a9d5
+    return ResourceRef(LocalFileManager(repo.path))