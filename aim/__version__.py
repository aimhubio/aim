<<<<<<< HEAD
VERSION = (2, 4, 2)
=======
VERSION = (2, 4, 0)
>>>>>>> 457903f3

__version__ = '.'.join(map(str, VERSION))<|MERGE_RESOLUTION|>--- conflicted
+++ resolved
@@ -1,7 +1,3 @@
-<<<<<<< HEAD
-VERSION = (2, 4, 2)
-=======
 VERSION = (2, 4, 0)
->>>>>>> 457903f3
 
 __version__ = '.'.join(map(str, VERSION))